parameters:
    level: 6

    paths:
        - src

<<<<<<< HEAD
    excludePaths:
        # exclude partial traits, which are only used in runtime generated code
        - src/Framework/MockObject/Runtime/Api

    checkTooWideReturnTypesInProtectedAndPublicMethods: true
    reportAlwaysTrueInLastCondition: true
    reportPossiblyNonexistentConstantArrayOffset: true
    reportPossiblyNonexistentGeneralArrayOffset: true
=======
    resultCachePath: %tmpDir%/phpunit-11.5.php

>>>>>>> 4f05cab2
    treatPhpDocTypesAsCertain: false

    strictRules:
        allRules: false
        booleansInConditions: true
        closureUsesThis: true
        disallowedBacktick: true
        disallowedEmpty: true
        disallowedImplicitArrayCreation: true
        disallowedLooseComparison: true
        disallowedShortTernary: true
        illegalConstructorMethodCall: true
        matchingInheritedMethodNames: true
        noVariableVariables: true
        numericOperandsInArithmeticOperators: true
        overwriteVariablesWithLoop: true
        requireParentConstructorCall: true
        strictArrayFilter: true
        strictFunctionCalls: true
        switchConditionsMatchingType: true
        uselessCast: true

    ergebnis:
        allRules: false
        final:
            enabled: true
            classesNotRequiredToBeAbstractOrFinal:
                - PHPUnit\Framework\Constraint\Count
                - PHPUnit\Framework\AssertionFailedError
                - PHPUnit\Framework\Exception
                - PHPUnit\Framework\TestSuite
        privateInFinalClass:
            enabled: true

    type_coverage:
        declare: 100
        return: 100
        param: 100
        property: 100
        constant: 100

    ignoreErrors:
        # ignore errors caused by defensive programming
        - '#Call to function assert\(\) with true will always evaluate to true.#'
        - '#Instanceof between .* and .* will always evaluate to true.#'
        - '#Strict comparison using !== between .*non-empty-string.* and .* will always evaluate to true.#'
        - '#Strict comparison using !== between .*non-falsy-string.* and .* will always evaluate to true.#'
        - '#Call to an undefined method ReflectionProperty::.*#'
        - '#Access to constant .* on an unknown class PropertyHookType.#'
        - identifier: argument.named

includes:
    - phar://phpstan.phar/conf/bleedingEdge.neon<|MERGE_RESOLUTION|>--- conflicted
+++ resolved
@@ -4,19 +4,16 @@
     paths:
         - src
 
-<<<<<<< HEAD
     excludePaths:
         # exclude partial traits, which are only used in runtime generated code
         - src/Framework/MockObject/Runtime/Api
+
+    resultCachePath: %tmpDir%/phpunit-12.3.php
 
     checkTooWideReturnTypesInProtectedAndPublicMethods: true
     reportAlwaysTrueInLastCondition: true
     reportPossiblyNonexistentConstantArrayOffset: true
     reportPossiblyNonexistentGeneralArrayOffset: true
-=======
-    resultCachePath: %tmpDir%/phpunit-11.5.php
-
->>>>>>> 4f05cab2
     treatPhpDocTypesAsCertain: false
 
     strictRules:
