{
    "_readme": [
        "This file locks the dependencies of your project to a known state",
        "Read more about it at https://getcomposer.org/doc/01-basic-usage.md#installing-dependencies",
        "This file is @generated automatically"
    ],
<<<<<<< HEAD
    "content-hash": "f1fc43835bb4cb97bda824148315c957",
=======
    "content-hash": "607249d57a2e209746126cb79b165dda",
>>>>>>> 940a9357
    "packages": [
        {
            "name": "myclabs/deep-copy",
            "version": "1.13.4",
            "source": {
                "type": "git",
                "url": "https://github.com/myclabs/DeepCopy.git",
                "reference": "07d290f0c47959fd5eed98c95ee5602db07e0b6a"
            },
            "dist": {
                "type": "zip",
                "url": "https://api.github.com/repos/myclabs/DeepCopy/zipball/07d290f0c47959fd5eed98c95ee5602db07e0b6a",
                "reference": "07d290f0c47959fd5eed98c95ee5602db07e0b6a",
                "shasum": ""
            },
            "require": {
                "php": "^7.1 || ^8.0"
            },
            "conflict": {
                "doctrine/collections": "<1.6.8",
                "doctrine/common": "<2.13.3 || >=3 <3.2.2"
            },
            "require-dev": {
                "doctrine/collections": "^1.6.8",
                "doctrine/common": "^2.13.3 || ^3.2.2",
                "phpspec/prophecy": "^1.10",
                "phpunit/phpunit": "^7.5.20 || ^8.5.23 || ^9.5.13"
            },
            "type": "library",
            "autoload": {
                "files": [
                    "src/DeepCopy/deep_copy.php"
                ],
                "psr-4": {
                    "DeepCopy\\": "src/DeepCopy/"
                }
            },
            "notification-url": "https://packagist.org/downloads/",
            "license": [
                "MIT"
            ],
            "description": "Create deep copies (clones) of your objects",
            "keywords": [
                "clone",
                "copy",
                "duplicate",
                "object",
                "object graph"
            ],
            "support": {
                "issues": "https://github.com/myclabs/DeepCopy/issues",
                "source": "https://github.com/myclabs/DeepCopy/tree/1.13.4"
            },
            "funding": [
                {
                    "url": "https://tidelift.com/funding/github/packagist/myclabs/deep-copy",
                    "type": "tidelift"
                }
            ],
            "time": "2025-08-01T08:46:24+00:00"
        },
        {
            "name": "nikic/php-parser",
            "version": "v5.6.1",
            "source": {
                "type": "git",
                "url": "https://github.com/nikic/PHP-Parser.git",
                "reference": "f103601b29efebd7ff4a1ca7b3eeea9e3336a2a2"
            },
            "dist": {
                "type": "zip",
                "url": "https://api.github.com/repos/nikic/PHP-Parser/zipball/f103601b29efebd7ff4a1ca7b3eeea9e3336a2a2",
                "reference": "f103601b29efebd7ff4a1ca7b3eeea9e3336a2a2",
                "shasum": ""
            },
            "require": {
                "ext-ctype": "*",
                "ext-json": "*",
                "ext-tokenizer": "*",
                "php": ">=7.4"
            },
            "require-dev": {
                "ircmaxell/php-yacc": "^0.0.7",
                "phpunit/phpunit": "^9.0"
            },
            "bin": [
                "bin/php-parse"
            ],
            "type": "library",
            "extra": {
                "branch-alias": {
                    "dev-master": "5.x-dev"
                }
            },
            "autoload": {
                "psr-4": {
                    "PhpParser\\": "lib/PhpParser"
                }
            },
            "notification-url": "https://packagist.org/downloads/",
            "license": [
                "BSD-3-Clause"
            ],
            "authors": [
                {
                    "name": "Nikita Popov"
                }
            ],
            "description": "A PHP parser written in PHP",
            "keywords": [
                "parser",
                "php"
            ],
            "support": {
                "issues": "https://github.com/nikic/PHP-Parser/issues",
                "source": "https://github.com/nikic/PHP-Parser/tree/v5.6.1"
            },
            "time": "2025-08-13T20:13:15+00:00"
        },
        {
            "name": "phar-io/manifest",
            "version": "2.0.4",
            "source": {
                "type": "git",
                "url": "https://github.com/phar-io/manifest.git",
                "reference": "54750ef60c58e43759730615a392c31c80e23176"
            },
            "dist": {
                "type": "zip",
                "url": "https://api.github.com/repos/phar-io/manifest/zipball/54750ef60c58e43759730615a392c31c80e23176",
                "reference": "54750ef60c58e43759730615a392c31c80e23176",
                "shasum": ""
            },
            "require": {
                "ext-dom": "*",
                "ext-libxml": "*",
                "ext-phar": "*",
                "ext-xmlwriter": "*",
                "phar-io/version": "^3.0.1",
                "php": "^7.2 || ^8.0"
            },
            "type": "library",
            "extra": {
                "branch-alias": {
                    "dev-master": "2.0.x-dev"
                }
            },
            "autoload": {
                "classmap": [
                    "src/"
                ]
            },
            "notification-url": "https://packagist.org/downloads/",
            "license": [
                "BSD-3-Clause"
            ],
            "authors": [
                {
                    "name": "Arne Blankerts",
                    "email": "arne@blankerts.de",
                    "role": "Developer"
                },
                {
                    "name": "Sebastian Heuer",
                    "email": "sebastian@phpeople.de",
                    "role": "Developer"
                },
                {
                    "name": "Sebastian Bergmann",
                    "email": "sebastian@phpunit.de",
                    "role": "Developer"
                }
            ],
            "description": "Component for reading phar.io manifest information from a PHP Archive (PHAR)",
            "support": {
                "issues": "https://github.com/phar-io/manifest/issues",
                "source": "https://github.com/phar-io/manifest/tree/2.0.4"
            },
            "funding": [
                {
                    "url": "https://github.com/theseer",
                    "type": "github"
                }
            ],
            "time": "2024-03-03T12:33:53+00:00"
        },
        {
            "name": "phar-io/version",
            "version": "3.2.1",
            "source": {
                "type": "git",
                "url": "https://github.com/phar-io/version.git",
                "reference": "4f7fd7836c6f332bb2933569e566a0d6c4cbed74"
            },
            "dist": {
                "type": "zip",
                "url": "https://api.github.com/repos/phar-io/version/zipball/4f7fd7836c6f332bb2933569e566a0d6c4cbed74",
                "reference": "4f7fd7836c6f332bb2933569e566a0d6c4cbed74",
                "shasum": ""
            },
            "require": {
                "php": "^7.2 || ^8.0"
            },
            "type": "library",
            "autoload": {
                "classmap": [
                    "src/"
                ]
            },
            "notification-url": "https://packagist.org/downloads/",
            "license": [
                "BSD-3-Clause"
            ],
            "authors": [
                {
                    "name": "Arne Blankerts",
                    "email": "arne@blankerts.de",
                    "role": "Developer"
                },
                {
                    "name": "Sebastian Heuer",
                    "email": "sebastian@phpeople.de",
                    "role": "Developer"
                },
                {
                    "name": "Sebastian Bergmann",
                    "email": "sebastian@phpunit.de",
                    "role": "Developer"
                }
            ],
            "description": "Library for handling version information and constraints",
            "support": {
                "issues": "https://github.com/phar-io/version/issues",
                "source": "https://github.com/phar-io/version/tree/3.2.1"
            },
            "time": "2022-02-21T01:04:05+00:00"
        },
        {
            "name": "phpunit/php-code-coverage",
            "version": "11.0.11",
            "source": {
                "type": "git",
                "url": "https://github.com/sebastianbergmann/php-code-coverage.git",
                "reference": "4f7722aa9a7b76aa775e2d9d4e95d1ea16eeeef4"
            },
            "dist": {
                "type": "zip",
                "url": "https://api.github.com/repos/sebastianbergmann/php-code-coverage/zipball/4f7722aa9a7b76aa775e2d9d4e95d1ea16eeeef4",
                "reference": "4f7722aa9a7b76aa775e2d9d4e95d1ea16eeeef4",
                "shasum": ""
            },
            "require": {
                "ext-dom": "*",
                "ext-libxml": "*",
                "ext-xmlwriter": "*",
                "nikic/php-parser": "^5.4.0",
                "php": ">=8.2",
                "phpunit/php-file-iterator": "^5.1.0",
                "phpunit/php-text-template": "^4.0.1",
                "sebastian/code-unit-reverse-lookup": "^4.0.1",
                "sebastian/complexity": "^4.0.1",
                "sebastian/environment": "^7.2.0",
                "sebastian/lines-of-code": "^3.0.1",
                "sebastian/version": "^5.0.2",
                "theseer/tokenizer": "^1.2.3"
            },
            "require-dev": {
                "phpunit/phpunit": "^11.5.2"
            },
            "suggest": {
                "ext-pcov": "PHP extension that provides line coverage",
                "ext-xdebug": "PHP extension that provides line coverage as well as branch and path coverage"
            },
            "type": "library",
            "extra": {
                "branch-alias": {
                    "dev-main": "11.0.x-dev"
                }
            },
            "autoload": {
                "classmap": [
                    "src/"
                ]
            },
            "notification-url": "https://packagist.org/downloads/",
            "license": [
                "BSD-3-Clause"
            ],
            "authors": [
                {
                    "name": "Sebastian Bergmann",
                    "email": "sebastian@phpunit.de",
                    "role": "lead"
                }
            ],
            "description": "Library that provides collection, processing, and rendering functionality for PHP code coverage information.",
            "homepage": "https://github.com/sebastianbergmann/php-code-coverage",
            "keywords": [
                "coverage",
                "testing",
                "xunit"
            ],
            "support": {
                "issues": "https://github.com/sebastianbergmann/php-code-coverage/issues",
                "security": "https://github.com/sebastianbergmann/php-code-coverage/security/policy",
                "source": "https://github.com/sebastianbergmann/php-code-coverage/tree/11.0.11"
            },
            "funding": [
                {
                    "url": "https://github.com/sebastianbergmann",
                    "type": "github"
                },
                {
                    "url": "https://liberapay.com/sebastianbergmann",
                    "type": "liberapay"
                },
                {
                    "url": "https://thanks.dev/u/gh/sebastianbergmann",
                    "type": "thanks_dev"
                },
                {
                    "url": "https://tidelift.com/funding/github/packagist/phpunit/php-code-coverage",
                    "type": "tidelift"
                }
            ],
            "time": "2025-08-27T14:37:49+00:00"
        },
        {
            "name": "phpunit/php-file-iterator",
            "version": "5.1.0",
            "source": {
                "type": "git",
                "url": "https://github.com/sebastianbergmann/php-file-iterator.git",
                "reference": "118cfaaa8bc5aef3287bf315b6060b1174754af6"
            },
            "dist": {
                "type": "zip",
                "url": "https://api.github.com/repos/sebastianbergmann/php-file-iterator/zipball/118cfaaa8bc5aef3287bf315b6060b1174754af6",
                "reference": "118cfaaa8bc5aef3287bf315b6060b1174754af6",
                "shasum": ""
            },
            "require": {
                "php": ">=8.2"
            },
            "require-dev": {
                "phpunit/phpunit": "^11.0"
            },
            "type": "library",
            "extra": {
                "branch-alias": {
                    "dev-main": "5.0-dev"
                }
            },
            "autoload": {
                "classmap": [
                    "src/"
                ]
            },
            "notification-url": "https://packagist.org/downloads/",
            "license": [
                "BSD-3-Clause"
            ],
            "authors": [
                {
                    "name": "Sebastian Bergmann",
                    "email": "sebastian@phpunit.de",
                    "role": "lead"
                }
            ],
            "description": "FilterIterator implementation that filters files based on a list of suffixes.",
            "homepage": "https://github.com/sebastianbergmann/php-file-iterator/",
            "keywords": [
                "filesystem",
                "iterator"
            ],
            "support": {
                "issues": "https://github.com/sebastianbergmann/php-file-iterator/issues",
                "security": "https://github.com/sebastianbergmann/php-file-iterator/security/policy",
                "source": "https://github.com/sebastianbergmann/php-file-iterator/tree/5.1.0"
            },
            "funding": [
                {
                    "url": "https://github.com/sebastianbergmann",
                    "type": "github"
                }
            ],
            "time": "2024-08-27T05:02:59+00:00"
        },
        {
            "name": "phpunit/php-invoker",
            "version": "5.0.1",
            "source": {
                "type": "git",
                "url": "https://github.com/sebastianbergmann/php-invoker.git",
                "reference": "c1ca3814734c07492b3d4c5f794f4b0995333da2"
            },
            "dist": {
                "type": "zip",
                "url": "https://api.github.com/repos/sebastianbergmann/php-invoker/zipball/c1ca3814734c07492b3d4c5f794f4b0995333da2",
                "reference": "c1ca3814734c07492b3d4c5f794f4b0995333da2",
                "shasum": ""
            },
            "require": {
                "php": ">=8.2"
            },
            "require-dev": {
                "ext-pcntl": "*",
                "phpunit/phpunit": "^11.0"
            },
            "suggest": {
                "ext-pcntl": "*"
            },
            "type": "library",
            "extra": {
                "branch-alias": {
                    "dev-main": "5.0-dev"
                }
            },
            "autoload": {
                "classmap": [
                    "src/"
                ]
            },
            "notification-url": "https://packagist.org/downloads/",
            "license": [
                "BSD-3-Clause"
            ],
            "authors": [
                {
                    "name": "Sebastian Bergmann",
                    "email": "sebastian@phpunit.de",
                    "role": "lead"
                }
            ],
            "description": "Invoke callables with a timeout",
            "homepage": "https://github.com/sebastianbergmann/php-invoker/",
            "keywords": [
                "process"
            ],
            "support": {
                "issues": "https://github.com/sebastianbergmann/php-invoker/issues",
                "security": "https://github.com/sebastianbergmann/php-invoker/security/policy",
                "source": "https://github.com/sebastianbergmann/php-invoker/tree/5.0.1"
            },
            "funding": [
                {
                    "url": "https://github.com/sebastianbergmann",
                    "type": "github"
                }
            ],
            "time": "2024-07-03T05:07:44+00:00"
        },
        {
            "name": "phpunit/php-text-template",
            "version": "4.0.1",
            "source": {
                "type": "git",
                "url": "https://github.com/sebastianbergmann/php-text-template.git",
                "reference": "3e0404dc6b300e6bf56415467ebcb3fe4f33e964"
            },
            "dist": {
                "type": "zip",
                "url": "https://api.github.com/repos/sebastianbergmann/php-text-template/zipball/3e0404dc6b300e6bf56415467ebcb3fe4f33e964",
                "reference": "3e0404dc6b300e6bf56415467ebcb3fe4f33e964",
                "shasum": ""
            },
            "require": {
                "php": ">=8.2"
            },
            "require-dev": {
                "phpunit/phpunit": "^11.0"
            },
            "type": "library",
            "extra": {
                "branch-alias": {
                    "dev-main": "4.0-dev"
                }
            },
            "autoload": {
                "classmap": [
                    "src/"
                ]
            },
            "notification-url": "https://packagist.org/downloads/",
            "license": [
                "BSD-3-Clause"
            ],
            "authors": [
                {
                    "name": "Sebastian Bergmann",
                    "email": "sebastian@phpunit.de",
                    "role": "lead"
                }
            ],
            "description": "Simple template engine.",
            "homepage": "https://github.com/sebastianbergmann/php-text-template/",
            "keywords": [
                "template"
            ],
            "support": {
                "issues": "https://github.com/sebastianbergmann/php-text-template/issues",
                "security": "https://github.com/sebastianbergmann/php-text-template/security/policy",
                "source": "https://github.com/sebastianbergmann/php-text-template/tree/4.0.1"
            },
            "funding": [
                {
                    "url": "https://github.com/sebastianbergmann",
                    "type": "github"
                }
            ],
            "time": "2024-07-03T05:08:43+00:00"
        },
        {
            "name": "phpunit/php-timer",
            "version": "7.0.1",
            "source": {
                "type": "git",
                "url": "https://github.com/sebastianbergmann/php-timer.git",
                "reference": "3b415def83fbcb41f991d9ebf16ae4ad8b7837b3"
            },
            "dist": {
                "type": "zip",
                "url": "https://api.github.com/repos/sebastianbergmann/php-timer/zipball/3b415def83fbcb41f991d9ebf16ae4ad8b7837b3",
                "reference": "3b415def83fbcb41f991d9ebf16ae4ad8b7837b3",
                "shasum": ""
            },
            "require": {
                "php": ">=8.2"
            },
            "require-dev": {
                "phpunit/phpunit": "^11.0"
            },
            "type": "library",
            "extra": {
                "branch-alias": {
                    "dev-main": "7.0-dev"
                }
            },
            "autoload": {
                "classmap": [
                    "src/"
                ]
            },
            "notification-url": "https://packagist.org/downloads/",
            "license": [
                "BSD-3-Clause"
            ],
            "authors": [
                {
                    "name": "Sebastian Bergmann",
                    "email": "sebastian@phpunit.de",
                    "role": "lead"
                }
            ],
            "description": "Utility class for timing",
            "homepage": "https://github.com/sebastianbergmann/php-timer/",
            "keywords": [
                "timer"
            ],
            "support": {
                "issues": "https://github.com/sebastianbergmann/php-timer/issues",
                "security": "https://github.com/sebastianbergmann/php-timer/security/policy",
                "source": "https://github.com/sebastianbergmann/php-timer/tree/7.0.1"
            },
            "funding": [
                {
                    "url": "https://github.com/sebastianbergmann",
                    "type": "github"
                }
            ],
            "time": "2024-07-03T05:09:35+00:00"
        },
        {
            "name": "sebastian/cli-parser",
            "version": "3.0.2",
            "source": {
                "type": "git",
                "url": "https://github.com/sebastianbergmann/cli-parser.git",
                "reference": "15c5dd40dc4f38794d383bb95465193f5e0ae180"
            },
            "dist": {
                "type": "zip",
                "url": "https://api.github.com/repos/sebastianbergmann/cli-parser/zipball/15c5dd40dc4f38794d383bb95465193f5e0ae180",
                "reference": "15c5dd40dc4f38794d383bb95465193f5e0ae180",
                "shasum": ""
            },
            "require": {
                "php": ">=8.2"
            },
            "require-dev": {
                "phpunit/phpunit": "^11.0"
            },
            "type": "library",
            "extra": {
                "branch-alias": {
                    "dev-main": "3.0-dev"
                }
            },
            "autoload": {
                "classmap": [
                    "src/"
                ]
            },
            "notification-url": "https://packagist.org/downloads/",
            "license": [
                "BSD-3-Clause"
            ],
            "authors": [
                {
                    "name": "Sebastian Bergmann",
                    "email": "sebastian@phpunit.de",
                    "role": "lead"
                }
            ],
            "description": "Library for parsing CLI options",
            "homepage": "https://github.com/sebastianbergmann/cli-parser",
            "support": {
                "issues": "https://github.com/sebastianbergmann/cli-parser/issues",
                "security": "https://github.com/sebastianbergmann/cli-parser/security/policy",
                "source": "https://github.com/sebastianbergmann/cli-parser/tree/3.0.2"
            },
            "funding": [
                {
                    "url": "https://github.com/sebastianbergmann",
                    "type": "github"
                }
            ],
            "time": "2024-07-03T04:41:36+00:00"
        },
        {
            "name": "sebastian/code-unit",
            "version": "3.0.3",
            "source": {
                "type": "git",
                "url": "https://github.com/sebastianbergmann/code-unit.git",
                "reference": "54391c61e4af8078e5b276ab082b6d3c54c9ad64"
            },
            "dist": {
                "type": "zip",
                "url": "https://api.github.com/repos/sebastianbergmann/code-unit/zipball/54391c61e4af8078e5b276ab082b6d3c54c9ad64",
                "reference": "54391c61e4af8078e5b276ab082b6d3c54c9ad64",
                "shasum": ""
            },
            "require": {
                "php": ">=8.2"
            },
            "require-dev": {
                "phpunit/phpunit": "^11.5"
            },
            "type": "library",
            "extra": {
                "branch-alias": {
                    "dev-main": "3.0-dev"
                }
            },
            "autoload": {
                "classmap": [
                    "src/"
                ]
            },
            "notification-url": "https://packagist.org/downloads/",
            "license": [
                "BSD-3-Clause"
            ],
            "authors": [
                {
                    "name": "Sebastian Bergmann",
                    "email": "sebastian@phpunit.de",
                    "role": "lead"
                }
            ],
            "description": "Collection of value objects that represent the PHP code units",
            "homepage": "https://github.com/sebastianbergmann/code-unit",
            "support": {
                "issues": "https://github.com/sebastianbergmann/code-unit/issues",
                "security": "https://github.com/sebastianbergmann/code-unit/security/policy",
                "source": "https://github.com/sebastianbergmann/code-unit/tree/3.0.3"
            },
            "funding": [
                {
                    "url": "https://github.com/sebastianbergmann",
                    "type": "github"
                }
            ],
            "time": "2025-03-19T07:56:08+00:00"
        },
        {
            "name": "sebastian/code-unit-reverse-lookup",
            "version": "4.0.1",
            "source": {
                "type": "git",
                "url": "https://github.com/sebastianbergmann/code-unit-reverse-lookup.git",
                "reference": "183a9b2632194febd219bb9246eee421dad8d45e"
            },
            "dist": {
                "type": "zip",
                "url": "https://api.github.com/repos/sebastianbergmann/code-unit-reverse-lookup/zipball/183a9b2632194febd219bb9246eee421dad8d45e",
                "reference": "183a9b2632194febd219bb9246eee421dad8d45e",
                "shasum": ""
            },
            "require": {
                "php": ">=8.2"
            },
            "require-dev": {
                "phpunit/phpunit": "^11.0"
            },
            "type": "library",
            "extra": {
                "branch-alias": {
                    "dev-main": "4.0-dev"
                }
            },
            "autoload": {
                "classmap": [
                    "src/"
                ]
            },
            "notification-url": "https://packagist.org/downloads/",
            "license": [
                "BSD-3-Clause"
            ],
            "authors": [
                {
                    "name": "Sebastian Bergmann",
                    "email": "sebastian@phpunit.de"
                }
            ],
            "description": "Looks up which function or method a line of code belongs to",
            "homepage": "https://github.com/sebastianbergmann/code-unit-reverse-lookup/",
            "support": {
                "issues": "https://github.com/sebastianbergmann/code-unit-reverse-lookup/issues",
                "security": "https://github.com/sebastianbergmann/code-unit-reverse-lookup/security/policy",
                "source": "https://github.com/sebastianbergmann/code-unit-reverse-lookup/tree/4.0.1"
            },
            "funding": [
                {
                    "url": "https://github.com/sebastianbergmann",
                    "type": "github"
                }
            ],
            "time": "2024-07-03T04:45:54+00:00"
        },
        {
            "name": "sebastian/comparator",
            "version": "6.3.2",
            "source": {
                "type": "git",
                "url": "https://github.com/sebastianbergmann/comparator.git",
                "reference": "85c77556683e6eee4323e4c5468641ca0237e2e8"
            },
            "dist": {
                "type": "zip",
                "url": "https://api.github.com/repos/sebastianbergmann/comparator/zipball/85c77556683e6eee4323e4c5468641ca0237e2e8",
                "reference": "85c77556683e6eee4323e4c5468641ca0237e2e8",
                "shasum": ""
            },
            "require": {
                "ext-dom": "*",
                "ext-mbstring": "*",
                "php": ">=8.2",
                "sebastian/diff": "^6.0",
                "sebastian/exporter": "^6.0"
            },
            "require-dev": {
                "phpunit/phpunit": "^11.4"
            },
            "suggest": {
                "ext-bcmath": "For comparing BcMath\\Number objects"
            },
            "type": "library",
            "extra": {
                "branch-alias": {
                    "dev-main": "6.3-dev"
                }
            },
            "autoload": {
                "classmap": [
                    "src/"
                ]
            },
            "notification-url": "https://packagist.org/downloads/",
            "license": [
                "BSD-3-Clause"
            ],
            "authors": [
                {
                    "name": "Sebastian Bergmann",
                    "email": "sebastian@phpunit.de"
                },
                {
                    "name": "Jeff Welch",
                    "email": "whatthejeff@gmail.com"
                },
                {
                    "name": "Volker Dusch",
                    "email": "github@wallbash.com"
                },
                {
                    "name": "Bernhard Schussek",
                    "email": "bschussek@2bepublished.at"
                }
            ],
            "description": "Provides the functionality to compare PHP values for equality",
            "homepage": "https://github.com/sebastianbergmann/comparator",
            "keywords": [
                "comparator",
                "compare",
                "equality"
            ],
            "support": {
                "issues": "https://github.com/sebastianbergmann/comparator/issues",
                "security": "https://github.com/sebastianbergmann/comparator/security/policy",
                "source": "https://github.com/sebastianbergmann/comparator/tree/6.3.2"
            },
            "funding": [
                {
                    "url": "https://github.com/sebastianbergmann",
                    "type": "github"
                },
                {
                    "url": "https://liberapay.com/sebastianbergmann",
                    "type": "liberapay"
                },
                {
                    "url": "https://thanks.dev/u/gh/sebastianbergmann",
                    "type": "thanks_dev"
                },
                {
                    "url": "https://tidelift.com/funding/github/packagist/sebastian/comparator",
                    "type": "tidelift"
                }
            ],
            "time": "2025-08-10T08:07:46+00:00"
        },
        {
            "name": "sebastian/complexity",
            "version": "4.0.1",
            "source": {
                "type": "git",
                "url": "https://github.com/sebastianbergmann/complexity.git",
                "reference": "ee41d384ab1906c68852636b6de493846e13e5a0"
            },
            "dist": {
                "type": "zip",
                "url": "https://api.github.com/repos/sebastianbergmann/complexity/zipball/ee41d384ab1906c68852636b6de493846e13e5a0",
                "reference": "ee41d384ab1906c68852636b6de493846e13e5a0",
                "shasum": ""
            },
            "require": {
                "nikic/php-parser": "^5.0",
                "php": ">=8.2"
            },
            "require-dev": {
                "phpunit/phpunit": "^11.0"
            },
            "type": "library",
            "extra": {
                "branch-alias": {
                    "dev-main": "4.0-dev"
                }
            },
            "autoload": {
                "classmap": [
                    "src/"
                ]
            },
            "notification-url": "https://packagist.org/downloads/",
            "license": [
                "BSD-3-Clause"
            ],
            "authors": [
                {
                    "name": "Sebastian Bergmann",
                    "email": "sebastian@phpunit.de",
                    "role": "lead"
                }
            ],
            "description": "Library for calculating the complexity of PHP code units",
            "homepage": "https://github.com/sebastianbergmann/complexity",
            "support": {
                "issues": "https://github.com/sebastianbergmann/complexity/issues",
                "security": "https://github.com/sebastianbergmann/complexity/security/policy",
                "source": "https://github.com/sebastianbergmann/complexity/tree/4.0.1"
            },
            "funding": [
                {
                    "url": "https://github.com/sebastianbergmann",
                    "type": "github"
                }
            ],
            "time": "2024-07-03T04:49:50+00:00"
        },
        {
            "name": "sebastian/diff",
            "version": "6.0.2",
            "source": {
                "type": "git",
                "url": "https://github.com/sebastianbergmann/diff.git",
                "reference": "b4ccd857127db5d41a5b676f24b51371d76d8544"
            },
            "dist": {
                "type": "zip",
                "url": "https://api.github.com/repos/sebastianbergmann/diff/zipball/b4ccd857127db5d41a5b676f24b51371d76d8544",
                "reference": "b4ccd857127db5d41a5b676f24b51371d76d8544",
                "shasum": ""
            },
            "require": {
                "php": ">=8.2"
            },
            "require-dev": {
                "phpunit/phpunit": "^11.0",
                "symfony/process": "^4.2 || ^5"
            },
            "type": "library",
            "extra": {
                "branch-alias": {
                    "dev-main": "6.0-dev"
                }
            },
            "autoload": {
                "classmap": [
                    "src/"
                ]
            },
            "notification-url": "https://packagist.org/downloads/",
            "license": [
                "BSD-3-Clause"
            ],
            "authors": [
                {
                    "name": "Sebastian Bergmann",
                    "email": "sebastian@phpunit.de"
                },
                {
                    "name": "Kore Nordmann",
                    "email": "mail@kore-nordmann.de"
                }
            ],
            "description": "Diff implementation",
            "homepage": "https://github.com/sebastianbergmann/diff",
            "keywords": [
                "diff",
                "udiff",
                "unidiff",
                "unified diff"
            ],
            "support": {
                "issues": "https://github.com/sebastianbergmann/diff/issues",
                "security": "https://github.com/sebastianbergmann/diff/security/policy",
                "source": "https://github.com/sebastianbergmann/diff/tree/6.0.2"
            },
            "funding": [
                {
                    "url": "https://github.com/sebastianbergmann",
                    "type": "github"
                }
            ],
            "time": "2024-07-03T04:53:05+00:00"
        },
        {
            "name": "sebastian/environment",
            "version": "7.2.1",
            "source": {
                "type": "git",
                "url": "https://github.com/sebastianbergmann/environment.git",
                "reference": "a5c75038693ad2e8d4b6c15ba2403532647830c4"
            },
            "dist": {
                "type": "zip",
                "url": "https://api.github.com/repos/sebastianbergmann/environment/zipball/a5c75038693ad2e8d4b6c15ba2403532647830c4",
                "reference": "a5c75038693ad2e8d4b6c15ba2403532647830c4",
                "shasum": ""
            },
            "require": {
                "php": ">=8.2"
            },
            "require-dev": {
                "phpunit/phpunit": "^11.3"
            },
            "suggest": {
                "ext-posix": "*"
            },
            "type": "library",
            "extra": {
                "branch-alias": {
                    "dev-main": "7.2-dev"
                }
            },
            "autoload": {
                "classmap": [
                    "src/"
                ]
            },
            "notification-url": "https://packagist.org/downloads/",
            "license": [
                "BSD-3-Clause"
            ],
            "authors": [
                {
                    "name": "Sebastian Bergmann",
                    "email": "sebastian@phpunit.de"
                }
            ],
            "description": "Provides functionality to handle HHVM/PHP environments",
            "homepage": "https://github.com/sebastianbergmann/environment",
            "keywords": [
                "Xdebug",
                "environment",
                "hhvm"
            ],
            "support": {
                "issues": "https://github.com/sebastianbergmann/environment/issues",
                "security": "https://github.com/sebastianbergmann/environment/security/policy",
                "source": "https://github.com/sebastianbergmann/environment/tree/7.2.1"
            },
            "funding": [
                {
                    "url": "https://github.com/sebastianbergmann",
                    "type": "github"
                },
                {
                    "url": "https://liberapay.com/sebastianbergmann",
                    "type": "liberapay"
                },
                {
                    "url": "https://thanks.dev/u/gh/sebastianbergmann",
                    "type": "thanks_dev"
                },
                {
                    "url": "https://tidelift.com/funding/github/packagist/sebastian/environment",
                    "type": "tidelift"
                }
            ],
            "time": "2025-05-21T11:55:47+00:00"
        },
        {
            "name": "sebastian/exporter",
<<<<<<< HEAD
            "version": "6.3.0",
            "source": {
                "type": "git",
                "url": "https://github.com/sebastianbergmann/exporter.git",
                "reference": "3473f61172093b2da7de1fb5782e1f24cc036dc3"
            },
            "dist": {
                "type": "zip",
                "url": "https://api.github.com/repos/sebastianbergmann/exporter/zipball/3473f61172093b2da7de1fb5782e1f24cc036dc3",
                "reference": "3473f61172093b2da7de1fb5782e1f24cc036dc3",
=======
            "version": "5.1.3",
            "source": {
                "type": "git",
                "url": "https://github.com/sebastianbergmann/exporter.git",
                "reference": "9e7e86260de48e405ec3086bcb62e677ef192e7f"
            },
            "dist": {
                "type": "zip",
                "url": "https://api.github.com/repos/sebastianbergmann/exporter/zipball/9e7e86260de48e405ec3086bcb62e677ef192e7f",
                "reference": "9e7e86260de48e405ec3086bcb62e677ef192e7f",
>>>>>>> 940a9357
                "shasum": ""
            },
            "require": {
                "ext-mbstring": "*",
                "php": ">=8.2",
                "sebastian/recursion-context": "^6.0"
            },
            "require-dev": {
<<<<<<< HEAD
                "phpunit/phpunit": "^11.3"
=======
                "phpunit/phpunit": "^10.5"
>>>>>>> 940a9357
            },
            "type": "library",
            "extra": {
                "branch-alias": {
                    "dev-main": "6.1-dev"
                }
            },
            "autoload": {
                "classmap": [
                    "src/"
                ]
            },
            "notification-url": "https://packagist.org/downloads/",
            "license": [
                "BSD-3-Clause"
            ],
            "authors": [
                {
                    "name": "Sebastian Bergmann",
                    "email": "sebastian@phpunit.de"
                },
                {
                    "name": "Jeff Welch",
                    "email": "whatthejeff@gmail.com"
                },
                {
                    "name": "Volker Dusch",
                    "email": "github@wallbash.com"
                },
                {
                    "name": "Adam Harvey",
                    "email": "aharvey@php.net"
                },
                {
                    "name": "Bernhard Schussek",
                    "email": "bschussek@gmail.com"
                }
            ],
            "description": "Provides the functionality to export PHP variables for visualization",
            "homepage": "https://www.github.com/sebastianbergmann/exporter",
            "keywords": [
                "export",
                "exporter"
            ],
            "support": {
                "issues": "https://github.com/sebastianbergmann/exporter/issues",
                "security": "https://github.com/sebastianbergmann/exporter/security/policy",
<<<<<<< HEAD
                "source": "https://github.com/sebastianbergmann/exporter/tree/6.3.0"
=======
                "source": "https://github.com/sebastianbergmann/exporter/tree/5.1.3"
>>>>>>> 940a9357
            },
            "funding": [
                {
                    "url": "https://github.com/sebastianbergmann",
                    "type": "github"
                },
                {
                    "url": "https://liberapay.com/sebastianbergmann",
                    "type": "liberapay"
                },
                {
                    "url": "https://thanks.dev/u/gh/sebastianbergmann",
                    "type": "thanks_dev"
                },
                {
                    "url": "https://tidelift.com/funding/github/packagist/sebastian/exporter",
                    "type": "tidelift"
                }
            ],
<<<<<<< HEAD
            "time": "2024-12-05T09:17:50+00:00"
=======
            "time": "2025-09-22T05:25:48+00:00"
>>>>>>> 940a9357
        },
        {
            "name": "sebastian/global-state",
            "version": "7.0.2",
            "source": {
                "type": "git",
                "url": "https://github.com/sebastianbergmann/global-state.git",
                "reference": "3be331570a721f9a4b5917f4209773de17f747d7"
            },
            "dist": {
                "type": "zip",
                "url": "https://api.github.com/repos/sebastianbergmann/global-state/zipball/3be331570a721f9a4b5917f4209773de17f747d7",
                "reference": "3be331570a721f9a4b5917f4209773de17f747d7",
                "shasum": ""
            },
            "require": {
                "php": ">=8.2",
                "sebastian/object-reflector": "^4.0",
                "sebastian/recursion-context": "^6.0"
            },
            "require-dev": {
                "ext-dom": "*",
                "phpunit/phpunit": "^11.0"
            },
            "type": "library",
            "extra": {
                "branch-alias": {
                    "dev-main": "7.0-dev"
                }
            },
            "autoload": {
                "classmap": [
                    "src/"
                ]
            },
            "notification-url": "https://packagist.org/downloads/",
            "license": [
                "BSD-3-Clause"
            ],
            "authors": [
                {
                    "name": "Sebastian Bergmann",
                    "email": "sebastian@phpunit.de"
                }
            ],
            "description": "Snapshotting of global state",
            "homepage": "https://www.github.com/sebastianbergmann/global-state",
            "keywords": [
                "global state"
            ],
            "support": {
                "issues": "https://github.com/sebastianbergmann/global-state/issues",
                "security": "https://github.com/sebastianbergmann/global-state/security/policy",
                "source": "https://github.com/sebastianbergmann/global-state/tree/7.0.2"
            },
            "funding": [
                {
                    "url": "https://github.com/sebastianbergmann",
                    "type": "github"
                }
            ],
            "time": "2024-07-03T04:57:36+00:00"
        },
        {
            "name": "sebastian/lines-of-code",
            "version": "3.0.1",
            "source": {
                "type": "git",
                "url": "https://github.com/sebastianbergmann/lines-of-code.git",
                "reference": "d36ad0d782e5756913e42ad87cb2890f4ffe467a"
            },
            "dist": {
                "type": "zip",
                "url": "https://api.github.com/repos/sebastianbergmann/lines-of-code/zipball/d36ad0d782e5756913e42ad87cb2890f4ffe467a",
                "reference": "d36ad0d782e5756913e42ad87cb2890f4ffe467a",
                "shasum": ""
            },
            "require": {
                "nikic/php-parser": "^5.0",
                "php": ">=8.2"
            },
            "require-dev": {
                "phpunit/phpunit": "^11.0"
            },
            "type": "library",
            "extra": {
                "branch-alias": {
                    "dev-main": "3.0-dev"
                }
            },
            "autoload": {
                "classmap": [
                    "src/"
                ]
            },
            "notification-url": "https://packagist.org/downloads/",
            "license": [
                "BSD-3-Clause"
            ],
            "authors": [
                {
                    "name": "Sebastian Bergmann",
                    "email": "sebastian@phpunit.de",
                    "role": "lead"
                }
            ],
            "description": "Library for counting the lines of code in PHP source code",
            "homepage": "https://github.com/sebastianbergmann/lines-of-code",
            "support": {
                "issues": "https://github.com/sebastianbergmann/lines-of-code/issues",
                "security": "https://github.com/sebastianbergmann/lines-of-code/security/policy",
                "source": "https://github.com/sebastianbergmann/lines-of-code/tree/3.0.1"
            },
            "funding": [
                {
                    "url": "https://github.com/sebastianbergmann",
                    "type": "github"
                }
            ],
            "time": "2024-07-03T04:58:38+00:00"
        },
        {
            "name": "sebastian/object-enumerator",
            "version": "6.0.1",
            "source": {
                "type": "git",
                "url": "https://github.com/sebastianbergmann/object-enumerator.git",
                "reference": "f5b498e631a74204185071eb41f33f38d64608aa"
            },
            "dist": {
                "type": "zip",
                "url": "https://api.github.com/repos/sebastianbergmann/object-enumerator/zipball/f5b498e631a74204185071eb41f33f38d64608aa",
                "reference": "f5b498e631a74204185071eb41f33f38d64608aa",
                "shasum": ""
            },
            "require": {
                "php": ">=8.2",
                "sebastian/object-reflector": "^4.0",
                "sebastian/recursion-context": "^6.0"
            },
            "require-dev": {
                "phpunit/phpunit": "^11.0"
            },
            "type": "library",
            "extra": {
                "branch-alias": {
                    "dev-main": "6.0-dev"
                }
            },
            "autoload": {
                "classmap": [
                    "src/"
                ]
            },
            "notification-url": "https://packagist.org/downloads/",
            "license": [
                "BSD-3-Clause"
            ],
            "authors": [
                {
                    "name": "Sebastian Bergmann",
                    "email": "sebastian@phpunit.de"
                }
            ],
            "description": "Traverses array structures and object graphs to enumerate all referenced objects",
            "homepage": "https://github.com/sebastianbergmann/object-enumerator/",
            "support": {
                "issues": "https://github.com/sebastianbergmann/object-enumerator/issues",
                "security": "https://github.com/sebastianbergmann/object-enumerator/security/policy",
                "source": "https://github.com/sebastianbergmann/object-enumerator/tree/6.0.1"
            },
            "funding": [
                {
                    "url": "https://github.com/sebastianbergmann",
                    "type": "github"
                }
            ],
            "time": "2024-07-03T05:00:13+00:00"
        },
        {
            "name": "sebastian/object-reflector",
            "version": "4.0.1",
            "source": {
                "type": "git",
                "url": "https://github.com/sebastianbergmann/object-reflector.git",
                "reference": "6e1a43b411b2ad34146dee7524cb13a068bb35f9"
            },
            "dist": {
                "type": "zip",
                "url": "https://api.github.com/repos/sebastianbergmann/object-reflector/zipball/6e1a43b411b2ad34146dee7524cb13a068bb35f9",
                "reference": "6e1a43b411b2ad34146dee7524cb13a068bb35f9",
                "shasum": ""
            },
            "require": {
                "php": ">=8.2"
            },
            "require-dev": {
                "phpunit/phpunit": "^11.0"
            },
            "type": "library",
            "extra": {
                "branch-alias": {
                    "dev-main": "4.0-dev"
                }
            },
            "autoload": {
                "classmap": [
                    "src/"
                ]
            },
            "notification-url": "https://packagist.org/downloads/",
            "license": [
                "BSD-3-Clause"
            ],
            "authors": [
                {
                    "name": "Sebastian Bergmann",
                    "email": "sebastian@phpunit.de"
                }
            ],
            "description": "Allows reflection of object attributes, including inherited and non-public ones",
            "homepage": "https://github.com/sebastianbergmann/object-reflector/",
            "support": {
                "issues": "https://github.com/sebastianbergmann/object-reflector/issues",
                "security": "https://github.com/sebastianbergmann/object-reflector/security/policy",
                "source": "https://github.com/sebastianbergmann/object-reflector/tree/4.0.1"
            },
            "funding": [
                {
                    "url": "https://github.com/sebastianbergmann",
                    "type": "github"
                }
            ],
            "time": "2024-07-03T05:01:32+00:00"
        },
        {
            "name": "sebastian/recursion-context",
            "version": "6.0.3",
            "source": {
                "type": "git",
                "url": "https://github.com/sebastianbergmann/recursion-context.git",
                "reference": "f6458abbf32a6c8174f8f26261475dc133b3d9dc"
            },
            "dist": {
                "type": "zip",
                "url": "https://api.github.com/repos/sebastianbergmann/recursion-context/zipball/f6458abbf32a6c8174f8f26261475dc133b3d9dc",
                "reference": "f6458abbf32a6c8174f8f26261475dc133b3d9dc",
                "shasum": ""
            },
            "require": {
                "php": ">=8.2"
            },
            "require-dev": {
                "phpunit/phpunit": "^11.3"
            },
            "type": "library",
            "extra": {
                "branch-alias": {
                    "dev-main": "6.0-dev"
                }
            },
            "autoload": {
                "classmap": [
                    "src/"
                ]
            },
            "notification-url": "https://packagist.org/downloads/",
            "license": [
                "BSD-3-Clause"
            ],
            "authors": [
                {
                    "name": "Sebastian Bergmann",
                    "email": "sebastian@phpunit.de"
                },
                {
                    "name": "Jeff Welch",
                    "email": "whatthejeff@gmail.com"
                },
                {
                    "name": "Adam Harvey",
                    "email": "aharvey@php.net"
                }
            ],
            "description": "Provides functionality to recursively process PHP variables",
            "homepage": "https://github.com/sebastianbergmann/recursion-context",
            "support": {
                "issues": "https://github.com/sebastianbergmann/recursion-context/issues",
                "security": "https://github.com/sebastianbergmann/recursion-context/security/policy",
                "source": "https://github.com/sebastianbergmann/recursion-context/tree/6.0.3"
            },
            "funding": [
                {
                    "url": "https://github.com/sebastianbergmann",
                    "type": "github"
                },
                {
                    "url": "https://liberapay.com/sebastianbergmann",
                    "type": "liberapay"
                },
                {
                    "url": "https://thanks.dev/u/gh/sebastianbergmann",
                    "type": "thanks_dev"
                },
                {
                    "url": "https://tidelift.com/funding/github/packagist/sebastian/recursion-context",
                    "type": "tidelift"
                }
            ],
            "time": "2025-08-13T04:42:22+00:00"
        },
        {
            "name": "sebastian/type",
            "version": "5.1.3",
            "source": {
                "type": "git",
                "url": "https://github.com/sebastianbergmann/type.git",
                "reference": "f77d2d4e78738c98d9a68d2596fe5e8fa380f449"
            },
            "dist": {
                "type": "zip",
                "url": "https://api.github.com/repos/sebastianbergmann/type/zipball/f77d2d4e78738c98d9a68d2596fe5e8fa380f449",
                "reference": "f77d2d4e78738c98d9a68d2596fe5e8fa380f449",
                "shasum": ""
            },
            "require": {
                "php": ">=8.2"
            },
            "require-dev": {
                "phpunit/phpunit": "^11.3"
            },
            "type": "library",
            "extra": {
                "branch-alias": {
                    "dev-main": "5.1-dev"
                }
            },
            "autoload": {
                "classmap": [
                    "src/"
                ]
            },
            "notification-url": "https://packagist.org/downloads/",
            "license": [
                "BSD-3-Clause"
            ],
            "authors": [
                {
                    "name": "Sebastian Bergmann",
                    "email": "sebastian@phpunit.de",
                    "role": "lead"
                }
            ],
            "description": "Collection of value objects that represent the types of the PHP type system",
            "homepage": "https://github.com/sebastianbergmann/type",
            "support": {
                "issues": "https://github.com/sebastianbergmann/type/issues",
                "security": "https://github.com/sebastianbergmann/type/security/policy",
                "source": "https://github.com/sebastianbergmann/type/tree/5.1.3"
            },
            "funding": [
                {
                    "url": "https://github.com/sebastianbergmann",
                    "type": "github"
                },
                {
                    "url": "https://liberapay.com/sebastianbergmann",
                    "type": "liberapay"
                },
                {
                    "url": "https://thanks.dev/u/gh/sebastianbergmann",
                    "type": "thanks_dev"
                },
                {
                    "url": "https://tidelift.com/funding/github/packagist/sebastian/type",
                    "type": "tidelift"
                }
            ],
            "time": "2025-08-09T06:55:48+00:00"
        },
        {
            "name": "sebastian/version",
            "version": "5.0.2",
            "source": {
                "type": "git",
                "url": "https://github.com/sebastianbergmann/version.git",
                "reference": "c687e3387b99f5b03b6caa64c74b63e2936ff874"
            },
            "dist": {
                "type": "zip",
                "url": "https://api.github.com/repos/sebastianbergmann/version/zipball/c687e3387b99f5b03b6caa64c74b63e2936ff874",
                "reference": "c687e3387b99f5b03b6caa64c74b63e2936ff874",
                "shasum": ""
            },
            "require": {
                "php": ">=8.2"
            },
            "type": "library",
            "extra": {
                "branch-alias": {
                    "dev-main": "5.0-dev"
                }
            },
            "autoload": {
                "classmap": [
                    "src/"
                ]
            },
            "notification-url": "https://packagist.org/downloads/",
            "license": [
                "BSD-3-Clause"
            ],
            "authors": [
                {
                    "name": "Sebastian Bergmann",
                    "email": "sebastian@phpunit.de",
                    "role": "lead"
                }
            ],
            "description": "Library that helps with managing the version number of Git-hosted PHP projects",
            "homepage": "https://github.com/sebastianbergmann/version",
            "support": {
                "issues": "https://github.com/sebastianbergmann/version/issues",
                "security": "https://github.com/sebastianbergmann/version/security/policy",
                "source": "https://github.com/sebastianbergmann/version/tree/5.0.2"
            },
            "funding": [
                {
                    "url": "https://github.com/sebastianbergmann",
                    "type": "github"
                }
            ],
            "time": "2024-10-09T05:16:32+00:00"
        },
        {
            "name": "staabm/side-effects-detector",
            "version": "1.0.5",
            "source": {
                "type": "git",
                "url": "https://github.com/staabm/side-effects-detector.git",
                "reference": "d8334211a140ce329c13726d4a715adbddd0a163"
            },
            "dist": {
                "type": "zip",
                "url": "https://api.github.com/repos/staabm/side-effects-detector/zipball/d8334211a140ce329c13726d4a715adbddd0a163",
                "reference": "d8334211a140ce329c13726d4a715adbddd0a163",
                "shasum": ""
            },
            "require": {
                "ext-tokenizer": "*",
                "php": "^7.4 || ^8.0"
            },
            "require-dev": {
                "phpstan/extension-installer": "^1.4.3",
                "phpstan/phpstan": "^1.12.6",
                "phpunit/phpunit": "^9.6.21",
                "symfony/var-dumper": "^5.4.43",
                "tomasvotruba/type-coverage": "1.0.0",
                "tomasvotruba/unused-public": "1.0.0"
            },
            "type": "library",
            "autoload": {
                "classmap": [
                    "lib/"
                ]
            },
            "notification-url": "https://packagist.org/downloads/",
            "license": [
                "MIT"
            ],
            "description": "A static analysis tool to detect side effects in PHP code",
            "keywords": [
                "static analysis"
            ],
            "support": {
                "issues": "https://github.com/staabm/side-effects-detector/issues",
                "source": "https://github.com/staabm/side-effects-detector/tree/1.0.5"
            },
            "funding": [
                {
                    "url": "https://github.com/staabm",
                    "type": "github"
                }
            ],
            "time": "2024-10-20T05:08:20+00:00"
        },
        {
            "name": "theseer/tokenizer",
            "version": "1.2.3",
            "source": {
                "type": "git",
                "url": "https://github.com/theseer/tokenizer.git",
                "reference": "737eda637ed5e28c3413cb1ebe8bb52cbf1ca7a2"
            },
            "dist": {
                "type": "zip",
                "url": "https://api.github.com/repos/theseer/tokenizer/zipball/737eda637ed5e28c3413cb1ebe8bb52cbf1ca7a2",
                "reference": "737eda637ed5e28c3413cb1ebe8bb52cbf1ca7a2",
                "shasum": ""
            },
            "require": {
                "ext-dom": "*",
                "ext-tokenizer": "*",
                "ext-xmlwriter": "*",
                "php": "^7.2 || ^8.0"
            },
            "type": "library",
            "autoload": {
                "classmap": [
                    "src/"
                ]
            },
            "notification-url": "https://packagist.org/downloads/",
            "license": [
                "BSD-3-Clause"
            ],
            "authors": [
                {
                    "name": "Arne Blankerts",
                    "email": "arne@blankerts.de",
                    "role": "Developer"
                }
            ],
            "description": "A small library for converting tokenized PHP source code into XML and potentially other formats",
            "support": {
                "issues": "https://github.com/theseer/tokenizer/issues",
                "source": "https://github.com/theseer/tokenizer/tree/1.2.3"
            },
            "funding": [
                {
                    "url": "https://github.com/theseer",
                    "type": "github"
                }
            ],
            "time": "2024-03-03T12:36:25+00:00"
        }
    ],
    "packages-dev": [],
    "aliases": [],
    "minimum-stability": "stable",
    "stability-flags": {},
    "prefer-stable": true,
    "prefer-lowest": false,
    "platform": {
        "php": ">=8.2",
        "ext-dom": "*",
        "ext-json": "*",
        "ext-libxml": "*",
        "ext-mbstring": "*",
        "ext-xml": "*",
        "ext-xmlwriter": "*"
    },
    "platform-dev": {},
    "platform-overrides": {
        "php": "8.2.0"
    },
    "plugin-api-version": "2.6.0"
}<|MERGE_RESOLUTION|>--- conflicted
+++ resolved
@@ -4,11 +4,7 @@
         "Read more about it at https://getcomposer.org/doc/01-basic-usage.md#installing-dependencies",
         "This file is @generated automatically"
     ],
-<<<<<<< HEAD
-    "content-hash": "f1fc43835bb4cb97bda824148315c957",
-=======
-    "content-hash": "607249d57a2e209746126cb79b165dda",
->>>>>>> 940a9357
+    "content-hash": "b4be8088c5d995f7863ba0deb2f0132e",
     "packages": [
         {
             "name": "myclabs/deep-copy",
@@ -1046,29 +1042,16 @@
         },
         {
             "name": "sebastian/exporter",
-<<<<<<< HEAD
-            "version": "6.3.0",
+            "version": "6.3.1",
             "source": {
                 "type": "git",
                 "url": "https://github.com/sebastianbergmann/exporter.git",
-                "reference": "3473f61172093b2da7de1fb5782e1f24cc036dc3"
-            },
-            "dist": {
-                "type": "zip",
-                "url": "https://api.github.com/repos/sebastianbergmann/exporter/zipball/3473f61172093b2da7de1fb5782e1f24cc036dc3",
-                "reference": "3473f61172093b2da7de1fb5782e1f24cc036dc3",
-=======
-            "version": "5.1.3",
-            "source": {
-                "type": "git",
-                "url": "https://github.com/sebastianbergmann/exporter.git",
-                "reference": "9e7e86260de48e405ec3086bcb62e677ef192e7f"
-            },
-            "dist": {
-                "type": "zip",
-                "url": "https://api.github.com/repos/sebastianbergmann/exporter/zipball/9e7e86260de48e405ec3086bcb62e677ef192e7f",
-                "reference": "9e7e86260de48e405ec3086bcb62e677ef192e7f",
->>>>>>> 940a9357
+                "reference": "8f67e53d3fcaf53105f95cc14f1630493d0fa2e6"
+            },
+            "dist": {
+                "type": "zip",
+                "url": "https://api.github.com/repos/sebastianbergmann/exporter/zipball/8f67e53d3fcaf53105f95cc14f1630493d0fa2e6",
+                "reference": "8f67e53d3fcaf53105f95cc14f1630493d0fa2e6",
                 "shasum": ""
             },
             "require": {
@@ -1077,16 +1060,12 @@
                 "sebastian/recursion-context": "^6.0"
             },
             "require-dev": {
-<<<<<<< HEAD
                 "phpunit/phpunit": "^11.3"
-=======
-                "phpunit/phpunit": "^10.5"
->>>>>>> 940a9357
-            },
-            "type": "library",
-            "extra": {
-                "branch-alias": {
-                    "dev-main": "6.1-dev"
+            },
+            "type": "library",
+            "extra": {
+                "branch-alias": {
+                    "dev-main": "6.3-dev"
                 }
             },
             "autoload": {
@@ -1129,11 +1108,7 @@
             "support": {
                 "issues": "https://github.com/sebastianbergmann/exporter/issues",
                 "security": "https://github.com/sebastianbergmann/exporter/security/policy",
-<<<<<<< HEAD
-                "source": "https://github.com/sebastianbergmann/exporter/tree/6.3.0"
-=======
-                "source": "https://github.com/sebastianbergmann/exporter/tree/5.1.3"
->>>>>>> 940a9357
+                "source": "https://github.com/sebastianbergmann/exporter/tree/6.3.1"
             },
             "funding": [
                 {
@@ -1153,11 +1128,7 @@
                     "type": "tidelift"
                 }
             ],
-<<<<<<< HEAD
-            "time": "2024-12-05T09:17:50+00:00"
-=======
-            "time": "2025-09-22T05:25:48+00:00"
->>>>>>> 940a9357
+            "time": "2025-09-22T05:34:00+00:00"
         },
         {
             "name": "sebastian/global-state",
