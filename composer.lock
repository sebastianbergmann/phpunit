{
    "_readme": [
        "This file locks the dependencies of your project to a known state",
        "Read more about it at https://getcomposer.org/doc/01-basic-usage.md#installing-dependencies",
        "This file is @generated automatically"
    ],
<<<<<<< HEAD
    "content-hash": "e12995665155aec7c7baac2b2de7c386",
=======
    "content-hash": "030239f016a97e72ba2128c67d9bd1f4",
>>>>>>> b72df870
    "packages": [
        {
            "name": "myclabs/deep-copy",
            "version": "1.13.4",
            "source": {
                "type": "git",
                "url": "https://github.com/myclabs/DeepCopy.git",
                "reference": "07d290f0c47959fd5eed98c95ee5602db07e0b6a"
            },
            "dist": {
                "type": "zip",
                "url": "https://api.github.com/repos/myclabs/DeepCopy/zipball/07d290f0c47959fd5eed98c95ee5602db07e0b6a",
                "reference": "07d290f0c47959fd5eed98c95ee5602db07e0b6a",
                "shasum": ""
            },
            "require": {
                "php": "^7.1 || ^8.0"
            },
            "conflict": {
                "doctrine/collections": "<1.6.8",
                "doctrine/common": "<2.13.3 || >=3 <3.2.2"
            },
            "require-dev": {
                "doctrine/collections": "^1.6.8",
                "doctrine/common": "^2.13.3 || ^3.2.2",
                "phpspec/prophecy": "^1.10",
                "phpunit/phpunit": "^7.5.20 || ^8.5.23 || ^9.5.13"
            },
            "type": "library",
            "autoload": {
                "files": [
                    "src/DeepCopy/deep_copy.php"
                ],
                "psr-4": {
                    "DeepCopy\\": "src/DeepCopy/"
                }
            },
            "notification-url": "https://packagist.org/downloads/",
            "license": [
                "MIT"
            ],
            "description": "Create deep copies (clones) of your objects",
            "keywords": [
                "clone",
                "copy",
                "duplicate",
                "object",
                "object graph"
            ],
            "support": {
                "issues": "https://github.com/myclabs/DeepCopy/issues",
                "source": "https://github.com/myclabs/DeepCopy/tree/1.13.4"
            },
            "funding": [
                {
                    "url": "https://tidelift.com/funding/github/packagist/myclabs/deep-copy",
                    "type": "tidelift"
                }
            ],
            "time": "2025-08-01T08:46:24+00:00"
        },
        {
            "name": "nikic/php-parser",
            "version": "v5.6.0",
            "source": {
                "type": "git",
                "url": "https://github.com/nikic/PHP-Parser.git",
                "reference": "221b0d0fdf1369c71047ad1d18bb5880017bbc56"
            },
            "dist": {
                "type": "zip",
                "url": "https://api.github.com/repos/nikic/PHP-Parser/zipball/221b0d0fdf1369c71047ad1d18bb5880017bbc56",
                "reference": "221b0d0fdf1369c71047ad1d18bb5880017bbc56",
                "shasum": ""
            },
            "require": {
                "ext-ctype": "*",
                "ext-json": "*",
                "ext-tokenizer": "*",
                "php": ">=7.4"
            },
            "require-dev": {
                "ircmaxell/php-yacc": "^0.0.7",
                "phpunit/phpunit": "^9.0"
            },
            "bin": [
                "bin/php-parse"
            ],
            "type": "library",
            "extra": {
                "branch-alias": {
                    "dev-master": "5.0-dev"
                }
            },
            "autoload": {
                "psr-4": {
                    "PhpParser\\": "lib/PhpParser"
                }
            },
            "notification-url": "https://packagist.org/downloads/",
            "license": [
                "BSD-3-Clause"
            ],
            "authors": [
                {
                    "name": "Nikita Popov"
                }
            ],
            "description": "A PHP parser written in PHP",
            "keywords": [
                "parser",
                "php"
            ],
            "support": {
                "issues": "https://github.com/nikic/PHP-Parser/issues",
                "source": "https://github.com/nikic/PHP-Parser/tree/v5.6.0"
            },
            "time": "2025-07-27T20:03:57+00:00"
        },
        {
            "name": "phar-io/manifest",
            "version": "2.0.4",
            "source": {
                "type": "git",
                "url": "https://github.com/phar-io/manifest.git",
                "reference": "54750ef60c58e43759730615a392c31c80e23176"
            },
            "dist": {
                "type": "zip",
                "url": "https://api.github.com/repos/phar-io/manifest/zipball/54750ef60c58e43759730615a392c31c80e23176",
                "reference": "54750ef60c58e43759730615a392c31c80e23176",
                "shasum": ""
            },
            "require": {
                "ext-dom": "*",
                "ext-libxml": "*",
                "ext-phar": "*",
                "ext-xmlwriter": "*",
                "phar-io/version": "^3.0.1",
                "php": "^7.2 || ^8.0"
            },
            "type": "library",
            "extra": {
                "branch-alias": {
                    "dev-master": "2.0.x-dev"
                }
            },
            "autoload": {
                "classmap": [
                    "src/"
                ]
            },
            "notification-url": "https://packagist.org/downloads/",
            "license": [
                "BSD-3-Clause"
            ],
            "authors": [
                {
                    "name": "Arne Blankerts",
                    "email": "arne@blankerts.de",
                    "role": "Developer"
                },
                {
                    "name": "Sebastian Heuer",
                    "email": "sebastian@phpeople.de",
                    "role": "Developer"
                },
                {
                    "name": "Sebastian Bergmann",
                    "email": "sebastian@phpunit.de",
                    "role": "Developer"
                }
            ],
            "description": "Component for reading phar.io manifest information from a PHP Archive (PHAR)",
            "support": {
                "issues": "https://github.com/phar-io/manifest/issues",
                "source": "https://github.com/phar-io/manifest/tree/2.0.4"
            },
            "funding": [
                {
                    "url": "https://github.com/theseer",
                    "type": "github"
                }
            ],
            "time": "2024-03-03T12:33:53+00:00"
        },
        {
            "name": "phar-io/version",
            "version": "3.2.1",
            "source": {
                "type": "git",
                "url": "https://github.com/phar-io/version.git",
                "reference": "4f7fd7836c6f332bb2933569e566a0d6c4cbed74"
            },
            "dist": {
                "type": "zip",
                "url": "https://api.github.com/repos/phar-io/version/zipball/4f7fd7836c6f332bb2933569e566a0d6c4cbed74",
                "reference": "4f7fd7836c6f332bb2933569e566a0d6c4cbed74",
                "shasum": ""
            },
            "require": {
                "php": "^7.2 || ^8.0"
            },
            "type": "library",
            "autoload": {
                "classmap": [
                    "src/"
                ]
            },
            "notification-url": "https://packagist.org/downloads/",
            "license": [
                "BSD-3-Clause"
            ],
            "authors": [
                {
                    "name": "Arne Blankerts",
                    "email": "arne@blankerts.de",
                    "role": "Developer"
                },
                {
                    "name": "Sebastian Heuer",
                    "email": "sebastian@phpeople.de",
                    "role": "Developer"
                },
                {
                    "name": "Sebastian Bergmann",
                    "email": "sebastian@phpunit.de",
                    "role": "Developer"
                }
            ],
            "description": "Library for handling version information and constraints",
            "support": {
                "issues": "https://github.com/phar-io/version/issues",
                "source": "https://github.com/phar-io/version/tree/3.2.1"
            },
            "time": "2022-02-21T01:04:05+00:00"
        },
        {
            "name": "phpunit/php-code-coverage",
            "version": "12.3.2",
            "source": {
                "type": "git",
                "url": "https://github.com/sebastianbergmann/php-code-coverage.git",
                "reference": "086553c5b2e0e1e20293d782d788ab768202b621"
            },
            "dist": {
                "type": "zip",
                "url": "https://api.github.com/repos/sebastianbergmann/php-code-coverage/zipball/086553c5b2e0e1e20293d782d788ab768202b621",
                "reference": "086553c5b2e0e1e20293d782d788ab768202b621",
                "shasum": ""
            },
            "require": {
                "ext-dom": "*",
                "ext-libxml": "*",
                "ext-xmlwriter": "*",
                "nikic/php-parser": "^5.4.0",
                "php": ">=8.3",
                "phpunit/php-file-iterator": "^6.0",
                "phpunit/php-text-template": "^5.0",
                "sebastian/complexity": "^5.0",
                "sebastian/environment": "^8.0",
                "sebastian/lines-of-code": "^4.0",
                "sebastian/version": "^6.0",
                "theseer/tokenizer": "^1.2.3"
            },
            "require-dev": {
                "phpunit/phpunit": "^12.1"
            },
            "suggest": {
                "ext-pcov": "PHP extension that provides line coverage",
                "ext-xdebug": "PHP extension that provides line coverage as well as branch and path coverage"
            },
            "type": "library",
            "extra": {
                "branch-alias": {
                    "dev-main": "12.3.x-dev"
                }
            },
            "autoload": {
                "classmap": [
                    "src/"
                ]
            },
            "notification-url": "https://packagist.org/downloads/",
            "license": [
                "BSD-3-Clause"
            ],
            "authors": [
                {
                    "name": "Sebastian Bergmann",
                    "email": "sebastian@phpunit.de",
                    "role": "lead"
                }
            ],
            "description": "Library that provides collection, processing, and rendering functionality for PHP code coverage information.",
            "homepage": "https://github.com/sebastianbergmann/php-code-coverage",
            "keywords": [
                "coverage",
                "testing",
                "xunit"
            ],
            "support": {
                "issues": "https://github.com/sebastianbergmann/php-code-coverage/issues",
                "security": "https://github.com/sebastianbergmann/php-code-coverage/security/policy",
                "source": "https://github.com/sebastianbergmann/php-code-coverage/tree/12.3.2"
            },
            "funding": [
                {
                    "url": "https://github.com/sebastianbergmann",
                    "type": "github"
                },
                {
                    "url": "https://liberapay.com/sebastianbergmann",
                    "type": "liberapay"
                },
                {
                    "url": "https://thanks.dev/u/gh/sebastianbergmann",
                    "type": "thanks_dev"
                },
                {
                    "url": "https://tidelift.com/funding/github/packagist/phpunit/php-code-coverage",
                    "type": "tidelift"
                }
            ],
            "time": "2025-07-29T06:19:24+00:00"
        },
        {
            "name": "phpunit/php-file-iterator",
            "version": "6.0.0",
            "source": {
                "type": "git",
                "url": "https://github.com/sebastianbergmann/php-file-iterator.git",
                "reference": "961bc913d42fe24a257bfff826a5068079ac7782"
            },
            "dist": {
                "type": "zip",
                "url": "https://api.github.com/repos/sebastianbergmann/php-file-iterator/zipball/961bc913d42fe24a257bfff826a5068079ac7782",
                "reference": "961bc913d42fe24a257bfff826a5068079ac7782",
                "shasum": ""
            },
            "require": {
                "php": ">=8.3"
            },
            "require-dev": {
                "phpunit/phpunit": "^12.0"
            },
            "type": "library",
            "extra": {
                "branch-alias": {
                    "dev-main": "6.0-dev"
                }
            },
            "autoload": {
                "classmap": [
                    "src/"
                ]
            },
            "notification-url": "https://packagist.org/downloads/",
            "license": [
                "BSD-3-Clause"
            ],
            "authors": [
                {
                    "name": "Sebastian Bergmann",
                    "email": "sebastian@phpunit.de",
                    "role": "lead"
                }
            ],
            "description": "FilterIterator implementation that filters files based on a list of suffixes.",
            "homepage": "https://github.com/sebastianbergmann/php-file-iterator/",
            "keywords": [
                "filesystem",
                "iterator"
            ],
            "support": {
                "issues": "https://github.com/sebastianbergmann/php-file-iterator/issues",
                "security": "https://github.com/sebastianbergmann/php-file-iterator/security/policy",
                "source": "https://github.com/sebastianbergmann/php-file-iterator/tree/6.0.0"
            },
            "funding": [
                {
                    "url": "https://github.com/sebastianbergmann",
                    "type": "github"
                }
            ],
            "time": "2025-02-07T04:58:37+00:00"
        },
        {
            "name": "phpunit/php-invoker",
            "version": "6.0.0",
            "source": {
                "type": "git",
                "url": "https://github.com/sebastianbergmann/php-invoker.git",
                "reference": "12b54e689b07a25a9b41e57736dfab6ec9ae5406"
            },
            "dist": {
                "type": "zip",
                "url": "https://api.github.com/repos/sebastianbergmann/php-invoker/zipball/12b54e689b07a25a9b41e57736dfab6ec9ae5406",
                "reference": "12b54e689b07a25a9b41e57736dfab6ec9ae5406",
                "shasum": ""
            },
            "require": {
                "php": ">=8.3"
            },
            "require-dev": {
                "ext-pcntl": "*",
                "phpunit/phpunit": "^12.0"
            },
            "suggest": {
                "ext-pcntl": "*"
            },
            "type": "library",
            "extra": {
                "branch-alias": {
                    "dev-main": "6.0-dev"
                }
            },
            "autoload": {
                "classmap": [
                    "src/"
                ]
            },
            "notification-url": "https://packagist.org/downloads/",
            "license": [
                "BSD-3-Clause"
            ],
            "authors": [
                {
                    "name": "Sebastian Bergmann",
                    "email": "sebastian@phpunit.de",
                    "role": "lead"
                }
            ],
            "description": "Invoke callables with a timeout",
            "homepage": "https://github.com/sebastianbergmann/php-invoker/",
            "keywords": [
                "process"
            ],
            "support": {
                "issues": "https://github.com/sebastianbergmann/php-invoker/issues",
                "security": "https://github.com/sebastianbergmann/php-invoker/security/policy",
                "source": "https://github.com/sebastianbergmann/php-invoker/tree/6.0.0"
            },
            "funding": [
                {
                    "url": "https://github.com/sebastianbergmann",
                    "type": "github"
                }
            ],
            "time": "2025-02-07T04:58:58+00:00"
        },
        {
            "name": "phpunit/php-text-template",
            "version": "5.0.0",
            "source": {
                "type": "git",
                "url": "https://github.com/sebastianbergmann/php-text-template.git",
                "reference": "e1367a453f0eda562eedb4f659e13aa900d66c53"
            },
            "dist": {
                "type": "zip",
                "url": "https://api.github.com/repos/sebastianbergmann/php-text-template/zipball/e1367a453f0eda562eedb4f659e13aa900d66c53",
                "reference": "e1367a453f0eda562eedb4f659e13aa900d66c53",
                "shasum": ""
            },
            "require": {
                "php": ">=8.3"
            },
            "require-dev": {
                "phpunit/phpunit": "^12.0"
            },
            "type": "library",
            "extra": {
                "branch-alias": {
                    "dev-main": "5.0-dev"
                }
            },
            "autoload": {
                "classmap": [
                    "src/"
                ]
            },
            "notification-url": "https://packagist.org/downloads/",
            "license": [
                "BSD-3-Clause"
            ],
            "authors": [
                {
                    "name": "Sebastian Bergmann",
                    "email": "sebastian@phpunit.de",
                    "role": "lead"
                }
            ],
            "description": "Simple template engine.",
            "homepage": "https://github.com/sebastianbergmann/php-text-template/",
            "keywords": [
                "template"
            ],
            "support": {
                "issues": "https://github.com/sebastianbergmann/php-text-template/issues",
                "security": "https://github.com/sebastianbergmann/php-text-template/security/policy",
                "source": "https://github.com/sebastianbergmann/php-text-template/tree/5.0.0"
            },
            "funding": [
                {
                    "url": "https://github.com/sebastianbergmann",
                    "type": "github"
                }
            ],
            "time": "2025-02-07T04:59:16+00:00"
        },
        {
            "name": "phpunit/php-timer",
            "version": "8.0.0",
            "source": {
                "type": "git",
                "url": "https://github.com/sebastianbergmann/php-timer.git",
                "reference": "f258ce36aa457f3aa3339f9ed4c81fc66dc8c2cc"
            },
            "dist": {
                "type": "zip",
                "url": "https://api.github.com/repos/sebastianbergmann/php-timer/zipball/f258ce36aa457f3aa3339f9ed4c81fc66dc8c2cc",
                "reference": "f258ce36aa457f3aa3339f9ed4c81fc66dc8c2cc",
                "shasum": ""
            },
            "require": {
                "php": ">=8.3"
            },
            "require-dev": {
                "phpunit/phpunit": "^12.0"
            },
            "type": "library",
            "extra": {
                "branch-alias": {
                    "dev-main": "8.0-dev"
                }
            },
            "autoload": {
                "classmap": [
                    "src/"
                ]
            },
            "notification-url": "https://packagist.org/downloads/",
            "license": [
                "BSD-3-Clause"
            ],
            "authors": [
                {
                    "name": "Sebastian Bergmann",
                    "email": "sebastian@phpunit.de",
                    "role": "lead"
                }
            ],
            "description": "Utility class for timing",
            "homepage": "https://github.com/sebastianbergmann/php-timer/",
            "keywords": [
                "timer"
            ],
            "support": {
                "issues": "https://github.com/sebastianbergmann/php-timer/issues",
                "security": "https://github.com/sebastianbergmann/php-timer/security/policy",
                "source": "https://github.com/sebastianbergmann/php-timer/tree/8.0.0"
            },
            "funding": [
                {
                    "url": "https://github.com/sebastianbergmann",
                    "type": "github"
                }
            ],
            "time": "2025-02-07T04:59:38+00:00"
        },
        {
            "name": "sebastian/cli-parser",
            "version": "4.0.0",
            "source": {
                "type": "git",
                "url": "https://github.com/sebastianbergmann/cli-parser.git",
                "reference": "6d584c727d9114bcdc14c86711cd1cad51778e7c"
            },
            "dist": {
                "type": "zip",
                "url": "https://api.github.com/repos/sebastianbergmann/cli-parser/zipball/6d584c727d9114bcdc14c86711cd1cad51778e7c",
                "reference": "6d584c727d9114bcdc14c86711cd1cad51778e7c",
                "shasum": ""
            },
            "require": {
                "php": ">=8.3"
            },
            "require-dev": {
                "phpunit/phpunit": "^12.0"
            },
            "type": "library",
            "extra": {
                "branch-alias": {
                    "dev-main": "4.0-dev"
                }
            },
            "autoload": {
                "classmap": [
                    "src/"
                ]
            },
            "notification-url": "https://packagist.org/downloads/",
            "license": [
                "BSD-3-Clause"
            ],
            "authors": [
                {
                    "name": "Sebastian Bergmann",
                    "email": "sebastian@phpunit.de",
                    "role": "lead"
                }
            ],
            "description": "Library for parsing CLI options",
            "homepage": "https://github.com/sebastianbergmann/cli-parser",
            "support": {
                "issues": "https://github.com/sebastianbergmann/cli-parser/issues",
                "security": "https://github.com/sebastianbergmann/cli-parser/security/policy",
                "source": "https://github.com/sebastianbergmann/cli-parser/tree/4.0.0"
            },
            "funding": [
                {
                    "url": "https://github.com/sebastianbergmann",
                    "type": "github"
                }
            ],
            "time": "2025-02-07T04:53:50+00:00"
        },
        {
            "name": "sebastian/comparator",
            "version": "7.1.1",
            "source": {
                "type": "git",
                "url": "https://github.com/sebastianbergmann/comparator.git",
                "reference": "08dfa4684ca8fa2c83437b98d7bf8d9181a396d6"
            },
            "dist": {
                "type": "zip",
                "url": "https://api.github.com/repos/sebastianbergmann/comparator/zipball/08dfa4684ca8fa2c83437b98d7bf8d9181a396d6",
                "reference": "08dfa4684ca8fa2c83437b98d7bf8d9181a396d6",
                "shasum": ""
            },
            "require": {
                "ext-dom": "*",
                "ext-mbstring": "*",
                "php": ">=8.3",
                "sebastian/diff": "^7.0",
                "sebastian/exporter": "^7.0"
            },
            "require-dev": {
                "phpunit/phpunit": "^12.2"
            },
            "suggest": {
                "ext-bcmath": "For comparing BcMath\\Number objects"
            },
            "type": "library",
            "extra": {
                "branch-alias": {
                    "dev-main": "7.1-dev"
                }
            },
            "autoload": {
                "classmap": [
                    "src/"
                ]
            },
            "notification-url": "https://packagist.org/downloads/",
            "license": [
                "BSD-3-Clause"
            ],
            "authors": [
                {
                    "name": "Sebastian Bergmann",
                    "email": "sebastian@phpunit.de"
                },
                {
                    "name": "Jeff Welch",
                    "email": "whatthejeff@gmail.com"
                },
                {
                    "name": "Volker Dusch",
                    "email": "github@wallbash.com"
                },
                {
                    "name": "Bernhard Schussek",
                    "email": "bschussek@2bepublished.at"
                }
            ],
            "description": "Provides the functionality to compare PHP values for equality",
            "homepage": "https://github.com/sebastianbergmann/comparator",
            "keywords": [
                "comparator",
                "compare",
                "equality"
            ],
            "support": {
                "issues": "https://github.com/sebastianbergmann/comparator/issues",
                "security": "https://github.com/sebastianbergmann/comparator/security/policy",
                "source": "https://github.com/sebastianbergmann/comparator/tree/7.1.1"
            },
            "funding": [
                {
                    "url": "https://github.com/sebastianbergmann",
                    "type": "github"
                },
                {
                    "url": "https://liberapay.com/sebastianbergmann",
                    "type": "liberapay"
                },
                {
                    "url": "https://thanks.dev/u/gh/sebastianbergmann",
                    "type": "thanks_dev"
                },
                {
                    "url": "https://tidelift.com/funding/github/packagist/sebastian/comparator",
                    "type": "tidelift"
                }
            ],
            "time": "2025-08-10T08:22:49+00:00"
        },
        {
            "name": "sebastian/complexity",
            "version": "5.0.0",
            "source": {
                "type": "git",
                "url": "https://github.com/sebastianbergmann/complexity.git",
                "reference": "bad4316aba5303d0221f43f8cee37eb58d384bbb"
            },
            "dist": {
                "type": "zip",
                "url": "https://api.github.com/repos/sebastianbergmann/complexity/zipball/bad4316aba5303d0221f43f8cee37eb58d384bbb",
                "reference": "bad4316aba5303d0221f43f8cee37eb58d384bbb",
                "shasum": ""
            },
            "require": {
                "nikic/php-parser": "^5.0",
                "php": ">=8.3"
            },
            "require-dev": {
                "phpunit/phpunit": "^12.0"
            },
            "type": "library",
            "extra": {
                "branch-alias": {
                    "dev-main": "5.0-dev"
                }
            },
            "autoload": {
                "classmap": [
                    "src/"
                ]
            },
            "notification-url": "https://packagist.org/downloads/",
            "license": [
                "BSD-3-Clause"
            ],
            "authors": [
                {
                    "name": "Sebastian Bergmann",
                    "email": "sebastian@phpunit.de",
                    "role": "lead"
                }
            ],
            "description": "Library for calculating the complexity of PHP code units",
            "homepage": "https://github.com/sebastianbergmann/complexity",
            "support": {
                "issues": "https://github.com/sebastianbergmann/complexity/issues",
                "security": "https://github.com/sebastianbergmann/complexity/security/policy",
                "source": "https://github.com/sebastianbergmann/complexity/tree/5.0.0"
            },
            "funding": [
                {
                    "url": "https://github.com/sebastianbergmann",
                    "type": "github"
                }
            ],
            "time": "2025-02-07T04:55:25+00:00"
        },
        {
            "name": "sebastian/diff",
            "version": "7.0.0",
            "source": {
                "type": "git",
                "url": "https://github.com/sebastianbergmann/diff.git",
                "reference": "7ab1ea946c012266ca32390913653d844ecd085f"
            },
            "dist": {
                "type": "zip",
                "url": "https://api.github.com/repos/sebastianbergmann/diff/zipball/7ab1ea946c012266ca32390913653d844ecd085f",
                "reference": "7ab1ea946c012266ca32390913653d844ecd085f",
                "shasum": ""
            },
            "require": {
                "php": ">=8.3"
            },
            "require-dev": {
                "phpunit/phpunit": "^12.0",
                "symfony/process": "^7.2"
            },
            "type": "library",
            "extra": {
                "branch-alias": {
                    "dev-main": "7.0-dev"
                }
            },
            "autoload": {
                "classmap": [
                    "src/"
                ]
            },
            "notification-url": "https://packagist.org/downloads/",
            "license": [
                "BSD-3-Clause"
            ],
            "authors": [
                {
                    "name": "Sebastian Bergmann",
                    "email": "sebastian@phpunit.de"
                },
                {
                    "name": "Kore Nordmann",
                    "email": "mail@kore-nordmann.de"
                }
            ],
            "description": "Diff implementation",
            "homepage": "https://github.com/sebastianbergmann/diff",
            "keywords": [
                "diff",
                "udiff",
                "unidiff",
                "unified diff"
            ],
            "support": {
                "issues": "https://github.com/sebastianbergmann/diff/issues",
                "security": "https://github.com/sebastianbergmann/diff/security/policy",
                "source": "https://github.com/sebastianbergmann/diff/tree/7.0.0"
            },
            "funding": [
                {
                    "url": "https://github.com/sebastianbergmann",
                    "type": "github"
                }
            ],
            "time": "2025-02-07T04:55:46+00:00"
        },
        {
            "name": "sebastian/environment",
            "version": "8.0.2",
            "source": {
                "type": "git",
                "url": "https://github.com/sebastianbergmann/environment.git",
                "reference": "d364b9e5d0d3b18a2573351a1786fbf96b7e0792"
            },
            "dist": {
                "type": "zip",
                "url": "https://api.github.com/repos/sebastianbergmann/environment/zipball/d364b9e5d0d3b18a2573351a1786fbf96b7e0792",
                "reference": "d364b9e5d0d3b18a2573351a1786fbf96b7e0792",
                "shasum": ""
            },
            "require": {
                "php": ">=8.3"
            },
            "require-dev": {
                "phpunit/phpunit": "^12.0"
            },
            "suggest": {
                "ext-posix": "*"
            },
            "type": "library",
            "extra": {
                "branch-alias": {
                    "dev-main": "8.0-dev"
                }
            },
            "autoload": {
                "classmap": [
                    "src/"
                ]
            },
            "notification-url": "https://packagist.org/downloads/",
            "license": [
                "BSD-3-Clause"
            ],
            "authors": [
                {
                    "name": "Sebastian Bergmann",
                    "email": "sebastian@phpunit.de"
                }
            ],
            "description": "Provides functionality to handle HHVM/PHP environments",
            "homepage": "https://github.com/sebastianbergmann/environment",
            "keywords": [
                "Xdebug",
                "environment",
                "hhvm"
            ],
            "support": {
                "issues": "https://github.com/sebastianbergmann/environment/issues",
                "security": "https://github.com/sebastianbergmann/environment/security/policy",
                "source": "https://github.com/sebastianbergmann/environment/tree/8.0.2"
            },
            "funding": [
                {
                    "url": "https://github.com/sebastianbergmann",
                    "type": "github"
                },
                {
                    "url": "https://liberapay.com/sebastianbergmann",
                    "type": "liberapay"
                },
                {
                    "url": "https://thanks.dev/u/gh/sebastianbergmann",
                    "type": "thanks_dev"
                },
                {
                    "url": "https://tidelift.com/funding/github/packagist/sebastian/environment",
                    "type": "tidelift"
                }
            ],
            "time": "2025-05-21T15:05:44+00:00"
        },
        {
            "name": "sebastian/exporter",
            "version": "7.0.0",
            "source": {
                "type": "git",
                "url": "https://github.com/sebastianbergmann/exporter.git",
                "reference": "76432aafc58d50691a00d86d0632f1217a47b688"
            },
            "dist": {
                "type": "zip",
                "url": "https://api.github.com/repos/sebastianbergmann/exporter/zipball/76432aafc58d50691a00d86d0632f1217a47b688",
                "reference": "76432aafc58d50691a00d86d0632f1217a47b688",
                "shasum": ""
            },
            "require": {
                "ext-mbstring": "*",
                "php": ">=8.3",
                "sebastian/recursion-context": "^7.0"
            },
            "require-dev": {
                "phpunit/phpunit": "^12.0"
            },
            "type": "library",
            "extra": {
                "branch-alias": {
                    "dev-main": "7.0-dev"
                }
            },
            "autoload": {
                "classmap": [
                    "src/"
                ]
            },
            "notification-url": "https://packagist.org/downloads/",
            "license": [
                "BSD-3-Clause"
            ],
            "authors": [
                {
                    "name": "Sebastian Bergmann",
                    "email": "sebastian@phpunit.de"
                },
                {
                    "name": "Jeff Welch",
                    "email": "whatthejeff@gmail.com"
                },
                {
                    "name": "Volker Dusch",
                    "email": "github@wallbash.com"
                },
                {
                    "name": "Adam Harvey",
                    "email": "aharvey@php.net"
                },
                {
                    "name": "Bernhard Schussek",
                    "email": "bschussek@gmail.com"
                }
            ],
            "description": "Provides the functionality to export PHP variables for visualization",
            "homepage": "https://www.github.com/sebastianbergmann/exporter",
            "keywords": [
                "export",
                "exporter"
            ],
            "support": {
                "issues": "https://github.com/sebastianbergmann/exporter/issues",
                "security": "https://github.com/sebastianbergmann/exporter/security/policy",
                "source": "https://github.com/sebastianbergmann/exporter/tree/7.0.0"
            },
            "funding": [
                {
                    "url": "https://github.com/sebastianbergmann",
                    "type": "github"
                }
            ],
            "time": "2025-02-07T04:56:42+00:00"
        },
        {
            "name": "sebastian/global-state",
            "version": "8.0.0",
            "source": {
                "type": "git",
                "url": "https://github.com/sebastianbergmann/global-state.git",
                "reference": "570a2aeb26d40f057af686d63c4e99b075fb6cbc"
            },
            "dist": {
                "type": "zip",
                "url": "https://api.github.com/repos/sebastianbergmann/global-state/zipball/570a2aeb26d40f057af686d63c4e99b075fb6cbc",
                "reference": "570a2aeb26d40f057af686d63c4e99b075fb6cbc",
                "shasum": ""
            },
            "require": {
                "php": ">=8.3",
                "sebastian/object-reflector": "^5.0",
                "sebastian/recursion-context": "^7.0"
            },
            "require-dev": {
                "ext-dom": "*",
                "phpunit/phpunit": "^12.0"
            },
            "type": "library",
            "extra": {
                "branch-alias": {
                    "dev-main": "8.0-dev"
                }
            },
            "autoload": {
                "classmap": [
                    "src/"
                ]
            },
            "notification-url": "https://packagist.org/downloads/",
            "license": [
                "BSD-3-Clause"
            ],
            "authors": [
                {
                    "name": "Sebastian Bergmann",
                    "email": "sebastian@phpunit.de"
                }
            ],
            "description": "Snapshotting of global state",
            "homepage": "https://www.github.com/sebastianbergmann/global-state",
            "keywords": [
                "global state"
            ],
            "support": {
                "issues": "https://github.com/sebastianbergmann/global-state/issues",
                "security": "https://github.com/sebastianbergmann/global-state/security/policy",
                "source": "https://github.com/sebastianbergmann/global-state/tree/8.0.0"
            },
            "funding": [
                {
                    "url": "https://github.com/sebastianbergmann",
                    "type": "github"
                }
            ],
            "time": "2025-02-07T04:56:59+00:00"
        },
        {
            "name": "sebastian/lines-of-code",
            "version": "4.0.0",
            "source": {
                "type": "git",
                "url": "https://github.com/sebastianbergmann/lines-of-code.git",
                "reference": "97ffee3bcfb5805568d6af7f0f893678fc076d2f"
            },
            "dist": {
                "type": "zip",
                "url": "https://api.github.com/repos/sebastianbergmann/lines-of-code/zipball/97ffee3bcfb5805568d6af7f0f893678fc076d2f",
                "reference": "97ffee3bcfb5805568d6af7f0f893678fc076d2f",
                "shasum": ""
            },
            "require": {
                "nikic/php-parser": "^5.0",
                "php": ">=8.3"
            },
            "require-dev": {
                "phpunit/phpunit": "^12.0"
            },
            "type": "library",
            "extra": {
                "branch-alias": {
                    "dev-main": "4.0-dev"
                }
            },
            "autoload": {
                "classmap": [
                    "src/"
                ]
            },
            "notification-url": "https://packagist.org/downloads/",
            "license": [
                "BSD-3-Clause"
            ],
            "authors": [
                {
                    "name": "Sebastian Bergmann",
                    "email": "sebastian@phpunit.de",
                    "role": "lead"
                }
            ],
            "description": "Library for counting the lines of code in PHP source code",
            "homepage": "https://github.com/sebastianbergmann/lines-of-code",
            "support": {
                "issues": "https://github.com/sebastianbergmann/lines-of-code/issues",
                "security": "https://github.com/sebastianbergmann/lines-of-code/security/policy",
                "source": "https://github.com/sebastianbergmann/lines-of-code/tree/4.0.0"
            },
            "funding": [
                {
                    "url": "https://github.com/sebastianbergmann",
                    "type": "github"
                }
            ],
            "time": "2025-02-07T04:57:28+00:00"
        },
        {
            "name": "sebastian/object-enumerator",
            "version": "7.0.0",
            "source": {
                "type": "git",
                "url": "https://github.com/sebastianbergmann/object-enumerator.git",
                "reference": "1effe8e9b8e068e9ae228e542d5d11b5d16db894"
            },
            "dist": {
                "type": "zip",
                "url": "https://api.github.com/repos/sebastianbergmann/object-enumerator/zipball/1effe8e9b8e068e9ae228e542d5d11b5d16db894",
                "reference": "1effe8e9b8e068e9ae228e542d5d11b5d16db894",
                "shasum": ""
            },
            "require": {
                "php": ">=8.3",
                "sebastian/object-reflector": "^5.0",
                "sebastian/recursion-context": "^7.0"
            },
            "require-dev": {
                "phpunit/phpunit": "^12.0"
            },
            "type": "library",
            "extra": {
                "branch-alias": {
                    "dev-main": "7.0-dev"
                }
            },
            "autoload": {
                "classmap": [
                    "src/"
                ]
            },
            "notification-url": "https://packagist.org/downloads/",
            "license": [
                "BSD-3-Clause"
            ],
            "authors": [
                {
                    "name": "Sebastian Bergmann",
                    "email": "sebastian@phpunit.de"
                }
            ],
            "description": "Traverses array structures and object graphs to enumerate all referenced objects",
            "homepage": "https://github.com/sebastianbergmann/object-enumerator/",
            "support": {
                "issues": "https://github.com/sebastianbergmann/object-enumerator/issues",
                "security": "https://github.com/sebastianbergmann/object-enumerator/security/policy",
                "source": "https://github.com/sebastianbergmann/object-enumerator/tree/7.0.0"
            },
            "funding": [
                {
                    "url": "https://github.com/sebastianbergmann",
                    "type": "github"
                }
            ],
            "time": "2025-02-07T04:57:48+00:00"
        },
        {
            "name": "sebastian/object-reflector",
            "version": "5.0.0",
            "source": {
                "type": "git",
                "url": "https://github.com/sebastianbergmann/object-reflector.git",
                "reference": "4bfa827c969c98be1e527abd576533293c634f6a"
            },
            "dist": {
                "type": "zip",
                "url": "https://api.github.com/repos/sebastianbergmann/object-reflector/zipball/4bfa827c969c98be1e527abd576533293c634f6a",
                "reference": "4bfa827c969c98be1e527abd576533293c634f6a",
                "shasum": ""
            },
            "require": {
                "php": ">=8.3"
            },
            "require-dev": {
                "phpunit/phpunit": "^12.0"
            },
            "type": "library",
            "extra": {
                "branch-alias": {
                    "dev-main": "5.0-dev"
                }
            },
            "autoload": {
                "classmap": [
                    "src/"
                ]
            },
            "notification-url": "https://packagist.org/downloads/",
            "license": [
                "BSD-3-Clause"
            ],
            "authors": [
                {
                    "name": "Sebastian Bergmann",
                    "email": "sebastian@phpunit.de"
                }
            ],
            "description": "Allows reflection of object attributes, including inherited and non-public ones",
            "homepage": "https://github.com/sebastianbergmann/object-reflector/",
            "support": {
                "issues": "https://github.com/sebastianbergmann/object-reflector/issues",
                "security": "https://github.com/sebastianbergmann/object-reflector/security/policy",
                "source": "https://github.com/sebastianbergmann/object-reflector/tree/5.0.0"
            },
            "funding": [
                {
                    "url": "https://github.com/sebastianbergmann",
                    "type": "github"
                }
            ],
            "time": "2025-02-07T04:58:17+00:00"
        },
        {
            "name": "sebastian/recursion-context",
            "version": "7.0.0",
            "source": {
                "type": "git",
                "url": "https://github.com/sebastianbergmann/recursion-context.git",
                "reference": "c405ae3a63e01b32eb71577f8ec1604e39858a7c"
            },
            "dist": {
                "type": "zip",
                "url": "https://api.github.com/repos/sebastianbergmann/recursion-context/zipball/c405ae3a63e01b32eb71577f8ec1604e39858a7c",
                "reference": "c405ae3a63e01b32eb71577f8ec1604e39858a7c",
                "shasum": ""
            },
            "require": {
                "php": ">=8.3"
            },
            "require-dev": {
                "phpunit/phpunit": "^12.0"
            },
            "type": "library",
            "extra": {
                "branch-alias": {
                    "dev-main": "7.0-dev"
                }
            },
            "autoload": {
                "classmap": [
                    "src/"
                ]
            },
            "notification-url": "https://packagist.org/downloads/",
            "license": [
                "BSD-3-Clause"
            ],
            "authors": [
                {
                    "name": "Sebastian Bergmann",
                    "email": "sebastian@phpunit.de"
                },
                {
                    "name": "Jeff Welch",
                    "email": "whatthejeff@gmail.com"
                },
                {
                    "name": "Adam Harvey",
                    "email": "aharvey@php.net"
                }
            ],
            "description": "Provides functionality to recursively process PHP variables",
            "homepage": "https://github.com/sebastianbergmann/recursion-context",
            "support": {
                "issues": "https://github.com/sebastianbergmann/recursion-context/issues",
                "security": "https://github.com/sebastianbergmann/recursion-context/security/policy",
                "source": "https://github.com/sebastianbergmann/recursion-context/tree/7.0.0"
            },
            "funding": [
                {
                    "url": "https://github.com/sebastianbergmann",
                    "type": "github"
                }
            ],
            "time": "2025-02-07T05:00:01+00:00"
        },
        {
            "name": "sebastian/type",
            "version": "6.0.3",
            "source": {
                "type": "git",
                "url": "https://github.com/sebastianbergmann/type.git",
                "reference": "e549163b9760b8f71f191651d22acf32d56d6d4d"
            },
            "dist": {
                "type": "zip",
                "url": "https://api.github.com/repos/sebastianbergmann/type/zipball/e549163b9760b8f71f191651d22acf32d56d6d4d",
                "reference": "e549163b9760b8f71f191651d22acf32d56d6d4d",
                "shasum": ""
            },
            "require": {
                "php": ">=8.3"
            },
            "require-dev": {
                "phpunit/phpunit": "^12.0"
            },
            "type": "library",
            "extra": {
                "branch-alias": {
                    "dev-main": "6.0-dev"
                }
            },
            "autoload": {
                "classmap": [
                    "src/"
                ]
            },
            "notification-url": "https://packagist.org/downloads/",
            "license": [
                "BSD-3-Clause"
            ],
            "authors": [
                {
                    "name": "Sebastian Bergmann",
                    "email": "sebastian@phpunit.de",
                    "role": "lead"
                }
            ],
            "description": "Collection of value objects that represent the types of the PHP type system",
            "homepage": "https://github.com/sebastianbergmann/type",
            "support": {
                "issues": "https://github.com/sebastianbergmann/type/issues",
                "security": "https://github.com/sebastianbergmann/type/security/policy",
                "source": "https://github.com/sebastianbergmann/type/tree/6.0.3"
            },
            "funding": [
                {
                    "url": "https://github.com/sebastianbergmann",
                    "type": "github"
                },
                {
                    "url": "https://liberapay.com/sebastianbergmann",
                    "type": "liberapay"
                },
                {
                    "url": "https://thanks.dev/u/gh/sebastianbergmann",
                    "type": "thanks_dev"
                },
                {
                    "url": "https://tidelift.com/funding/github/packagist/sebastian/type",
                    "type": "tidelift"
                }
            ],
            "time": "2025-08-09T06:57:12+00:00"
        },
        {
            "name": "sebastian/version",
            "version": "6.0.0",
            "source": {
                "type": "git",
                "url": "https://github.com/sebastianbergmann/version.git",
                "reference": "3e6ccf7657d4f0a59200564b08cead899313b53c"
            },
            "dist": {
                "type": "zip",
                "url": "https://api.github.com/repos/sebastianbergmann/version/zipball/3e6ccf7657d4f0a59200564b08cead899313b53c",
                "reference": "3e6ccf7657d4f0a59200564b08cead899313b53c",
                "shasum": ""
            },
            "require": {
                "php": ">=8.3"
            },
            "type": "library",
            "extra": {
                "branch-alias": {
                    "dev-main": "6.0-dev"
                }
            },
            "autoload": {
                "classmap": [
                    "src/"
                ]
            },
            "notification-url": "https://packagist.org/downloads/",
            "license": [
                "BSD-3-Clause"
            ],
            "authors": [
                {
                    "name": "Sebastian Bergmann",
                    "email": "sebastian@phpunit.de",
                    "role": "lead"
                }
            ],
            "description": "Library that helps with managing the version number of Git-hosted PHP projects",
            "homepage": "https://github.com/sebastianbergmann/version",
            "support": {
                "issues": "https://github.com/sebastianbergmann/version/issues",
                "security": "https://github.com/sebastianbergmann/version/security/policy",
                "source": "https://github.com/sebastianbergmann/version/tree/6.0.0"
            },
            "funding": [
                {
                    "url": "https://github.com/sebastianbergmann",
                    "type": "github"
                }
            ],
            "time": "2025-02-07T05:00:38+00:00"
        },
        {
            "name": "staabm/side-effects-detector",
            "version": "1.0.5",
            "source": {
                "type": "git",
                "url": "https://github.com/staabm/side-effects-detector.git",
                "reference": "d8334211a140ce329c13726d4a715adbddd0a163"
            },
            "dist": {
                "type": "zip",
                "url": "https://api.github.com/repos/staabm/side-effects-detector/zipball/d8334211a140ce329c13726d4a715adbddd0a163",
                "reference": "d8334211a140ce329c13726d4a715adbddd0a163",
                "shasum": ""
            },
            "require": {
                "ext-tokenizer": "*",
                "php": "^7.4 || ^8.0"
            },
            "require-dev": {
                "phpstan/extension-installer": "^1.4.3",
                "phpstan/phpstan": "^1.12.6",
                "phpunit/phpunit": "^9.6.21",
                "symfony/var-dumper": "^5.4.43",
                "tomasvotruba/type-coverage": "1.0.0",
                "tomasvotruba/unused-public": "1.0.0"
            },
            "type": "library",
            "autoload": {
                "classmap": [
                    "lib/"
                ]
            },
            "notification-url": "https://packagist.org/downloads/",
            "license": [
                "MIT"
            ],
            "description": "A static analysis tool to detect side effects in PHP code",
            "keywords": [
                "static analysis"
            ],
            "support": {
                "issues": "https://github.com/staabm/side-effects-detector/issues",
                "source": "https://github.com/staabm/side-effects-detector/tree/1.0.5"
            },
            "funding": [
                {
                    "url": "https://github.com/staabm",
                    "type": "github"
                }
            ],
            "time": "2024-10-20T05:08:20+00:00"
        },
        {
            "name": "theseer/tokenizer",
            "version": "1.2.3",
            "source": {
                "type": "git",
                "url": "https://github.com/theseer/tokenizer.git",
                "reference": "737eda637ed5e28c3413cb1ebe8bb52cbf1ca7a2"
            },
            "dist": {
                "type": "zip",
                "url": "https://api.github.com/repos/theseer/tokenizer/zipball/737eda637ed5e28c3413cb1ebe8bb52cbf1ca7a2",
                "reference": "737eda637ed5e28c3413cb1ebe8bb52cbf1ca7a2",
                "shasum": ""
            },
            "require": {
                "ext-dom": "*",
                "ext-tokenizer": "*",
                "ext-xmlwriter": "*",
                "php": "^7.2 || ^8.0"
            },
            "type": "library",
            "autoload": {
                "classmap": [
                    "src/"
                ]
            },
            "notification-url": "https://packagist.org/downloads/",
            "license": [
                "BSD-3-Clause"
            ],
            "authors": [
                {
                    "name": "Arne Blankerts",
                    "email": "arne@blankerts.de",
                    "role": "Developer"
                }
            ],
            "description": "A small library for converting tokenized PHP source code into XML and potentially other formats",
            "support": {
                "issues": "https://github.com/theseer/tokenizer/issues",
                "source": "https://github.com/theseer/tokenizer/tree/1.2.3"
            },
            "funding": [
                {
                    "url": "https://github.com/theseer",
                    "type": "github"
                }
            ],
            "time": "2024-03-03T12:36:25+00:00"
        }
    ],
    "packages-dev": [],
    "aliases": [],
    "minimum-stability": "stable",
    "stability-flags": {},
    "prefer-stable": true,
    "prefer-lowest": false,
    "platform": {
        "php": ">=8.3",
        "ext-dom": "*",
        "ext-json": "*",
        "ext-libxml": "*",
        "ext-mbstring": "*",
        "ext-xml": "*",
        "ext-xmlwriter": "*"
    },
    "platform-dev": {},
    "platform-overrides": {
        "php": "8.3.0"
    },
    "plugin-api-version": "2.6.0"
}<|MERGE_RESOLUTION|>--- conflicted
+++ resolved
@@ -4,11 +4,7 @@
         "Read more about it at https://getcomposer.org/doc/01-basic-usage.md#installing-dependencies",
         "This file is @generated automatically"
     ],
-<<<<<<< HEAD
-    "content-hash": "e12995665155aec7c7baac2b2de7c386",
-=======
-    "content-hash": "030239f016a97e72ba2128c67d9bd1f4",
->>>>>>> b72df870
+    "content-hash": "30cdce420ece3f39255f76539a2762ba",
     "packages": [
         {
             "name": "myclabs/deep-copy",
