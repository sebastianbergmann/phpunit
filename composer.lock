{
    "_readme": [
        "This file locks the dependencies of your project to a known state",
        "Read more about it at https://getcomposer.org/doc/01-basic-usage.md#installing-dependencies",
        "This file is @generated automatically"
    ],
<<<<<<< HEAD
    "content-hash": "61b119645b78ca11c08634201765a3a8",
=======
    "content-hash": "aa5ea99688099980c25ade93362ea9c7",
>>>>>>> 4ed01162
    "packages": [
        {
            "name": "myclabs/deep-copy",
            "version": "1.12.0",
            "source": {
                "type": "git",
                "url": "https://github.com/myclabs/DeepCopy.git",
                "reference": "3a6b9a42cd8f8771bd4295d13e1423fa7f3d942c"
            },
            "dist": {
                "type": "zip",
                "url": "https://api.github.com/repos/myclabs/DeepCopy/zipball/3a6b9a42cd8f8771bd4295d13e1423fa7f3d942c",
                "reference": "3a6b9a42cd8f8771bd4295d13e1423fa7f3d942c",
                "shasum": ""
            },
            "require": {
                "php": "^7.1 || ^8.0"
            },
            "conflict": {
                "doctrine/collections": "<1.6.8",
                "doctrine/common": "<2.13.3 || >=3 <3.2.2"
            },
            "require-dev": {
                "doctrine/collections": "^1.6.8",
                "doctrine/common": "^2.13.3 || ^3.2.2",
                "phpspec/prophecy": "^1.10",
                "phpunit/phpunit": "^7.5.20 || ^8.5.23 || ^9.5.13"
            },
            "type": "library",
            "autoload": {
                "files": [
                    "src/DeepCopy/deep_copy.php"
                ],
                "psr-4": {
                    "DeepCopy\\": "src/DeepCopy/"
                }
            },
            "notification-url": "https://packagist.org/downloads/",
            "license": [
                "MIT"
            ],
            "description": "Create deep copies (clones) of your objects",
            "keywords": [
                "clone",
                "copy",
                "duplicate",
                "object",
                "object graph"
            ],
            "support": {
                "issues": "https://github.com/myclabs/DeepCopy/issues",
                "source": "https://github.com/myclabs/DeepCopy/tree/1.12.0"
            },
            "funding": [
                {
                    "url": "https://tidelift.com/funding/github/packagist/myclabs/deep-copy",
                    "type": "tidelift"
                }
            ],
            "time": "2024-06-12T14:39:25+00:00"
        },
        {
            "name": "nikic/php-parser",
            "version": "v5.1.0",
            "source": {
                "type": "git",
                "url": "https://github.com/nikic/PHP-Parser.git",
                "reference": "683130c2ff8c2739f4822ff7ac5c873ec529abd1"
            },
            "dist": {
                "type": "zip",
                "url": "https://api.github.com/repos/nikic/PHP-Parser/zipball/683130c2ff8c2739f4822ff7ac5c873ec529abd1",
                "reference": "683130c2ff8c2739f4822ff7ac5c873ec529abd1",
                "shasum": ""
            },
            "require": {
                "ext-ctype": "*",
                "ext-json": "*",
                "ext-tokenizer": "*",
                "php": ">=7.4"
            },
            "require-dev": {
                "ircmaxell/php-yacc": "^0.0.7",
                "phpunit/phpunit": "^9.0"
            },
            "bin": [
                "bin/php-parse"
            ],
            "type": "library",
            "extra": {
                "branch-alias": {
                    "dev-master": "5.0-dev"
                }
            },
            "autoload": {
                "psr-4": {
                    "PhpParser\\": "lib/PhpParser"
                }
            },
            "notification-url": "https://packagist.org/downloads/",
            "license": [
                "BSD-3-Clause"
            ],
            "authors": [
                {
                    "name": "Nikita Popov"
                }
            ],
            "description": "A PHP parser written in PHP",
            "keywords": [
                "parser",
                "php"
            ],
            "support": {
                "issues": "https://github.com/nikic/PHP-Parser/issues",
                "source": "https://github.com/nikic/PHP-Parser/tree/v5.1.0"
            },
            "time": "2024-07-01T20:03:41+00:00"
        },
        {
            "name": "phar-io/manifest",
            "version": "2.0.4",
            "source": {
                "type": "git",
                "url": "https://github.com/phar-io/manifest.git",
                "reference": "54750ef60c58e43759730615a392c31c80e23176"
            },
            "dist": {
                "type": "zip",
                "url": "https://api.github.com/repos/phar-io/manifest/zipball/54750ef60c58e43759730615a392c31c80e23176",
                "reference": "54750ef60c58e43759730615a392c31c80e23176",
                "shasum": ""
            },
            "require": {
                "ext-dom": "*",
                "ext-libxml": "*",
                "ext-phar": "*",
                "ext-xmlwriter": "*",
                "phar-io/version": "^3.0.1",
                "php": "^7.2 || ^8.0"
            },
            "type": "library",
            "extra": {
                "branch-alias": {
                    "dev-master": "2.0.x-dev"
                }
            },
            "autoload": {
                "classmap": [
                    "src/"
                ]
            },
            "notification-url": "https://packagist.org/downloads/",
            "license": [
                "BSD-3-Clause"
            ],
            "authors": [
                {
                    "name": "Arne Blankerts",
                    "email": "arne@blankerts.de",
                    "role": "Developer"
                },
                {
                    "name": "Sebastian Heuer",
                    "email": "sebastian@phpeople.de",
                    "role": "Developer"
                },
                {
                    "name": "Sebastian Bergmann",
                    "email": "sebastian@phpunit.de",
                    "role": "Developer"
                }
            ],
            "description": "Component for reading phar.io manifest information from a PHP Archive (PHAR)",
            "support": {
                "issues": "https://github.com/phar-io/manifest/issues",
                "source": "https://github.com/phar-io/manifest/tree/2.0.4"
            },
            "funding": [
                {
                    "url": "https://github.com/theseer",
                    "type": "github"
                }
            ],
            "time": "2024-03-03T12:33:53+00:00"
        },
        {
            "name": "phar-io/version",
            "version": "3.2.1",
            "source": {
                "type": "git",
                "url": "https://github.com/phar-io/version.git",
                "reference": "4f7fd7836c6f332bb2933569e566a0d6c4cbed74"
            },
            "dist": {
                "type": "zip",
                "url": "https://api.github.com/repos/phar-io/version/zipball/4f7fd7836c6f332bb2933569e566a0d6c4cbed74",
                "reference": "4f7fd7836c6f332bb2933569e566a0d6c4cbed74",
                "shasum": ""
            },
            "require": {
                "php": "^7.2 || ^8.0"
            },
            "type": "library",
            "autoload": {
                "classmap": [
                    "src/"
                ]
            },
            "notification-url": "https://packagist.org/downloads/",
            "license": [
                "BSD-3-Clause"
            ],
            "authors": [
                {
                    "name": "Arne Blankerts",
                    "email": "arne@blankerts.de",
                    "role": "Developer"
                },
                {
                    "name": "Sebastian Heuer",
                    "email": "sebastian@phpeople.de",
                    "role": "Developer"
                },
                {
                    "name": "Sebastian Bergmann",
                    "email": "sebastian@phpunit.de",
                    "role": "Developer"
                }
            ],
            "description": "Library for handling version information and constraints",
            "support": {
                "issues": "https://github.com/phar-io/version/issues",
                "source": "https://github.com/phar-io/version/tree/3.2.1"
            },
            "time": "2022-02-21T01:04:05+00:00"
        },
        {
            "name": "phpunit/php-code-coverage",
<<<<<<< HEAD
            "version": "11.0.5",
            "source": {
                "type": "git",
                "url": "https://github.com/sebastianbergmann/php-code-coverage.git",
                "reference": "19b6365ab8b59a64438c0c3f4241feeb480c9861"
            },
            "dist": {
                "type": "zip",
                "url": "https://api.github.com/repos/sebastianbergmann/php-code-coverage/zipball/19b6365ab8b59a64438c0c3f4241feeb480c9861",
                "reference": "19b6365ab8b59a64438c0c3f4241feeb480c9861",
=======
            "version": "10.1.16",
            "source": {
                "type": "git",
                "url": "https://github.com/sebastianbergmann/php-code-coverage.git",
                "reference": "7e308268858ed6baedc8704a304727d20bc07c77"
            },
            "dist": {
                "type": "zip",
                "url": "https://api.github.com/repos/sebastianbergmann/php-code-coverage/zipball/7e308268858ed6baedc8704a304727d20bc07c77",
                "reference": "7e308268858ed6baedc8704a304727d20bc07c77",
>>>>>>> 4ed01162
                "shasum": ""
            },
            "require": {
                "ext-dom": "*",
                "ext-libxml": "*",
                "ext-xmlwriter": "*",
<<<<<<< HEAD
                "nikic/php-parser": "^5.0",
                "php": ">=8.2",
                "phpunit/php-file-iterator": "^5.0",
                "phpunit/php-text-template": "^4.0",
                "sebastian/code-unit-reverse-lookup": "^4.0",
                "sebastian/complexity": "^4.0",
                "sebastian/environment": "^7.0",
                "sebastian/lines-of-code": "^3.0",
                "sebastian/version": "^5.0",
                "theseer/tokenizer": "^1.2.0"
=======
                "nikic/php-parser": "^4.19.1 || ^5.1.0",
                "php": ">=8.1",
                "phpunit/php-file-iterator": "^4.1.0",
                "phpunit/php-text-template": "^3.0.1",
                "sebastian/code-unit-reverse-lookup": "^3.0.0",
                "sebastian/complexity": "^3.2.0",
                "sebastian/environment": "^6.1.0",
                "sebastian/lines-of-code": "^2.0.2",
                "sebastian/version": "^4.0.1",
                "theseer/tokenizer": "^1.2.3"
>>>>>>> 4ed01162
            },
            "require-dev": {
                "phpunit/phpunit": "^11.0"
            },
            "suggest": {
                "ext-pcov": "PHP extension that provides line coverage",
                "ext-xdebug": "PHP extension that provides line coverage as well as branch and path coverage"
            },
            "type": "library",
            "extra": {
                "branch-alias": {
<<<<<<< HEAD
                    "dev-main": "11.0-dev"
=======
                    "dev-main": "10.1.x-dev"
>>>>>>> 4ed01162
                }
            },
            "autoload": {
                "classmap": [
                    "src/"
                ]
            },
            "notification-url": "https://packagist.org/downloads/",
            "license": [
                "BSD-3-Clause"
            ],
            "authors": [
                {
                    "name": "Sebastian Bergmann",
                    "email": "sebastian@phpunit.de",
                    "role": "lead"
                }
            ],
            "description": "Library that provides collection, processing, and rendering functionality for PHP code coverage information.",
            "homepage": "https://github.com/sebastianbergmann/php-code-coverage",
            "keywords": [
                "coverage",
                "testing",
                "xunit"
            ],
            "support": {
                "issues": "https://github.com/sebastianbergmann/php-code-coverage/issues",
                "security": "https://github.com/sebastianbergmann/php-code-coverage/security/policy",
<<<<<<< HEAD
                "source": "https://github.com/sebastianbergmann/php-code-coverage/tree/11.0.5"
=======
                "source": "https://github.com/sebastianbergmann/php-code-coverage/tree/10.1.16"
>>>>>>> 4ed01162
            },
            "funding": [
                {
                    "url": "https://github.com/sebastianbergmann",
                    "type": "github"
                }
            ],
<<<<<<< HEAD
            "time": "2024-07-03T05:05:37+00:00"
=======
            "time": "2024-08-22T04:31:57+00:00"
>>>>>>> 4ed01162
        },
        {
            "name": "phpunit/php-file-iterator",
            "version": "5.0.1",
            "source": {
                "type": "git",
                "url": "https://github.com/sebastianbergmann/php-file-iterator.git",
                "reference": "6ed896bf50bbbfe4d504a33ed5886278c78e4a26"
            },
            "dist": {
                "type": "zip",
                "url": "https://api.github.com/repos/sebastianbergmann/php-file-iterator/zipball/6ed896bf50bbbfe4d504a33ed5886278c78e4a26",
                "reference": "6ed896bf50bbbfe4d504a33ed5886278c78e4a26",
                "shasum": ""
            },
            "require": {
                "php": ">=8.2"
            },
            "require-dev": {
                "phpunit/phpunit": "^11.0"
            },
            "type": "library",
            "extra": {
                "branch-alias": {
                    "dev-main": "5.0-dev"
                }
            },
            "autoload": {
                "classmap": [
                    "src/"
                ]
            },
            "notification-url": "https://packagist.org/downloads/",
            "license": [
                "BSD-3-Clause"
            ],
            "authors": [
                {
                    "name": "Sebastian Bergmann",
                    "email": "sebastian@phpunit.de",
                    "role": "lead"
                }
            ],
            "description": "FilterIterator implementation that filters files based on a list of suffixes.",
            "homepage": "https://github.com/sebastianbergmann/php-file-iterator/",
            "keywords": [
                "filesystem",
                "iterator"
            ],
            "support": {
                "issues": "https://github.com/sebastianbergmann/php-file-iterator/issues",
                "security": "https://github.com/sebastianbergmann/php-file-iterator/security/policy",
                "source": "https://github.com/sebastianbergmann/php-file-iterator/tree/5.0.1"
            },
            "funding": [
                {
                    "url": "https://github.com/sebastianbergmann",
                    "type": "github"
                }
            ],
            "time": "2024-07-03T05:06:37+00:00"
        },
        {
            "name": "phpunit/php-invoker",
            "version": "5.0.1",
            "source": {
                "type": "git",
                "url": "https://github.com/sebastianbergmann/php-invoker.git",
                "reference": "c1ca3814734c07492b3d4c5f794f4b0995333da2"
            },
            "dist": {
                "type": "zip",
                "url": "https://api.github.com/repos/sebastianbergmann/php-invoker/zipball/c1ca3814734c07492b3d4c5f794f4b0995333da2",
                "reference": "c1ca3814734c07492b3d4c5f794f4b0995333da2",
                "shasum": ""
            },
            "require": {
                "php": ">=8.2"
            },
            "require-dev": {
                "ext-pcntl": "*",
                "phpunit/phpunit": "^11.0"
            },
            "suggest": {
                "ext-pcntl": "*"
            },
            "type": "library",
            "extra": {
                "branch-alias": {
                    "dev-main": "5.0-dev"
                }
            },
            "autoload": {
                "classmap": [
                    "src/"
                ]
            },
            "notification-url": "https://packagist.org/downloads/",
            "license": [
                "BSD-3-Clause"
            ],
            "authors": [
                {
                    "name": "Sebastian Bergmann",
                    "email": "sebastian@phpunit.de",
                    "role": "lead"
                }
            ],
            "description": "Invoke callables with a timeout",
            "homepage": "https://github.com/sebastianbergmann/php-invoker/",
            "keywords": [
                "process"
            ],
            "support": {
                "issues": "https://github.com/sebastianbergmann/php-invoker/issues",
                "security": "https://github.com/sebastianbergmann/php-invoker/security/policy",
                "source": "https://github.com/sebastianbergmann/php-invoker/tree/5.0.1"
            },
            "funding": [
                {
                    "url": "https://github.com/sebastianbergmann",
                    "type": "github"
                }
            ],
            "time": "2024-07-03T05:07:44+00:00"
        },
        {
            "name": "phpunit/php-text-template",
            "version": "4.0.1",
            "source": {
                "type": "git",
                "url": "https://github.com/sebastianbergmann/php-text-template.git",
                "reference": "3e0404dc6b300e6bf56415467ebcb3fe4f33e964"
            },
            "dist": {
                "type": "zip",
                "url": "https://api.github.com/repos/sebastianbergmann/php-text-template/zipball/3e0404dc6b300e6bf56415467ebcb3fe4f33e964",
                "reference": "3e0404dc6b300e6bf56415467ebcb3fe4f33e964",
                "shasum": ""
            },
            "require": {
                "php": ">=8.2"
            },
            "require-dev": {
                "phpunit/phpunit": "^11.0"
            },
            "type": "library",
            "extra": {
                "branch-alias": {
                    "dev-main": "4.0-dev"
                }
            },
            "autoload": {
                "classmap": [
                    "src/"
                ]
            },
            "notification-url": "https://packagist.org/downloads/",
            "license": [
                "BSD-3-Clause"
            ],
            "authors": [
                {
                    "name": "Sebastian Bergmann",
                    "email": "sebastian@phpunit.de",
                    "role": "lead"
                }
            ],
            "description": "Simple template engine.",
            "homepage": "https://github.com/sebastianbergmann/php-text-template/",
            "keywords": [
                "template"
            ],
            "support": {
                "issues": "https://github.com/sebastianbergmann/php-text-template/issues",
                "security": "https://github.com/sebastianbergmann/php-text-template/security/policy",
                "source": "https://github.com/sebastianbergmann/php-text-template/tree/4.0.1"
            },
            "funding": [
                {
                    "url": "https://github.com/sebastianbergmann",
                    "type": "github"
                }
            ],
            "time": "2024-07-03T05:08:43+00:00"
        },
        {
            "name": "phpunit/php-timer",
            "version": "7.0.1",
            "source": {
                "type": "git",
                "url": "https://github.com/sebastianbergmann/php-timer.git",
                "reference": "3b415def83fbcb41f991d9ebf16ae4ad8b7837b3"
            },
            "dist": {
                "type": "zip",
                "url": "https://api.github.com/repos/sebastianbergmann/php-timer/zipball/3b415def83fbcb41f991d9ebf16ae4ad8b7837b3",
                "reference": "3b415def83fbcb41f991d9ebf16ae4ad8b7837b3",
                "shasum": ""
            },
            "require": {
                "php": ">=8.2"
            },
            "require-dev": {
                "phpunit/phpunit": "^11.0"
            },
            "type": "library",
            "extra": {
                "branch-alias": {
                    "dev-main": "7.0-dev"
                }
            },
            "autoload": {
                "classmap": [
                    "src/"
                ]
            },
            "notification-url": "https://packagist.org/downloads/",
            "license": [
                "BSD-3-Clause"
            ],
            "authors": [
                {
                    "name": "Sebastian Bergmann",
                    "email": "sebastian@phpunit.de",
                    "role": "lead"
                }
            ],
            "description": "Utility class for timing",
            "homepage": "https://github.com/sebastianbergmann/php-timer/",
            "keywords": [
                "timer"
            ],
            "support": {
                "issues": "https://github.com/sebastianbergmann/php-timer/issues",
                "security": "https://github.com/sebastianbergmann/php-timer/security/policy",
                "source": "https://github.com/sebastianbergmann/php-timer/tree/7.0.1"
            },
            "funding": [
                {
                    "url": "https://github.com/sebastianbergmann",
                    "type": "github"
                }
            ],
            "time": "2024-07-03T05:09:35+00:00"
        },
        {
            "name": "sebastian/cli-parser",
            "version": "3.0.2",
            "source": {
                "type": "git",
                "url": "https://github.com/sebastianbergmann/cli-parser.git",
                "reference": "15c5dd40dc4f38794d383bb95465193f5e0ae180"
            },
            "dist": {
                "type": "zip",
                "url": "https://api.github.com/repos/sebastianbergmann/cli-parser/zipball/15c5dd40dc4f38794d383bb95465193f5e0ae180",
                "reference": "15c5dd40dc4f38794d383bb95465193f5e0ae180",
                "shasum": ""
            },
            "require": {
                "php": ">=8.2"
            },
            "require-dev": {
                "phpunit/phpunit": "^11.0"
            },
            "type": "library",
            "extra": {
                "branch-alias": {
                    "dev-main": "3.0-dev"
                }
            },
            "autoload": {
                "classmap": [
                    "src/"
                ]
            },
            "notification-url": "https://packagist.org/downloads/",
            "license": [
                "BSD-3-Clause"
            ],
            "authors": [
                {
                    "name": "Sebastian Bergmann",
                    "email": "sebastian@phpunit.de",
                    "role": "lead"
                }
            ],
            "description": "Library for parsing CLI options",
            "homepage": "https://github.com/sebastianbergmann/cli-parser",
            "support": {
                "issues": "https://github.com/sebastianbergmann/cli-parser/issues",
                "security": "https://github.com/sebastianbergmann/cli-parser/security/policy",
                "source": "https://github.com/sebastianbergmann/cli-parser/tree/3.0.2"
            },
            "funding": [
                {
                    "url": "https://github.com/sebastianbergmann",
                    "type": "github"
                }
            ],
            "time": "2024-07-03T04:41:36+00:00"
        },
        {
            "name": "sebastian/code-unit",
            "version": "3.0.1",
            "source": {
                "type": "git",
                "url": "https://github.com/sebastianbergmann/code-unit.git",
                "reference": "6bb7d09d6623567178cf54126afa9c2310114268"
            },
            "dist": {
                "type": "zip",
                "url": "https://api.github.com/repos/sebastianbergmann/code-unit/zipball/6bb7d09d6623567178cf54126afa9c2310114268",
                "reference": "6bb7d09d6623567178cf54126afa9c2310114268",
                "shasum": ""
            },
            "require": {
                "php": ">=8.2"
            },
            "require-dev": {
                "phpunit/phpunit": "^11.0"
            },
            "type": "library",
            "extra": {
                "branch-alias": {
                    "dev-main": "3.0-dev"
                }
            },
            "autoload": {
                "classmap": [
                    "src/"
                ]
            },
            "notification-url": "https://packagist.org/downloads/",
            "license": [
                "BSD-3-Clause"
            ],
            "authors": [
                {
                    "name": "Sebastian Bergmann",
                    "email": "sebastian@phpunit.de",
                    "role": "lead"
                }
            ],
            "description": "Collection of value objects that represent the PHP code units",
            "homepage": "https://github.com/sebastianbergmann/code-unit",
            "support": {
                "issues": "https://github.com/sebastianbergmann/code-unit/issues",
                "security": "https://github.com/sebastianbergmann/code-unit/security/policy",
                "source": "https://github.com/sebastianbergmann/code-unit/tree/3.0.1"
            },
            "funding": [
                {
                    "url": "https://github.com/sebastianbergmann",
                    "type": "github"
                }
            ],
            "time": "2024-07-03T04:44:28+00:00"
        },
        {
            "name": "sebastian/code-unit-reverse-lookup",
            "version": "4.0.1",
            "source": {
                "type": "git",
                "url": "https://github.com/sebastianbergmann/code-unit-reverse-lookup.git",
                "reference": "183a9b2632194febd219bb9246eee421dad8d45e"
            },
            "dist": {
                "type": "zip",
                "url": "https://api.github.com/repos/sebastianbergmann/code-unit-reverse-lookup/zipball/183a9b2632194febd219bb9246eee421dad8d45e",
                "reference": "183a9b2632194febd219bb9246eee421dad8d45e",
                "shasum": ""
            },
            "require": {
                "php": ">=8.2"
            },
            "require-dev": {
                "phpunit/phpunit": "^11.0"
            },
            "type": "library",
            "extra": {
                "branch-alias": {
                    "dev-main": "4.0-dev"
                }
            },
            "autoload": {
                "classmap": [
                    "src/"
                ]
            },
            "notification-url": "https://packagist.org/downloads/",
            "license": [
                "BSD-3-Clause"
            ],
            "authors": [
                {
                    "name": "Sebastian Bergmann",
                    "email": "sebastian@phpunit.de"
                }
            ],
            "description": "Looks up which function or method a line of code belongs to",
            "homepage": "https://github.com/sebastianbergmann/code-unit-reverse-lookup/",
            "support": {
                "issues": "https://github.com/sebastianbergmann/code-unit-reverse-lookup/issues",
                "security": "https://github.com/sebastianbergmann/code-unit-reverse-lookup/security/policy",
                "source": "https://github.com/sebastianbergmann/code-unit-reverse-lookup/tree/4.0.1"
            },
            "funding": [
                {
                    "url": "https://github.com/sebastianbergmann",
                    "type": "github"
                }
            ],
            "time": "2024-07-03T04:45:54+00:00"
        },
        {
            "name": "sebastian/comparator",
            "version": "6.0.2",
            "source": {
                "type": "git",
                "url": "https://github.com/sebastianbergmann/comparator.git",
                "reference": "450d8f237bd611c45b5acf0733ce43e6bb280f81"
            },
            "dist": {
                "type": "zip",
                "url": "https://api.github.com/repos/sebastianbergmann/comparator/zipball/450d8f237bd611c45b5acf0733ce43e6bb280f81",
                "reference": "450d8f237bd611c45b5acf0733ce43e6bb280f81",
                "shasum": ""
            },
            "require": {
                "ext-dom": "*",
                "ext-mbstring": "*",
                "php": ">=8.2",
                "sebastian/diff": "^6.0",
                "sebastian/exporter": "^6.0"
            },
            "require-dev": {
                "phpunit/phpunit": "^11.0"
            },
            "type": "library",
            "extra": {
                "branch-alias": {
                    "dev-main": "6.0-dev"
                }
            },
            "autoload": {
                "classmap": [
                    "src/"
                ]
            },
            "notification-url": "https://packagist.org/downloads/",
            "license": [
                "BSD-3-Clause"
            ],
            "authors": [
                {
                    "name": "Sebastian Bergmann",
                    "email": "sebastian@phpunit.de"
                },
                {
                    "name": "Jeff Welch",
                    "email": "whatthejeff@gmail.com"
                },
                {
                    "name": "Volker Dusch",
                    "email": "github@wallbash.com"
                },
                {
                    "name": "Bernhard Schussek",
                    "email": "bschussek@2bepublished.at"
                }
            ],
            "description": "Provides the functionality to compare PHP values for equality",
            "homepage": "https://github.com/sebastianbergmann/comparator",
            "keywords": [
                "comparator",
                "compare",
                "equality"
            ],
            "support": {
                "issues": "https://github.com/sebastianbergmann/comparator/issues",
                "security": "https://github.com/sebastianbergmann/comparator/security/policy",
                "source": "https://github.com/sebastianbergmann/comparator/tree/6.0.2"
            },
            "funding": [
                {
                    "url": "https://github.com/sebastianbergmann",
                    "type": "github"
                }
            ],
            "time": "2024-08-12T06:07:25+00:00"
        },
        {
            "name": "sebastian/complexity",
            "version": "4.0.1",
            "source": {
                "type": "git",
                "url": "https://github.com/sebastianbergmann/complexity.git",
                "reference": "ee41d384ab1906c68852636b6de493846e13e5a0"
            },
            "dist": {
                "type": "zip",
                "url": "https://api.github.com/repos/sebastianbergmann/complexity/zipball/ee41d384ab1906c68852636b6de493846e13e5a0",
                "reference": "ee41d384ab1906c68852636b6de493846e13e5a0",
                "shasum": ""
            },
            "require": {
                "nikic/php-parser": "^5.0",
                "php": ">=8.2"
            },
            "require-dev": {
                "phpunit/phpunit": "^11.0"
            },
            "type": "library",
            "extra": {
                "branch-alias": {
                    "dev-main": "4.0-dev"
                }
            },
            "autoload": {
                "classmap": [
                    "src/"
                ]
            },
            "notification-url": "https://packagist.org/downloads/",
            "license": [
                "BSD-3-Clause"
            ],
            "authors": [
                {
                    "name": "Sebastian Bergmann",
                    "email": "sebastian@phpunit.de",
                    "role": "lead"
                }
            ],
            "description": "Library for calculating the complexity of PHP code units",
            "homepage": "https://github.com/sebastianbergmann/complexity",
            "support": {
                "issues": "https://github.com/sebastianbergmann/complexity/issues",
                "security": "https://github.com/sebastianbergmann/complexity/security/policy",
                "source": "https://github.com/sebastianbergmann/complexity/tree/4.0.1"
            },
            "funding": [
                {
                    "url": "https://github.com/sebastianbergmann",
                    "type": "github"
                }
            ],
            "time": "2024-07-03T04:49:50+00:00"
        },
        {
            "name": "sebastian/diff",
            "version": "6.0.2",
            "source": {
                "type": "git",
                "url": "https://github.com/sebastianbergmann/diff.git",
                "reference": "b4ccd857127db5d41a5b676f24b51371d76d8544"
            },
            "dist": {
                "type": "zip",
                "url": "https://api.github.com/repos/sebastianbergmann/diff/zipball/b4ccd857127db5d41a5b676f24b51371d76d8544",
                "reference": "b4ccd857127db5d41a5b676f24b51371d76d8544",
                "shasum": ""
            },
            "require": {
                "php": ">=8.2"
            },
            "require-dev": {
                "phpunit/phpunit": "^11.0",
                "symfony/process": "^4.2 || ^5"
            },
            "type": "library",
            "extra": {
                "branch-alias": {
                    "dev-main": "6.0-dev"
                }
            },
            "autoload": {
                "classmap": [
                    "src/"
                ]
            },
            "notification-url": "https://packagist.org/downloads/",
            "license": [
                "BSD-3-Clause"
            ],
            "authors": [
                {
                    "name": "Sebastian Bergmann",
                    "email": "sebastian@phpunit.de"
                },
                {
                    "name": "Kore Nordmann",
                    "email": "mail@kore-nordmann.de"
                }
            ],
            "description": "Diff implementation",
            "homepage": "https://github.com/sebastianbergmann/diff",
            "keywords": [
                "diff",
                "udiff",
                "unidiff",
                "unified diff"
            ],
            "support": {
                "issues": "https://github.com/sebastianbergmann/diff/issues",
                "security": "https://github.com/sebastianbergmann/diff/security/policy",
                "source": "https://github.com/sebastianbergmann/diff/tree/6.0.2"
            },
            "funding": [
                {
                    "url": "https://github.com/sebastianbergmann",
                    "type": "github"
                }
            ],
            "time": "2024-07-03T04:53:05+00:00"
        },
        {
            "name": "sebastian/environment",
            "version": "7.2.0",
            "source": {
                "type": "git",
                "url": "https://github.com/sebastianbergmann/environment.git",
                "reference": "855f3ae0ab316bbafe1ba4e16e9f3c078d24a0c5"
            },
            "dist": {
                "type": "zip",
                "url": "https://api.github.com/repos/sebastianbergmann/environment/zipball/855f3ae0ab316bbafe1ba4e16e9f3c078d24a0c5",
                "reference": "855f3ae0ab316bbafe1ba4e16e9f3c078d24a0c5",
                "shasum": ""
            },
            "require": {
                "php": ">=8.2"
            },
            "require-dev": {
                "phpunit/phpunit": "^11.0"
            },
            "suggest": {
                "ext-posix": "*"
            },
            "type": "library",
            "extra": {
                "branch-alias": {
                    "dev-main": "7.2-dev"
                }
            },
            "autoload": {
                "classmap": [
                    "src/"
                ]
            },
            "notification-url": "https://packagist.org/downloads/",
            "license": [
                "BSD-3-Clause"
            ],
            "authors": [
                {
                    "name": "Sebastian Bergmann",
                    "email": "sebastian@phpunit.de"
                }
            ],
            "description": "Provides functionality to handle HHVM/PHP environments",
            "homepage": "https://github.com/sebastianbergmann/environment",
            "keywords": [
                "Xdebug",
                "environment",
                "hhvm"
            ],
            "support": {
                "issues": "https://github.com/sebastianbergmann/environment/issues",
                "security": "https://github.com/sebastianbergmann/environment/security/policy",
                "source": "https://github.com/sebastianbergmann/environment/tree/7.2.0"
            },
            "funding": [
                {
                    "url": "https://github.com/sebastianbergmann",
                    "type": "github"
                }
            ],
            "time": "2024-07-03T04:54:44+00:00"
        },
        {
            "name": "sebastian/exporter",
            "version": "6.1.3",
            "source": {
                "type": "git",
                "url": "https://github.com/sebastianbergmann/exporter.git",
                "reference": "c414673eee9a8f9d51bbf8d61fc9e3ef1e85b20e"
            },
            "dist": {
                "type": "zip",
                "url": "https://api.github.com/repos/sebastianbergmann/exporter/zipball/c414673eee9a8f9d51bbf8d61fc9e3ef1e85b20e",
                "reference": "c414673eee9a8f9d51bbf8d61fc9e3ef1e85b20e",
                "shasum": ""
            },
            "require": {
                "ext-mbstring": "*",
                "php": ">=8.2",
                "sebastian/recursion-context": "^6.0"
            },
            "require-dev": {
                "phpunit/phpunit": "^11.2"
            },
            "type": "library",
            "extra": {
                "branch-alias": {
                    "dev-main": "6.1-dev"
                }
            },
            "autoload": {
                "classmap": [
                    "src/"
                ]
            },
            "notification-url": "https://packagist.org/downloads/",
            "license": [
                "BSD-3-Clause"
            ],
            "authors": [
                {
                    "name": "Sebastian Bergmann",
                    "email": "sebastian@phpunit.de"
                },
                {
                    "name": "Jeff Welch",
                    "email": "whatthejeff@gmail.com"
                },
                {
                    "name": "Volker Dusch",
                    "email": "github@wallbash.com"
                },
                {
                    "name": "Adam Harvey",
                    "email": "aharvey@php.net"
                },
                {
                    "name": "Bernhard Schussek",
                    "email": "bschussek@gmail.com"
                }
            ],
            "description": "Provides the functionality to export PHP variables for visualization",
            "homepage": "https://www.github.com/sebastianbergmann/exporter",
            "keywords": [
                "export",
                "exporter"
            ],
            "support": {
                "issues": "https://github.com/sebastianbergmann/exporter/issues",
                "security": "https://github.com/sebastianbergmann/exporter/security/policy",
                "source": "https://github.com/sebastianbergmann/exporter/tree/6.1.3"
            },
            "funding": [
                {
                    "url": "https://github.com/sebastianbergmann",
                    "type": "github"
                }
            ],
            "time": "2024-07-03T04:56:19+00:00"
        },
        {
            "name": "sebastian/global-state",
            "version": "7.0.2",
            "source": {
                "type": "git",
                "url": "https://github.com/sebastianbergmann/global-state.git",
                "reference": "3be331570a721f9a4b5917f4209773de17f747d7"
            },
            "dist": {
                "type": "zip",
                "url": "https://api.github.com/repos/sebastianbergmann/global-state/zipball/3be331570a721f9a4b5917f4209773de17f747d7",
                "reference": "3be331570a721f9a4b5917f4209773de17f747d7",
                "shasum": ""
            },
            "require": {
                "php": ">=8.2",
                "sebastian/object-reflector": "^4.0",
                "sebastian/recursion-context": "^6.0"
            },
            "require-dev": {
                "ext-dom": "*",
                "phpunit/phpunit": "^11.0"
            },
            "type": "library",
            "extra": {
                "branch-alias": {
                    "dev-main": "7.0-dev"
                }
            },
            "autoload": {
                "classmap": [
                    "src/"
                ]
            },
            "notification-url": "https://packagist.org/downloads/",
            "license": [
                "BSD-3-Clause"
            ],
            "authors": [
                {
                    "name": "Sebastian Bergmann",
                    "email": "sebastian@phpunit.de"
                }
            ],
            "description": "Snapshotting of global state",
            "homepage": "https://www.github.com/sebastianbergmann/global-state",
            "keywords": [
                "global state"
            ],
            "support": {
                "issues": "https://github.com/sebastianbergmann/global-state/issues",
                "security": "https://github.com/sebastianbergmann/global-state/security/policy",
                "source": "https://github.com/sebastianbergmann/global-state/tree/7.0.2"
            },
            "funding": [
                {
                    "url": "https://github.com/sebastianbergmann",
                    "type": "github"
                }
            ],
            "time": "2024-07-03T04:57:36+00:00"
        },
        {
            "name": "sebastian/lines-of-code",
            "version": "3.0.1",
            "source": {
                "type": "git",
                "url": "https://github.com/sebastianbergmann/lines-of-code.git",
                "reference": "d36ad0d782e5756913e42ad87cb2890f4ffe467a"
            },
            "dist": {
                "type": "zip",
                "url": "https://api.github.com/repos/sebastianbergmann/lines-of-code/zipball/d36ad0d782e5756913e42ad87cb2890f4ffe467a",
                "reference": "d36ad0d782e5756913e42ad87cb2890f4ffe467a",
                "shasum": ""
            },
            "require": {
                "nikic/php-parser": "^5.0",
                "php": ">=8.2"
            },
            "require-dev": {
                "phpunit/phpunit": "^11.0"
            },
            "type": "library",
            "extra": {
                "branch-alias": {
                    "dev-main": "3.0-dev"
                }
            },
            "autoload": {
                "classmap": [
                    "src/"
                ]
            },
            "notification-url": "https://packagist.org/downloads/",
            "license": [
                "BSD-3-Clause"
            ],
            "authors": [
                {
                    "name": "Sebastian Bergmann",
                    "email": "sebastian@phpunit.de",
                    "role": "lead"
                }
            ],
            "description": "Library for counting the lines of code in PHP source code",
            "homepage": "https://github.com/sebastianbergmann/lines-of-code",
            "support": {
                "issues": "https://github.com/sebastianbergmann/lines-of-code/issues",
                "security": "https://github.com/sebastianbergmann/lines-of-code/security/policy",
                "source": "https://github.com/sebastianbergmann/lines-of-code/tree/3.0.1"
            },
            "funding": [
                {
                    "url": "https://github.com/sebastianbergmann",
                    "type": "github"
                }
            ],
            "time": "2024-07-03T04:58:38+00:00"
        },
        {
            "name": "sebastian/object-enumerator",
            "version": "6.0.1",
            "source": {
                "type": "git",
                "url": "https://github.com/sebastianbergmann/object-enumerator.git",
                "reference": "f5b498e631a74204185071eb41f33f38d64608aa"
            },
            "dist": {
                "type": "zip",
                "url": "https://api.github.com/repos/sebastianbergmann/object-enumerator/zipball/f5b498e631a74204185071eb41f33f38d64608aa",
                "reference": "f5b498e631a74204185071eb41f33f38d64608aa",
                "shasum": ""
            },
            "require": {
                "php": ">=8.2",
                "sebastian/object-reflector": "^4.0",
                "sebastian/recursion-context": "^6.0"
            },
            "require-dev": {
                "phpunit/phpunit": "^11.0"
            },
            "type": "library",
            "extra": {
                "branch-alias": {
                    "dev-main": "6.0-dev"
                }
            },
            "autoload": {
                "classmap": [
                    "src/"
                ]
            },
            "notification-url": "https://packagist.org/downloads/",
            "license": [
                "BSD-3-Clause"
            ],
            "authors": [
                {
                    "name": "Sebastian Bergmann",
                    "email": "sebastian@phpunit.de"
                }
            ],
            "description": "Traverses array structures and object graphs to enumerate all referenced objects",
            "homepage": "https://github.com/sebastianbergmann/object-enumerator/",
            "support": {
                "issues": "https://github.com/sebastianbergmann/object-enumerator/issues",
                "security": "https://github.com/sebastianbergmann/object-enumerator/security/policy",
                "source": "https://github.com/sebastianbergmann/object-enumerator/tree/6.0.1"
            },
            "funding": [
                {
                    "url": "https://github.com/sebastianbergmann",
                    "type": "github"
                }
            ],
            "time": "2024-07-03T05:00:13+00:00"
        },
        {
            "name": "sebastian/object-reflector",
            "version": "4.0.1",
            "source": {
                "type": "git",
                "url": "https://github.com/sebastianbergmann/object-reflector.git",
                "reference": "6e1a43b411b2ad34146dee7524cb13a068bb35f9"
            },
            "dist": {
                "type": "zip",
                "url": "https://api.github.com/repos/sebastianbergmann/object-reflector/zipball/6e1a43b411b2ad34146dee7524cb13a068bb35f9",
                "reference": "6e1a43b411b2ad34146dee7524cb13a068bb35f9",
                "shasum": ""
            },
            "require": {
                "php": ">=8.2"
            },
            "require-dev": {
                "phpunit/phpunit": "^11.0"
            },
            "type": "library",
            "extra": {
                "branch-alias": {
                    "dev-main": "4.0-dev"
                }
            },
            "autoload": {
                "classmap": [
                    "src/"
                ]
            },
            "notification-url": "https://packagist.org/downloads/",
            "license": [
                "BSD-3-Clause"
            ],
            "authors": [
                {
                    "name": "Sebastian Bergmann",
                    "email": "sebastian@phpunit.de"
                }
            ],
            "description": "Allows reflection of object attributes, including inherited and non-public ones",
            "homepage": "https://github.com/sebastianbergmann/object-reflector/",
            "support": {
                "issues": "https://github.com/sebastianbergmann/object-reflector/issues",
                "security": "https://github.com/sebastianbergmann/object-reflector/security/policy",
                "source": "https://github.com/sebastianbergmann/object-reflector/tree/4.0.1"
            },
            "funding": [
                {
                    "url": "https://github.com/sebastianbergmann",
                    "type": "github"
                }
            ],
            "time": "2024-07-03T05:01:32+00:00"
        },
        {
            "name": "sebastian/recursion-context",
            "version": "6.0.2",
            "source": {
                "type": "git",
                "url": "https://github.com/sebastianbergmann/recursion-context.git",
                "reference": "694d156164372abbd149a4b85ccda2e4670c0e16"
            },
            "dist": {
                "type": "zip",
                "url": "https://api.github.com/repos/sebastianbergmann/recursion-context/zipball/694d156164372abbd149a4b85ccda2e4670c0e16",
                "reference": "694d156164372abbd149a4b85ccda2e4670c0e16",
                "shasum": ""
            },
            "require": {
                "php": ">=8.2"
            },
            "require-dev": {
                "phpunit/phpunit": "^11.0"
            },
            "type": "library",
            "extra": {
                "branch-alias": {
                    "dev-main": "6.0-dev"
                }
            },
            "autoload": {
                "classmap": [
                    "src/"
                ]
            },
            "notification-url": "https://packagist.org/downloads/",
            "license": [
                "BSD-3-Clause"
            ],
            "authors": [
                {
                    "name": "Sebastian Bergmann",
                    "email": "sebastian@phpunit.de"
                },
                {
                    "name": "Jeff Welch",
                    "email": "whatthejeff@gmail.com"
                },
                {
                    "name": "Adam Harvey",
                    "email": "aharvey@php.net"
                }
            ],
            "description": "Provides functionality to recursively process PHP variables",
            "homepage": "https://github.com/sebastianbergmann/recursion-context",
            "support": {
                "issues": "https://github.com/sebastianbergmann/recursion-context/issues",
                "security": "https://github.com/sebastianbergmann/recursion-context/security/policy",
                "source": "https://github.com/sebastianbergmann/recursion-context/tree/6.0.2"
            },
            "funding": [
                {
                    "url": "https://github.com/sebastianbergmann",
                    "type": "github"
                }
            ],
            "time": "2024-07-03T05:10:34+00:00"
        },
        {
            "name": "sebastian/type",
            "version": "5.0.1",
            "source": {
                "type": "git",
                "url": "https://github.com/sebastianbergmann/type.git",
                "reference": "fb6a6566f9589e86661291d13eba708cce5eb4aa"
            },
            "dist": {
                "type": "zip",
                "url": "https://api.github.com/repos/sebastianbergmann/type/zipball/fb6a6566f9589e86661291d13eba708cce5eb4aa",
                "reference": "fb6a6566f9589e86661291d13eba708cce5eb4aa",
                "shasum": ""
            },
            "require": {
                "php": ">=8.2"
            },
            "require-dev": {
                "phpunit/phpunit": "^11.0"
            },
            "type": "library",
            "extra": {
                "branch-alias": {
                    "dev-main": "5.0-dev"
                }
            },
            "autoload": {
                "classmap": [
                    "src/"
                ]
            },
            "notification-url": "https://packagist.org/downloads/",
            "license": [
                "BSD-3-Clause"
            ],
            "authors": [
                {
                    "name": "Sebastian Bergmann",
                    "email": "sebastian@phpunit.de",
                    "role": "lead"
                }
            ],
            "description": "Collection of value objects that represent the types of the PHP type system",
            "homepage": "https://github.com/sebastianbergmann/type",
            "support": {
                "issues": "https://github.com/sebastianbergmann/type/issues",
                "security": "https://github.com/sebastianbergmann/type/security/policy",
                "source": "https://github.com/sebastianbergmann/type/tree/5.0.1"
            },
            "funding": [
                {
                    "url": "https://github.com/sebastianbergmann",
                    "type": "github"
                }
            ],
            "time": "2024-07-03T05:11:49+00:00"
        },
        {
            "name": "sebastian/version",
            "version": "5.0.1",
            "source": {
                "type": "git",
                "url": "https://github.com/sebastianbergmann/version.git",
                "reference": "45c9debb7d039ce9b97de2f749c2cf5832a06ac4"
            },
            "dist": {
                "type": "zip",
                "url": "https://api.github.com/repos/sebastianbergmann/version/zipball/45c9debb7d039ce9b97de2f749c2cf5832a06ac4",
                "reference": "45c9debb7d039ce9b97de2f749c2cf5832a06ac4",
                "shasum": ""
            },
            "require": {
                "php": ">=8.2"
            },
            "type": "library",
            "extra": {
                "branch-alias": {
                    "dev-main": "5.0-dev"
                }
            },
            "autoload": {
                "classmap": [
                    "src/"
                ]
            },
            "notification-url": "https://packagist.org/downloads/",
            "license": [
                "BSD-3-Clause"
            ],
            "authors": [
                {
                    "name": "Sebastian Bergmann",
                    "email": "sebastian@phpunit.de",
                    "role": "lead"
                }
            ],
            "description": "Library that helps with managing the version number of Git-hosted PHP projects",
            "homepage": "https://github.com/sebastianbergmann/version",
            "support": {
                "issues": "https://github.com/sebastianbergmann/version/issues",
                "security": "https://github.com/sebastianbergmann/version/security/policy",
                "source": "https://github.com/sebastianbergmann/version/tree/5.0.1"
            },
            "funding": [
                {
                    "url": "https://github.com/sebastianbergmann",
                    "type": "github"
                }
            ],
            "time": "2024-07-03T05:13:08+00:00"
        },
        {
            "name": "theseer/tokenizer",
            "version": "1.2.3",
            "source": {
                "type": "git",
                "url": "https://github.com/theseer/tokenizer.git",
                "reference": "737eda637ed5e28c3413cb1ebe8bb52cbf1ca7a2"
            },
            "dist": {
                "type": "zip",
                "url": "https://api.github.com/repos/theseer/tokenizer/zipball/737eda637ed5e28c3413cb1ebe8bb52cbf1ca7a2",
                "reference": "737eda637ed5e28c3413cb1ebe8bb52cbf1ca7a2",
                "shasum": ""
            },
            "require": {
                "ext-dom": "*",
                "ext-tokenizer": "*",
                "ext-xmlwriter": "*",
                "php": "^7.2 || ^8.0"
            },
            "type": "library",
            "autoload": {
                "classmap": [
                    "src/"
                ]
            },
            "notification-url": "https://packagist.org/downloads/",
            "license": [
                "BSD-3-Clause"
            ],
            "authors": [
                {
                    "name": "Arne Blankerts",
                    "email": "arne@blankerts.de",
                    "role": "Developer"
                }
            ],
            "description": "A small library for converting tokenized PHP source code into XML and potentially other formats",
            "support": {
                "issues": "https://github.com/theseer/tokenizer/issues",
                "source": "https://github.com/theseer/tokenizer/tree/1.2.3"
            },
            "funding": [
                {
                    "url": "https://github.com/theseer",
                    "type": "github"
                }
            ],
            "time": "2024-03-03T12:36:25+00:00"
        }
    ],
    "packages-dev": [],
    "aliases": [],
    "minimum-stability": "stable",
    "stability-flags": [],
    "prefer-stable": true,
    "prefer-lowest": false,
    "platform": {
        "php": ">=8.2",
        "ext-dom": "*",
        "ext-json": "*",
        "ext-libxml": "*",
        "ext-mbstring": "*",
        "ext-xml": "*",
        "ext-xmlwriter": "*"
    },
    "platform-dev": [],
    "platform-overrides": {
        "php": "8.2.0"
    },
    "plugin-api-version": "2.6.0"
}<|MERGE_RESOLUTION|>--- conflicted
+++ resolved
@@ -4,11 +4,7 @@
         "Read more about it at https://getcomposer.org/doc/01-basic-usage.md#installing-dependencies",
         "This file is @generated automatically"
     ],
-<<<<<<< HEAD
-    "content-hash": "61b119645b78ca11c08634201765a3a8",
-=======
-    "content-hash": "aa5ea99688099980c25ade93362ea9c7",
->>>>>>> 4ed01162
+    "content-hash": "eb33754d058ccd0dc3a157bb4cf28f2f",
     "packages": [
         {
             "name": "myclabs/deep-copy",
@@ -248,58 +244,32 @@
         },
         {
             "name": "phpunit/php-code-coverage",
-<<<<<<< HEAD
-            "version": "11.0.5",
+            "version": "11.0.6",
             "source": {
                 "type": "git",
                 "url": "https://github.com/sebastianbergmann/php-code-coverage.git",
-                "reference": "19b6365ab8b59a64438c0c3f4241feeb480c9861"
-            },
-            "dist": {
-                "type": "zip",
-                "url": "https://api.github.com/repos/sebastianbergmann/php-code-coverage/zipball/19b6365ab8b59a64438c0c3f4241feeb480c9861",
-                "reference": "19b6365ab8b59a64438c0c3f4241feeb480c9861",
-=======
-            "version": "10.1.16",
-            "source": {
-                "type": "git",
-                "url": "https://github.com/sebastianbergmann/php-code-coverage.git",
-                "reference": "7e308268858ed6baedc8704a304727d20bc07c77"
-            },
-            "dist": {
-                "type": "zip",
-                "url": "https://api.github.com/repos/sebastianbergmann/php-code-coverage/zipball/7e308268858ed6baedc8704a304727d20bc07c77",
-                "reference": "7e308268858ed6baedc8704a304727d20bc07c77",
->>>>>>> 4ed01162
+                "reference": "ebdffc9e09585dafa71b9bffcdb0a229d4704c45"
+            },
+            "dist": {
+                "type": "zip",
+                "url": "https://api.github.com/repos/sebastianbergmann/php-code-coverage/zipball/ebdffc9e09585dafa71b9bffcdb0a229d4704c45",
+                "reference": "ebdffc9e09585dafa71b9bffcdb0a229d4704c45",
                 "shasum": ""
             },
             "require": {
                 "ext-dom": "*",
                 "ext-libxml": "*",
                 "ext-xmlwriter": "*",
-<<<<<<< HEAD
-                "nikic/php-parser": "^5.0",
+                "nikic/php-parser": "^5.1.0",
                 "php": ">=8.2",
-                "phpunit/php-file-iterator": "^5.0",
-                "phpunit/php-text-template": "^4.0",
-                "sebastian/code-unit-reverse-lookup": "^4.0",
-                "sebastian/complexity": "^4.0",
-                "sebastian/environment": "^7.0",
-                "sebastian/lines-of-code": "^3.0",
-                "sebastian/version": "^5.0",
-                "theseer/tokenizer": "^1.2.0"
-=======
-                "nikic/php-parser": "^4.19.1 || ^5.1.0",
-                "php": ">=8.1",
-                "phpunit/php-file-iterator": "^4.1.0",
-                "phpunit/php-text-template": "^3.0.1",
-                "sebastian/code-unit-reverse-lookup": "^3.0.0",
-                "sebastian/complexity": "^3.2.0",
-                "sebastian/environment": "^6.1.0",
-                "sebastian/lines-of-code": "^2.0.2",
-                "sebastian/version": "^4.0.1",
+                "phpunit/php-file-iterator": "^5.0.1",
+                "phpunit/php-text-template": "^4.0.1",
+                "sebastian/code-unit-reverse-lookup": "^4.0.1",
+                "sebastian/complexity": "^4.0.1",
+                "sebastian/environment": "^7.2.0",
+                "sebastian/lines-of-code": "^3.0.1",
+                "sebastian/version": "^5.0.1",
                 "theseer/tokenizer": "^1.2.3"
->>>>>>> 4ed01162
             },
             "require-dev": {
                 "phpunit/phpunit": "^11.0"
@@ -311,11 +281,7 @@
             "type": "library",
             "extra": {
                 "branch-alias": {
-<<<<<<< HEAD
-                    "dev-main": "11.0-dev"
-=======
-                    "dev-main": "10.1.x-dev"
->>>>>>> 4ed01162
+                    "dev-main": "11.0.x-dev"
                 }
             },
             "autoload": {
@@ -344,23 +310,15 @@
             "support": {
                 "issues": "https://github.com/sebastianbergmann/php-code-coverage/issues",
                 "security": "https://github.com/sebastianbergmann/php-code-coverage/security/policy",
-<<<<<<< HEAD
-                "source": "https://github.com/sebastianbergmann/php-code-coverage/tree/11.0.5"
-=======
-                "source": "https://github.com/sebastianbergmann/php-code-coverage/tree/10.1.16"
->>>>>>> 4ed01162
-            },
-            "funding": [
-                {
-                    "url": "https://github.com/sebastianbergmann",
-                    "type": "github"
-                }
-            ],
-<<<<<<< HEAD
-            "time": "2024-07-03T05:05:37+00:00"
-=======
-            "time": "2024-08-22T04:31:57+00:00"
->>>>>>> 4ed01162
+                "source": "https://github.com/sebastianbergmann/php-code-coverage/tree/11.0.6"
+            },
+            "funding": [
+                {
+                    "url": "https://github.com/sebastianbergmann",
+                    "type": "github"
+                }
+            ],
+            "time": "2024-08-22T04:37:56+00:00"
         },
         {
             "name": "phpunit/php-file-iterator",
