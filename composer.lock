--- conflicted
+++ resolved
@@ -4,11 +4,7 @@
         "Read more about it at https://getcomposer.org/doc/01-basic-usage.md#installing-dependencies",
         "This file is @generated automatically"
     ],
-<<<<<<< HEAD
-    "content-hash": "a547c2caf123acdc7b0634ff328f6514",
-=======
-    "content-hash": "5d268785a2b0236832da57c47ad3d09d",
->>>>>>> 3e2d0e72
+    "content-hash": "23d40db1f8129fb911eb18724b73ab4e",
     "packages": [
         {
             "name": "myclabs/deep-copy",
