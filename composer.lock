--- conflicted
+++ resolved
@@ -4,11 +4,7 @@
         "Read more about it at https://getcomposer.org/doc/01-basic-usage.md#installing-dependencies",
         "This file is @generated automatically"
     ],
-<<<<<<< HEAD
-    "content-hash": "1725b56672186076fc9fe48a73a45080",
-=======
-    "content-hash": "560a7318d41246ce348eac353c1b2d75",
->>>>>>> 0f7a1941
+    "content-hash": "9d64508b1a87f6ff2e56bc3a09cae5f6",
     "packages": [
         {
             "name": "myclabs/deep-copy",
@@ -252,12 +248,12 @@
             "source": {
                 "type": "git",
                 "url": "https://github.com/sebastianbergmann/php-code-coverage.git",
-                "reference": "d8ea53e372b9010de6cb4b47175a8d1f679c5b14"
-            },
-            "dist": {
-                "type": "zip",
-                "url": "https://api.github.com/repos/sebastianbergmann/php-code-coverage/zipball/d8ea53e372b9010de6cb4b47175a8d1f679c5b14",
-                "reference": "d8ea53e372b9010de6cb4b47175a8d1f679c5b14",
+                "reference": "d331a5ced3d9a2b917baa9841b2211e72f9e780d"
+            },
+            "dist": {
+                "type": "zip",
+                "url": "https://api.github.com/repos/sebastianbergmann/php-code-coverage/zipball/d331a5ced3d9a2b917baa9841b2211e72f9e780d",
+                "reference": "d331a5ced3d9a2b917baa9841b2211e72f9e780d",
                 "shasum": ""
             },
             "require": {
@@ -321,7 +317,7 @@
                     "type": "github"
                 }
             ],
-            "time": "2025-03-17T13:49:22+00:00"
+            "time": "2025-03-17T13:56:07+00:00"
         },
         {
             "name": "phpunit/php-file-iterator",
@@ -1272,29 +1268,16 @@
         },
         {
             "name": "sebastian/type",
-<<<<<<< HEAD
-            "version": "6.0.0",
+            "version": "6.0.1",
             "source": {
                 "type": "git",
                 "url": "https://github.com/sebastianbergmann/type.git",
-                "reference": "533fe082889a616f330bcba6f50965135f4f2fab"
-            },
-            "dist": {
-                "type": "zip",
-                "url": "https://api.github.com/repos/sebastianbergmann/type/zipball/533fe082889a616f330bcba6f50965135f4f2fab",
-                "reference": "533fe082889a616f330bcba6f50965135f4f2fab",
-=======
-            "version": "5.1.1",
-            "source": {
-                "type": "git",
-                "url": "https://github.com/sebastianbergmann/type.git",
-                "reference": "f01afc450e2a4b8fd19fdd8986c63f702b9bc0de"
-            },
-            "dist": {
-                "type": "zip",
-                "url": "https://api.github.com/repos/sebastianbergmann/type/zipball/f01afc450e2a4b8fd19fdd8986c63f702b9bc0de",
-                "reference": "f01afc450e2a4b8fd19fdd8986c63f702b9bc0de",
->>>>>>> 0f7a1941
+                "reference": "bbe49725bb524d0e6af6ceb156e1135d6cd4ffa3"
+            },
+            "dist": {
+                "type": "zip",
+                "url": "https://api.github.com/repos/sebastianbergmann/type/zipball/bbe49725bb524d0e6af6ceb156e1135d6cd4ffa3",
+                "reference": "bbe49725bb524d0e6af6ceb156e1135d6cd4ffa3",
                 "shasum": ""
             },
             "require": {
@@ -1330,23 +1313,15 @@
             "support": {
                 "issues": "https://github.com/sebastianbergmann/type/issues",
                 "security": "https://github.com/sebastianbergmann/type/security/policy",
-<<<<<<< HEAD
-                "source": "https://github.com/sebastianbergmann/type/tree/6.0.0"
-=======
-                "source": "https://github.com/sebastianbergmann/type/tree/5.1.1"
->>>>>>> 0f7a1941
-            },
-            "funding": [
-                {
-                    "url": "https://github.com/sebastianbergmann",
-                    "type": "github"
-                }
-            ],
-<<<<<<< HEAD
-            "time": "2025-02-07T05:00:19+00:00"
-=======
-            "time": "2025-03-18T13:18:46+00:00"
->>>>>>> 0f7a1941
+                "source": "https://github.com/sebastianbergmann/type/tree/6.0.1"
+            },
+            "funding": [
+                {
+                    "url": "https://github.com/sebastianbergmann",
+                    "type": "github"
+                }
+            ],
+            "time": "2025-03-18T13:20:02+00:00"
         },
         {
             "name": "sebastian/version",
