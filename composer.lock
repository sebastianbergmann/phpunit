--- conflicted
+++ resolved
@@ -4,11 +4,7 @@
         "Read more about it at https://getcomposer.org/doc/01-basic-usage.md#installing-dependencies",
         "This file is @generated automatically"
     ],
-<<<<<<< HEAD
-    "content-hash": "eb71bb20f95799895be9f01c27370a56",
-=======
-    "content-hash": "dc609a3d9b2fb50a999b52702b10517a",
->>>>>>> 050357b8
+    "content-hash": "2dceca43a0a07bdfd4b88d761da5e6e6",
     "packages": [
         {
             "name": "myclabs/deep-copy",
