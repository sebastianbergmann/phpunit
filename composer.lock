--- conflicted
+++ resolved
@@ -4,11 +4,7 @@
         "Read more about it at https://getcomposer.org/doc/01-basic-usage.md#installing-dependencies",
         "This file is @generated automatically"
     ],
-<<<<<<< HEAD
-    "content-hash": "35cb8e1e1a4c71bd2cd08e18b540f3b3",
-=======
-    "content-hash": "f1fc43835bb4cb97bda824148315c957",
->>>>>>> 43ac47ff
+    "content-hash": "a38e5e620a055e6455309127f34a0716",
     "packages": [
         {
             "name": "myclabs/deep-copy",
@@ -248,29 +244,16 @@
         },
         {
             "name": "phpunit/php-code-coverage",
-<<<<<<< HEAD
-            "version": "12.3.2",
+            "version": "12.3.3",
             "source": {
                 "type": "git",
                 "url": "https://github.com/sebastianbergmann/php-code-coverage.git",
-                "reference": "086553c5b2e0e1e20293d782d788ab768202b621"
-            },
-            "dist": {
-                "type": "zip",
-                "url": "https://api.github.com/repos/sebastianbergmann/php-code-coverage/zipball/086553c5b2e0e1e20293d782d788ab768202b621",
-                "reference": "086553c5b2e0e1e20293d782d788ab768202b621",
-=======
-            "version": "11.0.11",
-            "source": {
-                "type": "git",
-                "url": "https://github.com/sebastianbergmann/php-code-coverage.git",
-                "reference": "4f7722aa9a7b76aa775e2d9d4e95d1ea16eeeef4"
-            },
-            "dist": {
-                "type": "zip",
-                "url": "https://api.github.com/repos/sebastianbergmann/php-code-coverage/zipball/4f7722aa9a7b76aa775e2d9d4e95d1ea16eeeef4",
-                "reference": "4f7722aa9a7b76aa775e2d9d4e95d1ea16eeeef4",
->>>>>>> 43ac47ff
+                "reference": "733025d94635a001f67db71a2ed1bab4e7e4a9dc"
+            },
+            "dist": {
+                "type": "zip",
+                "url": "https://api.github.com/repos/sebastianbergmann/php-code-coverage/zipball/733025d94635a001f67db71a2ed1bab4e7e4a9dc",
+                "reference": "733025d94635a001f67db71a2ed1bab4e7e4a9dc",
                 "shasum": ""
             },
             "require": {
@@ -326,11 +309,7 @@
             "support": {
                 "issues": "https://github.com/sebastianbergmann/php-code-coverage/issues",
                 "security": "https://github.com/sebastianbergmann/php-code-coverage/security/policy",
-<<<<<<< HEAD
-                "source": "https://github.com/sebastianbergmann/php-code-coverage/tree/12.3.2"
-=======
-                "source": "https://github.com/sebastianbergmann/php-code-coverage/tree/11.0.11"
->>>>>>> 43ac47ff
+                "source": "https://github.com/sebastianbergmann/php-code-coverage/tree/12.3.3"
             },
             "funding": [
                 {
@@ -350,11 +329,7 @@
                     "type": "tidelift"
                 }
             ],
-<<<<<<< HEAD
-            "time": "2025-07-29T06:19:24+00:00"
-=======
-            "time": "2025-08-27T14:37:49+00:00"
->>>>>>> 43ac47ff
+            "time": "2025-08-27T14:43:48+00:00"
         },
         {
             "name": "phpunit/php-file-iterator",
