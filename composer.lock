{
    "_readme": [
        "This file locks the dependencies of your project to a known state",
        "Read more about it at https://getcomposer.org/doc/01-basic-usage.md#installing-dependencies",
        "This file is @generated automatically"
    ],
<<<<<<< HEAD
    "content-hash": "62ac3eea785e814951af121e2091f722",
=======
    "content-hash": "81fda1bf326a83e5db2f6b4612a5467c",
>>>>>>> e0b12eef
    "packages": [
        {
            "name": "myclabs/deep-copy",
            "version": "1.12.0",
            "source": {
                "type": "git",
                "url": "https://github.com/myclabs/DeepCopy.git",
                "reference": "3a6b9a42cd8f8771bd4295d13e1423fa7f3d942c"
            },
            "dist": {
                "type": "zip",
                "url": "https://api.github.com/repos/myclabs/DeepCopy/zipball/3a6b9a42cd8f8771bd4295d13e1423fa7f3d942c",
                "reference": "3a6b9a42cd8f8771bd4295d13e1423fa7f3d942c",
                "shasum": ""
            },
            "require": {
                "php": "^7.1 || ^8.0"
            },
            "conflict": {
                "doctrine/collections": "<1.6.8",
                "doctrine/common": "<2.13.3 || >=3 <3.2.2"
            },
            "require-dev": {
                "doctrine/collections": "^1.6.8",
                "doctrine/common": "^2.13.3 || ^3.2.2",
                "phpspec/prophecy": "^1.10",
                "phpunit/phpunit": "^7.5.20 || ^8.5.23 || ^9.5.13"
            },
            "type": "library",
            "autoload": {
                "files": [
                    "src/DeepCopy/deep_copy.php"
                ],
                "psr-4": {
                    "DeepCopy\\": "src/DeepCopy/"
                }
            },
            "notification-url": "https://packagist.org/downloads/",
            "license": [
                "MIT"
            ],
            "description": "Create deep copies (clones) of your objects",
            "keywords": [
                "clone",
                "copy",
                "duplicate",
                "object",
                "object graph"
            ],
            "support": {
                "issues": "https://github.com/myclabs/DeepCopy/issues",
                "source": "https://github.com/myclabs/DeepCopy/tree/1.12.0"
            },
            "funding": [
                {
                    "url": "https://tidelift.com/funding/github/packagist/myclabs/deep-copy",
                    "type": "tidelift"
                }
            ],
            "time": "2024-06-12T14:39:25+00:00"
        },
        {
            "name": "nikic/php-parser",
            "version": "v5.3.1",
            "source": {
                "type": "git",
                "url": "https://github.com/nikic/PHP-Parser.git",
                "reference": "8eea230464783aa9671db8eea6f8c6ac5285794b"
            },
            "dist": {
                "type": "zip",
                "url": "https://api.github.com/repos/nikic/PHP-Parser/zipball/8eea230464783aa9671db8eea6f8c6ac5285794b",
                "reference": "8eea230464783aa9671db8eea6f8c6ac5285794b",
                "shasum": ""
            },
            "require": {
                "ext-ctype": "*",
                "ext-json": "*",
                "ext-tokenizer": "*",
                "php": ">=7.4"
            },
            "require-dev": {
                "ircmaxell/php-yacc": "^0.0.7",
                "phpunit/phpunit": "^9.0"
            },
            "bin": [
                "bin/php-parse"
            ],
            "type": "library",
            "extra": {
                "branch-alias": {
                    "dev-master": "5.0-dev"
                }
            },
            "autoload": {
                "psr-4": {
                    "PhpParser\\": "lib/PhpParser"
                }
            },
            "notification-url": "https://packagist.org/downloads/",
            "license": [
                "BSD-3-Clause"
            ],
            "authors": [
                {
                    "name": "Nikita Popov"
                }
            ],
            "description": "A PHP parser written in PHP",
            "keywords": [
                "parser",
                "php"
            ],
            "support": {
                "issues": "https://github.com/nikic/PHP-Parser/issues",
                "source": "https://github.com/nikic/PHP-Parser/tree/v5.3.1"
            },
            "time": "2024-10-08T18:51:32+00:00"
        },
        {
            "name": "phar-io/manifest",
            "version": "2.0.4",
            "source": {
                "type": "git",
                "url": "https://github.com/phar-io/manifest.git",
                "reference": "54750ef60c58e43759730615a392c31c80e23176"
            },
            "dist": {
                "type": "zip",
                "url": "https://api.github.com/repos/phar-io/manifest/zipball/54750ef60c58e43759730615a392c31c80e23176",
                "reference": "54750ef60c58e43759730615a392c31c80e23176",
                "shasum": ""
            },
            "require": {
                "ext-dom": "*",
                "ext-libxml": "*",
                "ext-phar": "*",
                "ext-xmlwriter": "*",
                "phar-io/version": "^3.0.1",
                "php": "^7.2 || ^8.0"
            },
            "type": "library",
            "extra": {
                "branch-alias": {
                    "dev-master": "2.0.x-dev"
                }
            },
            "autoload": {
                "classmap": [
                    "src/"
                ]
            },
            "notification-url": "https://packagist.org/downloads/",
            "license": [
                "BSD-3-Clause"
            ],
            "authors": [
                {
                    "name": "Arne Blankerts",
                    "email": "arne@blankerts.de",
                    "role": "Developer"
                },
                {
                    "name": "Sebastian Heuer",
                    "email": "sebastian@phpeople.de",
                    "role": "Developer"
                },
                {
                    "name": "Sebastian Bergmann",
                    "email": "sebastian@phpunit.de",
                    "role": "Developer"
                }
            ],
            "description": "Component for reading phar.io manifest information from a PHP Archive (PHAR)",
            "support": {
                "issues": "https://github.com/phar-io/manifest/issues",
                "source": "https://github.com/phar-io/manifest/tree/2.0.4"
            },
            "funding": [
                {
                    "url": "https://github.com/theseer",
                    "type": "github"
                }
            ],
            "time": "2024-03-03T12:33:53+00:00"
        },
        {
            "name": "phar-io/version",
            "version": "3.2.1",
            "source": {
                "type": "git",
                "url": "https://github.com/phar-io/version.git",
                "reference": "4f7fd7836c6f332bb2933569e566a0d6c4cbed74"
            },
            "dist": {
                "type": "zip",
                "url": "https://api.github.com/repos/phar-io/version/zipball/4f7fd7836c6f332bb2933569e566a0d6c4cbed74",
                "reference": "4f7fd7836c6f332bb2933569e566a0d6c4cbed74",
                "shasum": ""
            },
            "require": {
                "php": "^7.2 || ^8.0"
            },
            "type": "library",
            "autoload": {
                "classmap": [
                    "src/"
                ]
            },
            "notification-url": "https://packagist.org/downloads/",
            "license": [
                "BSD-3-Clause"
            ],
            "authors": [
                {
                    "name": "Arne Blankerts",
                    "email": "arne@blankerts.de",
                    "role": "Developer"
                },
                {
                    "name": "Sebastian Heuer",
                    "email": "sebastian@phpeople.de",
                    "role": "Developer"
                },
                {
                    "name": "Sebastian Bergmann",
                    "email": "sebastian@phpunit.de",
                    "role": "Developer"
                }
            ],
            "description": "Library for handling version information and constraints",
            "support": {
                "issues": "https://github.com/phar-io/version/issues",
                "source": "https://github.com/phar-io/version/tree/3.2.1"
            },
            "time": "2022-02-21T01:04:05+00:00"
        },
        {
            "name": "phpunit/php-code-coverage",
            "version": "11.0.6",
            "source": {
                "type": "git",
                "url": "https://github.com/sebastianbergmann/php-code-coverage.git",
                "reference": "ebdffc9e09585dafa71b9bffcdb0a229d4704c45"
            },
            "dist": {
                "type": "zip",
                "url": "https://api.github.com/repos/sebastianbergmann/php-code-coverage/zipball/ebdffc9e09585dafa71b9bffcdb0a229d4704c45",
                "reference": "ebdffc9e09585dafa71b9bffcdb0a229d4704c45",
                "shasum": ""
            },
            "require": {
                "ext-dom": "*",
                "ext-libxml": "*",
                "ext-xmlwriter": "*",
                "nikic/php-parser": "^5.1.0",
                "php": ">=8.2",
                "phpunit/php-file-iterator": "^5.0.1",
                "phpunit/php-text-template": "^4.0.1",
                "sebastian/code-unit-reverse-lookup": "^4.0.1",
                "sebastian/complexity": "^4.0.1",
                "sebastian/environment": "^7.2.0",
                "sebastian/lines-of-code": "^3.0.1",
                "sebastian/version": "^5.0.1",
                "theseer/tokenizer": "^1.2.3"
            },
            "require-dev": {
                "phpunit/phpunit": "^11.0"
            },
            "suggest": {
                "ext-pcov": "PHP extension that provides line coverage",
                "ext-xdebug": "PHP extension that provides line coverage as well as branch and path coverage"
            },
            "type": "library",
            "extra": {
                "branch-alias": {
                    "dev-main": "11.0.x-dev"
                }
            },
            "autoload": {
                "classmap": [
                    "src/"
                ]
            },
            "notification-url": "https://packagist.org/downloads/",
            "license": [
                "BSD-3-Clause"
            ],
            "authors": [
                {
                    "name": "Sebastian Bergmann",
                    "email": "sebastian@phpunit.de",
                    "role": "lead"
                }
            ],
            "description": "Library that provides collection, processing, and rendering functionality for PHP code coverage information.",
            "homepage": "https://github.com/sebastianbergmann/php-code-coverage",
            "keywords": [
                "coverage",
                "testing",
                "xunit"
            ],
            "support": {
                "issues": "https://github.com/sebastianbergmann/php-code-coverage/issues",
                "security": "https://github.com/sebastianbergmann/php-code-coverage/security/policy",
                "source": "https://github.com/sebastianbergmann/php-code-coverage/tree/11.0.6"
            },
            "funding": [
                {
                    "url": "https://github.com/sebastianbergmann",
                    "type": "github"
                }
            ],
            "time": "2024-08-22T04:37:56+00:00"
        },
        {
            "name": "phpunit/php-file-iterator",
            "version": "5.1.0",
            "source": {
                "type": "git",
                "url": "https://github.com/sebastianbergmann/php-file-iterator.git",
                "reference": "118cfaaa8bc5aef3287bf315b6060b1174754af6"
            },
            "dist": {
                "type": "zip",
                "url": "https://api.github.com/repos/sebastianbergmann/php-file-iterator/zipball/118cfaaa8bc5aef3287bf315b6060b1174754af6",
                "reference": "118cfaaa8bc5aef3287bf315b6060b1174754af6",
                "shasum": ""
            },
            "require": {
                "php": ">=8.2"
            },
            "require-dev": {
                "phpunit/phpunit": "^11.0"
            },
            "type": "library",
            "extra": {
                "branch-alias": {
                    "dev-main": "5.0-dev"
                }
            },
            "autoload": {
                "classmap": [
                    "src/"
                ]
            },
            "notification-url": "https://packagist.org/downloads/",
            "license": [
                "BSD-3-Clause"
            ],
            "authors": [
                {
                    "name": "Sebastian Bergmann",
                    "email": "sebastian@phpunit.de",
                    "role": "lead"
                }
            ],
            "description": "FilterIterator implementation that filters files based on a list of suffixes.",
            "homepage": "https://github.com/sebastianbergmann/php-file-iterator/",
            "keywords": [
                "filesystem",
                "iterator"
            ],
            "support": {
                "issues": "https://github.com/sebastianbergmann/php-file-iterator/issues",
                "security": "https://github.com/sebastianbergmann/php-file-iterator/security/policy",
                "source": "https://github.com/sebastianbergmann/php-file-iterator/tree/5.1.0"
            },
            "funding": [
                {
                    "url": "https://github.com/sebastianbergmann",
                    "type": "github"
                }
            ],
            "time": "2024-08-27T05:02:59+00:00"
        },
        {
            "name": "phpunit/php-invoker",
            "version": "5.0.1",
            "source": {
                "type": "git",
                "url": "https://github.com/sebastianbergmann/php-invoker.git",
                "reference": "c1ca3814734c07492b3d4c5f794f4b0995333da2"
            },
            "dist": {
                "type": "zip",
                "url": "https://api.github.com/repos/sebastianbergmann/php-invoker/zipball/c1ca3814734c07492b3d4c5f794f4b0995333da2",
                "reference": "c1ca3814734c07492b3d4c5f794f4b0995333da2",
                "shasum": ""
            },
            "require": {
                "php": ">=8.2"
            },
            "require-dev": {
                "ext-pcntl": "*",
                "phpunit/phpunit": "^11.0"
            },
            "suggest": {
                "ext-pcntl": "*"
            },
            "type": "library",
            "extra": {
                "branch-alias": {
                    "dev-main": "5.0-dev"
                }
            },
            "autoload": {
                "classmap": [
                    "src/"
                ]
            },
            "notification-url": "https://packagist.org/downloads/",
            "license": [
                "BSD-3-Clause"
            ],
            "authors": [
                {
                    "name": "Sebastian Bergmann",
                    "email": "sebastian@phpunit.de",
                    "role": "lead"
                }
            ],
            "description": "Invoke callables with a timeout",
            "homepage": "https://github.com/sebastianbergmann/php-invoker/",
            "keywords": [
                "process"
            ],
            "support": {
                "issues": "https://github.com/sebastianbergmann/php-invoker/issues",
                "security": "https://github.com/sebastianbergmann/php-invoker/security/policy",
                "source": "https://github.com/sebastianbergmann/php-invoker/tree/5.0.1"
            },
            "funding": [
                {
                    "url": "https://github.com/sebastianbergmann",
                    "type": "github"
                }
            ],
            "time": "2024-07-03T05:07:44+00:00"
        },
        {
            "name": "phpunit/php-text-template",
            "version": "4.0.1",
            "source": {
                "type": "git",
                "url": "https://github.com/sebastianbergmann/php-text-template.git",
                "reference": "3e0404dc6b300e6bf56415467ebcb3fe4f33e964"
            },
            "dist": {
                "type": "zip",
                "url": "https://api.github.com/repos/sebastianbergmann/php-text-template/zipball/3e0404dc6b300e6bf56415467ebcb3fe4f33e964",
                "reference": "3e0404dc6b300e6bf56415467ebcb3fe4f33e964",
                "shasum": ""
            },
            "require": {
                "php": ">=8.2"
            },
            "require-dev": {
                "phpunit/phpunit": "^11.0"
            },
            "type": "library",
            "extra": {
                "branch-alias": {
                    "dev-main": "4.0-dev"
                }
            },
            "autoload": {
                "classmap": [
                    "src/"
                ]
            },
            "notification-url": "https://packagist.org/downloads/",
            "license": [
                "BSD-3-Clause"
            ],
            "authors": [
                {
                    "name": "Sebastian Bergmann",
                    "email": "sebastian@phpunit.de",
                    "role": "lead"
                }
            ],
            "description": "Simple template engine.",
            "homepage": "https://github.com/sebastianbergmann/php-text-template/",
            "keywords": [
                "template"
            ],
            "support": {
                "issues": "https://github.com/sebastianbergmann/php-text-template/issues",
                "security": "https://github.com/sebastianbergmann/php-text-template/security/policy",
                "source": "https://github.com/sebastianbergmann/php-text-template/tree/4.0.1"
            },
            "funding": [
                {
                    "url": "https://github.com/sebastianbergmann",
                    "type": "github"
                }
            ],
            "time": "2024-07-03T05:08:43+00:00"
        },
        {
            "name": "phpunit/php-timer",
            "version": "7.0.1",
            "source": {
                "type": "git",
                "url": "https://github.com/sebastianbergmann/php-timer.git",
                "reference": "3b415def83fbcb41f991d9ebf16ae4ad8b7837b3"
            },
            "dist": {
                "type": "zip",
                "url": "https://api.github.com/repos/sebastianbergmann/php-timer/zipball/3b415def83fbcb41f991d9ebf16ae4ad8b7837b3",
                "reference": "3b415def83fbcb41f991d9ebf16ae4ad8b7837b3",
                "shasum": ""
            },
            "require": {
                "php": ">=8.2"
            },
            "require-dev": {
                "phpunit/phpunit": "^11.0"
            },
            "type": "library",
            "extra": {
                "branch-alias": {
                    "dev-main": "7.0-dev"
                }
            },
            "autoload": {
                "classmap": [
                    "src/"
                ]
            },
            "notification-url": "https://packagist.org/downloads/",
            "license": [
                "BSD-3-Clause"
            ],
            "authors": [
                {
                    "name": "Sebastian Bergmann",
                    "email": "sebastian@phpunit.de",
                    "role": "lead"
                }
            ],
            "description": "Utility class for timing",
            "homepage": "https://github.com/sebastianbergmann/php-timer/",
            "keywords": [
                "timer"
            ],
            "support": {
                "issues": "https://github.com/sebastianbergmann/php-timer/issues",
                "security": "https://github.com/sebastianbergmann/php-timer/security/policy",
                "source": "https://github.com/sebastianbergmann/php-timer/tree/7.0.1"
            },
            "funding": [
                {
                    "url": "https://github.com/sebastianbergmann",
                    "type": "github"
                }
            ],
            "time": "2024-07-03T05:09:35+00:00"
        },
        {
            "name": "sebastian/cli-parser",
            "version": "3.0.2",
            "source": {
                "type": "git",
                "url": "https://github.com/sebastianbergmann/cli-parser.git",
                "reference": "15c5dd40dc4f38794d383bb95465193f5e0ae180"
            },
            "dist": {
                "type": "zip",
                "url": "https://api.github.com/repos/sebastianbergmann/cli-parser/zipball/15c5dd40dc4f38794d383bb95465193f5e0ae180",
                "reference": "15c5dd40dc4f38794d383bb95465193f5e0ae180",
                "shasum": ""
            },
            "require": {
                "php": ">=8.2"
            },
            "require-dev": {
                "phpunit/phpunit": "^11.0"
            },
            "type": "library",
            "extra": {
                "branch-alias": {
                    "dev-main": "3.0-dev"
                }
            },
            "autoload": {
                "classmap": [
                    "src/"
                ]
            },
            "notification-url": "https://packagist.org/downloads/",
            "license": [
                "BSD-3-Clause"
            ],
            "authors": [
                {
                    "name": "Sebastian Bergmann",
                    "email": "sebastian@phpunit.de",
                    "role": "lead"
                }
            ],
            "description": "Library for parsing CLI options",
            "homepage": "https://github.com/sebastianbergmann/cli-parser",
            "support": {
                "issues": "https://github.com/sebastianbergmann/cli-parser/issues",
                "security": "https://github.com/sebastianbergmann/cli-parser/security/policy",
                "source": "https://github.com/sebastianbergmann/cli-parser/tree/3.0.2"
            },
            "funding": [
                {
                    "url": "https://github.com/sebastianbergmann",
                    "type": "github"
                }
            ],
            "time": "2024-07-03T04:41:36+00:00"
        },
        {
            "name": "sebastian/code-unit",
            "version": "3.0.1",
            "source": {
                "type": "git",
                "url": "https://github.com/sebastianbergmann/code-unit.git",
                "reference": "6bb7d09d6623567178cf54126afa9c2310114268"
            },
            "dist": {
                "type": "zip",
                "url": "https://api.github.com/repos/sebastianbergmann/code-unit/zipball/6bb7d09d6623567178cf54126afa9c2310114268",
                "reference": "6bb7d09d6623567178cf54126afa9c2310114268",
                "shasum": ""
            },
            "require": {
                "php": ">=8.2"
            },
            "require-dev": {
                "phpunit/phpunit": "^11.0"
            },
            "type": "library",
            "extra": {
                "branch-alias": {
                    "dev-main": "3.0-dev"
                }
            },
            "autoload": {
                "classmap": [
                    "src/"
                ]
            },
            "notification-url": "https://packagist.org/downloads/",
            "license": [
                "BSD-3-Clause"
            ],
            "authors": [
                {
                    "name": "Sebastian Bergmann",
                    "email": "sebastian@phpunit.de",
                    "role": "lead"
                }
            ],
            "description": "Collection of value objects that represent the PHP code units",
            "homepage": "https://github.com/sebastianbergmann/code-unit",
            "support": {
                "issues": "https://github.com/sebastianbergmann/code-unit/issues",
                "security": "https://github.com/sebastianbergmann/code-unit/security/policy",
                "source": "https://github.com/sebastianbergmann/code-unit/tree/3.0.1"
            },
            "funding": [
                {
                    "url": "https://github.com/sebastianbergmann",
                    "type": "github"
                }
            ],
            "time": "2024-07-03T04:44:28+00:00"
        },
        {
            "name": "sebastian/code-unit-reverse-lookup",
            "version": "4.0.1",
            "source": {
                "type": "git",
                "url": "https://github.com/sebastianbergmann/code-unit-reverse-lookup.git",
                "reference": "183a9b2632194febd219bb9246eee421dad8d45e"
            },
            "dist": {
                "type": "zip",
                "url": "https://api.github.com/repos/sebastianbergmann/code-unit-reverse-lookup/zipball/183a9b2632194febd219bb9246eee421dad8d45e",
                "reference": "183a9b2632194febd219bb9246eee421dad8d45e",
                "shasum": ""
            },
            "require": {
                "php": ">=8.2"
            },
            "require-dev": {
                "phpunit/phpunit": "^11.0"
            },
            "type": "library",
            "extra": {
                "branch-alias": {
                    "dev-main": "4.0-dev"
                }
            },
            "autoload": {
                "classmap": [
                    "src/"
                ]
            },
            "notification-url": "https://packagist.org/downloads/",
            "license": [
                "BSD-3-Clause"
            ],
            "authors": [
                {
                    "name": "Sebastian Bergmann",
                    "email": "sebastian@phpunit.de"
                }
            ],
            "description": "Looks up which function or method a line of code belongs to",
            "homepage": "https://github.com/sebastianbergmann/code-unit-reverse-lookup/",
            "support": {
                "issues": "https://github.com/sebastianbergmann/code-unit-reverse-lookup/issues",
                "security": "https://github.com/sebastianbergmann/code-unit-reverse-lookup/security/policy",
                "source": "https://github.com/sebastianbergmann/code-unit-reverse-lookup/tree/4.0.1"
            },
            "funding": [
                {
                    "url": "https://github.com/sebastianbergmann",
                    "type": "github"
                }
            ],
            "time": "2024-07-03T04:45:54+00:00"
        },
        {
            "name": "sebastian/comparator",
            "version": "6.1.0",
            "source": {
                "type": "git",
                "url": "https://github.com/sebastianbergmann/comparator.git",
                "reference": "fa37b9e2ca618cb051d71b60120952ee8ca8b03d"
            },
            "dist": {
                "type": "zip",
                "url": "https://api.github.com/repos/sebastianbergmann/comparator/zipball/fa37b9e2ca618cb051d71b60120952ee8ca8b03d",
                "reference": "fa37b9e2ca618cb051d71b60120952ee8ca8b03d",
                "shasum": ""
            },
            "require": {
                "ext-dom": "*",
                "ext-mbstring": "*",
                "php": ">=8.2",
                "sebastian/diff": "^6.0",
                "sebastian/exporter": "^6.0"
            },
            "require-dev": {
                "phpunit/phpunit": "^11.3"
            },
            "type": "library",
            "extra": {
                "branch-alias": {
                    "dev-main": "6.1-dev"
                }
            },
            "autoload": {
                "classmap": [
                    "src/"
                ]
            },
            "notification-url": "https://packagist.org/downloads/",
            "license": [
                "BSD-3-Clause"
            ],
            "authors": [
                {
                    "name": "Sebastian Bergmann",
                    "email": "sebastian@phpunit.de"
                },
                {
                    "name": "Jeff Welch",
                    "email": "whatthejeff@gmail.com"
                },
                {
                    "name": "Volker Dusch",
                    "email": "github@wallbash.com"
                },
                {
                    "name": "Bernhard Schussek",
                    "email": "bschussek@2bepublished.at"
                }
            ],
            "description": "Provides the functionality to compare PHP values for equality",
            "homepage": "https://github.com/sebastianbergmann/comparator",
            "keywords": [
                "comparator",
                "compare",
                "equality"
            ],
            "support": {
                "issues": "https://github.com/sebastianbergmann/comparator/issues",
                "security": "https://github.com/sebastianbergmann/comparator/security/policy",
                "source": "https://github.com/sebastianbergmann/comparator/tree/6.1.0"
            },
            "funding": [
                {
                    "url": "https://github.com/sebastianbergmann",
                    "type": "github"
                }
            ],
            "time": "2024-09-11T15:42:56+00:00"
        },
        {
            "name": "sebastian/complexity",
            "version": "4.0.1",
            "source": {
                "type": "git",
                "url": "https://github.com/sebastianbergmann/complexity.git",
                "reference": "ee41d384ab1906c68852636b6de493846e13e5a0"
            },
            "dist": {
                "type": "zip",
                "url": "https://api.github.com/repos/sebastianbergmann/complexity/zipball/ee41d384ab1906c68852636b6de493846e13e5a0",
                "reference": "ee41d384ab1906c68852636b6de493846e13e5a0",
                "shasum": ""
            },
            "require": {
                "nikic/php-parser": "^5.0",
                "php": ">=8.2"
            },
            "require-dev": {
                "phpunit/phpunit": "^11.0"
            },
            "type": "library",
            "extra": {
                "branch-alias": {
                    "dev-main": "4.0-dev"
                }
            },
            "autoload": {
                "classmap": [
                    "src/"
                ]
            },
            "notification-url": "https://packagist.org/downloads/",
            "license": [
                "BSD-3-Clause"
            ],
            "authors": [
                {
                    "name": "Sebastian Bergmann",
                    "email": "sebastian@phpunit.de",
                    "role": "lead"
                }
            ],
            "description": "Library for calculating the complexity of PHP code units",
            "homepage": "https://github.com/sebastianbergmann/complexity",
            "support": {
                "issues": "https://github.com/sebastianbergmann/complexity/issues",
                "security": "https://github.com/sebastianbergmann/complexity/security/policy",
                "source": "https://github.com/sebastianbergmann/complexity/tree/4.0.1"
            },
            "funding": [
                {
                    "url": "https://github.com/sebastianbergmann",
                    "type": "github"
                }
            ],
            "time": "2024-07-03T04:49:50+00:00"
        },
        {
            "name": "sebastian/diff",
            "version": "6.0.2",
            "source": {
                "type": "git",
                "url": "https://github.com/sebastianbergmann/diff.git",
                "reference": "b4ccd857127db5d41a5b676f24b51371d76d8544"
            },
            "dist": {
                "type": "zip",
                "url": "https://api.github.com/repos/sebastianbergmann/diff/zipball/b4ccd857127db5d41a5b676f24b51371d76d8544",
                "reference": "b4ccd857127db5d41a5b676f24b51371d76d8544",
                "shasum": ""
            },
            "require": {
                "php": ">=8.2"
            },
            "require-dev": {
                "phpunit/phpunit": "^11.0",
                "symfony/process": "^4.2 || ^5"
            },
            "type": "library",
            "extra": {
                "branch-alias": {
                    "dev-main": "6.0-dev"
                }
            },
            "autoload": {
                "classmap": [
                    "src/"
                ]
            },
            "notification-url": "https://packagist.org/downloads/",
            "license": [
                "BSD-3-Clause"
            ],
            "authors": [
                {
                    "name": "Sebastian Bergmann",
                    "email": "sebastian@phpunit.de"
                },
                {
                    "name": "Kore Nordmann",
                    "email": "mail@kore-nordmann.de"
                }
            ],
            "description": "Diff implementation",
            "homepage": "https://github.com/sebastianbergmann/diff",
            "keywords": [
                "diff",
                "udiff",
                "unidiff",
                "unified diff"
            ],
            "support": {
                "issues": "https://github.com/sebastianbergmann/diff/issues",
                "security": "https://github.com/sebastianbergmann/diff/security/policy",
                "source": "https://github.com/sebastianbergmann/diff/tree/6.0.2"
            },
            "funding": [
                {
                    "url": "https://github.com/sebastianbergmann",
                    "type": "github"
                }
            ],
            "time": "2024-07-03T04:53:05+00:00"
        },
        {
            "name": "sebastian/environment",
            "version": "7.2.0",
            "source": {
                "type": "git",
                "url": "https://github.com/sebastianbergmann/environment.git",
                "reference": "855f3ae0ab316bbafe1ba4e16e9f3c078d24a0c5"
            },
            "dist": {
                "type": "zip",
                "url": "https://api.github.com/repos/sebastianbergmann/environment/zipball/855f3ae0ab316bbafe1ba4e16e9f3c078d24a0c5",
                "reference": "855f3ae0ab316bbafe1ba4e16e9f3c078d24a0c5",
                "shasum": ""
            },
            "require": {
                "php": ">=8.2"
            },
            "require-dev": {
                "phpunit/phpunit": "^11.0"
            },
            "suggest": {
                "ext-posix": "*"
            },
            "type": "library",
            "extra": {
                "branch-alias": {
                    "dev-main": "7.2-dev"
                }
            },
            "autoload": {
                "classmap": [
                    "src/"
                ]
            },
            "notification-url": "https://packagist.org/downloads/",
            "license": [
                "BSD-3-Clause"
            ],
            "authors": [
                {
                    "name": "Sebastian Bergmann",
                    "email": "sebastian@phpunit.de"
                }
            ],
            "description": "Provides functionality to handle HHVM/PHP environments",
            "homepage": "https://github.com/sebastianbergmann/environment",
            "keywords": [
                "Xdebug",
                "environment",
                "hhvm"
            ],
            "support": {
                "issues": "https://github.com/sebastianbergmann/environment/issues",
                "security": "https://github.com/sebastianbergmann/environment/security/policy",
                "source": "https://github.com/sebastianbergmann/environment/tree/7.2.0"
            },
            "funding": [
                {
                    "url": "https://github.com/sebastianbergmann",
                    "type": "github"
                }
            ],
            "time": "2024-07-03T04:54:44+00:00"
        },
        {
            "name": "sebastian/exporter",
            "version": "6.1.3",
            "source": {
                "type": "git",
                "url": "https://github.com/sebastianbergmann/exporter.git",
                "reference": "c414673eee9a8f9d51bbf8d61fc9e3ef1e85b20e"
            },
            "dist": {
                "type": "zip",
                "url": "https://api.github.com/repos/sebastianbergmann/exporter/zipball/c414673eee9a8f9d51bbf8d61fc9e3ef1e85b20e",
                "reference": "c414673eee9a8f9d51bbf8d61fc9e3ef1e85b20e",
                "shasum": ""
            },
            "require": {
                "ext-mbstring": "*",
                "php": ">=8.2",
                "sebastian/recursion-context": "^6.0"
            },
            "require-dev": {
                "phpunit/phpunit": "^11.2"
            },
            "type": "library",
            "extra": {
                "branch-alias": {
                    "dev-main": "6.1-dev"
                }
            },
            "autoload": {
                "classmap": [
                    "src/"
                ]
            },
            "notification-url": "https://packagist.org/downloads/",
            "license": [
                "BSD-3-Clause"
            ],
            "authors": [
                {
                    "name": "Sebastian Bergmann",
                    "email": "sebastian@phpunit.de"
                },
                {
                    "name": "Jeff Welch",
                    "email": "whatthejeff@gmail.com"
                },
                {
                    "name": "Volker Dusch",
                    "email": "github@wallbash.com"
                },
                {
                    "name": "Adam Harvey",
                    "email": "aharvey@php.net"
                },
                {
                    "name": "Bernhard Schussek",
                    "email": "bschussek@gmail.com"
                }
            ],
            "description": "Provides the functionality to export PHP variables for visualization",
            "homepage": "https://www.github.com/sebastianbergmann/exporter",
            "keywords": [
                "export",
                "exporter"
            ],
            "support": {
                "issues": "https://github.com/sebastianbergmann/exporter/issues",
                "security": "https://github.com/sebastianbergmann/exporter/security/policy",
                "source": "https://github.com/sebastianbergmann/exporter/tree/6.1.3"
            },
            "funding": [
                {
                    "url": "https://github.com/sebastianbergmann",
                    "type": "github"
                }
            ],
            "time": "2024-07-03T04:56:19+00:00"
        },
        {
            "name": "sebastian/global-state",
            "version": "7.0.2",
            "source": {
                "type": "git",
                "url": "https://github.com/sebastianbergmann/global-state.git",
                "reference": "3be331570a721f9a4b5917f4209773de17f747d7"
            },
            "dist": {
                "type": "zip",
                "url": "https://api.github.com/repos/sebastianbergmann/global-state/zipball/3be331570a721f9a4b5917f4209773de17f747d7",
                "reference": "3be331570a721f9a4b5917f4209773de17f747d7",
                "shasum": ""
            },
            "require": {
                "php": ">=8.2",
                "sebastian/object-reflector": "^4.0",
                "sebastian/recursion-context": "^6.0"
            },
            "require-dev": {
                "ext-dom": "*",
                "phpunit/phpunit": "^11.0"
            },
            "type": "library",
            "extra": {
                "branch-alias": {
                    "dev-main": "7.0-dev"
                }
            },
            "autoload": {
                "classmap": [
                    "src/"
                ]
            },
            "notification-url": "https://packagist.org/downloads/",
            "license": [
                "BSD-3-Clause"
            ],
            "authors": [
                {
                    "name": "Sebastian Bergmann",
                    "email": "sebastian@phpunit.de"
                }
            ],
            "description": "Snapshotting of global state",
            "homepage": "https://www.github.com/sebastianbergmann/global-state",
            "keywords": [
                "global state"
            ],
            "support": {
                "issues": "https://github.com/sebastianbergmann/global-state/issues",
                "security": "https://github.com/sebastianbergmann/global-state/security/policy",
                "source": "https://github.com/sebastianbergmann/global-state/tree/7.0.2"
            },
            "funding": [
                {
                    "url": "https://github.com/sebastianbergmann",
                    "type": "github"
                }
            ],
            "time": "2024-07-03T04:57:36+00:00"
        },
        {
            "name": "sebastian/lines-of-code",
            "version": "3.0.1",
            "source": {
                "type": "git",
                "url": "https://github.com/sebastianbergmann/lines-of-code.git",
                "reference": "d36ad0d782e5756913e42ad87cb2890f4ffe467a"
            },
            "dist": {
                "type": "zip",
                "url": "https://api.github.com/repos/sebastianbergmann/lines-of-code/zipball/d36ad0d782e5756913e42ad87cb2890f4ffe467a",
                "reference": "d36ad0d782e5756913e42ad87cb2890f4ffe467a",
                "shasum": ""
            },
            "require": {
                "nikic/php-parser": "^5.0",
                "php": ">=8.2"
            },
            "require-dev": {
                "phpunit/phpunit": "^11.0"
            },
            "type": "library",
            "extra": {
                "branch-alias": {
                    "dev-main": "3.0-dev"
                }
            },
            "autoload": {
                "classmap": [
                    "src/"
                ]
            },
            "notification-url": "https://packagist.org/downloads/",
            "license": [
                "BSD-3-Clause"
            ],
            "authors": [
                {
                    "name": "Sebastian Bergmann",
                    "email": "sebastian@phpunit.de",
                    "role": "lead"
                }
            ],
            "description": "Library for counting the lines of code in PHP source code",
            "homepage": "https://github.com/sebastianbergmann/lines-of-code",
            "support": {
                "issues": "https://github.com/sebastianbergmann/lines-of-code/issues",
                "security": "https://github.com/sebastianbergmann/lines-of-code/security/policy",
                "source": "https://github.com/sebastianbergmann/lines-of-code/tree/3.0.1"
            },
            "funding": [
                {
                    "url": "https://github.com/sebastianbergmann",
                    "type": "github"
                }
            ],
            "time": "2024-07-03T04:58:38+00:00"
        },
        {
            "name": "sebastian/object-enumerator",
            "version": "6.0.1",
            "source": {
                "type": "git",
                "url": "https://github.com/sebastianbergmann/object-enumerator.git",
                "reference": "f5b498e631a74204185071eb41f33f38d64608aa"
            },
            "dist": {
                "type": "zip",
                "url": "https://api.github.com/repos/sebastianbergmann/object-enumerator/zipball/f5b498e631a74204185071eb41f33f38d64608aa",
                "reference": "f5b498e631a74204185071eb41f33f38d64608aa",
                "shasum": ""
            },
            "require": {
                "php": ">=8.2",
                "sebastian/object-reflector": "^4.0",
                "sebastian/recursion-context": "^6.0"
            },
            "require-dev": {
                "phpunit/phpunit": "^11.0"
            },
            "type": "library",
            "extra": {
                "branch-alias": {
                    "dev-main": "6.0-dev"
                }
            },
            "autoload": {
                "classmap": [
                    "src/"
                ]
            },
            "notification-url": "https://packagist.org/downloads/",
            "license": [
                "BSD-3-Clause"
            ],
            "authors": [
                {
                    "name": "Sebastian Bergmann",
                    "email": "sebastian@phpunit.de"
                }
            ],
            "description": "Traverses array structures and object graphs to enumerate all referenced objects",
            "homepage": "https://github.com/sebastianbergmann/object-enumerator/",
            "support": {
                "issues": "https://github.com/sebastianbergmann/object-enumerator/issues",
                "security": "https://github.com/sebastianbergmann/object-enumerator/security/policy",
                "source": "https://github.com/sebastianbergmann/object-enumerator/tree/6.0.1"
            },
            "funding": [
                {
                    "url": "https://github.com/sebastianbergmann",
                    "type": "github"
                }
            ],
            "time": "2024-07-03T05:00:13+00:00"
        },
        {
            "name": "sebastian/object-reflector",
            "version": "4.0.1",
            "source": {
                "type": "git",
                "url": "https://github.com/sebastianbergmann/object-reflector.git",
                "reference": "6e1a43b411b2ad34146dee7524cb13a068bb35f9"
            },
            "dist": {
                "type": "zip",
                "url": "https://api.github.com/repos/sebastianbergmann/object-reflector/zipball/6e1a43b411b2ad34146dee7524cb13a068bb35f9",
                "reference": "6e1a43b411b2ad34146dee7524cb13a068bb35f9",
                "shasum": ""
            },
            "require": {
                "php": ">=8.2"
            },
            "require-dev": {
                "phpunit/phpunit": "^11.0"
            },
            "type": "library",
            "extra": {
                "branch-alias": {
                    "dev-main": "4.0-dev"
                }
            },
            "autoload": {
                "classmap": [
                    "src/"
                ]
            },
            "notification-url": "https://packagist.org/downloads/",
            "license": [
                "BSD-3-Clause"
            ],
            "authors": [
                {
                    "name": "Sebastian Bergmann",
                    "email": "sebastian@phpunit.de"
                }
            ],
            "description": "Allows reflection of object attributes, including inherited and non-public ones",
            "homepage": "https://github.com/sebastianbergmann/object-reflector/",
            "support": {
                "issues": "https://github.com/sebastianbergmann/object-reflector/issues",
                "security": "https://github.com/sebastianbergmann/object-reflector/security/policy",
                "source": "https://github.com/sebastianbergmann/object-reflector/tree/4.0.1"
            },
            "funding": [
                {
                    "url": "https://github.com/sebastianbergmann",
                    "type": "github"
                }
            ],
            "time": "2024-07-03T05:01:32+00:00"
        },
        {
            "name": "sebastian/recursion-context",
            "version": "6.0.2",
            "source": {
                "type": "git",
                "url": "https://github.com/sebastianbergmann/recursion-context.git",
                "reference": "694d156164372abbd149a4b85ccda2e4670c0e16"
            },
            "dist": {
                "type": "zip",
                "url": "https://api.github.com/repos/sebastianbergmann/recursion-context/zipball/694d156164372abbd149a4b85ccda2e4670c0e16",
                "reference": "694d156164372abbd149a4b85ccda2e4670c0e16",
                "shasum": ""
            },
            "require": {
                "php": ">=8.2"
            },
            "require-dev": {
                "phpunit/phpunit": "^11.0"
            },
            "type": "library",
            "extra": {
                "branch-alias": {
                    "dev-main": "6.0-dev"
                }
            },
            "autoload": {
                "classmap": [
                    "src/"
                ]
            },
            "notification-url": "https://packagist.org/downloads/",
            "license": [
                "BSD-3-Clause"
            ],
            "authors": [
                {
                    "name": "Sebastian Bergmann",
                    "email": "sebastian@phpunit.de"
                },
                {
                    "name": "Jeff Welch",
                    "email": "whatthejeff@gmail.com"
                },
                {
                    "name": "Adam Harvey",
                    "email": "aharvey@php.net"
                }
            ],
            "description": "Provides functionality to recursively process PHP variables",
            "homepage": "https://github.com/sebastianbergmann/recursion-context",
            "support": {
                "issues": "https://github.com/sebastianbergmann/recursion-context/issues",
                "security": "https://github.com/sebastianbergmann/recursion-context/security/policy",
                "source": "https://github.com/sebastianbergmann/recursion-context/tree/6.0.2"
            },
            "funding": [
                {
                    "url": "https://github.com/sebastianbergmann",
                    "type": "github"
                }
            ],
            "time": "2024-07-03T05:10:34+00:00"
        },
        {
            "name": "sebastian/type",
            "version": "5.1.0",
            "source": {
                "type": "git",
                "url": "https://github.com/sebastianbergmann/type.git",
                "reference": "461b9c5da241511a2a0e8f240814fb23ce5c0aac"
            },
            "dist": {
                "type": "zip",
                "url": "https://api.github.com/repos/sebastianbergmann/type/zipball/461b9c5da241511a2a0e8f240814fb23ce5c0aac",
                "reference": "461b9c5da241511a2a0e8f240814fb23ce5c0aac",
                "shasum": ""
            },
            "require": {
                "php": ">=8.2"
            },
            "require-dev": {
                "phpunit/phpunit": "^11.3"
            },
            "type": "library",
            "extra": {
                "branch-alias": {
                    "dev-main": "5.1-dev"
                }
            },
            "autoload": {
                "classmap": [
                    "src/"
                ]
            },
            "notification-url": "https://packagist.org/downloads/",
            "license": [
                "BSD-3-Clause"
            ],
            "authors": [
                {
                    "name": "Sebastian Bergmann",
                    "email": "sebastian@phpunit.de",
                    "role": "lead"
                }
            ],
            "description": "Collection of value objects that represent the types of the PHP type system",
            "homepage": "https://github.com/sebastianbergmann/type",
            "support": {
                "issues": "https://github.com/sebastianbergmann/type/issues",
                "security": "https://github.com/sebastianbergmann/type/security/policy",
                "source": "https://github.com/sebastianbergmann/type/tree/5.1.0"
            },
            "funding": [
                {
                    "url": "https://github.com/sebastianbergmann",
                    "type": "github"
                }
            ],
            "time": "2024-09-17T13:12:04+00:00"
        },
        {
            "name": "sebastian/version",
            "version": "5.0.2",
            "source": {
                "type": "git",
                "url": "https://github.com/sebastianbergmann/version.git",
                "reference": "c687e3387b99f5b03b6caa64c74b63e2936ff874"
            },
            "dist": {
                "type": "zip",
                "url": "https://api.github.com/repos/sebastianbergmann/version/zipball/c687e3387b99f5b03b6caa64c74b63e2936ff874",
                "reference": "c687e3387b99f5b03b6caa64c74b63e2936ff874",
                "shasum": ""
            },
            "require": {
                "php": ">=8.2"
            },
            "type": "library",
            "extra": {
                "branch-alias": {
                    "dev-main": "5.0-dev"
                }
            },
            "autoload": {
                "classmap": [
                    "src/"
                ]
            },
            "notification-url": "https://packagist.org/downloads/",
            "license": [
                "BSD-3-Clause"
            ],
            "authors": [
                {
                    "name": "Sebastian Bergmann",
                    "email": "sebastian@phpunit.de",
                    "role": "lead"
                }
            ],
            "description": "Library that helps with managing the version number of Git-hosted PHP projects",
            "homepage": "https://github.com/sebastianbergmann/version",
            "support": {
                "issues": "https://github.com/sebastianbergmann/version/issues",
                "security": "https://github.com/sebastianbergmann/version/security/policy",
                "source": "https://github.com/sebastianbergmann/version/tree/5.0.2"
            },
            "funding": [
                {
                    "url": "https://github.com/sebastianbergmann",
                    "type": "github"
                }
            ],
            "time": "2024-10-09T05:16:32+00:00"
        },
        {
            "name": "theseer/tokenizer",
            "version": "1.2.3",
            "source": {
                "type": "git",
                "url": "https://github.com/theseer/tokenizer.git",
                "reference": "737eda637ed5e28c3413cb1ebe8bb52cbf1ca7a2"
            },
            "dist": {
                "type": "zip",
                "url": "https://api.github.com/repos/theseer/tokenizer/zipball/737eda637ed5e28c3413cb1ebe8bb52cbf1ca7a2",
                "reference": "737eda637ed5e28c3413cb1ebe8bb52cbf1ca7a2",
                "shasum": ""
            },
            "require": {
                "ext-dom": "*",
                "ext-tokenizer": "*",
                "ext-xmlwriter": "*",
                "php": "^7.2 || ^8.0"
            },
            "type": "library",
            "autoload": {
                "classmap": [
                    "src/"
                ]
            },
            "notification-url": "https://packagist.org/downloads/",
            "license": [
                "BSD-3-Clause"
            ],
            "authors": [
                {
                    "name": "Arne Blankerts",
                    "email": "arne@blankerts.de",
                    "role": "Developer"
                }
            ],
            "description": "A small library for converting tokenized PHP source code into XML and potentially other formats",
            "support": {
                "issues": "https://github.com/theseer/tokenizer/issues",
                "source": "https://github.com/theseer/tokenizer/tree/1.2.3"
            },
            "funding": [
                {
                    "url": "https://github.com/theseer",
                    "type": "github"
                }
            ],
            "time": "2024-03-03T12:36:25+00:00"
        }
    ],
    "packages-dev": [],
    "aliases": [],
    "minimum-stability": "stable",
    "stability-flags": [],
    "prefer-stable": true,
    "prefer-lowest": false,
    "platform": {
        "php": ">=8.2",
        "ext-dom": "*",
        "ext-json": "*",
        "ext-libxml": "*",
        "ext-mbstring": "*",
        "ext-xml": "*",
        "ext-xmlwriter": "*"
    },
    "platform-dev": [],
    "platform-overrides": {
        "php": "8.2.0"
    },
    "plugin-api-version": "2.6.0"
}<|MERGE_RESOLUTION|>--- conflicted
+++ resolved
@@ -4,11 +4,7 @@
         "Read more about it at https://getcomposer.org/doc/01-basic-usage.md#installing-dependencies",
         "This file is @generated automatically"
     ],
-<<<<<<< HEAD
-    "content-hash": "62ac3eea785e814951af121e2091f722",
-=======
-    "content-hash": "81fda1bf326a83e5db2f6b4612a5467c",
->>>>>>> e0b12eef
+    "content-hash": "dc609a3d9b2fb50a999b52702b10517a",
     "packages": [
         {
             "name": "myclabs/deep-copy",
@@ -1546,7 +1542,7 @@
     "packages-dev": [],
     "aliases": [],
     "minimum-stability": "stable",
-    "stability-flags": [],
+    "stability-flags": {},
     "prefer-stable": true,
     "prefer-lowest": false,
     "platform": {
@@ -1558,7 +1554,7 @@
         "ext-xml": "*",
         "ext-xmlwriter": "*"
     },
-    "platform-dev": [],
+    "platform-dev": {},
     "platform-overrides": {
         "php": "8.2.0"
     },
