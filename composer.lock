{
    "_readme": [
        "This file locks the dependencies of your project to a known state",
        "Read more about it at https://getcomposer.org/doc/01-basic-usage.md#installing-dependencies",
        "This file is @generated automatically"
    ],
<<<<<<< HEAD
    "content-hash": "707ea61541b2958a417e4f3e628280f2",
=======
    "content-hash": "d7f8bd55ecbf811db970f9000e4c8db7",
>>>>>>> b2b5b81b
    "packages": [
        {
            "name": "myclabs/deep-copy",
            "version": "1.13.4",
            "source": {
                "type": "git",
                "url": "https://github.com/myclabs/DeepCopy.git",
                "reference": "07d290f0c47959fd5eed98c95ee5602db07e0b6a"
            },
            "dist": {
                "type": "zip",
                "url": "https://api.github.com/repos/myclabs/DeepCopy/zipball/07d290f0c47959fd5eed98c95ee5602db07e0b6a",
                "reference": "07d290f0c47959fd5eed98c95ee5602db07e0b6a",
                "shasum": ""
            },
            "require": {
                "php": "^7.1 || ^8.0"
            },
            "conflict": {
                "doctrine/collections": "<1.6.8",
                "doctrine/common": "<2.13.3 || >=3 <3.2.2"
            },
            "require-dev": {
                "doctrine/collections": "^1.6.8",
                "doctrine/common": "^2.13.3 || ^3.2.2",
                "phpspec/prophecy": "^1.10",
                "phpunit/phpunit": "^7.5.20 || ^8.5.23 || ^9.5.13"
            },
            "type": "library",
            "autoload": {
                "files": [
                    "src/DeepCopy/deep_copy.php"
                ],
                "psr-4": {
                    "DeepCopy\\": "src/DeepCopy/"
                }
            },
            "notification-url": "https://packagist.org/downloads/",
            "license": [
                "MIT"
            ],
            "description": "Create deep copies (clones) of your objects",
            "keywords": [
                "clone",
                "copy",
                "duplicate",
                "object",
                "object graph"
            ],
            "support": {
                "issues": "https://github.com/myclabs/DeepCopy/issues",
                "source": "https://github.com/myclabs/DeepCopy/tree/1.13.4"
            },
            "funding": [
                {
                    "url": "https://tidelift.com/funding/github/packagist/myclabs/deep-copy",
                    "type": "tidelift"
                }
            ],
            "time": "2025-08-01T08:46:24+00:00"
        },
        {
            "name": "nikic/php-parser",
            "version": "v5.6.0",
            "source": {
                "type": "git",
                "url": "https://github.com/nikic/PHP-Parser.git",
                "reference": "221b0d0fdf1369c71047ad1d18bb5880017bbc56"
            },
            "dist": {
                "type": "zip",
                "url": "https://api.github.com/repos/nikic/PHP-Parser/zipball/221b0d0fdf1369c71047ad1d18bb5880017bbc56",
                "reference": "221b0d0fdf1369c71047ad1d18bb5880017bbc56",
                "shasum": ""
            },
            "require": {
                "ext-ctype": "*",
                "ext-json": "*",
                "ext-tokenizer": "*",
                "php": ">=7.4"
            },
            "require-dev": {
                "ircmaxell/php-yacc": "^0.0.7",
                "phpunit/phpunit": "^9.0"
            },
            "bin": [
                "bin/php-parse"
            ],
            "type": "library",
            "extra": {
                "branch-alias": {
                    "dev-master": "5.0-dev"
                }
            },
            "autoload": {
                "psr-4": {
                    "PhpParser\\": "lib/PhpParser"
                }
            },
            "notification-url": "https://packagist.org/downloads/",
            "license": [
                "BSD-3-Clause"
            ],
            "authors": [
                {
                    "name": "Nikita Popov"
                }
            ],
            "description": "A PHP parser written in PHP",
            "keywords": [
                "parser",
                "php"
            ],
            "support": {
                "issues": "https://github.com/nikic/PHP-Parser/issues",
                "source": "https://github.com/nikic/PHP-Parser/tree/v5.6.0"
            },
            "time": "2025-07-27T20:03:57+00:00"
        },
        {
            "name": "phar-io/manifest",
            "version": "2.0.4",
            "source": {
                "type": "git",
                "url": "https://github.com/phar-io/manifest.git",
                "reference": "54750ef60c58e43759730615a392c31c80e23176"
            },
            "dist": {
                "type": "zip",
                "url": "https://api.github.com/repos/phar-io/manifest/zipball/54750ef60c58e43759730615a392c31c80e23176",
                "reference": "54750ef60c58e43759730615a392c31c80e23176",
                "shasum": ""
            },
            "require": {
                "ext-dom": "*",
                "ext-libxml": "*",
                "ext-phar": "*",
                "ext-xmlwriter": "*",
                "phar-io/version": "^3.0.1",
                "php": "^7.2 || ^8.0"
            },
            "type": "library",
            "extra": {
                "branch-alias": {
                    "dev-master": "2.0.x-dev"
                }
            },
            "autoload": {
                "classmap": [
                    "src/"
                ]
            },
            "notification-url": "https://packagist.org/downloads/",
            "license": [
                "BSD-3-Clause"
            ],
            "authors": [
                {
                    "name": "Arne Blankerts",
                    "email": "arne@blankerts.de",
                    "role": "Developer"
                },
                {
                    "name": "Sebastian Heuer",
                    "email": "sebastian@phpeople.de",
                    "role": "Developer"
                },
                {
                    "name": "Sebastian Bergmann",
                    "email": "sebastian@phpunit.de",
                    "role": "Developer"
                }
            ],
            "description": "Component for reading phar.io manifest information from a PHP Archive (PHAR)",
            "support": {
                "issues": "https://github.com/phar-io/manifest/issues",
                "source": "https://github.com/phar-io/manifest/tree/2.0.4"
            },
            "funding": [
                {
                    "url": "https://github.com/theseer",
                    "type": "github"
                }
            ],
            "time": "2024-03-03T12:33:53+00:00"
        },
        {
            "name": "phar-io/version",
            "version": "3.2.1",
            "source": {
                "type": "git",
                "url": "https://github.com/phar-io/version.git",
                "reference": "4f7fd7836c6f332bb2933569e566a0d6c4cbed74"
            },
            "dist": {
                "type": "zip",
                "url": "https://api.github.com/repos/phar-io/version/zipball/4f7fd7836c6f332bb2933569e566a0d6c4cbed74",
                "reference": "4f7fd7836c6f332bb2933569e566a0d6c4cbed74",
                "shasum": ""
            },
            "require": {
                "php": "^7.2 || ^8.0"
            },
            "type": "library",
            "autoload": {
                "classmap": [
                    "src/"
                ]
            },
            "notification-url": "https://packagist.org/downloads/",
            "license": [
                "BSD-3-Clause"
            ],
            "authors": [
                {
                    "name": "Arne Blankerts",
                    "email": "arne@blankerts.de",
                    "role": "Developer"
                },
                {
                    "name": "Sebastian Heuer",
                    "email": "sebastian@phpeople.de",
                    "role": "Developer"
                },
                {
                    "name": "Sebastian Bergmann",
                    "email": "sebastian@phpunit.de",
                    "role": "Developer"
                }
            ],
            "description": "Library for handling version information and constraints",
            "support": {
                "issues": "https://github.com/phar-io/version/issues",
                "source": "https://github.com/phar-io/version/tree/3.2.1"
            },
            "time": "2022-02-21T01:04:05+00:00"
        },
        {
            "name": "phpunit/php-code-coverage",
            "version": "12.3.2",
            "source": {
                "type": "git",
                "url": "https://github.com/sebastianbergmann/php-code-coverage.git",
                "reference": "086553c5b2e0e1e20293d782d788ab768202b621"
            },
            "dist": {
                "type": "zip",
                "url": "https://api.github.com/repos/sebastianbergmann/php-code-coverage/zipball/086553c5b2e0e1e20293d782d788ab768202b621",
                "reference": "086553c5b2e0e1e20293d782d788ab768202b621",
                "shasum": ""
            },
            "require": {
                "ext-dom": "*",
                "ext-libxml": "*",
                "ext-xmlwriter": "*",
                "nikic/php-parser": "^5.4.0",
                "php": ">=8.3",
                "phpunit/php-file-iterator": "^6.0",
                "phpunit/php-text-template": "^5.0",
                "sebastian/complexity": "^5.0",
                "sebastian/environment": "^8.0",
                "sebastian/lines-of-code": "^4.0",
                "sebastian/version": "^6.0",
                "theseer/tokenizer": "^1.2.3"
            },
            "require-dev": {
                "phpunit/phpunit": "^12.1"
            },
            "suggest": {
                "ext-pcov": "PHP extension that provides line coverage",
                "ext-xdebug": "PHP extension that provides line coverage as well as branch and path coverage"
            },
            "type": "library",
            "extra": {
                "branch-alias": {
                    "dev-main": "12.3.x-dev"
                }
            },
            "autoload": {
                "classmap": [
                    "src/"
                ]
            },
            "notification-url": "https://packagist.org/downloads/",
            "license": [
                "BSD-3-Clause"
            ],
            "authors": [
                {
                    "name": "Sebastian Bergmann",
                    "email": "sebastian@phpunit.de",
                    "role": "lead"
                }
            ],
            "description": "Library that provides collection, processing, and rendering functionality for PHP code coverage information.",
            "homepage": "https://github.com/sebastianbergmann/php-code-coverage",
            "keywords": [
                "coverage",
                "testing",
                "xunit"
            ],
            "support": {
                "issues": "https://github.com/sebastianbergmann/php-code-coverage/issues",
                "security": "https://github.com/sebastianbergmann/php-code-coverage/security/policy",
                "source": "https://github.com/sebastianbergmann/php-code-coverage/tree/12.3.2"
            },
            "funding": [
                {
                    "url": "https://github.com/sebastianbergmann",
                    "type": "github"
                },
                {
                    "url": "https://liberapay.com/sebastianbergmann",
                    "type": "liberapay"
                },
                {
                    "url": "https://thanks.dev/u/gh/sebastianbergmann",
                    "type": "thanks_dev"
                },
                {
                    "url": "https://tidelift.com/funding/github/packagist/phpunit/php-code-coverage",
                    "type": "tidelift"
                }
            ],
            "time": "2025-07-29T06:19:24+00:00"
        },
        {
            "name": "phpunit/php-file-iterator",
            "version": "6.0.0",
            "source": {
                "type": "git",
                "url": "https://github.com/sebastianbergmann/php-file-iterator.git",
                "reference": "961bc913d42fe24a257bfff826a5068079ac7782"
            },
            "dist": {
                "type": "zip",
                "url": "https://api.github.com/repos/sebastianbergmann/php-file-iterator/zipball/961bc913d42fe24a257bfff826a5068079ac7782",
                "reference": "961bc913d42fe24a257bfff826a5068079ac7782",
                "shasum": ""
            },
            "require": {
                "php": ">=8.3"
            },
            "require-dev": {
                "phpunit/phpunit": "^12.0"
            },
            "type": "library",
            "extra": {
                "branch-alias": {
                    "dev-main": "6.0-dev"
                }
            },
            "autoload": {
                "classmap": [
                    "src/"
                ]
            },
            "notification-url": "https://packagist.org/downloads/",
            "license": [
                "BSD-3-Clause"
            ],
            "authors": [
                {
                    "name": "Sebastian Bergmann",
                    "email": "sebastian@phpunit.de",
                    "role": "lead"
                }
            ],
            "description": "FilterIterator implementation that filters files based on a list of suffixes.",
            "homepage": "https://github.com/sebastianbergmann/php-file-iterator/",
            "keywords": [
                "filesystem",
                "iterator"
            ],
            "support": {
                "issues": "https://github.com/sebastianbergmann/php-file-iterator/issues",
                "security": "https://github.com/sebastianbergmann/php-file-iterator/security/policy",
                "source": "https://github.com/sebastianbergmann/php-file-iterator/tree/6.0.0"
            },
            "funding": [
                {
                    "url": "https://github.com/sebastianbergmann",
                    "type": "github"
                }
            ],
            "time": "2025-02-07T04:58:37+00:00"
        },
        {
            "name": "phpunit/php-invoker",
            "version": "6.0.0",
            "source": {
                "type": "git",
                "url": "https://github.com/sebastianbergmann/php-invoker.git",
                "reference": "12b54e689b07a25a9b41e57736dfab6ec9ae5406"
            },
            "dist": {
                "type": "zip",
                "url": "https://api.github.com/repos/sebastianbergmann/php-invoker/zipball/12b54e689b07a25a9b41e57736dfab6ec9ae5406",
                "reference": "12b54e689b07a25a9b41e57736dfab6ec9ae5406",
                "shasum": ""
            },
            "require": {
                "php": ">=8.3"
            },
            "require-dev": {
                "ext-pcntl": "*",
                "phpunit/phpunit": "^12.0"
            },
            "suggest": {
                "ext-pcntl": "*"
            },
            "type": "library",
            "extra": {
                "branch-alias": {
                    "dev-main": "6.0-dev"
                }
            },
            "autoload": {
                "classmap": [
                    "src/"
                ]
            },
            "notification-url": "https://packagist.org/downloads/",
            "license": [
                "BSD-3-Clause"
            ],
            "authors": [
                {
                    "name": "Sebastian Bergmann",
                    "email": "sebastian@phpunit.de",
                    "role": "lead"
                }
            ],
            "description": "Invoke callables with a timeout",
            "homepage": "https://github.com/sebastianbergmann/php-invoker/",
            "keywords": [
                "process"
            ],
            "support": {
                "issues": "https://github.com/sebastianbergmann/php-invoker/issues",
                "security": "https://github.com/sebastianbergmann/php-invoker/security/policy",
                "source": "https://github.com/sebastianbergmann/php-invoker/tree/6.0.0"
            },
            "funding": [
                {
                    "url": "https://github.com/sebastianbergmann",
                    "type": "github"
                }
            ],
            "time": "2025-02-07T04:58:58+00:00"
        },
        {
            "name": "phpunit/php-text-template",
            "version": "5.0.0",
            "source": {
                "type": "git",
                "url": "https://github.com/sebastianbergmann/php-text-template.git",
                "reference": "e1367a453f0eda562eedb4f659e13aa900d66c53"
            },
            "dist": {
                "type": "zip",
                "url": "https://api.github.com/repos/sebastianbergmann/php-text-template/zipball/e1367a453f0eda562eedb4f659e13aa900d66c53",
                "reference": "e1367a453f0eda562eedb4f659e13aa900d66c53",
                "shasum": ""
            },
            "require": {
                "php": ">=8.3"
            },
            "require-dev": {
                "phpunit/phpunit": "^12.0"
            },
            "type": "library",
            "extra": {
                "branch-alias": {
                    "dev-main": "5.0-dev"
                }
            },
            "autoload": {
                "classmap": [
                    "src/"
                ]
            },
            "notification-url": "https://packagist.org/downloads/",
            "license": [
                "BSD-3-Clause"
            ],
            "authors": [
                {
                    "name": "Sebastian Bergmann",
                    "email": "sebastian@phpunit.de",
                    "role": "lead"
                }
            ],
            "description": "Simple template engine.",
            "homepage": "https://github.com/sebastianbergmann/php-text-template/",
            "keywords": [
                "template"
            ],
            "support": {
                "issues": "https://github.com/sebastianbergmann/php-text-template/issues",
                "security": "https://github.com/sebastianbergmann/php-text-template/security/policy",
                "source": "https://github.com/sebastianbergmann/php-text-template/tree/5.0.0"
            },
            "funding": [
                {
                    "url": "https://github.com/sebastianbergmann",
                    "type": "github"
                }
            ],
            "time": "2025-02-07T04:59:16+00:00"
        },
        {
            "name": "phpunit/php-timer",
            "version": "8.0.0",
            "source": {
                "type": "git",
                "url": "https://github.com/sebastianbergmann/php-timer.git",
                "reference": "f258ce36aa457f3aa3339f9ed4c81fc66dc8c2cc"
            },
            "dist": {
                "type": "zip",
                "url": "https://api.github.com/repos/sebastianbergmann/php-timer/zipball/f258ce36aa457f3aa3339f9ed4c81fc66dc8c2cc",
                "reference": "f258ce36aa457f3aa3339f9ed4c81fc66dc8c2cc",
                "shasum": ""
            },
            "require": {
                "php": ">=8.3"
            },
            "require-dev": {
                "phpunit/phpunit": "^12.0"
            },
            "type": "library",
            "extra": {
                "branch-alias": {
                    "dev-main": "8.0-dev"
                }
            },
            "autoload": {
                "classmap": [
                    "src/"
                ]
            },
            "notification-url": "https://packagist.org/downloads/",
            "license": [
                "BSD-3-Clause"
            ],
            "authors": [
                {
                    "name": "Sebastian Bergmann",
                    "email": "sebastian@phpunit.de",
                    "role": "lead"
                }
            ],
            "description": "Utility class for timing",
            "homepage": "https://github.com/sebastianbergmann/php-timer/",
            "keywords": [
                "timer"
            ],
            "support": {
                "issues": "https://github.com/sebastianbergmann/php-timer/issues",
                "security": "https://github.com/sebastianbergmann/php-timer/security/policy",
                "source": "https://github.com/sebastianbergmann/php-timer/tree/8.0.0"
            },
            "funding": [
                {
                    "url": "https://github.com/sebastianbergmann",
                    "type": "github"
                }
            ],
            "time": "2025-02-07T04:59:38+00:00"
        },
        {
            "name": "sebastian/cli-parser",
            "version": "4.0.0",
            "source": {
                "type": "git",
                "url": "https://github.com/sebastianbergmann/cli-parser.git",
                "reference": "6d584c727d9114bcdc14c86711cd1cad51778e7c"
            },
            "dist": {
                "type": "zip",
                "url": "https://api.github.com/repos/sebastianbergmann/cli-parser/zipball/6d584c727d9114bcdc14c86711cd1cad51778e7c",
                "reference": "6d584c727d9114bcdc14c86711cd1cad51778e7c",
                "shasum": ""
            },
            "require": {
                "php": ">=8.3"
            },
            "require-dev": {
                "phpunit/phpunit": "^12.0"
            },
            "type": "library",
            "extra": {
                "branch-alias": {
                    "dev-main": "4.0-dev"
                }
            },
            "autoload": {
                "classmap": [
                    "src/"
                ]
            },
            "notification-url": "https://packagist.org/downloads/",
            "license": [
                "BSD-3-Clause"
            ],
            "authors": [
                {
                    "name": "Sebastian Bergmann",
                    "email": "sebastian@phpunit.de",
                    "role": "lead"
                }
            ],
            "description": "Library for parsing CLI options",
            "homepage": "https://github.com/sebastianbergmann/cli-parser",
            "support": {
                "issues": "https://github.com/sebastianbergmann/cli-parser/issues",
                "security": "https://github.com/sebastianbergmann/cli-parser/security/policy",
                "source": "https://github.com/sebastianbergmann/cli-parser/tree/4.0.0"
            },
            "funding": [
                {
                    "url": "https://github.com/sebastianbergmann",
                    "type": "github"
                }
            ],
            "time": "2025-02-07T04:53:50+00:00"
        },
        {
            "name": "sebastian/comparator",
            "version": "7.1.0",
            "source": {
                "type": "git",
                "url": "https://github.com/sebastianbergmann/comparator.git",
                "reference": "03d905327dccc0851c9a08d6a979dfc683826b6f"
            },
            "dist": {
                "type": "zip",
                "url": "https://api.github.com/repos/sebastianbergmann/comparator/zipball/03d905327dccc0851c9a08d6a979dfc683826b6f",
                "reference": "03d905327dccc0851c9a08d6a979dfc683826b6f",
                "shasum": ""
            },
            "require": {
                "ext-dom": "*",
                "ext-mbstring": "*",
                "php": ">=8.3",
                "sebastian/diff": "^7.0",
                "sebastian/exporter": "^7.0"
            },
            "require-dev": {
                "phpunit/phpunit": "^12.2"
            },
            "suggest": {
                "ext-bcmath": "For comparing BcMath\\Number objects"
            },
            "type": "library",
            "extra": {
                "branch-alias": {
                    "dev-main": "7.1-dev"
                }
            },
            "autoload": {
                "classmap": [
                    "src/"
                ]
            },
            "notification-url": "https://packagist.org/downloads/",
            "license": [
                "BSD-3-Clause"
            ],
            "authors": [
                {
                    "name": "Sebastian Bergmann",
                    "email": "sebastian@phpunit.de"
                },
                {
                    "name": "Jeff Welch",
                    "email": "whatthejeff@gmail.com"
                },
                {
                    "name": "Volker Dusch",
                    "email": "github@wallbash.com"
                },
                {
                    "name": "Bernhard Schussek",
                    "email": "bschussek@2bepublished.at"
                }
            ],
            "description": "Provides the functionality to compare PHP values for equality",
            "homepage": "https://github.com/sebastianbergmann/comparator",
            "keywords": [
                "comparator",
                "compare",
                "equality"
            ],
            "support": {
                "issues": "https://github.com/sebastianbergmann/comparator/issues",
                "security": "https://github.com/sebastianbergmann/comparator/security/policy",
                "source": "https://github.com/sebastianbergmann/comparator/tree/7.1.0"
            },
            "funding": [
                {
                    "url": "https://github.com/sebastianbergmann",
                    "type": "github"
                },
                {
                    "url": "https://liberapay.com/sebastianbergmann",
                    "type": "liberapay"
                },
                {
                    "url": "https://thanks.dev/u/gh/sebastianbergmann",
                    "type": "thanks_dev"
                },
                {
                    "url": "https://tidelift.com/funding/github/packagist/sebastian/comparator",
                    "type": "tidelift"
                }
            ],
            "time": "2025-06-17T07:41:58+00:00"
        },
        {
            "name": "sebastian/complexity",
            "version": "5.0.0",
            "source": {
                "type": "git",
                "url": "https://github.com/sebastianbergmann/complexity.git",
                "reference": "bad4316aba5303d0221f43f8cee37eb58d384bbb"
            },
            "dist": {
                "type": "zip",
                "url": "https://api.github.com/repos/sebastianbergmann/complexity/zipball/bad4316aba5303d0221f43f8cee37eb58d384bbb",
                "reference": "bad4316aba5303d0221f43f8cee37eb58d384bbb",
                "shasum": ""
            },
            "require": {
                "nikic/php-parser": "^5.0",
                "php": ">=8.3"
            },
            "require-dev": {
                "phpunit/phpunit": "^12.0"
            },
            "type": "library",
            "extra": {
                "branch-alias": {
                    "dev-main": "5.0-dev"
                }
            },
            "autoload": {
                "classmap": [
                    "src/"
                ]
            },
            "notification-url": "https://packagist.org/downloads/",
            "license": [
                "BSD-3-Clause"
            ],
            "authors": [
                {
                    "name": "Sebastian Bergmann",
                    "email": "sebastian@phpunit.de",
                    "role": "lead"
                }
            ],
            "description": "Library for calculating the complexity of PHP code units",
            "homepage": "https://github.com/sebastianbergmann/complexity",
            "support": {
                "issues": "https://github.com/sebastianbergmann/complexity/issues",
                "security": "https://github.com/sebastianbergmann/complexity/security/policy",
                "source": "https://github.com/sebastianbergmann/complexity/tree/5.0.0"
            },
            "funding": [
                {
                    "url": "https://github.com/sebastianbergmann",
                    "type": "github"
                }
            ],
            "time": "2025-02-07T04:55:25+00:00"
        },
        {
            "name": "sebastian/diff",
            "version": "7.0.0",
            "source": {
                "type": "git",
                "url": "https://github.com/sebastianbergmann/diff.git",
                "reference": "7ab1ea946c012266ca32390913653d844ecd085f"
            },
            "dist": {
                "type": "zip",
                "url": "https://api.github.com/repos/sebastianbergmann/diff/zipball/7ab1ea946c012266ca32390913653d844ecd085f",
                "reference": "7ab1ea946c012266ca32390913653d844ecd085f",
                "shasum": ""
            },
            "require": {
                "php": ">=8.3"
            },
            "require-dev": {
                "phpunit/phpunit": "^12.0",
                "symfony/process": "^7.2"
            },
            "type": "library",
            "extra": {
                "branch-alias": {
                    "dev-main": "7.0-dev"
                }
            },
            "autoload": {
                "classmap": [
                    "src/"
                ]
            },
            "notification-url": "https://packagist.org/downloads/",
            "license": [
                "BSD-3-Clause"
            ],
            "authors": [
                {
                    "name": "Sebastian Bergmann",
                    "email": "sebastian@phpunit.de"
                },
                {
                    "name": "Kore Nordmann",
                    "email": "mail@kore-nordmann.de"
                }
            ],
            "description": "Diff implementation",
            "homepage": "https://github.com/sebastianbergmann/diff",
            "keywords": [
                "diff",
                "udiff",
                "unidiff",
                "unified diff"
            ],
            "support": {
                "issues": "https://github.com/sebastianbergmann/diff/issues",
                "security": "https://github.com/sebastianbergmann/diff/security/policy",
                "source": "https://github.com/sebastianbergmann/diff/tree/7.0.0"
            },
            "funding": [
                {
                    "url": "https://github.com/sebastianbergmann",
                    "type": "github"
                }
            ],
            "time": "2025-02-07T04:55:46+00:00"
        },
        {
            "name": "sebastian/environment",
            "version": "8.0.2",
            "source": {
                "type": "git",
                "url": "https://github.com/sebastianbergmann/environment.git",
                "reference": "d364b9e5d0d3b18a2573351a1786fbf96b7e0792"
            },
            "dist": {
                "type": "zip",
                "url": "https://api.github.com/repos/sebastianbergmann/environment/zipball/d364b9e5d0d3b18a2573351a1786fbf96b7e0792",
                "reference": "d364b9e5d0d3b18a2573351a1786fbf96b7e0792",
                "shasum": ""
            },
            "require": {
                "php": ">=8.3"
            },
            "require-dev": {
                "phpunit/phpunit": "^12.0"
            },
            "suggest": {
                "ext-posix": "*"
            },
            "type": "library",
            "extra": {
                "branch-alias": {
                    "dev-main": "8.0-dev"
                }
            },
            "autoload": {
                "classmap": [
                    "src/"
                ]
            },
            "notification-url": "https://packagist.org/downloads/",
            "license": [
                "BSD-3-Clause"
            ],
            "authors": [
                {
                    "name": "Sebastian Bergmann",
                    "email": "sebastian@phpunit.de"
                }
            ],
            "description": "Provides functionality to handle HHVM/PHP environments",
            "homepage": "https://github.com/sebastianbergmann/environment",
            "keywords": [
                "Xdebug",
                "environment",
                "hhvm"
            ],
            "support": {
                "issues": "https://github.com/sebastianbergmann/environment/issues",
                "security": "https://github.com/sebastianbergmann/environment/security/policy",
                "source": "https://github.com/sebastianbergmann/environment/tree/8.0.2"
            },
            "funding": [
                {
                    "url": "https://github.com/sebastianbergmann",
                    "type": "github"
                },
                {
                    "url": "https://liberapay.com/sebastianbergmann",
                    "type": "liberapay"
                },
                {
                    "url": "https://thanks.dev/u/gh/sebastianbergmann",
                    "type": "thanks_dev"
                },
                {
                    "url": "https://tidelift.com/funding/github/packagist/sebastian/environment",
                    "type": "tidelift"
                }
            ],
            "time": "2025-05-21T15:05:44+00:00"
        },
        {
            "name": "sebastian/exporter",
            "version": "7.0.0",
            "source": {
                "type": "git",
                "url": "https://github.com/sebastianbergmann/exporter.git",
                "reference": "76432aafc58d50691a00d86d0632f1217a47b688"
            },
            "dist": {
                "type": "zip",
                "url": "https://api.github.com/repos/sebastianbergmann/exporter/zipball/76432aafc58d50691a00d86d0632f1217a47b688",
                "reference": "76432aafc58d50691a00d86d0632f1217a47b688",
                "shasum": ""
            },
            "require": {
                "ext-mbstring": "*",
                "php": ">=8.3",
                "sebastian/recursion-context": "^7.0"
            },
            "require-dev": {
                "phpunit/phpunit": "^12.0"
            },
            "type": "library",
            "extra": {
                "branch-alias": {
                    "dev-main": "7.0-dev"
                }
            },
            "autoload": {
                "classmap": [
                    "src/"
                ]
            },
            "notification-url": "https://packagist.org/downloads/",
            "license": [
                "BSD-3-Clause"
            ],
            "authors": [
                {
                    "name": "Sebastian Bergmann",
                    "email": "sebastian@phpunit.de"
                },
                {
                    "name": "Jeff Welch",
                    "email": "whatthejeff@gmail.com"
                },
                {
                    "name": "Volker Dusch",
                    "email": "github@wallbash.com"
                },
                {
                    "name": "Adam Harvey",
                    "email": "aharvey@php.net"
                },
                {
                    "name": "Bernhard Schussek",
                    "email": "bschussek@gmail.com"
                }
            ],
            "description": "Provides the functionality to export PHP variables for visualization",
            "homepage": "https://www.github.com/sebastianbergmann/exporter",
            "keywords": [
                "export",
                "exporter"
            ],
            "support": {
                "issues": "https://github.com/sebastianbergmann/exporter/issues",
                "security": "https://github.com/sebastianbergmann/exporter/security/policy",
                "source": "https://github.com/sebastianbergmann/exporter/tree/7.0.0"
            },
            "funding": [
                {
                    "url": "https://github.com/sebastianbergmann",
                    "type": "github"
                }
            ],
            "time": "2025-02-07T04:56:42+00:00"
        },
        {
            "name": "sebastian/global-state",
            "version": "8.0.0",
            "source": {
                "type": "git",
                "url": "https://github.com/sebastianbergmann/global-state.git",
                "reference": "570a2aeb26d40f057af686d63c4e99b075fb6cbc"
            },
            "dist": {
                "type": "zip",
                "url": "https://api.github.com/repos/sebastianbergmann/global-state/zipball/570a2aeb26d40f057af686d63c4e99b075fb6cbc",
                "reference": "570a2aeb26d40f057af686d63c4e99b075fb6cbc",
                "shasum": ""
            },
            "require": {
                "php": ">=8.3",
                "sebastian/object-reflector": "^5.0",
                "sebastian/recursion-context": "^7.0"
            },
            "require-dev": {
                "ext-dom": "*",
                "phpunit/phpunit": "^12.0"
            },
            "type": "library",
            "extra": {
                "branch-alias": {
                    "dev-main": "8.0-dev"
                }
            },
            "autoload": {
                "classmap": [
                    "src/"
                ]
            },
            "notification-url": "https://packagist.org/downloads/",
            "license": [
                "BSD-3-Clause"
            ],
            "authors": [
                {
                    "name": "Sebastian Bergmann",
                    "email": "sebastian@phpunit.de"
                }
            ],
            "description": "Snapshotting of global state",
            "homepage": "https://www.github.com/sebastianbergmann/global-state",
            "keywords": [
                "global state"
            ],
            "support": {
                "issues": "https://github.com/sebastianbergmann/global-state/issues",
                "security": "https://github.com/sebastianbergmann/global-state/security/policy",
                "source": "https://github.com/sebastianbergmann/global-state/tree/8.0.0"
            },
            "funding": [
                {
                    "url": "https://github.com/sebastianbergmann",
                    "type": "github"
                }
            ],
            "time": "2025-02-07T04:56:59+00:00"
        },
        {
            "name": "sebastian/lines-of-code",
            "version": "4.0.0",
            "source": {
                "type": "git",
                "url": "https://github.com/sebastianbergmann/lines-of-code.git",
                "reference": "97ffee3bcfb5805568d6af7f0f893678fc076d2f"
            },
            "dist": {
                "type": "zip",
                "url": "https://api.github.com/repos/sebastianbergmann/lines-of-code/zipball/97ffee3bcfb5805568d6af7f0f893678fc076d2f",
                "reference": "97ffee3bcfb5805568d6af7f0f893678fc076d2f",
                "shasum": ""
            },
            "require": {
                "nikic/php-parser": "^5.0",
                "php": ">=8.3"
            },
            "require-dev": {
                "phpunit/phpunit": "^12.0"
            },
            "type": "library",
            "extra": {
                "branch-alias": {
                    "dev-main": "4.0-dev"
                }
            },
            "autoload": {
                "classmap": [
                    "src/"
                ]
            },
            "notification-url": "https://packagist.org/downloads/",
            "license": [
                "BSD-3-Clause"
            ],
            "authors": [
                {
                    "name": "Sebastian Bergmann",
                    "email": "sebastian@phpunit.de",
                    "role": "lead"
                }
            ],
            "description": "Library for counting the lines of code in PHP source code",
            "homepage": "https://github.com/sebastianbergmann/lines-of-code",
            "support": {
                "issues": "https://github.com/sebastianbergmann/lines-of-code/issues",
                "security": "https://github.com/sebastianbergmann/lines-of-code/security/policy",
                "source": "https://github.com/sebastianbergmann/lines-of-code/tree/4.0.0"
            },
            "funding": [
                {
                    "url": "https://github.com/sebastianbergmann",
                    "type": "github"
                }
            ],
            "time": "2025-02-07T04:57:28+00:00"
        },
        {
            "name": "sebastian/object-enumerator",
            "version": "7.0.0",
            "source": {
                "type": "git",
                "url": "https://github.com/sebastianbergmann/object-enumerator.git",
                "reference": "1effe8e9b8e068e9ae228e542d5d11b5d16db894"
            },
            "dist": {
                "type": "zip",
                "url": "https://api.github.com/repos/sebastianbergmann/object-enumerator/zipball/1effe8e9b8e068e9ae228e542d5d11b5d16db894",
                "reference": "1effe8e9b8e068e9ae228e542d5d11b5d16db894",
                "shasum": ""
            },
            "require": {
                "php": ">=8.3",
                "sebastian/object-reflector": "^5.0",
                "sebastian/recursion-context": "^7.0"
            },
            "require-dev": {
                "phpunit/phpunit": "^12.0"
            },
            "type": "library",
            "extra": {
                "branch-alias": {
                    "dev-main": "7.0-dev"
                }
            },
            "autoload": {
                "classmap": [
                    "src/"
                ]
            },
            "notification-url": "https://packagist.org/downloads/",
            "license": [
                "BSD-3-Clause"
            ],
            "authors": [
                {
                    "name": "Sebastian Bergmann",
                    "email": "sebastian@phpunit.de"
                }
            ],
            "description": "Traverses array structures and object graphs to enumerate all referenced objects",
            "homepage": "https://github.com/sebastianbergmann/object-enumerator/",
            "support": {
                "issues": "https://github.com/sebastianbergmann/object-enumerator/issues",
                "security": "https://github.com/sebastianbergmann/object-enumerator/security/policy",
                "source": "https://github.com/sebastianbergmann/object-enumerator/tree/7.0.0"
            },
            "funding": [
                {
                    "url": "https://github.com/sebastianbergmann",
                    "type": "github"
                }
            ],
            "time": "2025-02-07T04:57:48+00:00"
        },
        {
            "name": "sebastian/object-reflector",
            "version": "5.0.0",
            "source": {
                "type": "git",
                "url": "https://github.com/sebastianbergmann/object-reflector.git",
                "reference": "4bfa827c969c98be1e527abd576533293c634f6a"
            },
            "dist": {
                "type": "zip",
                "url": "https://api.github.com/repos/sebastianbergmann/object-reflector/zipball/4bfa827c969c98be1e527abd576533293c634f6a",
                "reference": "4bfa827c969c98be1e527abd576533293c634f6a",
                "shasum": ""
            },
            "require": {
                "php": ">=8.3"
            },
            "require-dev": {
                "phpunit/phpunit": "^12.0"
            },
            "type": "library",
            "extra": {
                "branch-alias": {
                    "dev-main": "5.0-dev"
                }
            },
            "autoload": {
                "classmap": [
                    "src/"
                ]
            },
            "notification-url": "https://packagist.org/downloads/",
            "license": [
                "BSD-3-Clause"
            ],
            "authors": [
                {
                    "name": "Sebastian Bergmann",
                    "email": "sebastian@phpunit.de"
                }
            ],
            "description": "Allows reflection of object attributes, including inherited and non-public ones",
            "homepage": "https://github.com/sebastianbergmann/object-reflector/",
            "support": {
                "issues": "https://github.com/sebastianbergmann/object-reflector/issues",
                "security": "https://github.com/sebastianbergmann/object-reflector/security/policy",
                "source": "https://github.com/sebastianbergmann/object-reflector/tree/5.0.0"
            },
            "funding": [
                {
                    "url": "https://github.com/sebastianbergmann",
                    "type": "github"
                }
            ],
            "time": "2025-02-07T04:58:17+00:00"
        },
        {
            "name": "sebastian/recursion-context",
            "version": "7.0.0",
            "source": {
                "type": "git",
                "url": "https://github.com/sebastianbergmann/recursion-context.git",
                "reference": "c405ae3a63e01b32eb71577f8ec1604e39858a7c"
            },
            "dist": {
                "type": "zip",
                "url": "https://api.github.com/repos/sebastianbergmann/recursion-context/zipball/c405ae3a63e01b32eb71577f8ec1604e39858a7c",
                "reference": "c405ae3a63e01b32eb71577f8ec1604e39858a7c",
                "shasum": ""
            },
            "require": {
                "php": ">=8.3"
            },
            "require-dev": {
                "phpunit/phpunit": "^12.0"
            },
            "type": "library",
            "extra": {
                "branch-alias": {
                    "dev-main": "7.0-dev"
                }
            },
            "autoload": {
                "classmap": [
                    "src/"
                ]
            },
            "notification-url": "https://packagist.org/downloads/",
            "license": [
                "BSD-3-Clause"
            ],
            "authors": [
                {
                    "name": "Sebastian Bergmann",
                    "email": "sebastian@phpunit.de"
                },
                {
                    "name": "Jeff Welch",
                    "email": "whatthejeff@gmail.com"
                },
                {
                    "name": "Adam Harvey",
                    "email": "aharvey@php.net"
                }
            ],
            "description": "Provides functionality to recursively process PHP variables",
            "homepage": "https://github.com/sebastianbergmann/recursion-context",
            "support": {
                "issues": "https://github.com/sebastianbergmann/recursion-context/issues",
                "security": "https://github.com/sebastianbergmann/recursion-context/security/policy",
                "source": "https://github.com/sebastianbergmann/recursion-context/tree/7.0.0"
            },
            "funding": [
                {
                    "url": "https://github.com/sebastianbergmann",
                    "type": "github"
                }
            ],
            "time": "2025-02-07T05:00:01+00:00"
        },
        {
            "name": "sebastian/type",
            "version": "6.0.3",
            "source": {
                "type": "git",
                "url": "https://github.com/sebastianbergmann/type.git",
                "reference": "e549163b9760b8f71f191651d22acf32d56d6d4d"
            },
            "dist": {
                "type": "zip",
                "url": "https://api.github.com/repos/sebastianbergmann/type/zipball/e549163b9760b8f71f191651d22acf32d56d6d4d",
                "reference": "e549163b9760b8f71f191651d22acf32d56d6d4d",
                "shasum": ""
            },
            "require": {
                "php": ">=8.3"
            },
            "require-dev": {
                "phpunit/phpunit": "^12.0"
            },
            "type": "library",
            "extra": {
                "branch-alias": {
                    "dev-main": "6.0-dev"
                }
            },
            "autoload": {
                "classmap": [
                    "src/"
                ]
            },
            "notification-url": "https://packagist.org/downloads/",
            "license": [
                "BSD-3-Clause"
            ],
            "authors": [
                {
                    "name": "Sebastian Bergmann",
                    "email": "sebastian@phpunit.de",
                    "role": "lead"
                }
            ],
            "description": "Collection of value objects that represent the types of the PHP type system",
            "homepage": "https://github.com/sebastianbergmann/type",
            "support": {
                "issues": "https://github.com/sebastianbergmann/type/issues",
                "security": "https://github.com/sebastianbergmann/type/security/policy",
                "source": "https://github.com/sebastianbergmann/type/tree/6.0.3"
            },
            "funding": [
                {
                    "url": "https://github.com/sebastianbergmann",
                    "type": "github"
                },
                {
                    "url": "https://liberapay.com/sebastianbergmann",
                    "type": "liberapay"
                },
                {
                    "url": "https://thanks.dev/u/gh/sebastianbergmann",
                    "type": "thanks_dev"
                },
                {
                    "url": "https://tidelift.com/funding/github/packagist/sebastian/type",
                    "type": "tidelift"
                }
            ],
            "time": "2025-08-09T06:57:12+00:00"
        },
        {
            "name": "sebastian/version",
            "version": "6.0.0",
            "source": {
                "type": "git",
                "url": "https://github.com/sebastianbergmann/version.git",
                "reference": "3e6ccf7657d4f0a59200564b08cead899313b53c"
            },
            "dist": {
                "type": "zip",
                "url": "https://api.github.com/repos/sebastianbergmann/version/zipball/3e6ccf7657d4f0a59200564b08cead899313b53c",
                "reference": "3e6ccf7657d4f0a59200564b08cead899313b53c",
                "shasum": ""
            },
            "require": {
                "php": ">=8.3"
            },
            "type": "library",
            "extra": {
                "branch-alias": {
                    "dev-main": "6.0-dev"
                }
            },
            "autoload": {
                "classmap": [
                    "src/"
                ]
            },
            "notification-url": "https://packagist.org/downloads/",
            "license": [
                "BSD-3-Clause"
            ],
            "authors": [
                {
                    "name": "Sebastian Bergmann",
                    "email": "sebastian@phpunit.de",
                    "role": "lead"
                }
            ],
            "description": "Library that helps with managing the version number of Git-hosted PHP projects",
            "homepage": "https://github.com/sebastianbergmann/version",
            "support": {
                "issues": "https://github.com/sebastianbergmann/version/issues",
                "security": "https://github.com/sebastianbergmann/version/security/policy",
                "source": "https://github.com/sebastianbergmann/version/tree/6.0.0"
            },
            "funding": [
                {
                    "url": "https://github.com/sebastianbergmann",
                    "type": "github"
                }
            ],
            "time": "2025-02-07T05:00:38+00:00"
        },
        {
            "name": "staabm/side-effects-detector",
            "version": "1.0.5",
            "source": {
                "type": "git",
                "url": "https://github.com/staabm/side-effects-detector.git",
                "reference": "d8334211a140ce329c13726d4a715adbddd0a163"
            },
            "dist": {
                "type": "zip",
                "url": "https://api.github.com/repos/staabm/side-effects-detector/zipball/d8334211a140ce329c13726d4a715adbddd0a163",
                "reference": "d8334211a140ce329c13726d4a715adbddd0a163",
                "shasum": ""
            },
            "require": {
                "ext-tokenizer": "*",
                "php": "^7.4 || ^8.0"
            },
            "require-dev": {
                "phpstan/extension-installer": "^1.4.3",
                "phpstan/phpstan": "^1.12.6",
                "phpunit/phpunit": "^9.6.21",
                "symfony/var-dumper": "^5.4.43",
                "tomasvotruba/type-coverage": "1.0.0",
                "tomasvotruba/unused-public": "1.0.0"
            },
            "type": "library",
            "autoload": {
                "classmap": [
                    "lib/"
                ]
            },
            "notification-url": "https://packagist.org/downloads/",
            "license": [
                "MIT"
            ],
            "description": "A static analysis tool to detect side effects in PHP code",
            "keywords": [
                "static analysis"
            ],
            "support": {
                "issues": "https://github.com/staabm/side-effects-detector/issues",
                "source": "https://github.com/staabm/side-effects-detector/tree/1.0.5"
            },
            "funding": [
                {
                    "url": "https://github.com/staabm",
                    "type": "github"
                }
            ],
            "time": "2024-10-20T05:08:20+00:00"
        },
        {
            "name": "theseer/tokenizer",
            "version": "1.2.3",
            "source": {
                "type": "git",
                "url": "https://github.com/theseer/tokenizer.git",
                "reference": "737eda637ed5e28c3413cb1ebe8bb52cbf1ca7a2"
            },
            "dist": {
                "type": "zip",
                "url": "https://api.github.com/repos/theseer/tokenizer/zipball/737eda637ed5e28c3413cb1ebe8bb52cbf1ca7a2",
                "reference": "737eda637ed5e28c3413cb1ebe8bb52cbf1ca7a2",
                "shasum": ""
            },
            "require": {
                "ext-dom": "*",
                "ext-tokenizer": "*",
                "ext-xmlwriter": "*",
                "php": "^7.2 || ^8.0"
            },
            "type": "library",
            "autoload": {
                "classmap": [
                    "src/"
                ]
            },
            "notification-url": "https://packagist.org/downloads/",
            "license": [
                "BSD-3-Clause"
            ],
            "authors": [
                {
                    "name": "Arne Blankerts",
                    "email": "arne@blankerts.de",
                    "role": "Developer"
                }
            ],
            "description": "A small library for converting tokenized PHP source code into XML and potentially other formats",
            "support": {
                "issues": "https://github.com/theseer/tokenizer/issues",
                "source": "https://github.com/theseer/tokenizer/tree/1.2.3"
            },
            "funding": [
                {
                    "url": "https://github.com/theseer",
                    "type": "github"
                }
            ],
            "time": "2024-03-03T12:36:25+00:00"
        }
    ],
    "packages-dev": [],
    "aliases": [],
    "minimum-stability": "stable",
    "stability-flags": {},
    "prefer-stable": true,
    "prefer-lowest": false,
    "platform": {
        "php": ">=8.3",
        "ext-dom": "*",
        "ext-json": "*",
        "ext-libxml": "*",
        "ext-mbstring": "*",
        "ext-xml": "*",
        "ext-xmlwriter": "*"
    },
    "platform-dev": {},
    "platform-overrides": {
        "php": "8.3.0"
    },
    "plugin-api-version": "2.6.0"
}<|MERGE_RESOLUTION|>--- conflicted
+++ resolved
@@ -4,11 +4,7 @@
         "Read more about it at https://getcomposer.org/doc/01-basic-usage.md#installing-dependencies",
         "This file is @generated automatically"
     ],
-<<<<<<< HEAD
-    "content-hash": "707ea61541b2958a417e4f3e628280f2",
-=======
-    "content-hash": "d7f8bd55ecbf811db970f9000e4c8db7",
->>>>>>> b2b5b81b
+    "content-hash": "e12995665155aec7c7baac2b2de7c386",
     "packages": [
         {
             "name": "myclabs/deep-copy",
