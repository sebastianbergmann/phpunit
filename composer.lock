--- conflicted
+++ resolved
@@ -4,11 +4,7 @@
         "Read more about it at https://getcomposer.org/doc/01-basic-usage.md#installing-dependencies",
         "This file is @generated automatically"
     ],
-<<<<<<< HEAD
-    "content-hash": "ccdb1f12fe478fc7cd27198d9266df06",
-=======
-    "content-hash": "3f8433322d9a621495cea3e2c0c1723a",
->>>>>>> 3c27b1c3
+    "content-hash": "58e1faa37b24b6fed22023522c97ae7a",
     "packages": [
         {
             "name": "myclabs/deep-copy",
@@ -741,29 +737,16 @@
         },
         {
             "name": "sebastian/comparator",
-<<<<<<< HEAD
-            "version": "6.1.0",
+            "version": "6.1.1",
             "source": {
                 "type": "git",
                 "url": "https://github.com/sebastianbergmann/comparator.git",
-                "reference": "fa37b9e2ca618cb051d71b60120952ee8ca8b03d"
-            },
-            "dist": {
-                "type": "zip",
-                "url": "https://api.github.com/repos/sebastianbergmann/comparator/zipball/fa37b9e2ca618cb051d71b60120952ee8ca8b03d",
-                "reference": "fa37b9e2ca618cb051d71b60120952ee8ca8b03d",
-=======
-            "version": "5.0.3",
-            "source": {
-                "type": "git",
-                "url": "https://github.com/sebastianbergmann/comparator.git",
-                "reference": "a18251eb0b7a2dcd2f7aa3d6078b18545ef0558e"
-            },
-            "dist": {
-                "type": "zip",
-                "url": "https://api.github.com/repos/sebastianbergmann/comparator/zipball/a18251eb0b7a2dcd2f7aa3d6078b18545ef0558e",
-                "reference": "a18251eb0b7a2dcd2f7aa3d6078b18545ef0558e",
->>>>>>> 3c27b1c3
+                "reference": "5ef523a49ae7a302b87b2102b72b1eda8918d686"
+            },
+            "dist": {
+                "type": "zip",
+                "url": "https://api.github.com/repos/sebastianbergmann/comparator/zipball/5ef523a49ae7a302b87b2102b72b1eda8918d686",
+                "reference": "5ef523a49ae7a302b87b2102b72b1eda8918d686",
                 "shasum": ""
             },
             "require": {
@@ -774,11 +757,7 @@
                 "sebastian/exporter": "^6.0"
             },
             "require-dev": {
-<<<<<<< HEAD
                 "phpunit/phpunit": "^11.3"
-=======
-                "phpunit/phpunit": "^10.5"
->>>>>>> 3c27b1c3
             },
             "type": "library",
             "extra": {
@@ -823,23 +802,15 @@
             "support": {
                 "issues": "https://github.com/sebastianbergmann/comparator/issues",
                 "security": "https://github.com/sebastianbergmann/comparator/security/policy",
-<<<<<<< HEAD
-                "source": "https://github.com/sebastianbergmann/comparator/tree/6.1.0"
-=======
-                "source": "https://github.com/sebastianbergmann/comparator/tree/5.0.3"
->>>>>>> 3c27b1c3
-            },
-            "funding": [
-                {
-                    "url": "https://github.com/sebastianbergmann",
-                    "type": "github"
-                }
-            ],
-<<<<<<< HEAD
-            "time": "2024-09-11T15:42:56+00:00"
-=======
-            "time": "2024-10-18T14:56:07+00:00"
->>>>>>> 3c27b1c3
+                "source": "https://github.com/sebastianbergmann/comparator/tree/6.1.1"
+            },
+            "funding": [
+                {
+                    "url": "https://github.com/sebastianbergmann",
+                    "type": "github"
+                }
+            ],
+            "time": "2024-10-18T15:00:48+00:00"
         },
         {
             "name": "sebastian/complexity",
