{
    "_readme": [
        "This file locks the dependencies of your project to a known state",
        "Read more about it at https://getcomposer.org/doc/01-basic-usage.md#installing-dependencies",
        "This file is @generated automatically"
    ],
<<<<<<< HEAD
    "content-hash": "c42c85dc63b776e13d9454ad6ff3ddc9",
=======
    "content-hash": "f19db84218d192790d6cc390ee1136e9",
>>>>>>> 49716788
    "packages": [
        {
            "name": "doctrine/instantiator",
            "version": "1.5.0",
            "source": {
                "type": "git",
                "url": "https://github.com/doctrine/instantiator.git",
                "reference": "0a0fa9780f5d4e507415a065172d26a98d02047b"
            },
            "dist": {
                "type": "zip",
                "url": "https://api.github.com/repos/doctrine/instantiator/zipball/0a0fa9780f5d4e507415a065172d26a98d02047b",
                "reference": "0a0fa9780f5d4e507415a065172d26a98d02047b",
                "shasum": ""
            },
            "require": {
                "php": "^7.1 || ^8.0"
            },
            "require-dev": {
                "doctrine/coding-standard": "^9 || ^11",
                "ext-pdo": "*",
                "ext-phar": "*",
                "phpbench/phpbench": "^0.16 || ^1",
                "phpstan/phpstan": "^1.4",
                "phpstan/phpstan-phpunit": "^1",
                "phpunit/phpunit": "^7.5 || ^8.5 || ^9.5",
                "vimeo/psalm": "^4.30 || ^5.4"
            },
            "type": "library",
            "autoload": {
                "psr-4": {
                    "Doctrine\\Instantiator\\": "src/Doctrine/Instantiator/"
                }
            },
            "notification-url": "https://packagist.org/downloads/",
            "license": [
                "MIT"
            ],
            "authors": [
                {
                    "name": "Marco Pivetta",
                    "email": "ocramius@gmail.com",
                    "homepage": "https://ocramius.github.io/"
                }
            ],
            "description": "A small, lightweight utility to instantiate objects in PHP without invoking their constructors",
            "homepage": "https://www.doctrine-project.org/projects/instantiator.html",
            "keywords": [
                "constructor",
                "instantiate"
            ],
            "support": {
                "issues": "https://github.com/doctrine/instantiator/issues",
                "source": "https://github.com/doctrine/instantiator/tree/1.5.0"
            },
            "funding": [
                {
                    "url": "https://www.doctrine-project.org/sponsorship.html",
                    "type": "custom"
                },
                {
                    "url": "https://www.patreon.com/phpdoctrine",
                    "type": "patreon"
                },
                {
                    "url": "https://tidelift.com/funding/github/packagist/doctrine%2Finstantiator",
                    "type": "tidelift"
                }
            ],
            "time": "2022-12-30T00:15:36+00:00"
        },
        {
            "name": "myclabs/deep-copy",
            "version": "1.12.1",
            "source": {
                "type": "git",
                "url": "https://github.com/myclabs/DeepCopy.git",
                "reference": "123267b2c49fbf30d78a7b2d333f6be754b94845"
            },
            "dist": {
                "type": "zip",
                "url": "https://api.github.com/repos/myclabs/DeepCopy/zipball/123267b2c49fbf30d78a7b2d333f6be754b94845",
                "reference": "123267b2c49fbf30d78a7b2d333f6be754b94845",
                "shasum": ""
            },
            "require": {
                "php": "^7.1 || ^8.0"
            },
            "conflict": {
                "doctrine/collections": "<1.6.8",
                "doctrine/common": "<2.13.3 || >=3 <3.2.2"
            },
            "require-dev": {
                "doctrine/collections": "^1.6.8",
                "doctrine/common": "^2.13.3 || ^3.2.2",
                "phpspec/prophecy": "^1.10",
                "phpunit/phpunit": "^7.5.20 || ^8.5.23 || ^9.5.13"
            },
            "type": "library",
            "autoload": {
                "files": [
                    "src/DeepCopy/deep_copy.php"
                ],
                "psr-4": {
                    "DeepCopy\\": "src/DeepCopy/"
                }
            },
            "notification-url": "https://packagist.org/downloads/",
            "license": [
                "MIT"
            ],
            "description": "Create deep copies (clones) of your objects",
            "keywords": [
                "clone",
                "copy",
                "duplicate",
                "object",
                "object graph"
            ],
            "support": {
                "issues": "https://github.com/myclabs/DeepCopy/issues",
                "source": "https://github.com/myclabs/DeepCopy/tree/1.12.1"
            },
            "funding": [
                {
                    "url": "https://tidelift.com/funding/github/packagist/myclabs/deep-copy",
                    "type": "tidelift"
                }
            ],
            "time": "2024-11-08T17:47:46+00:00"
        },
        {
            "name": "nikic/php-parser",
            "version": "v4.19.4",
            "source": {
                "type": "git",
                "url": "https://github.com/nikic/PHP-Parser.git",
                "reference": "715f4d25e225bc47b293a8b997fe6ce99bf987d2"
            },
            "dist": {
                "type": "zip",
                "url": "https://api.github.com/repos/nikic/PHP-Parser/zipball/715f4d25e225bc47b293a8b997fe6ce99bf987d2",
                "reference": "715f4d25e225bc47b293a8b997fe6ce99bf987d2",
                "shasum": ""
            },
            "require": {
                "ext-tokenizer": "*",
                "php": ">=7.1"
            },
            "require-dev": {
                "ircmaxell/php-yacc": "^0.0.7",
                "phpunit/phpunit": "^7.0 || ^8.0 || ^9.0"
            },
            "bin": [
                "bin/php-parse"
            ],
            "type": "library",
            "extra": {
                "branch-alias": {
                    "dev-master": "4.9-dev"
                }
            },
            "autoload": {
                "psr-4": {
                    "PhpParser\\": "lib/PhpParser"
                }
            },
            "notification-url": "https://packagist.org/downloads/",
            "license": [
                "BSD-3-Clause"
            ],
            "authors": [
                {
                    "name": "Nikita Popov"
                }
            ],
            "description": "A PHP parser written in PHP",
            "keywords": [
                "parser",
                "php"
            ],
            "support": {
                "issues": "https://github.com/nikic/PHP-Parser/issues",
                "source": "https://github.com/nikic/PHP-Parser/tree/v4.19.4"
            },
            "time": "2024-09-29T15:01:53+00:00"
        },
        {
            "name": "phar-io/manifest",
            "version": "2.0.4",
            "source": {
                "type": "git",
                "url": "https://github.com/phar-io/manifest.git",
                "reference": "54750ef60c58e43759730615a392c31c80e23176"
            },
            "dist": {
                "type": "zip",
                "url": "https://api.github.com/repos/phar-io/manifest/zipball/54750ef60c58e43759730615a392c31c80e23176",
                "reference": "54750ef60c58e43759730615a392c31c80e23176",
                "shasum": ""
            },
            "require": {
                "ext-dom": "*",
                "ext-libxml": "*",
                "ext-phar": "*",
                "ext-xmlwriter": "*",
                "phar-io/version": "^3.0.1",
                "php": "^7.2 || ^8.0"
            },
            "type": "library",
            "extra": {
                "branch-alias": {
                    "dev-master": "2.0.x-dev"
                }
            },
            "autoload": {
                "classmap": [
                    "src/"
                ]
            },
            "notification-url": "https://packagist.org/downloads/",
            "license": [
                "BSD-3-Clause"
            ],
            "authors": [
                {
                    "name": "Arne Blankerts",
                    "email": "arne@blankerts.de",
                    "role": "Developer"
                },
                {
                    "name": "Sebastian Heuer",
                    "email": "sebastian@phpeople.de",
                    "role": "Developer"
                },
                {
                    "name": "Sebastian Bergmann",
                    "email": "sebastian@phpunit.de",
                    "role": "Developer"
                }
            ],
            "description": "Component for reading phar.io manifest information from a PHP Archive (PHAR)",
            "support": {
                "issues": "https://github.com/phar-io/manifest/issues",
                "source": "https://github.com/phar-io/manifest/tree/2.0.4"
            },
            "funding": [
                {
                    "url": "https://github.com/theseer",
                    "type": "github"
                }
            ],
            "time": "2024-03-03T12:33:53+00:00"
        },
        {
            "name": "phar-io/version",
            "version": "3.2.1",
            "source": {
                "type": "git",
                "url": "https://github.com/phar-io/version.git",
                "reference": "4f7fd7836c6f332bb2933569e566a0d6c4cbed74"
            },
            "dist": {
                "type": "zip",
                "url": "https://api.github.com/repos/phar-io/version/zipball/4f7fd7836c6f332bb2933569e566a0d6c4cbed74",
                "reference": "4f7fd7836c6f332bb2933569e566a0d6c4cbed74",
                "shasum": ""
            },
            "require": {
                "php": "^7.2 || ^8.0"
            },
            "type": "library",
            "autoload": {
                "classmap": [
                    "src/"
                ]
            },
            "notification-url": "https://packagist.org/downloads/",
            "license": [
                "BSD-3-Clause"
            ],
            "authors": [
                {
                    "name": "Arne Blankerts",
                    "email": "arne@blankerts.de",
                    "role": "Developer"
                },
                {
                    "name": "Sebastian Heuer",
                    "email": "sebastian@phpeople.de",
                    "role": "Developer"
                },
                {
                    "name": "Sebastian Bergmann",
                    "email": "sebastian@phpunit.de",
                    "role": "Developer"
                }
            ],
            "description": "Library for handling version information and constraints",
            "support": {
                "issues": "https://github.com/phar-io/version/issues",
                "source": "https://github.com/phar-io/version/tree/3.2.1"
            },
            "time": "2022-02-21T01:04:05+00:00"
        },
        {
            "name": "phpunit/php-code-coverage",
            "version": "9.2.32",
            "source": {
                "type": "git",
                "url": "https://github.com/sebastianbergmann/php-code-coverage.git",
                "reference": "85402a822d1ecf1db1096959413d35e1c37cf1a5"
            },
            "dist": {
                "type": "zip",
                "url": "https://api.github.com/repos/sebastianbergmann/php-code-coverage/zipball/85402a822d1ecf1db1096959413d35e1c37cf1a5",
                "reference": "85402a822d1ecf1db1096959413d35e1c37cf1a5",
                "shasum": ""
            },
            "require": {
                "ext-dom": "*",
                "ext-libxml": "*",
                "ext-xmlwriter": "*",
                "nikic/php-parser": "^4.19.1 || ^5.1.0",
                "php": ">=7.3",
                "phpunit/php-file-iterator": "^3.0.6",
                "phpunit/php-text-template": "^2.0.4",
                "sebastian/code-unit-reverse-lookup": "^2.0.3",
                "sebastian/complexity": "^2.0.3",
                "sebastian/environment": "^5.1.5",
                "sebastian/lines-of-code": "^1.0.4",
                "sebastian/version": "^3.0.2",
                "theseer/tokenizer": "^1.2.3"
            },
            "require-dev": {
                "phpunit/phpunit": "^9.6"
            },
            "suggest": {
                "ext-pcov": "PHP extension that provides line coverage",
                "ext-xdebug": "PHP extension that provides line coverage as well as branch and path coverage"
            },
            "type": "library",
            "extra": {
                "branch-alias": {
                    "dev-main": "9.2.x-dev"
                }
            },
            "autoload": {
                "classmap": [
                    "src/"
                ]
            },
            "notification-url": "https://packagist.org/downloads/",
            "license": [
                "BSD-3-Clause"
            ],
            "authors": [
                {
                    "name": "Sebastian Bergmann",
                    "email": "sebastian@phpunit.de",
                    "role": "lead"
                }
            ],
            "description": "Library that provides collection, processing, and rendering functionality for PHP code coverage information.",
            "homepage": "https://github.com/sebastianbergmann/php-code-coverage",
            "keywords": [
                "coverage",
                "testing",
                "xunit"
            ],
            "support": {
                "issues": "https://github.com/sebastianbergmann/php-code-coverage/issues",
                "security": "https://github.com/sebastianbergmann/php-code-coverage/security/policy",
                "source": "https://github.com/sebastianbergmann/php-code-coverage/tree/9.2.32"
            },
            "funding": [
                {
                    "url": "https://github.com/sebastianbergmann",
                    "type": "github"
                }
            ],
            "time": "2024-08-22T04:23:01+00:00"
        },
        {
            "name": "phpunit/php-file-iterator",
            "version": "3.0.6",
            "source": {
                "type": "git",
                "url": "https://github.com/sebastianbergmann/php-file-iterator.git",
                "reference": "cf1c2e7c203ac650e352f4cc675a7021e7d1b3cf"
            },
            "dist": {
                "type": "zip",
                "url": "https://api.github.com/repos/sebastianbergmann/php-file-iterator/zipball/cf1c2e7c203ac650e352f4cc675a7021e7d1b3cf",
                "reference": "cf1c2e7c203ac650e352f4cc675a7021e7d1b3cf",
                "shasum": ""
            },
            "require": {
                "php": ">=7.3"
            },
            "require-dev": {
                "phpunit/phpunit": "^9.3"
            },
            "type": "library",
            "extra": {
                "branch-alias": {
                    "dev-master": "3.0-dev"
                }
            },
            "autoload": {
                "classmap": [
                    "src/"
                ]
            },
            "notification-url": "https://packagist.org/downloads/",
            "license": [
                "BSD-3-Clause"
            ],
            "authors": [
                {
                    "name": "Sebastian Bergmann",
                    "email": "sebastian@phpunit.de",
                    "role": "lead"
                }
            ],
            "description": "FilterIterator implementation that filters files based on a list of suffixes.",
            "homepage": "https://github.com/sebastianbergmann/php-file-iterator/",
            "keywords": [
                "filesystem",
                "iterator"
            ],
            "support": {
                "issues": "https://github.com/sebastianbergmann/php-file-iterator/issues",
                "source": "https://github.com/sebastianbergmann/php-file-iterator/tree/3.0.6"
            },
            "funding": [
                {
                    "url": "https://github.com/sebastianbergmann",
                    "type": "github"
                }
            ],
            "time": "2021-12-02T12:48:52+00:00"
        },
        {
            "name": "phpunit/php-invoker",
            "version": "3.1.1",
            "source": {
                "type": "git",
                "url": "https://github.com/sebastianbergmann/php-invoker.git",
                "reference": "5a10147d0aaf65b58940a0b72f71c9ac0423cc67"
            },
            "dist": {
                "type": "zip",
                "url": "https://api.github.com/repos/sebastianbergmann/php-invoker/zipball/5a10147d0aaf65b58940a0b72f71c9ac0423cc67",
                "reference": "5a10147d0aaf65b58940a0b72f71c9ac0423cc67",
                "shasum": ""
            },
            "require": {
                "php": ">=7.3"
            },
            "require-dev": {
                "ext-pcntl": "*",
                "phpunit/phpunit": "^9.3"
            },
            "suggest": {
                "ext-pcntl": "*"
            },
            "type": "library",
            "extra": {
                "branch-alias": {
                    "dev-master": "3.1-dev"
                }
            },
            "autoload": {
                "classmap": [
                    "src/"
                ]
            },
            "notification-url": "https://packagist.org/downloads/",
            "license": [
                "BSD-3-Clause"
            ],
            "authors": [
                {
                    "name": "Sebastian Bergmann",
                    "email": "sebastian@phpunit.de",
                    "role": "lead"
                }
            ],
            "description": "Invoke callables with a timeout",
            "homepage": "https://github.com/sebastianbergmann/php-invoker/",
            "keywords": [
                "process"
            ],
            "support": {
                "issues": "https://github.com/sebastianbergmann/php-invoker/issues",
                "source": "https://github.com/sebastianbergmann/php-invoker/tree/3.1.1"
            },
            "funding": [
                {
                    "url": "https://github.com/sebastianbergmann",
                    "type": "github"
                }
            ],
            "time": "2020-09-28T05:58:55+00:00"
        },
        {
            "name": "phpunit/php-text-template",
            "version": "2.0.4",
            "source": {
                "type": "git",
                "url": "https://github.com/sebastianbergmann/php-text-template.git",
                "reference": "5da5f67fc95621df9ff4c4e5a84d6a8a2acf7c28"
            },
            "dist": {
                "type": "zip",
                "url": "https://api.github.com/repos/sebastianbergmann/php-text-template/zipball/5da5f67fc95621df9ff4c4e5a84d6a8a2acf7c28",
                "reference": "5da5f67fc95621df9ff4c4e5a84d6a8a2acf7c28",
                "shasum": ""
            },
            "require": {
                "php": ">=7.3"
            },
            "require-dev": {
                "phpunit/phpunit": "^9.3"
            },
            "type": "library",
            "extra": {
                "branch-alias": {
                    "dev-master": "2.0-dev"
                }
            },
            "autoload": {
                "classmap": [
                    "src/"
                ]
            },
            "notification-url": "https://packagist.org/downloads/",
            "license": [
                "BSD-3-Clause"
            ],
            "authors": [
                {
                    "name": "Sebastian Bergmann",
                    "email": "sebastian@phpunit.de",
                    "role": "lead"
                }
            ],
            "description": "Simple template engine.",
            "homepage": "https://github.com/sebastianbergmann/php-text-template/",
            "keywords": [
                "template"
            ],
            "support": {
                "issues": "https://github.com/sebastianbergmann/php-text-template/issues",
                "source": "https://github.com/sebastianbergmann/php-text-template/tree/2.0.4"
            },
            "funding": [
                {
                    "url": "https://github.com/sebastianbergmann",
                    "type": "github"
                }
            ],
            "time": "2020-10-26T05:33:50+00:00"
        },
        {
            "name": "phpunit/php-timer",
            "version": "5.0.3",
            "source": {
                "type": "git",
                "url": "https://github.com/sebastianbergmann/php-timer.git",
                "reference": "5a63ce20ed1b5bf577850e2c4e87f4aa902afbd2"
            },
            "dist": {
                "type": "zip",
                "url": "https://api.github.com/repos/sebastianbergmann/php-timer/zipball/5a63ce20ed1b5bf577850e2c4e87f4aa902afbd2",
                "reference": "5a63ce20ed1b5bf577850e2c4e87f4aa902afbd2",
                "shasum": ""
            },
            "require": {
                "php": ">=7.3"
            },
            "require-dev": {
                "phpunit/phpunit": "^9.3"
            },
            "type": "library",
            "extra": {
                "branch-alias": {
                    "dev-master": "5.0-dev"
                }
            },
            "autoload": {
                "classmap": [
                    "src/"
                ]
            },
            "notification-url": "https://packagist.org/downloads/",
            "license": [
                "BSD-3-Clause"
            ],
            "authors": [
                {
                    "name": "Sebastian Bergmann",
                    "email": "sebastian@phpunit.de",
                    "role": "lead"
                }
            ],
            "description": "Utility class for timing",
            "homepage": "https://github.com/sebastianbergmann/php-timer/",
            "keywords": [
                "timer"
            ],
            "support": {
                "issues": "https://github.com/sebastianbergmann/php-timer/issues",
                "source": "https://github.com/sebastianbergmann/php-timer/tree/5.0.3"
            },
            "funding": [
                {
                    "url": "https://github.com/sebastianbergmann",
                    "type": "github"
                }
            ],
            "time": "2020-10-26T13:16:10+00:00"
        },
        {
            "name": "sebastian/cli-parser",
            "version": "1.0.2",
            "source": {
                "type": "git",
                "url": "https://github.com/sebastianbergmann/cli-parser.git",
                "reference": "2b56bea83a09de3ac06bb18b92f068e60cc6f50b"
            },
            "dist": {
                "type": "zip",
                "url": "https://api.github.com/repos/sebastianbergmann/cli-parser/zipball/2b56bea83a09de3ac06bb18b92f068e60cc6f50b",
                "reference": "2b56bea83a09de3ac06bb18b92f068e60cc6f50b",
                "shasum": ""
            },
            "require": {
                "php": ">=7.3"
            },
            "require-dev": {
                "phpunit/phpunit": "^9.3"
            },
            "type": "library",
            "extra": {
                "branch-alias": {
                    "dev-master": "1.0-dev"
                }
            },
            "autoload": {
                "classmap": [
                    "src/"
                ]
            },
            "notification-url": "https://packagist.org/downloads/",
            "license": [
                "BSD-3-Clause"
            ],
            "authors": [
                {
                    "name": "Sebastian Bergmann",
                    "email": "sebastian@phpunit.de",
                    "role": "lead"
                }
            ],
            "description": "Library for parsing CLI options",
            "homepage": "https://github.com/sebastianbergmann/cli-parser",
            "support": {
                "issues": "https://github.com/sebastianbergmann/cli-parser/issues",
                "source": "https://github.com/sebastianbergmann/cli-parser/tree/1.0.2"
            },
            "funding": [
                {
                    "url": "https://github.com/sebastianbergmann",
                    "type": "github"
                }
            ],
            "time": "2024-03-02T06:27:43+00:00"
        },
        {
            "name": "sebastian/code-unit",
            "version": "1.0.8",
            "source": {
                "type": "git",
                "url": "https://github.com/sebastianbergmann/code-unit.git",
                "reference": "1fc9f64c0927627ef78ba436c9b17d967e68e120"
            },
            "dist": {
                "type": "zip",
                "url": "https://api.github.com/repos/sebastianbergmann/code-unit/zipball/1fc9f64c0927627ef78ba436c9b17d967e68e120",
                "reference": "1fc9f64c0927627ef78ba436c9b17d967e68e120",
                "shasum": ""
            },
            "require": {
                "php": ">=7.3"
            },
            "require-dev": {
                "phpunit/phpunit": "^9.3"
            },
            "type": "library",
            "extra": {
                "branch-alias": {
                    "dev-master": "1.0-dev"
                }
            },
            "autoload": {
                "classmap": [
                    "src/"
                ]
            },
            "notification-url": "https://packagist.org/downloads/",
            "license": [
                "BSD-3-Clause"
            ],
            "authors": [
                {
                    "name": "Sebastian Bergmann",
                    "email": "sebastian@phpunit.de",
                    "role": "lead"
                }
            ],
            "description": "Collection of value objects that represent the PHP code units",
            "homepage": "https://github.com/sebastianbergmann/code-unit",
            "support": {
                "issues": "https://github.com/sebastianbergmann/code-unit/issues",
                "source": "https://github.com/sebastianbergmann/code-unit/tree/1.0.8"
            },
            "funding": [
                {
                    "url": "https://github.com/sebastianbergmann",
                    "type": "github"
                }
            ],
            "time": "2020-10-26T13:08:54+00:00"
        },
        {
            "name": "sebastian/code-unit-reverse-lookup",
            "version": "2.0.3",
            "source": {
                "type": "git",
                "url": "https://github.com/sebastianbergmann/code-unit-reverse-lookup.git",
                "reference": "ac91f01ccec49fb77bdc6fd1e548bc70f7faa3e5"
            },
            "dist": {
                "type": "zip",
                "url": "https://api.github.com/repos/sebastianbergmann/code-unit-reverse-lookup/zipball/ac91f01ccec49fb77bdc6fd1e548bc70f7faa3e5",
                "reference": "ac91f01ccec49fb77bdc6fd1e548bc70f7faa3e5",
                "shasum": ""
            },
            "require": {
                "php": ">=7.3"
            },
            "require-dev": {
                "phpunit/phpunit": "^9.3"
            },
            "type": "library",
            "extra": {
                "branch-alias": {
                    "dev-master": "2.0-dev"
                }
            },
            "autoload": {
                "classmap": [
                    "src/"
                ]
            },
            "notification-url": "https://packagist.org/downloads/",
            "license": [
                "BSD-3-Clause"
            ],
            "authors": [
                {
                    "name": "Sebastian Bergmann",
                    "email": "sebastian@phpunit.de"
                }
            ],
            "description": "Looks up which function or method a line of code belongs to",
            "homepage": "https://github.com/sebastianbergmann/code-unit-reverse-lookup/",
            "support": {
                "issues": "https://github.com/sebastianbergmann/code-unit-reverse-lookup/issues",
                "source": "https://github.com/sebastianbergmann/code-unit-reverse-lookup/tree/2.0.3"
            },
            "funding": [
                {
                    "url": "https://github.com/sebastianbergmann",
                    "type": "github"
                }
            ],
            "time": "2020-09-28T05:30:19+00:00"
        },
        {
            "name": "sebastian/comparator",
            "version": "4.0.8",
            "source": {
                "type": "git",
                "url": "https://github.com/sebastianbergmann/comparator.git",
                "reference": "fa0f136dd2334583309d32b62544682ee972b51a"
            },
            "dist": {
                "type": "zip",
                "url": "https://api.github.com/repos/sebastianbergmann/comparator/zipball/fa0f136dd2334583309d32b62544682ee972b51a",
                "reference": "fa0f136dd2334583309d32b62544682ee972b51a",
                "shasum": ""
            },
            "require": {
                "php": ">=7.3",
                "sebastian/diff": "^4.0",
                "sebastian/exporter": "^4.0"
            },
            "require-dev": {
                "phpunit/phpunit": "^9.3"
            },
            "type": "library",
            "extra": {
                "branch-alias": {
                    "dev-master": "4.0-dev"
                }
            },
            "autoload": {
                "classmap": [
                    "src/"
                ]
            },
            "notification-url": "https://packagist.org/downloads/",
            "license": [
                "BSD-3-Clause"
            ],
            "authors": [
                {
                    "name": "Sebastian Bergmann",
                    "email": "sebastian@phpunit.de"
                },
                {
                    "name": "Jeff Welch",
                    "email": "whatthejeff@gmail.com"
                },
                {
                    "name": "Volker Dusch",
                    "email": "github@wallbash.com"
                },
                {
                    "name": "Bernhard Schussek",
                    "email": "bschussek@2bepublished.at"
                }
            ],
            "description": "Provides the functionality to compare PHP values for equality",
            "homepage": "https://github.com/sebastianbergmann/comparator",
            "keywords": [
                "comparator",
                "compare",
                "equality"
            ],
            "support": {
                "issues": "https://github.com/sebastianbergmann/comparator/issues",
                "source": "https://github.com/sebastianbergmann/comparator/tree/4.0.8"
            },
            "funding": [
                {
                    "url": "https://github.com/sebastianbergmann",
                    "type": "github"
                }
            ],
            "time": "2022-09-14T12:41:17+00:00"
        },
        {
            "name": "sebastian/complexity",
            "version": "2.0.3",
            "source": {
                "type": "git",
                "url": "https://github.com/sebastianbergmann/complexity.git",
                "reference": "25f207c40d62b8b7aa32f5ab026c53561964053a"
            },
            "dist": {
                "type": "zip",
                "url": "https://api.github.com/repos/sebastianbergmann/complexity/zipball/25f207c40d62b8b7aa32f5ab026c53561964053a",
                "reference": "25f207c40d62b8b7aa32f5ab026c53561964053a",
                "shasum": ""
            },
            "require": {
                "nikic/php-parser": "^4.18 || ^5.0",
                "php": ">=7.3"
            },
            "require-dev": {
                "phpunit/phpunit": "^9.3"
            },
            "type": "library",
            "extra": {
                "branch-alias": {
                    "dev-master": "2.0-dev"
                }
            },
            "autoload": {
                "classmap": [
                    "src/"
                ]
            },
            "notification-url": "https://packagist.org/downloads/",
            "license": [
                "BSD-3-Clause"
            ],
            "authors": [
                {
                    "name": "Sebastian Bergmann",
                    "email": "sebastian@phpunit.de",
                    "role": "lead"
                }
            ],
            "description": "Library for calculating the complexity of PHP code units",
            "homepage": "https://github.com/sebastianbergmann/complexity",
            "support": {
                "issues": "https://github.com/sebastianbergmann/complexity/issues",
                "source": "https://github.com/sebastianbergmann/complexity/tree/2.0.3"
            },
            "funding": [
                {
                    "url": "https://github.com/sebastianbergmann",
                    "type": "github"
                }
            ],
            "time": "2023-12-22T06:19:30+00:00"
        },
        {
            "name": "sebastian/diff",
            "version": "4.0.6",
            "source": {
                "type": "git",
                "url": "https://github.com/sebastianbergmann/diff.git",
                "reference": "ba01945089c3a293b01ba9badc29ad55b106b0bc"
            },
            "dist": {
                "type": "zip",
                "url": "https://api.github.com/repos/sebastianbergmann/diff/zipball/ba01945089c3a293b01ba9badc29ad55b106b0bc",
                "reference": "ba01945089c3a293b01ba9badc29ad55b106b0bc",
                "shasum": ""
            },
            "require": {
                "php": ">=7.3"
            },
            "require-dev": {
                "phpunit/phpunit": "^9.3",
                "symfony/process": "^4.2 || ^5"
            },
            "type": "library",
            "extra": {
                "branch-alias": {
                    "dev-master": "4.0-dev"
                }
            },
            "autoload": {
                "classmap": [
                    "src/"
                ]
            },
            "notification-url": "https://packagist.org/downloads/",
            "license": [
                "BSD-3-Clause"
            ],
            "authors": [
                {
                    "name": "Sebastian Bergmann",
                    "email": "sebastian@phpunit.de"
                },
                {
                    "name": "Kore Nordmann",
                    "email": "mail@kore-nordmann.de"
                }
            ],
            "description": "Diff implementation",
            "homepage": "https://github.com/sebastianbergmann/diff",
            "keywords": [
                "diff",
                "udiff",
                "unidiff",
                "unified diff"
            ],
            "support": {
                "issues": "https://github.com/sebastianbergmann/diff/issues",
                "source": "https://github.com/sebastianbergmann/diff/tree/4.0.6"
            },
            "funding": [
                {
                    "url": "https://github.com/sebastianbergmann",
                    "type": "github"
                }
            ],
            "time": "2024-03-02T06:30:58+00:00"
        },
        {
            "name": "sebastian/environment",
            "version": "5.1.5",
            "source": {
                "type": "git",
                "url": "https://github.com/sebastianbergmann/environment.git",
                "reference": "830c43a844f1f8d5b7a1f6d6076b784454d8b7ed"
            },
            "dist": {
                "type": "zip",
                "url": "https://api.github.com/repos/sebastianbergmann/environment/zipball/830c43a844f1f8d5b7a1f6d6076b784454d8b7ed",
                "reference": "830c43a844f1f8d5b7a1f6d6076b784454d8b7ed",
                "shasum": ""
            },
            "require": {
                "php": ">=7.3"
            },
            "require-dev": {
                "phpunit/phpunit": "^9.3"
            },
            "suggest": {
                "ext-posix": "*"
            },
            "type": "library",
            "extra": {
                "branch-alias": {
                    "dev-master": "5.1-dev"
                }
            },
            "autoload": {
                "classmap": [
                    "src/"
                ]
            },
            "notification-url": "https://packagist.org/downloads/",
            "license": [
                "BSD-3-Clause"
            ],
            "authors": [
                {
                    "name": "Sebastian Bergmann",
                    "email": "sebastian@phpunit.de"
                }
            ],
            "description": "Provides functionality to handle HHVM/PHP environments",
            "homepage": "http://www.github.com/sebastianbergmann/environment",
            "keywords": [
                "Xdebug",
                "environment",
                "hhvm"
            ],
            "support": {
                "issues": "https://github.com/sebastianbergmann/environment/issues",
                "source": "https://github.com/sebastianbergmann/environment/tree/5.1.5"
            },
            "funding": [
                {
                    "url": "https://github.com/sebastianbergmann",
                    "type": "github"
                }
            ],
            "time": "2023-02-03T06:03:51+00:00"
        },
        {
            "name": "sebastian/exporter",
            "version": "4.0.6",
            "source": {
                "type": "git",
                "url": "https://github.com/sebastianbergmann/exporter.git",
                "reference": "78c00df8f170e02473b682df15bfcdacc3d32d72"
            },
            "dist": {
                "type": "zip",
                "url": "https://api.github.com/repos/sebastianbergmann/exporter/zipball/78c00df8f170e02473b682df15bfcdacc3d32d72",
                "reference": "78c00df8f170e02473b682df15bfcdacc3d32d72",
                "shasum": ""
            },
            "require": {
                "php": ">=7.3",
                "sebastian/recursion-context": "^4.0"
            },
            "require-dev": {
                "ext-mbstring": "*",
                "phpunit/phpunit": "^9.3"
            },
            "type": "library",
            "extra": {
                "branch-alias": {
                    "dev-master": "4.0-dev"
                }
            },
            "autoload": {
                "classmap": [
                    "src/"
                ]
            },
            "notification-url": "https://packagist.org/downloads/",
            "license": [
                "BSD-3-Clause"
            ],
            "authors": [
                {
                    "name": "Sebastian Bergmann",
                    "email": "sebastian@phpunit.de"
                },
                {
                    "name": "Jeff Welch",
                    "email": "whatthejeff@gmail.com"
                },
                {
                    "name": "Volker Dusch",
                    "email": "github@wallbash.com"
                },
                {
                    "name": "Adam Harvey",
                    "email": "aharvey@php.net"
                },
                {
                    "name": "Bernhard Schussek",
                    "email": "bschussek@gmail.com"
                }
            ],
            "description": "Provides the functionality to export PHP variables for visualization",
            "homepage": "https://www.github.com/sebastianbergmann/exporter",
            "keywords": [
                "export",
                "exporter"
            ],
            "support": {
                "issues": "https://github.com/sebastianbergmann/exporter/issues",
                "source": "https://github.com/sebastianbergmann/exporter/tree/4.0.6"
            },
            "funding": [
                {
                    "url": "https://github.com/sebastianbergmann",
                    "type": "github"
                }
            ],
            "time": "2024-03-02T06:33:00+00:00"
        },
        {
            "name": "sebastian/global-state",
            "version": "5.0.7",
            "source": {
                "type": "git",
                "url": "https://github.com/sebastianbergmann/global-state.git",
                "reference": "bca7df1f32ee6fe93b4d4a9abbf69e13a4ada2c9"
            },
            "dist": {
                "type": "zip",
                "url": "https://api.github.com/repos/sebastianbergmann/global-state/zipball/bca7df1f32ee6fe93b4d4a9abbf69e13a4ada2c9",
                "reference": "bca7df1f32ee6fe93b4d4a9abbf69e13a4ada2c9",
                "shasum": ""
            },
            "require": {
                "php": ">=7.3",
                "sebastian/object-reflector": "^2.0",
                "sebastian/recursion-context": "^4.0"
            },
            "require-dev": {
                "ext-dom": "*",
                "phpunit/phpunit": "^9.3"
            },
            "suggest": {
                "ext-uopz": "*"
            },
            "type": "library",
            "extra": {
                "branch-alias": {
                    "dev-master": "5.0-dev"
                }
            },
            "autoload": {
                "classmap": [
                    "src/"
                ]
            },
            "notification-url": "https://packagist.org/downloads/",
            "license": [
                "BSD-3-Clause"
            ],
            "authors": [
                {
                    "name": "Sebastian Bergmann",
                    "email": "sebastian@phpunit.de"
                }
            ],
            "description": "Snapshotting of global state",
            "homepage": "http://www.github.com/sebastianbergmann/global-state",
            "keywords": [
                "global state"
            ],
            "support": {
                "issues": "https://github.com/sebastianbergmann/global-state/issues",
                "source": "https://github.com/sebastianbergmann/global-state/tree/5.0.7"
            },
            "funding": [
                {
                    "url": "https://github.com/sebastianbergmann",
                    "type": "github"
                }
            ],
            "time": "2024-03-02T06:35:11+00:00"
        },
        {
            "name": "sebastian/lines-of-code",
            "version": "1.0.4",
            "source": {
                "type": "git",
                "url": "https://github.com/sebastianbergmann/lines-of-code.git",
                "reference": "e1e4a170560925c26d424b6a03aed157e7dcc5c5"
            },
            "dist": {
                "type": "zip",
                "url": "https://api.github.com/repos/sebastianbergmann/lines-of-code/zipball/e1e4a170560925c26d424b6a03aed157e7dcc5c5",
                "reference": "e1e4a170560925c26d424b6a03aed157e7dcc5c5",
                "shasum": ""
            },
            "require": {
                "nikic/php-parser": "^4.18 || ^5.0",
                "php": ">=7.3"
            },
            "require-dev": {
                "phpunit/phpunit": "^9.3"
            },
            "type": "library",
            "extra": {
                "branch-alias": {
                    "dev-master": "1.0-dev"
                }
            },
            "autoload": {
                "classmap": [
                    "src/"
                ]
            },
            "notification-url": "https://packagist.org/downloads/",
            "license": [
                "BSD-3-Clause"
            ],
            "authors": [
                {
                    "name": "Sebastian Bergmann",
                    "email": "sebastian@phpunit.de",
                    "role": "lead"
                }
            ],
            "description": "Library for counting the lines of code in PHP source code",
            "homepage": "https://github.com/sebastianbergmann/lines-of-code",
            "support": {
                "issues": "https://github.com/sebastianbergmann/lines-of-code/issues",
                "source": "https://github.com/sebastianbergmann/lines-of-code/tree/1.0.4"
            },
            "funding": [
                {
                    "url": "https://github.com/sebastianbergmann",
                    "type": "github"
                }
            ],
            "time": "2023-12-22T06:20:34+00:00"
        },
        {
            "name": "sebastian/object-enumerator",
            "version": "4.0.4",
            "source": {
                "type": "git",
                "url": "https://github.com/sebastianbergmann/object-enumerator.git",
                "reference": "5c9eeac41b290a3712d88851518825ad78f45c71"
            },
            "dist": {
                "type": "zip",
                "url": "https://api.github.com/repos/sebastianbergmann/object-enumerator/zipball/5c9eeac41b290a3712d88851518825ad78f45c71",
                "reference": "5c9eeac41b290a3712d88851518825ad78f45c71",
                "shasum": ""
            },
            "require": {
                "php": ">=7.3",
                "sebastian/object-reflector": "^2.0",
                "sebastian/recursion-context": "^4.0"
            },
            "require-dev": {
                "phpunit/phpunit": "^9.3"
            },
            "type": "library",
            "extra": {
                "branch-alias": {
                    "dev-master": "4.0-dev"
                }
            },
            "autoload": {
                "classmap": [
                    "src/"
                ]
            },
            "notification-url": "https://packagist.org/downloads/",
            "license": [
                "BSD-3-Clause"
            ],
            "authors": [
                {
                    "name": "Sebastian Bergmann",
                    "email": "sebastian@phpunit.de"
                }
            ],
            "description": "Traverses array structures and object graphs to enumerate all referenced objects",
            "homepage": "https://github.com/sebastianbergmann/object-enumerator/",
            "support": {
                "issues": "https://github.com/sebastianbergmann/object-enumerator/issues",
                "source": "https://github.com/sebastianbergmann/object-enumerator/tree/4.0.4"
            },
            "funding": [
                {
                    "url": "https://github.com/sebastianbergmann",
                    "type": "github"
                }
            ],
            "time": "2020-10-26T13:12:34+00:00"
        },
        {
            "name": "sebastian/object-reflector",
            "version": "2.0.4",
            "source": {
                "type": "git",
                "url": "https://github.com/sebastianbergmann/object-reflector.git",
                "reference": "b4f479ebdbf63ac605d183ece17d8d7fe49c15c7"
            },
            "dist": {
                "type": "zip",
                "url": "https://api.github.com/repos/sebastianbergmann/object-reflector/zipball/b4f479ebdbf63ac605d183ece17d8d7fe49c15c7",
                "reference": "b4f479ebdbf63ac605d183ece17d8d7fe49c15c7",
                "shasum": ""
            },
            "require": {
                "php": ">=7.3"
            },
            "require-dev": {
                "phpunit/phpunit": "^9.3"
            },
            "type": "library",
            "extra": {
                "branch-alias": {
                    "dev-master": "2.0-dev"
                }
            },
            "autoload": {
                "classmap": [
                    "src/"
                ]
            },
            "notification-url": "https://packagist.org/downloads/",
            "license": [
                "BSD-3-Clause"
            ],
            "authors": [
                {
                    "name": "Sebastian Bergmann",
                    "email": "sebastian@phpunit.de"
                }
            ],
            "description": "Allows reflection of object attributes, including inherited and non-public ones",
            "homepage": "https://github.com/sebastianbergmann/object-reflector/",
            "support": {
                "issues": "https://github.com/sebastianbergmann/object-reflector/issues",
                "source": "https://github.com/sebastianbergmann/object-reflector/tree/2.0.4"
            },
            "funding": [
                {
                    "url": "https://github.com/sebastianbergmann",
                    "type": "github"
                }
            ],
            "time": "2020-10-26T13:14:26+00:00"
        },
        {
            "name": "sebastian/recursion-context",
            "version": "4.0.5",
            "source": {
                "type": "git",
                "url": "https://github.com/sebastianbergmann/recursion-context.git",
                "reference": "e75bd0f07204fec2a0af9b0f3cfe97d05f92efc1"
            },
            "dist": {
                "type": "zip",
                "url": "https://api.github.com/repos/sebastianbergmann/recursion-context/zipball/e75bd0f07204fec2a0af9b0f3cfe97d05f92efc1",
                "reference": "e75bd0f07204fec2a0af9b0f3cfe97d05f92efc1",
                "shasum": ""
            },
            "require": {
                "php": ">=7.3"
            },
            "require-dev": {
                "phpunit/phpunit": "^9.3"
            },
            "type": "library",
            "extra": {
                "branch-alias": {
                    "dev-master": "4.0-dev"
                }
            },
            "autoload": {
                "classmap": [
                    "src/"
                ]
            },
            "notification-url": "https://packagist.org/downloads/",
            "license": [
                "BSD-3-Clause"
            ],
            "authors": [
                {
                    "name": "Sebastian Bergmann",
                    "email": "sebastian@phpunit.de"
                },
                {
                    "name": "Jeff Welch",
                    "email": "whatthejeff@gmail.com"
                },
                {
                    "name": "Adam Harvey",
                    "email": "aharvey@php.net"
                }
            ],
            "description": "Provides functionality to recursively process PHP variables",
            "homepage": "https://github.com/sebastianbergmann/recursion-context",
            "support": {
                "issues": "https://github.com/sebastianbergmann/recursion-context/issues",
                "source": "https://github.com/sebastianbergmann/recursion-context/tree/4.0.5"
            },
            "funding": [
                {
                    "url": "https://github.com/sebastianbergmann",
                    "type": "github"
                }
            ],
            "time": "2023-02-03T06:07:39+00:00"
        },
        {
            "name": "sebastian/resource-operations",
            "version": "3.0.4",
            "source": {
                "type": "git",
                "url": "https://github.com/sebastianbergmann/resource-operations.git",
                "reference": "05d5692a7993ecccd56a03e40cd7e5b09b1d404e"
            },
            "dist": {
                "type": "zip",
                "url": "https://api.github.com/repos/sebastianbergmann/resource-operations/zipball/05d5692a7993ecccd56a03e40cd7e5b09b1d404e",
                "reference": "05d5692a7993ecccd56a03e40cd7e5b09b1d404e",
                "shasum": ""
            },
            "require": {
                "php": ">=7.3"
            },
            "require-dev": {
                "phpunit/phpunit": "^9.0"
            },
            "type": "library",
            "extra": {
                "branch-alias": {
                    "dev-main": "3.0-dev"
                }
            },
            "autoload": {
                "classmap": [
                    "src/"
                ]
            },
            "notification-url": "https://packagist.org/downloads/",
            "license": [
                "BSD-3-Clause"
            ],
            "authors": [
                {
                    "name": "Sebastian Bergmann",
                    "email": "sebastian@phpunit.de"
                }
            ],
            "description": "Provides a list of PHP built-in functions that operate on resources",
            "homepage": "https://www.github.com/sebastianbergmann/resource-operations",
            "support": {
                "source": "https://github.com/sebastianbergmann/resource-operations/tree/3.0.4"
            },
            "funding": [
                {
                    "url": "https://github.com/sebastianbergmann",
                    "type": "github"
                }
            ],
            "time": "2024-03-14T16:00:52+00:00"
        },
        {
            "name": "sebastian/type",
            "version": "3.2.1",
            "source": {
                "type": "git",
                "url": "https://github.com/sebastianbergmann/type.git",
                "reference": "75e2c2a32f5e0b3aef905b9ed0b179b953b3d7c7"
            },
            "dist": {
                "type": "zip",
                "url": "https://api.github.com/repos/sebastianbergmann/type/zipball/75e2c2a32f5e0b3aef905b9ed0b179b953b3d7c7",
                "reference": "75e2c2a32f5e0b3aef905b9ed0b179b953b3d7c7",
                "shasum": ""
            },
            "require": {
                "php": ">=7.3"
            },
            "require-dev": {
                "phpunit/phpunit": "^9.5"
            },
            "type": "library",
            "extra": {
                "branch-alias": {
                    "dev-master": "3.2-dev"
                }
            },
            "autoload": {
                "classmap": [
                    "src/"
                ]
            },
            "notification-url": "https://packagist.org/downloads/",
            "license": [
                "BSD-3-Clause"
            ],
            "authors": [
                {
                    "name": "Sebastian Bergmann",
                    "email": "sebastian@phpunit.de",
                    "role": "lead"
                }
            ],
            "description": "Collection of value objects that represent the types of the PHP type system",
            "homepage": "https://github.com/sebastianbergmann/type",
            "support": {
                "issues": "https://github.com/sebastianbergmann/type/issues",
                "source": "https://github.com/sebastianbergmann/type/tree/3.2.1"
            },
            "funding": [
                {
                    "url": "https://github.com/sebastianbergmann",
                    "type": "github"
                }
            ],
            "time": "2023-02-03T06:13:03+00:00"
        },
        {
            "name": "sebastian/version",
            "version": "3.0.2",
            "source": {
                "type": "git",
                "url": "https://github.com/sebastianbergmann/version.git",
                "reference": "c6c1022351a901512170118436c764e473f6de8c"
            },
            "dist": {
                "type": "zip",
                "url": "https://api.github.com/repos/sebastianbergmann/version/zipball/c6c1022351a901512170118436c764e473f6de8c",
                "reference": "c6c1022351a901512170118436c764e473f6de8c",
                "shasum": ""
            },
            "require": {
                "php": ">=7.3"
            },
            "type": "library",
            "extra": {
                "branch-alias": {
                    "dev-master": "3.0-dev"
                }
            },
            "autoload": {
                "classmap": [
                    "src/"
                ]
            },
            "notification-url": "https://packagist.org/downloads/",
            "license": [
                "BSD-3-Clause"
            ],
            "authors": [
                {
                    "name": "Sebastian Bergmann",
                    "email": "sebastian@phpunit.de",
                    "role": "lead"
                }
            ],
            "description": "Library that helps with managing the version number of Git-hosted PHP projects",
            "homepage": "https://github.com/sebastianbergmann/version",
            "support": {
                "issues": "https://github.com/sebastianbergmann/version/issues",
                "source": "https://github.com/sebastianbergmann/version/tree/3.0.2"
            },
            "funding": [
                {
                    "url": "https://github.com/sebastianbergmann",
                    "type": "github"
                }
            ],
            "time": "2020-09-28T06:39:44+00:00"
        },
        {
            "name": "theseer/tokenizer",
            "version": "1.2.3",
            "source": {
                "type": "git",
                "url": "https://github.com/theseer/tokenizer.git",
                "reference": "737eda637ed5e28c3413cb1ebe8bb52cbf1ca7a2"
            },
            "dist": {
                "type": "zip",
                "url": "https://api.github.com/repos/theseer/tokenizer/zipball/737eda637ed5e28c3413cb1ebe8bb52cbf1ca7a2",
                "reference": "737eda637ed5e28c3413cb1ebe8bb52cbf1ca7a2",
                "shasum": ""
            },
            "require": {
                "ext-dom": "*",
                "ext-tokenizer": "*",
                "ext-xmlwriter": "*",
                "php": "^7.2 || ^8.0"
            },
            "type": "library",
            "autoload": {
                "classmap": [
                    "src/"
                ]
            },
            "notification-url": "https://packagist.org/downloads/",
            "license": [
                "BSD-3-Clause"
            ],
            "authors": [
                {
                    "name": "Arne Blankerts",
                    "email": "arne@blankerts.de",
                    "role": "Developer"
                }
            ],
            "description": "A small library for converting tokenized PHP source code into XML and potentially other formats",
            "support": {
                "issues": "https://github.com/theseer/tokenizer/issues",
                "source": "https://github.com/theseer/tokenizer/tree/1.2.3"
            },
            "funding": [
                {
                    "url": "https://github.com/theseer",
                    "type": "github"
                }
            ],
            "time": "2024-03-03T12:36:25+00:00"
        }
    ],
    "packages-dev": [],
    "aliases": [],
    "minimum-stability": "stable",
    "stability-flags": {},
    "prefer-stable": true,
    "prefer-lowest": false,
    "platform": {
        "php": ">=7.3",
        "ext-dom": "*",
        "ext-json": "*",
        "ext-libxml": "*",
        "ext-mbstring": "*",
        "ext-xml": "*",
        "ext-xmlwriter": "*"
    },
    "platform-dev": {},
    "platform-overrides": {
        "php": "7.3.0"
    },
    "plugin-api-version": "2.6.0"
}<|MERGE_RESOLUTION|>--- conflicted
+++ resolved
@@ -4,11 +4,7 @@
         "Read more about it at https://getcomposer.org/doc/01-basic-usage.md#installing-dependencies",
         "This file is @generated automatically"
     ],
-<<<<<<< HEAD
-    "content-hash": "c42c85dc63b776e13d9454ad6ff3ddc9",
-=======
-    "content-hash": "f19db84218d192790d6cc390ee1136e9",
->>>>>>> 49716788
+    "content-hash": "c2c8f2f519c0a987a4a2c8d3ffd9b3ce",
     "packages": [
         {
             "name": "doctrine/instantiator",
