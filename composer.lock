--- conflicted
+++ resolved
@@ -4,11 +4,7 @@
         "Read more about it at https://getcomposer.org/doc/01-basic-usage.md#installing-dependencies",
         "This file is @generated automatically"
     ],
-<<<<<<< HEAD
-    "content-hash": "08406d092d8297e7c8fa686a024113e4",
-=======
-    "content-hash": "ddbdd457f2b5b546b162202bf5cfcefb",
->>>>>>> baf1f91b
+    "content-hash": "627f0f005de4f929c9b4eef3e3d2f21c",
     "packages": [
         {
             "name": "myclabs/deep-copy",
