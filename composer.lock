{
    "_readme": [
        "This file locks the dependencies of your project to a known state",
        "Read more about it at https://getcomposer.org/doc/01-basic-usage.md#installing-dependencies",
        "This file is @generated automatically"
    ],
<<<<<<< HEAD
    "content-hash": "ba55339b507700d0948d9efccfc97d25",
=======
    "content-hash": "a38e5e620a055e6455309127f34a0716",
>>>>>>> b1acfa35
    "packages": [
        {
            "name": "myclabs/deep-copy",
            "version": "1.13.4",
            "source": {
                "type": "git",
                "url": "https://github.com/myclabs/DeepCopy.git",
                "reference": "07d290f0c47959fd5eed98c95ee5602db07e0b6a"
            },
            "dist": {
                "type": "zip",
                "url": "https://api.github.com/repos/myclabs/DeepCopy/zipball/07d290f0c47959fd5eed98c95ee5602db07e0b6a",
                "reference": "07d290f0c47959fd5eed98c95ee5602db07e0b6a",
                "shasum": ""
            },
            "require": {
                "php": "^7.1 || ^8.0"
            },
            "conflict": {
                "doctrine/collections": "<1.6.8",
                "doctrine/common": "<2.13.3 || >=3 <3.2.2"
            },
            "require-dev": {
                "doctrine/collections": "^1.6.8",
                "doctrine/common": "^2.13.3 || ^3.2.2",
                "phpspec/prophecy": "^1.10",
                "phpunit/phpunit": "^7.5.20 || ^8.5.23 || ^9.5.13"
            },
            "type": "library",
            "autoload": {
                "files": [
                    "src/DeepCopy/deep_copy.php"
                ],
                "psr-4": {
                    "DeepCopy\\": "src/DeepCopy/"
                }
            },
            "notification-url": "https://packagist.org/downloads/",
            "license": [
                "MIT"
            ],
            "description": "Create deep copies (clones) of your objects",
            "keywords": [
                "clone",
                "copy",
                "duplicate",
                "object",
                "object graph"
            ],
            "support": {
                "issues": "https://github.com/myclabs/DeepCopy/issues",
                "source": "https://github.com/myclabs/DeepCopy/tree/1.13.4"
            },
            "funding": [
                {
                    "url": "https://tidelift.com/funding/github/packagist/myclabs/deep-copy",
                    "type": "tidelift"
                }
            ],
            "time": "2025-08-01T08:46:24+00:00"
        },
        {
            "name": "nikic/php-parser",
            "version": "v5.6.1",
            "source": {
                "type": "git",
                "url": "https://github.com/nikic/PHP-Parser.git",
                "reference": "f103601b29efebd7ff4a1ca7b3eeea9e3336a2a2"
            },
            "dist": {
                "type": "zip",
                "url": "https://api.github.com/repos/nikic/PHP-Parser/zipball/f103601b29efebd7ff4a1ca7b3eeea9e3336a2a2",
                "reference": "f103601b29efebd7ff4a1ca7b3eeea9e3336a2a2",
                "shasum": ""
            },
            "require": {
                "ext-ctype": "*",
                "ext-json": "*",
                "ext-tokenizer": "*",
                "php": ">=7.4"
            },
            "require-dev": {
                "ircmaxell/php-yacc": "^0.0.7",
                "phpunit/phpunit": "^9.0"
            },
            "bin": [
                "bin/php-parse"
            ],
            "type": "library",
            "extra": {
                "branch-alias": {
                    "dev-master": "5.x-dev"
                }
            },
            "autoload": {
                "psr-4": {
                    "PhpParser\\": "lib/PhpParser"
                }
            },
            "notification-url": "https://packagist.org/downloads/",
            "license": [
                "BSD-3-Clause"
            ],
            "authors": [
                {
                    "name": "Nikita Popov"
                }
            ],
            "description": "A PHP parser written in PHP",
            "keywords": [
                "parser",
                "php"
            ],
            "support": {
                "issues": "https://github.com/nikic/PHP-Parser/issues",
                "source": "https://github.com/nikic/PHP-Parser/tree/v5.6.1"
            },
            "time": "2025-08-13T20:13:15+00:00"
        },
        {
            "name": "phar-io/manifest",
            "version": "2.0.4",
            "source": {
                "type": "git",
                "url": "https://github.com/phar-io/manifest.git",
                "reference": "54750ef60c58e43759730615a392c31c80e23176"
            },
            "dist": {
                "type": "zip",
                "url": "https://api.github.com/repos/phar-io/manifest/zipball/54750ef60c58e43759730615a392c31c80e23176",
                "reference": "54750ef60c58e43759730615a392c31c80e23176",
                "shasum": ""
            },
            "require": {
                "ext-dom": "*",
                "ext-libxml": "*",
                "ext-phar": "*",
                "ext-xmlwriter": "*",
                "phar-io/version": "^3.0.1",
                "php": "^7.2 || ^8.0"
            },
            "type": "library",
            "extra": {
                "branch-alias": {
                    "dev-master": "2.0.x-dev"
                }
            },
            "autoload": {
                "classmap": [
                    "src/"
                ]
            },
            "notification-url": "https://packagist.org/downloads/",
            "license": [
                "BSD-3-Clause"
            ],
            "authors": [
                {
                    "name": "Arne Blankerts",
                    "email": "arne@blankerts.de",
                    "role": "Developer"
                },
                {
                    "name": "Sebastian Heuer",
                    "email": "sebastian@phpeople.de",
                    "role": "Developer"
                },
                {
                    "name": "Sebastian Bergmann",
                    "email": "sebastian@phpunit.de",
                    "role": "Developer"
                }
            ],
            "description": "Component for reading phar.io manifest information from a PHP Archive (PHAR)",
            "support": {
                "issues": "https://github.com/phar-io/manifest/issues",
                "source": "https://github.com/phar-io/manifest/tree/2.0.4"
            },
            "funding": [
                {
                    "url": "https://github.com/theseer",
                    "type": "github"
                }
            ],
            "time": "2024-03-03T12:33:53+00:00"
        },
        {
            "name": "phar-io/version",
            "version": "3.2.1",
            "source": {
                "type": "git",
                "url": "https://github.com/phar-io/version.git",
                "reference": "4f7fd7836c6f332bb2933569e566a0d6c4cbed74"
            },
            "dist": {
                "type": "zip",
                "url": "https://api.github.com/repos/phar-io/version/zipball/4f7fd7836c6f332bb2933569e566a0d6c4cbed74",
                "reference": "4f7fd7836c6f332bb2933569e566a0d6c4cbed74",
                "shasum": ""
            },
            "require": {
                "php": "^7.2 || ^8.0"
            },
            "type": "library",
            "autoload": {
                "classmap": [
                    "src/"
                ]
            },
            "notification-url": "https://packagist.org/downloads/",
            "license": [
                "BSD-3-Clause"
            ],
            "authors": [
                {
                    "name": "Arne Blankerts",
                    "email": "arne@blankerts.de",
                    "role": "Developer"
                },
                {
                    "name": "Sebastian Heuer",
                    "email": "sebastian@phpeople.de",
                    "role": "Developer"
                },
                {
                    "name": "Sebastian Bergmann",
                    "email": "sebastian@phpunit.de",
                    "role": "Developer"
                }
            ],
            "description": "Library for handling version information and constraints",
            "support": {
                "issues": "https://github.com/phar-io/version/issues",
                "source": "https://github.com/phar-io/version/tree/3.2.1"
            },
            "time": "2022-02-21T01:04:05+00:00"
        },
        {
            "name": "phpunit/php-code-coverage",
            "version": "12.3.3",
            "source": {
                "type": "git",
                "url": "https://github.com/sebastianbergmann/php-code-coverage.git",
                "reference": "733025d94635a001f67db71a2ed1bab4e7e4a9dc"
            },
            "dist": {
                "type": "zip",
                "url": "https://api.github.com/repos/sebastianbergmann/php-code-coverage/zipball/733025d94635a001f67db71a2ed1bab4e7e4a9dc",
                "reference": "733025d94635a001f67db71a2ed1bab4e7e4a9dc",
                "shasum": ""
            },
            "require": {
                "ext-dom": "*",
                "ext-libxml": "*",
                "ext-xmlwriter": "*",
                "nikic/php-parser": "^5.4.0",
                "php": ">=8.3",
                "phpunit/php-file-iterator": "^6.0",
                "phpunit/php-text-template": "^5.0",
                "sebastian/complexity": "^5.0",
                "sebastian/environment": "^8.0",
                "sebastian/lines-of-code": "^4.0",
                "sebastian/version": "^6.0",
                "theseer/tokenizer": "^1.2.3"
            },
            "require-dev": {
                "phpunit/phpunit": "^12.1"
            },
            "suggest": {
                "ext-pcov": "PHP extension that provides line coverage",
                "ext-xdebug": "PHP extension that provides line coverage as well as branch and path coverage"
            },
            "type": "library",
            "extra": {
                "branch-alias": {
                    "dev-main": "12.3.x-dev"
                }
            },
            "autoload": {
                "classmap": [
                    "src/"
                ]
            },
            "notification-url": "https://packagist.org/downloads/",
            "license": [
                "BSD-3-Clause"
            ],
            "authors": [
                {
                    "name": "Sebastian Bergmann",
                    "email": "sebastian@phpunit.de",
                    "role": "lead"
                }
            ],
            "description": "Library that provides collection, processing, and rendering functionality for PHP code coverage information.",
            "homepage": "https://github.com/sebastianbergmann/php-code-coverage",
            "keywords": [
                "coverage",
                "testing",
                "xunit"
            ],
            "support": {
                "issues": "https://github.com/sebastianbergmann/php-code-coverage/issues",
                "security": "https://github.com/sebastianbergmann/php-code-coverage/security/policy",
                "source": "https://github.com/sebastianbergmann/php-code-coverage/tree/12.3.3"
            },
            "funding": [
                {
                    "url": "https://github.com/sebastianbergmann",
                    "type": "github"
                },
                {
                    "url": "https://liberapay.com/sebastianbergmann",
                    "type": "liberapay"
                },
                {
                    "url": "https://thanks.dev/u/gh/sebastianbergmann",
                    "type": "thanks_dev"
                },
                {
                    "url": "https://tidelift.com/funding/github/packagist/phpunit/php-code-coverage",
                    "type": "tidelift"
                }
            ],
            "time": "2025-08-27T14:43:48+00:00"
        },
        {
            "name": "phpunit/php-file-iterator",
            "version": "6.0.0",
            "source": {
                "type": "git",
                "url": "https://github.com/sebastianbergmann/php-file-iterator.git",
                "reference": "961bc913d42fe24a257bfff826a5068079ac7782"
            },
            "dist": {
                "type": "zip",
                "url": "https://api.github.com/repos/sebastianbergmann/php-file-iterator/zipball/961bc913d42fe24a257bfff826a5068079ac7782",
                "reference": "961bc913d42fe24a257bfff826a5068079ac7782",
                "shasum": ""
            },
            "require": {
                "php": ">=8.3"
            },
            "require-dev": {
                "phpunit/phpunit": "^12.0"
            },
            "type": "library",
            "extra": {
                "branch-alias": {
                    "dev-main": "6.0-dev"
                }
            },
            "autoload": {
                "classmap": [
                    "src/"
                ]
            },
            "notification-url": "https://packagist.org/downloads/",
            "license": [
                "BSD-3-Clause"
            ],
            "authors": [
                {
                    "name": "Sebastian Bergmann",
                    "email": "sebastian@phpunit.de",
                    "role": "lead"
                }
            ],
            "description": "FilterIterator implementation that filters files based on a list of suffixes.",
            "homepage": "https://github.com/sebastianbergmann/php-file-iterator/",
            "keywords": [
                "filesystem",
                "iterator"
            ],
            "support": {
                "issues": "https://github.com/sebastianbergmann/php-file-iterator/issues",
                "security": "https://github.com/sebastianbergmann/php-file-iterator/security/policy",
                "source": "https://github.com/sebastianbergmann/php-file-iterator/tree/6.0.0"
            },
            "funding": [
                {
                    "url": "https://github.com/sebastianbergmann",
                    "type": "github"
                }
            ],
            "time": "2025-02-07T04:58:37+00:00"
        },
        {
            "name": "phpunit/php-invoker",
            "version": "6.0.0",
            "source": {
                "type": "git",
                "url": "https://github.com/sebastianbergmann/php-invoker.git",
                "reference": "12b54e689b07a25a9b41e57736dfab6ec9ae5406"
            },
            "dist": {
                "type": "zip",
                "url": "https://api.github.com/repos/sebastianbergmann/php-invoker/zipball/12b54e689b07a25a9b41e57736dfab6ec9ae5406",
                "reference": "12b54e689b07a25a9b41e57736dfab6ec9ae5406",
                "shasum": ""
            },
            "require": {
                "php": ">=8.3"
            },
            "require-dev": {
                "ext-pcntl": "*",
                "phpunit/phpunit": "^12.0"
            },
            "suggest": {
                "ext-pcntl": "*"
            },
            "type": "library",
            "extra": {
                "branch-alias": {
                    "dev-main": "6.0-dev"
                }
            },
            "autoload": {
                "classmap": [
                    "src/"
                ]
            },
            "notification-url": "https://packagist.org/downloads/",
            "license": [
                "BSD-3-Clause"
            ],
            "authors": [
                {
                    "name": "Sebastian Bergmann",
                    "email": "sebastian@phpunit.de",
                    "role": "lead"
                }
            ],
            "description": "Invoke callables with a timeout",
            "homepage": "https://github.com/sebastianbergmann/php-invoker/",
            "keywords": [
                "process"
            ],
            "support": {
                "issues": "https://github.com/sebastianbergmann/php-invoker/issues",
                "security": "https://github.com/sebastianbergmann/php-invoker/security/policy",
                "source": "https://github.com/sebastianbergmann/php-invoker/tree/6.0.0"
            },
            "funding": [
                {
                    "url": "https://github.com/sebastianbergmann",
                    "type": "github"
                }
            ],
            "time": "2025-02-07T04:58:58+00:00"
        },
        {
            "name": "phpunit/php-text-template",
            "version": "5.0.0",
            "source": {
                "type": "git",
                "url": "https://github.com/sebastianbergmann/php-text-template.git",
                "reference": "e1367a453f0eda562eedb4f659e13aa900d66c53"
            },
            "dist": {
                "type": "zip",
                "url": "https://api.github.com/repos/sebastianbergmann/php-text-template/zipball/e1367a453f0eda562eedb4f659e13aa900d66c53",
                "reference": "e1367a453f0eda562eedb4f659e13aa900d66c53",
                "shasum": ""
            },
            "require": {
                "php": ">=8.3"
            },
            "require-dev": {
                "phpunit/phpunit": "^12.0"
            },
            "type": "library",
            "extra": {
                "branch-alias": {
                    "dev-main": "5.0-dev"
                }
            },
            "autoload": {
                "classmap": [
                    "src/"
                ]
            },
            "notification-url": "https://packagist.org/downloads/",
            "license": [
                "BSD-3-Clause"
            ],
            "authors": [
                {
                    "name": "Sebastian Bergmann",
                    "email": "sebastian@phpunit.de",
                    "role": "lead"
                }
            ],
            "description": "Simple template engine.",
            "homepage": "https://github.com/sebastianbergmann/php-text-template/",
            "keywords": [
                "template"
            ],
            "support": {
                "issues": "https://github.com/sebastianbergmann/php-text-template/issues",
                "security": "https://github.com/sebastianbergmann/php-text-template/security/policy",
                "source": "https://github.com/sebastianbergmann/php-text-template/tree/5.0.0"
            },
            "funding": [
                {
                    "url": "https://github.com/sebastianbergmann",
                    "type": "github"
                }
            ],
            "time": "2025-02-07T04:59:16+00:00"
        },
        {
            "name": "phpunit/php-timer",
            "version": "8.0.0",
            "source": {
                "type": "git",
                "url": "https://github.com/sebastianbergmann/php-timer.git",
                "reference": "f258ce36aa457f3aa3339f9ed4c81fc66dc8c2cc"
            },
            "dist": {
                "type": "zip",
                "url": "https://api.github.com/repos/sebastianbergmann/php-timer/zipball/f258ce36aa457f3aa3339f9ed4c81fc66dc8c2cc",
                "reference": "f258ce36aa457f3aa3339f9ed4c81fc66dc8c2cc",
                "shasum": ""
            },
            "require": {
                "php": ">=8.3"
            },
            "require-dev": {
                "phpunit/phpunit": "^12.0"
            },
            "type": "library",
            "extra": {
                "branch-alias": {
                    "dev-main": "8.0-dev"
                }
            },
            "autoload": {
                "classmap": [
                    "src/"
                ]
            },
            "notification-url": "https://packagist.org/downloads/",
            "license": [
                "BSD-3-Clause"
            ],
            "authors": [
                {
                    "name": "Sebastian Bergmann",
                    "email": "sebastian@phpunit.de",
                    "role": "lead"
                }
            ],
            "description": "Utility class for timing",
            "homepage": "https://github.com/sebastianbergmann/php-timer/",
            "keywords": [
                "timer"
            ],
            "support": {
                "issues": "https://github.com/sebastianbergmann/php-timer/issues",
                "security": "https://github.com/sebastianbergmann/php-timer/security/policy",
                "source": "https://github.com/sebastianbergmann/php-timer/tree/8.0.0"
            },
            "funding": [
                {
                    "url": "https://github.com/sebastianbergmann",
                    "type": "github"
                }
            ],
            "time": "2025-02-07T04:59:38+00:00"
        },
        {
            "name": "sebastian/cli-parser",
            "version": "4.0.0",
            "source": {
                "type": "git",
                "url": "https://github.com/sebastianbergmann/cli-parser.git",
                "reference": "6d584c727d9114bcdc14c86711cd1cad51778e7c"
            },
            "dist": {
                "type": "zip",
                "url": "https://api.github.com/repos/sebastianbergmann/cli-parser/zipball/6d584c727d9114bcdc14c86711cd1cad51778e7c",
                "reference": "6d584c727d9114bcdc14c86711cd1cad51778e7c",
                "shasum": ""
            },
            "require": {
                "php": ">=8.3"
            },
            "require-dev": {
                "phpunit/phpunit": "^12.0"
            },
            "type": "library",
            "extra": {
                "branch-alias": {
                    "dev-main": "4.0-dev"
                }
            },
            "autoload": {
                "classmap": [
                    "src/"
                ]
            },
            "notification-url": "https://packagist.org/downloads/",
            "license": [
                "BSD-3-Clause"
            ],
            "authors": [
                {
                    "name": "Sebastian Bergmann",
                    "email": "sebastian@phpunit.de",
                    "role": "lead"
                }
            ],
            "description": "Library for parsing CLI options",
            "homepage": "https://github.com/sebastianbergmann/cli-parser",
            "support": {
                "issues": "https://github.com/sebastianbergmann/cli-parser/issues",
                "security": "https://github.com/sebastianbergmann/cli-parser/security/policy",
                "source": "https://github.com/sebastianbergmann/cli-parser/tree/4.0.0"
            },
            "funding": [
                {
                    "url": "https://github.com/sebastianbergmann",
                    "type": "github"
                }
            ],
            "time": "2025-02-07T04:53:50+00:00"
        },
        {
            "name": "sebastian/comparator",
            "version": "7.1.3",
            "source": {
                "type": "git",
                "url": "https://github.com/sebastianbergmann/comparator.git",
                "reference": "dc904b4bb3ab070865fa4068cd84f3da8b945148"
            },
            "dist": {
                "type": "zip",
                "url": "https://api.github.com/repos/sebastianbergmann/comparator/zipball/dc904b4bb3ab070865fa4068cd84f3da8b945148",
                "reference": "dc904b4bb3ab070865fa4068cd84f3da8b945148",
                "shasum": ""
            },
            "require": {
                "ext-dom": "*",
                "ext-mbstring": "*",
                "php": ">=8.3",
                "sebastian/diff": "^7.0",
                "sebastian/exporter": "^7.0"
            },
            "require-dev": {
                "phpunit/phpunit": "^12.2"
            },
            "suggest": {
                "ext-bcmath": "For comparing BcMath\\Number objects"
            },
            "type": "library",
            "extra": {
                "branch-alias": {
                    "dev-main": "7.1-dev"
                }
            },
            "autoload": {
                "classmap": [
                    "src/"
                ]
            },
            "notification-url": "https://packagist.org/downloads/",
            "license": [
                "BSD-3-Clause"
            ],
            "authors": [
                {
                    "name": "Sebastian Bergmann",
                    "email": "sebastian@phpunit.de"
                },
                {
                    "name": "Jeff Welch",
                    "email": "whatthejeff@gmail.com"
                },
                {
                    "name": "Volker Dusch",
                    "email": "github@wallbash.com"
                },
                {
                    "name": "Bernhard Schussek",
                    "email": "bschussek@2bepublished.at"
                }
            ],
            "description": "Provides the functionality to compare PHP values for equality",
            "homepage": "https://github.com/sebastianbergmann/comparator",
            "keywords": [
                "comparator",
                "compare",
                "equality"
            ],
            "support": {
                "issues": "https://github.com/sebastianbergmann/comparator/issues",
                "security": "https://github.com/sebastianbergmann/comparator/security/policy",
                "source": "https://github.com/sebastianbergmann/comparator/tree/7.1.3"
            },
            "funding": [
                {
                    "url": "https://github.com/sebastianbergmann",
                    "type": "github"
                },
                {
                    "url": "https://liberapay.com/sebastianbergmann",
                    "type": "liberapay"
                },
                {
                    "url": "https://thanks.dev/u/gh/sebastianbergmann",
                    "type": "thanks_dev"
                },
                {
                    "url": "https://tidelift.com/funding/github/packagist/sebastian/comparator",
                    "type": "tidelift"
                }
            ],
            "time": "2025-08-20T11:27:00+00:00"
        },
        {
            "name": "sebastian/complexity",
            "version": "5.0.0",
            "source": {
                "type": "git",
                "url": "https://github.com/sebastianbergmann/complexity.git",
                "reference": "bad4316aba5303d0221f43f8cee37eb58d384bbb"
            },
            "dist": {
                "type": "zip",
                "url": "https://api.github.com/repos/sebastianbergmann/complexity/zipball/bad4316aba5303d0221f43f8cee37eb58d384bbb",
                "reference": "bad4316aba5303d0221f43f8cee37eb58d384bbb",
                "shasum": ""
            },
            "require": {
                "nikic/php-parser": "^5.0",
                "php": ">=8.3"
            },
            "require-dev": {
                "phpunit/phpunit": "^12.0"
            },
            "type": "library",
            "extra": {
                "branch-alias": {
                    "dev-main": "5.0-dev"
                }
            },
            "autoload": {
                "classmap": [
                    "src/"
                ]
            },
            "notification-url": "https://packagist.org/downloads/",
            "license": [
                "BSD-3-Clause"
            ],
            "authors": [
                {
                    "name": "Sebastian Bergmann",
                    "email": "sebastian@phpunit.de",
                    "role": "lead"
                }
            ],
            "description": "Library for calculating the complexity of PHP code units",
            "homepage": "https://github.com/sebastianbergmann/complexity",
            "support": {
                "issues": "https://github.com/sebastianbergmann/complexity/issues",
                "security": "https://github.com/sebastianbergmann/complexity/security/policy",
                "source": "https://github.com/sebastianbergmann/complexity/tree/5.0.0"
            },
            "funding": [
                {
                    "url": "https://github.com/sebastianbergmann",
                    "type": "github"
                }
            ],
            "time": "2025-02-07T04:55:25+00:00"
        },
        {
            "name": "sebastian/diff",
            "version": "7.0.0",
            "source": {
                "type": "git",
                "url": "https://github.com/sebastianbergmann/diff.git",
                "reference": "7ab1ea946c012266ca32390913653d844ecd085f"
            },
            "dist": {
                "type": "zip",
                "url": "https://api.github.com/repos/sebastianbergmann/diff/zipball/7ab1ea946c012266ca32390913653d844ecd085f",
                "reference": "7ab1ea946c012266ca32390913653d844ecd085f",
                "shasum": ""
            },
            "require": {
                "php": ">=8.3"
            },
            "require-dev": {
                "phpunit/phpunit": "^12.0",
                "symfony/process": "^7.2"
            },
            "type": "library",
            "extra": {
                "branch-alias": {
                    "dev-main": "7.0-dev"
                }
            },
            "autoload": {
                "classmap": [
                    "src/"
                ]
            },
            "notification-url": "https://packagist.org/downloads/",
            "license": [
                "BSD-3-Clause"
            ],
            "authors": [
                {
                    "name": "Sebastian Bergmann",
                    "email": "sebastian@phpunit.de"
                },
                {
                    "name": "Kore Nordmann",
                    "email": "mail@kore-nordmann.de"
                }
            ],
            "description": "Diff implementation",
            "homepage": "https://github.com/sebastianbergmann/diff",
            "keywords": [
                "diff",
                "udiff",
                "unidiff",
                "unified diff"
            ],
            "support": {
                "issues": "https://github.com/sebastianbergmann/diff/issues",
                "security": "https://github.com/sebastianbergmann/diff/security/policy",
                "source": "https://github.com/sebastianbergmann/diff/tree/7.0.0"
            },
            "funding": [
                {
                    "url": "https://github.com/sebastianbergmann",
                    "type": "github"
                }
            ],
            "time": "2025-02-07T04:55:46+00:00"
        },
        {
            "name": "sebastian/environment",
            "version": "8.0.3",
            "source": {
                "type": "git",
                "url": "https://github.com/sebastianbergmann/environment.git",
                "reference": "24a711b5c916efc6d6e62aa65aa2ec98fef77f68"
            },
            "dist": {
                "type": "zip",
                "url": "https://api.github.com/repos/sebastianbergmann/environment/zipball/24a711b5c916efc6d6e62aa65aa2ec98fef77f68",
                "reference": "24a711b5c916efc6d6e62aa65aa2ec98fef77f68",
                "shasum": ""
            },
            "require": {
                "php": ">=8.3"
            },
            "require-dev": {
                "phpunit/phpunit": "^12.0"
            },
            "suggest": {
                "ext-posix": "*"
            },
            "type": "library",
            "extra": {
                "branch-alias": {
                    "dev-main": "8.0-dev"
                }
            },
            "autoload": {
                "classmap": [
                    "src/"
                ]
            },
            "notification-url": "https://packagist.org/downloads/",
            "license": [
                "BSD-3-Clause"
            ],
            "authors": [
                {
                    "name": "Sebastian Bergmann",
                    "email": "sebastian@phpunit.de"
                }
            ],
            "description": "Provides functionality to handle HHVM/PHP environments",
            "homepage": "https://github.com/sebastianbergmann/environment",
            "keywords": [
                "Xdebug",
                "environment",
                "hhvm"
            ],
            "support": {
                "issues": "https://github.com/sebastianbergmann/environment/issues",
                "security": "https://github.com/sebastianbergmann/environment/security/policy",
                "source": "https://github.com/sebastianbergmann/environment/tree/8.0.3"
            },
            "funding": [
                {
                    "url": "https://github.com/sebastianbergmann",
                    "type": "github"
                },
                {
                    "url": "https://liberapay.com/sebastianbergmann",
                    "type": "liberapay"
                },
                {
                    "url": "https://thanks.dev/u/gh/sebastianbergmann",
                    "type": "thanks_dev"
                },
                {
                    "url": "https://tidelift.com/funding/github/packagist/sebastian/environment",
                    "type": "tidelift"
                }
            ],
            "time": "2025-08-12T14:11:56+00:00"
        },
        {
            "name": "sebastian/exporter",
            "version": "7.0.0",
            "source": {
                "type": "git",
                "url": "https://github.com/sebastianbergmann/exporter.git",
                "reference": "76432aafc58d50691a00d86d0632f1217a47b688"
            },
            "dist": {
                "type": "zip",
                "url": "https://api.github.com/repos/sebastianbergmann/exporter/zipball/76432aafc58d50691a00d86d0632f1217a47b688",
                "reference": "76432aafc58d50691a00d86d0632f1217a47b688",
                "shasum": ""
            },
            "require": {
                "ext-mbstring": "*",
                "php": ">=8.3",
                "sebastian/recursion-context": "^7.0"
            },
            "require-dev": {
                "phpunit/phpunit": "^12.0"
            },
            "type": "library",
            "extra": {
                "branch-alias": {
                    "dev-main": "7.0-dev"
                }
            },
            "autoload": {
                "classmap": [
                    "src/"
                ]
            },
            "notification-url": "https://packagist.org/downloads/",
            "license": [
                "BSD-3-Clause"
            ],
            "authors": [
                {
                    "name": "Sebastian Bergmann",
                    "email": "sebastian@phpunit.de"
                },
                {
                    "name": "Jeff Welch",
                    "email": "whatthejeff@gmail.com"
                },
                {
                    "name": "Volker Dusch",
                    "email": "github@wallbash.com"
                },
                {
                    "name": "Adam Harvey",
                    "email": "aharvey@php.net"
                },
                {
                    "name": "Bernhard Schussek",
                    "email": "bschussek@gmail.com"
                }
            ],
            "description": "Provides the functionality to export PHP variables for visualization",
            "homepage": "https://www.github.com/sebastianbergmann/exporter",
            "keywords": [
                "export",
                "exporter"
            ],
            "support": {
                "issues": "https://github.com/sebastianbergmann/exporter/issues",
                "security": "https://github.com/sebastianbergmann/exporter/security/policy",
                "source": "https://github.com/sebastianbergmann/exporter/tree/7.0.0"
            },
            "funding": [
                {
                    "url": "https://github.com/sebastianbergmann",
                    "type": "github"
                }
            ],
            "time": "2025-02-07T04:56:42+00:00"
        },
        {
            "name": "sebastian/global-state",
            "version": "8.0.0",
            "source": {
                "type": "git",
                "url": "https://github.com/sebastianbergmann/global-state.git",
                "reference": "570a2aeb26d40f057af686d63c4e99b075fb6cbc"
            },
            "dist": {
                "type": "zip",
                "url": "https://api.github.com/repos/sebastianbergmann/global-state/zipball/570a2aeb26d40f057af686d63c4e99b075fb6cbc",
                "reference": "570a2aeb26d40f057af686d63c4e99b075fb6cbc",
                "shasum": ""
            },
            "require": {
                "php": ">=8.3",
                "sebastian/object-reflector": "^5.0",
                "sebastian/recursion-context": "^7.0"
            },
            "require-dev": {
                "ext-dom": "*",
                "phpunit/phpunit": "^12.0"
            },
            "type": "library",
            "extra": {
                "branch-alias": {
                    "dev-main": "8.0-dev"
                }
            },
            "autoload": {
                "classmap": [
                    "src/"
                ]
            },
            "notification-url": "https://packagist.org/downloads/",
            "license": [
                "BSD-3-Clause"
            ],
            "authors": [
                {
                    "name": "Sebastian Bergmann",
                    "email": "sebastian@phpunit.de"
                }
            ],
            "description": "Snapshotting of global state",
            "homepage": "https://www.github.com/sebastianbergmann/global-state",
            "keywords": [
                "global state"
            ],
            "support": {
                "issues": "https://github.com/sebastianbergmann/global-state/issues",
                "security": "https://github.com/sebastianbergmann/global-state/security/policy",
                "source": "https://github.com/sebastianbergmann/global-state/tree/8.0.0"
            },
            "funding": [
                {
                    "url": "https://github.com/sebastianbergmann",
                    "type": "github"
                }
            ],
            "time": "2025-02-07T04:56:59+00:00"
        },
        {
            "name": "sebastian/lines-of-code",
            "version": "4.0.0",
            "source": {
                "type": "git",
                "url": "https://github.com/sebastianbergmann/lines-of-code.git",
                "reference": "97ffee3bcfb5805568d6af7f0f893678fc076d2f"
            },
            "dist": {
                "type": "zip",
                "url": "https://api.github.com/repos/sebastianbergmann/lines-of-code/zipball/97ffee3bcfb5805568d6af7f0f893678fc076d2f",
                "reference": "97ffee3bcfb5805568d6af7f0f893678fc076d2f",
                "shasum": ""
            },
            "require": {
                "nikic/php-parser": "^5.0",
                "php": ">=8.3"
            },
            "require-dev": {
                "phpunit/phpunit": "^12.0"
            },
            "type": "library",
            "extra": {
                "branch-alias": {
                    "dev-main": "4.0-dev"
                }
            },
            "autoload": {
                "classmap": [
                    "src/"
                ]
            },
            "notification-url": "https://packagist.org/downloads/",
            "license": [
                "BSD-3-Clause"
            ],
            "authors": [
                {
                    "name": "Sebastian Bergmann",
                    "email": "sebastian@phpunit.de",
                    "role": "lead"
                }
            ],
            "description": "Library for counting the lines of code in PHP source code",
            "homepage": "https://github.com/sebastianbergmann/lines-of-code",
            "support": {
                "issues": "https://github.com/sebastianbergmann/lines-of-code/issues",
                "security": "https://github.com/sebastianbergmann/lines-of-code/security/policy",
                "source": "https://github.com/sebastianbergmann/lines-of-code/tree/4.0.0"
            },
            "funding": [
                {
                    "url": "https://github.com/sebastianbergmann",
                    "type": "github"
                }
            ],
            "time": "2025-02-07T04:57:28+00:00"
        },
        {
            "name": "sebastian/object-enumerator",
            "version": "7.0.0",
            "source": {
                "type": "git",
                "url": "https://github.com/sebastianbergmann/object-enumerator.git",
                "reference": "1effe8e9b8e068e9ae228e542d5d11b5d16db894"
            },
            "dist": {
                "type": "zip",
                "url": "https://api.github.com/repos/sebastianbergmann/object-enumerator/zipball/1effe8e9b8e068e9ae228e542d5d11b5d16db894",
                "reference": "1effe8e9b8e068e9ae228e542d5d11b5d16db894",
                "shasum": ""
            },
            "require": {
                "php": ">=8.3",
                "sebastian/object-reflector": "^5.0",
                "sebastian/recursion-context": "^7.0"
            },
            "require-dev": {
                "phpunit/phpunit": "^12.0"
            },
            "type": "library",
            "extra": {
                "branch-alias": {
                    "dev-main": "7.0-dev"
                }
            },
            "autoload": {
                "classmap": [
                    "src/"
                ]
            },
            "notification-url": "https://packagist.org/downloads/",
            "license": [
                "BSD-3-Clause"
            ],
            "authors": [
                {
                    "name": "Sebastian Bergmann",
                    "email": "sebastian@phpunit.de"
                }
            ],
            "description": "Traverses array structures and object graphs to enumerate all referenced objects",
            "homepage": "https://github.com/sebastianbergmann/object-enumerator/",
            "support": {
                "issues": "https://github.com/sebastianbergmann/object-enumerator/issues",
                "security": "https://github.com/sebastianbergmann/object-enumerator/security/policy",
                "source": "https://github.com/sebastianbergmann/object-enumerator/tree/7.0.0"
            },
            "funding": [
                {
                    "url": "https://github.com/sebastianbergmann",
                    "type": "github"
                }
            ],
            "time": "2025-02-07T04:57:48+00:00"
        },
        {
            "name": "sebastian/object-reflector",
            "version": "5.0.0",
            "source": {
                "type": "git",
                "url": "https://github.com/sebastianbergmann/object-reflector.git",
                "reference": "4bfa827c969c98be1e527abd576533293c634f6a"
            },
            "dist": {
                "type": "zip",
                "url": "https://api.github.com/repos/sebastianbergmann/object-reflector/zipball/4bfa827c969c98be1e527abd576533293c634f6a",
                "reference": "4bfa827c969c98be1e527abd576533293c634f6a",
                "shasum": ""
            },
            "require": {
                "php": ">=8.3"
            },
            "require-dev": {
                "phpunit/phpunit": "^12.0"
            },
            "type": "library",
            "extra": {
                "branch-alias": {
                    "dev-main": "5.0-dev"
                }
            },
            "autoload": {
                "classmap": [
                    "src/"
                ]
            },
            "notification-url": "https://packagist.org/downloads/",
            "license": [
                "BSD-3-Clause"
            ],
            "authors": [
                {
                    "name": "Sebastian Bergmann",
                    "email": "sebastian@phpunit.de"
                }
            ],
            "description": "Allows reflection of object attributes, including inherited and non-public ones",
            "homepage": "https://github.com/sebastianbergmann/object-reflector/",
            "support": {
                "issues": "https://github.com/sebastianbergmann/object-reflector/issues",
                "security": "https://github.com/sebastianbergmann/object-reflector/security/policy",
                "source": "https://github.com/sebastianbergmann/object-reflector/tree/5.0.0"
            },
            "funding": [
                {
                    "url": "https://github.com/sebastianbergmann",
                    "type": "github"
                }
            ],
            "time": "2025-02-07T04:58:17+00:00"
        },
        {
            "name": "sebastian/recursion-context",
            "version": "7.0.1",
            "source": {
                "type": "git",
                "url": "https://github.com/sebastianbergmann/recursion-context.git",
                "reference": "0b01998a7d5b1f122911a66bebcb8d46f0c82d8c"
            },
            "dist": {
                "type": "zip",
                "url": "https://api.github.com/repos/sebastianbergmann/recursion-context/zipball/0b01998a7d5b1f122911a66bebcb8d46f0c82d8c",
                "reference": "0b01998a7d5b1f122911a66bebcb8d46f0c82d8c",
                "shasum": ""
            },
            "require": {
                "php": ">=8.3"
            },
            "require-dev": {
                "phpunit/phpunit": "^12.0"
            },
            "type": "library",
            "extra": {
                "branch-alias": {
                    "dev-main": "7.0-dev"
                }
            },
            "autoload": {
                "classmap": [
                    "src/"
                ]
            },
            "notification-url": "https://packagist.org/downloads/",
            "license": [
                "BSD-3-Clause"
            ],
            "authors": [
                {
                    "name": "Sebastian Bergmann",
                    "email": "sebastian@phpunit.de"
                },
                {
                    "name": "Jeff Welch",
                    "email": "whatthejeff@gmail.com"
                },
                {
                    "name": "Adam Harvey",
                    "email": "aharvey@php.net"
                }
            ],
            "description": "Provides functionality to recursively process PHP variables",
            "homepage": "https://github.com/sebastianbergmann/recursion-context",
            "support": {
                "issues": "https://github.com/sebastianbergmann/recursion-context/issues",
                "security": "https://github.com/sebastianbergmann/recursion-context/security/policy",
                "source": "https://github.com/sebastianbergmann/recursion-context/tree/7.0.1"
            },
            "funding": [
                {
                    "url": "https://github.com/sebastianbergmann",
                    "type": "github"
                },
                {
                    "url": "https://liberapay.com/sebastianbergmann",
                    "type": "liberapay"
                },
                {
                    "url": "https://thanks.dev/u/gh/sebastianbergmann",
                    "type": "thanks_dev"
                },
                {
                    "url": "https://tidelift.com/funding/github/packagist/sebastian/recursion-context",
                    "type": "tidelift"
                }
            ],
            "time": "2025-08-13T04:44:59+00:00"
        },
        {
            "name": "sebastian/type",
            "version": "6.0.3",
            "source": {
                "type": "git",
                "url": "https://github.com/sebastianbergmann/type.git",
                "reference": "e549163b9760b8f71f191651d22acf32d56d6d4d"
            },
            "dist": {
                "type": "zip",
                "url": "https://api.github.com/repos/sebastianbergmann/type/zipball/e549163b9760b8f71f191651d22acf32d56d6d4d",
                "reference": "e549163b9760b8f71f191651d22acf32d56d6d4d",
                "shasum": ""
            },
            "require": {
                "php": ">=8.3"
            },
            "require-dev": {
                "phpunit/phpunit": "^12.0"
            },
            "type": "library",
            "extra": {
                "branch-alias": {
                    "dev-main": "6.0-dev"
                }
            },
            "autoload": {
                "classmap": [
                    "src/"
                ]
            },
            "notification-url": "https://packagist.org/downloads/",
            "license": [
                "BSD-3-Clause"
            ],
            "authors": [
                {
                    "name": "Sebastian Bergmann",
                    "email": "sebastian@phpunit.de",
                    "role": "lead"
                }
            ],
            "description": "Collection of value objects that represent the types of the PHP type system",
            "homepage": "https://github.com/sebastianbergmann/type",
            "support": {
                "issues": "https://github.com/sebastianbergmann/type/issues",
                "security": "https://github.com/sebastianbergmann/type/security/policy",
                "source": "https://github.com/sebastianbergmann/type/tree/6.0.3"
            },
            "funding": [
                {
                    "url": "https://github.com/sebastianbergmann",
                    "type": "github"
                },
                {
                    "url": "https://liberapay.com/sebastianbergmann",
                    "type": "liberapay"
                },
                {
                    "url": "https://thanks.dev/u/gh/sebastianbergmann",
                    "type": "thanks_dev"
                },
                {
                    "url": "https://tidelift.com/funding/github/packagist/sebastian/type",
                    "type": "tidelift"
                }
            ],
            "time": "2025-08-09T06:57:12+00:00"
        },
        {
            "name": "sebastian/version",
            "version": "6.0.0",
            "source": {
                "type": "git",
                "url": "https://github.com/sebastianbergmann/version.git",
                "reference": "3e6ccf7657d4f0a59200564b08cead899313b53c"
            },
            "dist": {
                "type": "zip",
                "url": "https://api.github.com/repos/sebastianbergmann/version/zipball/3e6ccf7657d4f0a59200564b08cead899313b53c",
                "reference": "3e6ccf7657d4f0a59200564b08cead899313b53c",
                "shasum": ""
            },
            "require": {
                "php": ">=8.3"
            },
            "type": "library",
            "extra": {
                "branch-alias": {
                    "dev-main": "6.0-dev"
                }
            },
            "autoload": {
                "classmap": [
                    "src/"
                ]
            },
            "notification-url": "https://packagist.org/downloads/",
            "license": [
                "BSD-3-Clause"
            ],
            "authors": [
                {
                    "name": "Sebastian Bergmann",
                    "email": "sebastian@phpunit.de",
                    "role": "lead"
                }
            ],
            "description": "Library that helps with managing the version number of Git-hosted PHP projects",
            "homepage": "https://github.com/sebastianbergmann/version",
            "support": {
                "issues": "https://github.com/sebastianbergmann/version/issues",
                "security": "https://github.com/sebastianbergmann/version/security/policy",
                "source": "https://github.com/sebastianbergmann/version/tree/6.0.0"
            },
            "funding": [
                {
                    "url": "https://github.com/sebastianbergmann",
                    "type": "github"
                }
            ],
            "time": "2025-02-07T05:00:38+00:00"
        },
        {
            "name": "staabm/side-effects-detector",
            "version": "1.0.5",
            "source": {
                "type": "git",
                "url": "https://github.com/staabm/side-effects-detector.git",
                "reference": "d8334211a140ce329c13726d4a715adbddd0a163"
            },
            "dist": {
                "type": "zip",
                "url": "https://api.github.com/repos/staabm/side-effects-detector/zipball/d8334211a140ce329c13726d4a715adbddd0a163",
                "reference": "d8334211a140ce329c13726d4a715adbddd0a163",
                "shasum": ""
            },
            "require": {
                "ext-tokenizer": "*",
                "php": "^7.4 || ^8.0"
            },
            "require-dev": {
                "phpstan/extension-installer": "^1.4.3",
                "phpstan/phpstan": "^1.12.6",
                "phpunit/phpunit": "^9.6.21",
                "symfony/var-dumper": "^5.4.43",
                "tomasvotruba/type-coverage": "1.0.0",
                "tomasvotruba/unused-public": "1.0.0"
            },
            "type": "library",
            "autoload": {
                "classmap": [
                    "lib/"
                ]
            },
            "notification-url": "https://packagist.org/downloads/",
            "license": [
                "MIT"
            ],
            "description": "A static analysis tool to detect side effects in PHP code",
            "keywords": [
                "static analysis"
            ],
            "support": {
                "issues": "https://github.com/staabm/side-effects-detector/issues",
                "source": "https://github.com/staabm/side-effects-detector/tree/1.0.5"
            },
            "funding": [
                {
                    "url": "https://github.com/staabm",
                    "type": "github"
                }
            ],
            "time": "2024-10-20T05:08:20+00:00"
        },
        {
            "name": "theseer/tokenizer",
            "version": "1.2.3",
            "source": {
                "type": "git",
                "url": "https://github.com/theseer/tokenizer.git",
                "reference": "737eda637ed5e28c3413cb1ebe8bb52cbf1ca7a2"
            },
            "dist": {
                "type": "zip",
                "url": "https://api.github.com/repos/theseer/tokenizer/zipball/737eda637ed5e28c3413cb1ebe8bb52cbf1ca7a2",
                "reference": "737eda637ed5e28c3413cb1ebe8bb52cbf1ca7a2",
                "shasum": ""
            },
            "require": {
                "ext-dom": "*",
                "ext-tokenizer": "*",
                "ext-xmlwriter": "*",
                "php": "^7.2 || ^8.0"
            },
            "type": "library",
            "autoload": {
                "classmap": [
                    "src/"
                ]
            },
            "notification-url": "https://packagist.org/downloads/",
            "license": [
                "BSD-3-Clause"
            ],
            "authors": [
                {
                    "name": "Arne Blankerts",
                    "email": "arne@blankerts.de",
                    "role": "Developer"
                }
            ],
            "description": "A small library for converting tokenized PHP source code into XML and potentially other formats",
            "support": {
                "issues": "https://github.com/theseer/tokenizer/issues",
                "source": "https://github.com/theseer/tokenizer/tree/1.2.3"
            },
            "funding": [
                {
                    "url": "https://github.com/theseer",
                    "type": "github"
                }
            ],
            "time": "2024-03-03T12:36:25+00:00"
        }
    ],
    "packages-dev": [],
    "aliases": [],
    "minimum-stability": "stable",
    "stability-flags": {},
    "prefer-stable": true,
    "prefer-lowest": false,
    "platform": {
        "php": ">=8.3",
        "ext-dom": "*",
        "ext-json": "*",
        "ext-libxml": "*",
        "ext-mbstring": "*",
        "ext-xml": "*",
        "ext-xmlwriter": "*"
    },
    "platform-dev": {},
    "platform-overrides": {
        "php": "8.3.0"
    },
    "plugin-api-version": "2.6.0"
}<|MERGE_RESOLUTION|>--- conflicted
+++ resolved
@@ -4,11 +4,7 @@
         "Read more about it at https://getcomposer.org/doc/01-basic-usage.md#installing-dependencies",
         "This file is @generated automatically"
     ],
-<<<<<<< HEAD
-    "content-hash": "ba55339b507700d0948d9efccfc97d25",
-=======
-    "content-hash": "a38e5e620a055e6455309127f34a0716",
->>>>>>> b1acfa35
+    "content-hash": "9238879c3887985314a200ba706766bd",
     "packages": [
         {
             "name": "myclabs/deep-copy",
