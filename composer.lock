--- conflicted
+++ resolved
@@ -4,11 +4,7 @@
         "Read more about it at https://getcomposer.org/doc/01-basic-usage.md#installing-dependencies",
         "This file is @generated automatically"
     ],
-<<<<<<< HEAD
-    "content-hash": "12192c439a6b8ee107dc79eec1b7e647",
-=======
-    "content-hash": "4975d3366b6b8ac7ca507403ee0fa364",
->>>>>>> eb0981da
+    "content-hash": "b3fa87443b3379da232c8f4885ba070e",
     "packages": [
         {
             "name": "myclabs/deep-copy",
