--- conflicted
+++ resolved
@@ -4,11 +4,7 @@
         "Read more about it at https://getcomposer.org/doc/01-basic-usage.md#installing-dependencies",
         "This file is @generated automatically"
     ],
-<<<<<<< HEAD
-    "content-hash": "9b0f4007b22ef4dbdbda6775c32d5dbb",
-=======
-    "content-hash": "23701ee2610c9c3ada65143090e20a54",
->>>>>>> 280a1975
+    "content-hash": "4dac869fdfb81c6ce9504714975083f9",
     "packages": [
         {
             "name": "myclabs/deep-copy",
