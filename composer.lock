{
    "_readme": [
        "This file locks the dependencies of your project to a known state",
        "Read more about it at https://getcomposer.org/doc/01-basic-usage.md#installing-dependencies",
        "This file is @generated automatically"
    ],
<<<<<<< HEAD
    "content-hash": "2ba4409b05c88770240ab11581117203",
=======
    "content-hash": "603a941bae21b3e0110b878b0e5e4f2b",
>>>>>>> 18d138c6
    "packages": [
        {
            "name": "myclabs/deep-copy",
            "version": "1.12.0",
            "source": {
                "type": "git",
                "url": "https://github.com/myclabs/DeepCopy.git",
                "reference": "3a6b9a42cd8f8771bd4295d13e1423fa7f3d942c"
            },
            "dist": {
                "type": "zip",
                "url": "https://api.github.com/repos/myclabs/DeepCopy/zipball/3a6b9a42cd8f8771bd4295d13e1423fa7f3d942c",
                "reference": "3a6b9a42cd8f8771bd4295d13e1423fa7f3d942c",
                "shasum": ""
            },
            "require": {
                "php": "^7.1 || ^8.0"
            },
            "conflict": {
                "doctrine/collections": "<1.6.8",
                "doctrine/common": "<2.13.3 || >=3 <3.2.2"
            },
            "require-dev": {
                "doctrine/collections": "^1.6.8",
                "doctrine/common": "^2.13.3 || ^3.2.2",
                "phpspec/prophecy": "^1.10",
                "phpunit/phpunit": "^7.5.20 || ^8.5.23 || ^9.5.13"
            },
            "type": "library",
            "autoload": {
                "files": [
                    "src/DeepCopy/deep_copy.php"
                ],
                "psr-4": {
                    "DeepCopy\\": "src/DeepCopy/"
                }
            },
            "notification-url": "https://packagist.org/downloads/",
            "license": [
                "MIT"
            ],
            "description": "Create deep copies (clones) of your objects",
            "keywords": [
                "clone",
                "copy",
                "duplicate",
                "object",
                "object graph"
            ],
            "support": {
                "issues": "https://github.com/myclabs/DeepCopy/issues",
                "source": "https://github.com/myclabs/DeepCopy/tree/1.12.0"
            },
            "funding": [
                {
                    "url": "https://tidelift.com/funding/github/packagist/myclabs/deep-copy",
                    "type": "tidelift"
                }
            ],
            "time": "2024-06-12T14:39:25+00:00"
        },
        {
            "name": "nikic/php-parser",
            "version": "v5.0.2",
            "source": {
                "type": "git",
                "url": "https://github.com/nikic/PHP-Parser.git",
                "reference": "139676794dc1e9231bf7bcd123cfc0c99182cb13"
            },
            "dist": {
                "type": "zip",
                "url": "https://api.github.com/repos/nikic/PHP-Parser/zipball/139676794dc1e9231bf7bcd123cfc0c99182cb13",
                "reference": "139676794dc1e9231bf7bcd123cfc0c99182cb13",
                "shasum": ""
            },
            "require": {
                "ext-ctype": "*",
                "ext-json": "*",
                "ext-tokenizer": "*",
                "php": ">=7.4"
            },
            "require-dev": {
                "ircmaxell/php-yacc": "^0.0.7",
                "phpunit/phpunit": "^7.0 || ^8.0 || ^9.0"
            },
            "bin": [
                "bin/php-parse"
            ],
            "type": "library",
            "extra": {
                "branch-alias": {
                    "dev-master": "5.0-dev"
                }
            },
            "autoload": {
                "psr-4": {
                    "PhpParser\\": "lib/PhpParser"
                }
            },
            "notification-url": "https://packagist.org/downloads/",
            "license": [
                "BSD-3-Clause"
            ],
            "authors": [
                {
                    "name": "Nikita Popov"
                }
            ],
            "description": "A PHP parser written in PHP",
            "keywords": [
                "parser",
                "php"
            ],
            "support": {
                "issues": "https://github.com/nikic/PHP-Parser/issues",
                "source": "https://github.com/nikic/PHP-Parser/tree/v5.0.2"
            },
            "time": "2024-03-05T20:51:40+00:00"
        },
        {
            "name": "phar-io/manifest",
            "version": "2.0.4",
            "source": {
                "type": "git",
                "url": "https://github.com/phar-io/manifest.git",
                "reference": "54750ef60c58e43759730615a392c31c80e23176"
            },
            "dist": {
                "type": "zip",
                "url": "https://api.github.com/repos/phar-io/manifest/zipball/54750ef60c58e43759730615a392c31c80e23176",
                "reference": "54750ef60c58e43759730615a392c31c80e23176",
                "shasum": ""
            },
            "require": {
                "ext-dom": "*",
                "ext-libxml": "*",
                "ext-phar": "*",
                "ext-xmlwriter": "*",
                "phar-io/version": "^3.0.1",
                "php": "^7.2 || ^8.0"
            },
            "type": "library",
            "extra": {
                "branch-alias": {
                    "dev-master": "2.0.x-dev"
                }
            },
            "autoload": {
                "classmap": [
                    "src/"
                ]
            },
            "notification-url": "https://packagist.org/downloads/",
            "license": [
                "BSD-3-Clause"
            ],
            "authors": [
                {
                    "name": "Arne Blankerts",
                    "email": "arne@blankerts.de",
                    "role": "Developer"
                },
                {
                    "name": "Sebastian Heuer",
                    "email": "sebastian@phpeople.de",
                    "role": "Developer"
                },
                {
                    "name": "Sebastian Bergmann",
                    "email": "sebastian@phpunit.de",
                    "role": "Developer"
                }
            ],
            "description": "Component for reading phar.io manifest information from a PHP Archive (PHAR)",
            "support": {
                "issues": "https://github.com/phar-io/manifest/issues",
                "source": "https://github.com/phar-io/manifest/tree/2.0.4"
            },
            "funding": [
                {
                    "url": "https://github.com/theseer",
                    "type": "github"
                }
            ],
            "time": "2024-03-03T12:33:53+00:00"
        },
        {
            "name": "phar-io/version",
            "version": "3.2.1",
            "source": {
                "type": "git",
                "url": "https://github.com/phar-io/version.git",
                "reference": "4f7fd7836c6f332bb2933569e566a0d6c4cbed74"
            },
            "dist": {
                "type": "zip",
                "url": "https://api.github.com/repos/phar-io/version/zipball/4f7fd7836c6f332bb2933569e566a0d6c4cbed74",
                "reference": "4f7fd7836c6f332bb2933569e566a0d6c4cbed74",
                "shasum": ""
            },
            "require": {
                "php": "^7.2 || ^8.0"
            },
            "type": "library",
            "autoload": {
                "classmap": [
                    "src/"
                ]
            },
            "notification-url": "https://packagist.org/downloads/",
            "license": [
                "BSD-3-Clause"
            ],
            "authors": [
                {
                    "name": "Arne Blankerts",
                    "email": "arne@blankerts.de",
                    "role": "Developer"
                },
                {
                    "name": "Sebastian Heuer",
                    "email": "sebastian@phpeople.de",
                    "role": "Developer"
                },
                {
                    "name": "Sebastian Bergmann",
                    "email": "sebastian@phpunit.de",
                    "role": "Developer"
                }
            ],
            "description": "Library for handling version information and constraints",
            "support": {
                "issues": "https://github.com/phar-io/version/issues",
                "source": "https://github.com/phar-io/version/tree/3.2.1"
            },
            "time": "2022-02-21T01:04:05+00:00"
        },
        {
            "name": "phpunit/php-code-coverage",
            "version": "11.0.3",
            "source": {
                "type": "git",
                "url": "https://github.com/sebastianbergmann/php-code-coverage.git",
                "reference": "7e35a2cbcabac0e6865fd373742ea432a3c34f92"
            },
            "dist": {
                "type": "zip",
                "url": "https://api.github.com/repos/sebastianbergmann/php-code-coverage/zipball/7e35a2cbcabac0e6865fd373742ea432a3c34f92",
                "reference": "7e35a2cbcabac0e6865fd373742ea432a3c34f92",
                "shasum": ""
            },
            "require": {
                "ext-dom": "*",
                "ext-libxml": "*",
                "ext-xmlwriter": "*",
                "nikic/php-parser": "^5.0",
                "php": ">=8.2",
                "phpunit/php-file-iterator": "^5.0",
                "phpunit/php-text-template": "^4.0",
                "sebastian/code-unit-reverse-lookup": "^4.0",
                "sebastian/complexity": "^4.0",
                "sebastian/environment": "^7.0",
                "sebastian/lines-of-code": "^3.0",
                "sebastian/version": "^5.0",
                "theseer/tokenizer": "^1.2.0"
            },
            "require-dev": {
                "phpunit/phpunit": "^11.0"
            },
            "suggest": {
                "ext-pcov": "PHP extension that provides line coverage",
                "ext-xdebug": "PHP extension that provides line coverage as well as branch and path coverage"
            },
            "type": "library",
            "extra": {
                "branch-alias": {
                    "dev-main": "11.0-dev"
                }
            },
            "autoload": {
                "classmap": [
                    "src/"
                ]
            },
            "notification-url": "https://packagist.org/downloads/",
            "license": [
                "BSD-3-Clause"
            ],
            "authors": [
                {
                    "name": "Sebastian Bergmann",
                    "email": "sebastian@phpunit.de",
                    "role": "lead"
                }
            ],
            "description": "Library that provides collection, processing, and rendering functionality for PHP code coverage information.",
            "homepage": "https://github.com/sebastianbergmann/php-code-coverage",
            "keywords": [
                "coverage",
                "testing",
                "xunit"
            ],
            "support": {
                "issues": "https://github.com/sebastianbergmann/php-code-coverage/issues",
                "security": "https://github.com/sebastianbergmann/php-code-coverage/security/policy",
                "source": "https://github.com/sebastianbergmann/php-code-coverage/tree/11.0.3"
            },
            "funding": [
                {
                    "url": "https://github.com/sebastianbergmann",
                    "type": "github"
                }
            ],
            "time": "2024-03-12T15:35:40+00:00"
        },
        {
            "name": "phpunit/php-file-iterator",
            "version": "5.0.0",
            "source": {
                "type": "git",
                "url": "https://github.com/sebastianbergmann/php-file-iterator.git",
                "reference": "99e95c94ad9500daca992354fa09d7b99abe2210"
            },
            "dist": {
                "type": "zip",
                "url": "https://api.github.com/repos/sebastianbergmann/php-file-iterator/zipball/99e95c94ad9500daca992354fa09d7b99abe2210",
                "reference": "99e95c94ad9500daca992354fa09d7b99abe2210",
                "shasum": ""
            },
            "require": {
                "php": ">=8.2"
            },
            "require-dev": {
                "phpunit/phpunit": "^11.0"
            },
            "type": "library",
            "extra": {
                "branch-alias": {
                    "dev-main": "5.0-dev"
                }
            },
            "autoload": {
                "classmap": [
                    "src/"
                ]
            },
            "notification-url": "https://packagist.org/downloads/",
            "license": [
                "BSD-3-Clause"
            ],
            "authors": [
                {
                    "name": "Sebastian Bergmann",
                    "email": "sebastian@phpunit.de",
                    "role": "lead"
                }
            ],
            "description": "FilterIterator implementation that filters files based on a list of suffixes.",
            "homepage": "https://github.com/sebastianbergmann/php-file-iterator/",
            "keywords": [
                "filesystem",
                "iterator"
            ],
            "support": {
                "issues": "https://github.com/sebastianbergmann/php-file-iterator/issues",
                "security": "https://github.com/sebastianbergmann/php-file-iterator/security/policy",
                "source": "https://github.com/sebastianbergmann/php-file-iterator/tree/5.0.0"
            },
            "funding": [
                {
                    "url": "https://github.com/sebastianbergmann",
                    "type": "github"
                }
            ],
            "time": "2024-02-02T06:05:04+00:00"
        },
        {
            "name": "phpunit/php-invoker",
            "version": "5.0.0",
            "source": {
                "type": "git",
                "url": "https://github.com/sebastianbergmann/php-invoker.git",
                "reference": "5d8d9355a16d8cc5a1305b0a85342cfa420612be"
            },
            "dist": {
                "type": "zip",
                "url": "https://api.github.com/repos/sebastianbergmann/php-invoker/zipball/5d8d9355a16d8cc5a1305b0a85342cfa420612be",
                "reference": "5d8d9355a16d8cc5a1305b0a85342cfa420612be",
                "shasum": ""
            },
            "require": {
                "php": ">=8.2"
            },
            "require-dev": {
                "ext-pcntl": "*",
                "phpunit/phpunit": "^11.0"
            },
            "suggest": {
                "ext-pcntl": "*"
            },
            "type": "library",
            "extra": {
                "branch-alias": {
                    "dev-main": "5.0-dev"
                }
            },
            "autoload": {
                "classmap": [
                    "src/"
                ]
            },
            "notification-url": "https://packagist.org/downloads/",
            "license": [
                "BSD-3-Clause"
            ],
            "authors": [
                {
                    "name": "Sebastian Bergmann",
                    "email": "sebastian@phpunit.de",
                    "role": "lead"
                }
            ],
            "description": "Invoke callables with a timeout",
            "homepage": "https://github.com/sebastianbergmann/php-invoker/",
            "keywords": [
                "process"
            ],
            "support": {
                "issues": "https://github.com/sebastianbergmann/php-invoker/issues",
                "security": "https://github.com/sebastianbergmann/php-invoker/security/policy",
                "source": "https://github.com/sebastianbergmann/php-invoker/tree/5.0.0"
            },
            "funding": [
                {
                    "url": "https://github.com/sebastianbergmann",
                    "type": "github"
                }
            ],
            "time": "2024-02-02T06:05:50+00:00"
        },
        {
            "name": "phpunit/php-text-template",
            "version": "4.0.0",
            "source": {
                "type": "git",
                "url": "https://github.com/sebastianbergmann/php-text-template.git",
                "reference": "d38f6cbff1cdb6f40b03c9811421561668cc133e"
            },
            "dist": {
                "type": "zip",
                "url": "https://api.github.com/repos/sebastianbergmann/php-text-template/zipball/d38f6cbff1cdb6f40b03c9811421561668cc133e",
                "reference": "d38f6cbff1cdb6f40b03c9811421561668cc133e",
                "shasum": ""
            },
            "require": {
                "php": ">=8.2"
            },
            "require-dev": {
                "phpunit/phpunit": "^11.0"
            },
            "type": "library",
            "extra": {
                "branch-alias": {
                    "dev-main": "4.0-dev"
                }
            },
            "autoload": {
                "classmap": [
                    "src/"
                ]
            },
            "notification-url": "https://packagist.org/downloads/",
            "license": [
                "BSD-3-Clause"
            ],
            "authors": [
                {
                    "name": "Sebastian Bergmann",
                    "email": "sebastian@phpunit.de",
                    "role": "lead"
                }
            ],
            "description": "Simple template engine.",
            "homepage": "https://github.com/sebastianbergmann/php-text-template/",
            "keywords": [
                "template"
            ],
            "support": {
                "issues": "https://github.com/sebastianbergmann/php-text-template/issues",
                "security": "https://github.com/sebastianbergmann/php-text-template/security/policy",
                "source": "https://github.com/sebastianbergmann/php-text-template/tree/4.0.0"
            },
            "funding": [
                {
                    "url": "https://github.com/sebastianbergmann",
                    "type": "github"
                }
            ],
            "time": "2024-02-02T06:06:56+00:00"
        },
        {
            "name": "phpunit/php-timer",
            "version": "7.0.0",
            "source": {
                "type": "git",
                "url": "https://github.com/sebastianbergmann/php-timer.git",
                "reference": "8a59d9e25720482ee7fcdf296595e08795b84dc5"
            },
            "dist": {
                "type": "zip",
                "url": "https://api.github.com/repos/sebastianbergmann/php-timer/zipball/8a59d9e25720482ee7fcdf296595e08795b84dc5",
                "reference": "8a59d9e25720482ee7fcdf296595e08795b84dc5",
                "shasum": ""
            },
            "require": {
                "php": ">=8.2"
            },
            "require-dev": {
                "phpunit/phpunit": "^11.0"
            },
            "type": "library",
            "extra": {
                "branch-alias": {
                    "dev-main": "7.0-dev"
                }
            },
            "autoload": {
                "classmap": [
                    "src/"
                ]
            },
            "notification-url": "https://packagist.org/downloads/",
            "license": [
                "BSD-3-Clause"
            ],
            "authors": [
                {
                    "name": "Sebastian Bergmann",
                    "email": "sebastian@phpunit.de",
                    "role": "lead"
                }
            ],
            "description": "Utility class for timing",
            "homepage": "https://github.com/sebastianbergmann/php-timer/",
            "keywords": [
                "timer"
            ],
            "support": {
                "issues": "https://github.com/sebastianbergmann/php-timer/issues",
                "security": "https://github.com/sebastianbergmann/php-timer/security/policy",
                "source": "https://github.com/sebastianbergmann/php-timer/tree/7.0.0"
            },
            "funding": [
                {
                    "url": "https://github.com/sebastianbergmann",
                    "type": "github"
                }
            ],
            "time": "2024-02-02T06:08:01+00:00"
        },
        {
            "name": "sebastian/cli-parser",
            "version": "3.0.1",
            "source": {
                "type": "git",
                "url": "https://github.com/sebastianbergmann/cli-parser.git",
                "reference": "00a74d5568694711f0222e54fb281e1d15fdf04a"
            },
            "dist": {
                "type": "zip",
                "url": "https://api.github.com/repos/sebastianbergmann/cli-parser/zipball/00a74d5568694711f0222e54fb281e1d15fdf04a",
                "reference": "00a74d5568694711f0222e54fb281e1d15fdf04a",
                "shasum": ""
            },
            "require": {
                "php": ">=8.2"
            },
            "require-dev": {
                "phpunit/phpunit": "^11.0"
            },
            "type": "library",
            "extra": {
                "branch-alias": {
                    "dev-main": "3.0-dev"
                }
            },
            "autoload": {
                "classmap": [
                    "src/"
                ]
            },
            "notification-url": "https://packagist.org/downloads/",
            "license": [
                "BSD-3-Clause"
            ],
            "authors": [
                {
                    "name": "Sebastian Bergmann",
                    "email": "sebastian@phpunit.de",
                    "role": "lead"
                }
            ],
            "description": "Library for parsing CLI options",
            "homepage": "https://github.com/sebastianbergmann/cli-parser",
            "support": {
                "issues": "https://github.com/sebastianbergmann/cli-parser/issues",
                "security": "https://github.com/sebastianbergmann/cli-parser/security/policy",
                "source": "https://github.com/sebastianbergmann/cli-parser/tree/3.0.1"
            },
            "funding": [
                {
                    "url": "https://github.com/sebastianbergmann",
                    "type": "github"
                }
            ],
            "time": "2024-03-02T07:26:58+00:00"
        },
        {
            "name": "sebastian/code-unit",
            "version": "3.0.0",
            "source": {
                "type": "git",
                "url": "https://github.com/sebastianbergmann/code-unit.git",
                "reference": "6634549cb8d702282a04a774e36a7477d2bd9015"
            },
            "dist": {
                "type": "zip",
                "url": "https://api.github.com/repos/sebastianbergmann/code-unit/zipball/6634549cb8d702282a04a774e36a7477d2bd9015",
                "reference": "6634549cb8d702282a04a774e36a7477d2bd9015",
                "shasum": ""
            },
            "require": {
                "php": ">=8.2"
            },
            "require-dev": {
                "phpunit/phpunit": "^11.0"
            },
            "type": "library",
            "extra": {
                "branch-alias": {
                    "dev-main": "3.0-dev"
                }
            },
            "autoload": {
                "classmap": [
                    "src/"
                ]
            },
            "notification-url": "https://packagist.org/downloads/",
            "license": [
                "BSD-3-Clause"
            ],
            "authors": [
                {
                    "name": "Sebastian Bergmann",
                    "email": "sebastian@phpunit.de",
                    "role": "lead"
                }
            ],
            "description": "Collection of value objects that represent the PHP code units",
            "homepage": "https://github.com/sebastianbergmann/code-unit",
            "support": {
                "issues": "https://github.com/sebastianbergmann/code-unit/issues",
                "security": "https://github.com/sebastianbergmann/code-unit/security/policy",
                "source": "https://github.com/sebastianbergmann/code-unit/tree/3.0.0"
            },
            "funding": [
                {
                    "url": "https://github.com/sebastianbergmann",
                    "type": "github"
                }
            ],
            "time": "2024-02-02T05:50:41+00:00"
        },
        {
            "name": "sebastian/code-unit-reverse-lookup",
            "version": "4.0.0",
            "source": {
                "type": "git",
                "url": "https://github.com/sebastianbergmann/code-unit-reverse-lookup.git",
                "reference": "df80c875d3e459b45c6039e4d9b71d4fbccae25d"
            },
            "dist": {
                "type": "zip",
                "url": "https://api.github.com/repos/sebastianbergmann/code-unit-reverse-lookup/zipball/df80c875d3e459b45c6039e4d9b71d4fbccae25d",
                "reference": "df80c875d3e459b45c6039e4d9b71d4fbccae25d",
                "shasum": ""
            },
            "require": {
                "php": ">=8.2"
            },
            "require-dev": {
                "phpunit/phpunit": "^11.0"
            },
            "type": "library",
            "extra": {
                "branch-alias": {
                    "dev-main": "4.0-dev"
                }
            },
            "autoload": {
                "classmap": [
                    "src/"
                ]
            },
            "notification-url": "https://packagist.org/downloads/",
            "license": [
                "BSD-3-Clause"
            ],
            "authors": [
                {
                    "name": "Sebastian Bergmann",
                    "email": "sebastian@phpunit.de"
                }
            ],
            "description": "Looks up which function or method a line of code belongs to",
            "homepage": "https://github.com/sebastianbergmann/code-unit-reverse-lookup/",
            "support": {
                "issues": "https://github.com/sebastianbergmann/code-unit-reverse-lookup/issues",
                "security": "https://github.com/sebastianbergmann/code-unit-reverse-lookup/security/policy",
                "source": "https://github.com/sebastianbergmann/code-unit-reverse-lookup/tree/4.0.0"
            },
            "funding": [
                {
                    "url": "https://github.com/sebastianbergmann",
                    "type": "github"
                }
            ],
            "time": "2024-02-02T05:52:17+00:00"
        },
        {
            "name": "sebastian/comparator",
            "version": "6.0.0",
            "source": {
                "type": "git",
                "url": "https://github.com/sebastianbergmann/comparator.git",
                "reference": "bd0f2fa5b9257c69903537b266ccb80fcf940db8"
            },
            "dist": {
                "type": "zip",
                "url": "https://api.github.com/repos/sebastianbergmann/comparator/zipball/bd0f2fa5b9257c69903537b266ccb80fcf940db8",
                "reference": "bd0f2fa5b9257c69903537b266ccb80fcf940db8",
                "shasum": ""
            },
            "require": {
                "ext-dom": "*",
                "ext-mbstring": "*",
                "php": ">=8.2",
                "sebastian/diff": "^6.0",
                "sebastian/exporter": "^6.0"
            },
            "require-dev": {
                "phpunit/phpunit": "^11.0"
            },
            "type": "library",
            "extra": {
                "branch-alias": {
                    "dev-main": "6.0-dev"
                }
            },
            "autoload": {
                "classmap": [
                    "src/"
                ]
            },
            "notification-url": "https://packagist.org/downloads/",
            "license": [
                "BSD-3-Clause"
            ],
            "authors": [
                {
                    "name": "Sebastian Bergmann",
                    "email": "sebastian@phpunit.de"
                },
                {
                    "name": "Jeff Welch",
                    "email": "whatthejeff@gmail.com"
                },
                {
                    "name": "Volker Dusch",
                    "email": "github@wallbash.com"
                },
                {
                    "name": "Bernhard Schussek",
                    "email": "bschussek@2bepublished.at"
                }
            ],
            "description": "Provides the functionality to compare PHP values for equality",
            "homepage": "https://github.com/sebastianbergmann/comparator",
            "keywords": [
                "comparator",
                "compare",
                "equality"
            ],
            "support": {
                "issues": "https://github.com/sebastianbergmann/comparator/issues",
                "security": "https://github.com/sebastianbergmann/comparator/security/policy",
                "source": "https://github.com/sebastianbergmann/comparator/tree/6.0.0"
            },
            "funding": [
                {
                    "url": "https://github.com/sebastianbergmann",
                    "type": "github"
                }
            ],
            "time": "2024-02-02T05:53:45+00:00"
        },
        {
            "name": "sebastian/complexity",
            "version": "4.0.0",
            "source": {
                "type": "git",
                "url": "https://github.com/sebastianbergmann/complexity.git",
                "reference": "88a434ad86150e11a606ac4866b09130712671f0"
            },
            "dist": {
                "type": "zip",
                "url": "https://api.github.com/repos/sebastianbergmann/complexity/zipball/88a434ad86150e11a606ac4866b09130712671f0",
                "reference": "88a434ad86150e11a606ac4866b09130712671f0",
                "shasum": ""
            },
            "require": {
                "nikic/php-parser": "^5.0",
                "php": ">=8.2"
            },
            "require-dev": {
                "phpunit/phpunit": "^11.0"
            },
            "type": "library",
            "extra": {
                "branch-alias": {
                    "dev-main": "4.0-dev"
                }
            },
            "autoload": {
                "classmap": [
                    "src/"
                ]
            },
            "notification-url": "https://packagist.org/downloads/",
            "license": [
                "BSD-3-Clause"
            ],
            "authors": [
                {
                    "name": "Sebastian Bergmann",
                    "email": "sebastian@phpunit.de",
                    "role": "lead"
                }
            ],
            "description": "Library for calculating the complexity of PHP code units",
            "homepage": "https://github.com/sebastianbergmann/complexity",
            "support": {
                "issues": "https://github.com/sebastianbergmann/complexity/issues",
                "security": "https://github.com/sebastianbergmann/complexity/security/policy",
                "source": "https://github.com/sebastianbergmann/complexity/tree/4.0.0"
            },
            "funding": [
                {
                    "url": "https://github.com/sebastianbergmann",
                    "type": "github"
                }
            ],
            "time": "2024-02-02T05:55:19+00:00"
        },
        {
            "name": "sebastian/diff",
            "version": "6.0.1",
            "source": {
                "type": "git",
                "url": "https://github.com/sebastianbergmann/diff.git",
                "reference": "ab83243ecc233de5655b76f577711de9f842e712"
            },
            "dist": {
                "type": "zip",
                "url": "https://api.github.com/repos/sebastianbergmann/diff/zipball/ab83243ecc233de5655b76f577711de9f842e712",
                "reference": "ab83243ecc233de5655b76f577711de9f842e712",
                "shasum": ""
            },
            "require": {
                "php": ">=8.2"
            },
            "require-dev": {
                "phpunit/phpunit": "^11.0",
                "symfony/process": "^4.2 || ^5"
            },
            "type": "library",
            "extra": {
                "branch-alias": {
                    "dev-main": "6.0-dev"
                }
            },
            "autoload": {
                "classmap": [
                    "src/"
                ]
            },
            "notification-url": "https://packagist.org/downloads/",
            "license": [
                "BSD-3-Clause"
            ],
            "authors": [
                {
                    "name": "Sebastian Bergmann",
                    "email": "sebastian@phpunit.de"
                },
                {
                    "name": "Kore Nordmann",
                    "email": "mail@kore-nordmann.de"
                }
            ],
            "description": "Diff implementation",
            "homepage": "https://github.com/sebastianbergmann/diff",
            "keywords": [
                "diff",
                "udiff",
                "unidiff",
                "unified diff"
            ],
            "support": {
                "issues": "https://github.com/sebastianbergmann/diff/issues",
                "security": "https://github.com/sebastianbergmann/diff/security/policy",
                "source": "https://github.com/sebastianbergmann/diff/tree/6.0.1"
            },
            "funding": [
                {
                    "url": "https://github.com/sebastianbergmann",
                    "type": "github"
                }
            ],
            "time": "2024-03-02T07:30:33+00:00"
        },
        {
            "name": "sebastian/environment",
            "version": "7.1.0",
            "source": {
                "type": "git",
                "url": "https://github.com/sebastianbergmann/environment.git",
                "reference": "4eb3a442574d0e9d141aab209cd4aaf25701b09a"
            },
            "dist": {
                "type": "zip",
                "url": "https://api.github.com/repos/sebastianbergmann/environment/zipball/4eb3a442574d0e9d141aab209cd4aaf25701b09a",
                "reference": "4eb3a442574d0e9d141aab209cd4aaf25701b09a",
                "shasum": ""
            },
            "require": {
                "php": ">=8.2"
            },
            "require-dev": {
                "phpunit/phpunit": "^11.0"
            },
            "suggest": {
                "ext-posix": "*"
            },
            "type": "library",
            "extra": {
                "branch-alias": {
                    "dev-main": "7.1-dev"
                }
            },
            "autoload": {
                "classmap": [
                    "src/"
                ]
            },
            "notification-url": "https://packagist.org/downloads/",
            "license": [
                "BSD-3-Clause"
            ],
            "authors": [
                {
                    "name": "Sebastian Bergmann",
                    "email": "sebastian@phpunit.de"
                }
            ],
            "description": "Provides functionality to handle HHVM/PHP environments",
            "homepage": "https://github.com/sebastianbergmann/environment",
            "keywords": [
                "Xdebug",
                "environment",
                "hhvm"
            ],
            "support": {
                "issues": "https://github.com/sebastianbergmann/environment/issues",
                "security": "https://github.com/sebastianbergmann/environment/security/policy",
                "source": "https://github.com/sebastianbergmann/environment/tree/7.1.0"
            },
            "funding": [
                {
                    "url": "https://github.com/sebastianbergmann",
                    "type": "github"
                }
            ],
            "time": "2024-03-23T08:56:34+00:00"
        },
        {
            "name": "sebastian/exporter",
            "version": "6.1.1",
            "source": {
                "type": "git",
                "url": "https://github.com/sebastianbergmann/exporter.git",
                "reference": "7eb922f18c8a13f6761772ae5ee47032a4d33d62"
            },
            "dist": {
                "type": "zip",
                "url": "https://api.github.com/repos/sebastianbergmann/exporter/zipball/7eb922f18c8a13f6761772ae5ee47032a4d33d62",
                "reference": "7eb922f18c8a13f6761772ae5ee47032a4d33d62",
                "shasum": ""
            },
            "require": {
                "ext-mbstring": "*",
                "php": ">=8.2",
                "sebastian/recursion-context": "^6.0"
            },
            "require-dev": {
                "phpunit/phpunit": "^11.2"
            },
            "type": "library",
            "extra": {
                "branch-alias": {
                    "dev-main": "6.1-dev"
                }
            },
            "autoload": {
                "classmap": [
                    "src/"
                ]
            },
            "notification-url": "https://packagist.org/downloads/",
            "license": [
                "BSD-3-Clause"
            ],
            "authors": [
                {
                    "name": "Sebastian Bergmann",
                    "email": "sebastian@phpunit.de"
                },
                {
                    "name": "Jeff Welch",
                    "email": "whatthejeff@gmail.com"
                },
                {
                    "name": "Volker Dusch",
                    "email": "github@wallbash.com"
                },
                {
                    "name": "Adam Harvey",
                    "email": "aharvey@php.net"
                },
                {
                    "name": "Bernhard Schussek",
                    "email": "bschussek@gmail.com"
                }
            ],
            "description": "Provides the functionality to export PHP variables for visualization",
            "homepage": "https://www.github.com/sebastianbergmann/exporter",
            "keywords": [
                "export",
                "exporter"
            ],
            "support": {
                "issues": "https://github.com/sebastianbergmann/exporter/issues",
                "security": "https://github.com/sebastianbergmann/exporter/security/policy",
                "source": "https://github.com/sebastianbergmann/exporter/tree/6.1.1"
            },
            "funding": [
                {
                    "url": "https://github.com/sebastianbergmann",
                    "type": "github"
                }
            ],
            "time": "2024-06-18T06:31:36+00:00"
        },
        {
            "name": "sebastian/global-state",
            "version": "7.0.1",
            "source": {
                "type": "git",
                "url": "https://github.com/sebastianbergmann/global-state.git",
                "reference": "c3a307e832f2e69c7ef869e31fc644fde0e7cb3e"
            },
            "dist": {
                "type": "zip",
                "url": "https://api.github.com/repos/sebastianbergmann/global-state/zipball/c3a307e832f2e69c7ef869e31fc644fde0e7cb3e",
                "reference": "c3a307e832f2e69c7ef869e31fc644fde0e7cb3e",
                "shasum": ""
            },
            "require": {
                "php": ">=8.2",
                "sebastian/object-reflector": "^4.0",
                "sebastian/recursion-context": "^6.0"
            },
            "require-dev": {
                "ext-dom": "*",
                "phpunit/phpunit": "^11.0"
            },
            "type": "library",
            "extra": {
                "branch-alias": {
                    "dev-main": "7.0-dev"
                }
            },
            "autoload": {
                "classmap": [
                    "src/"
                ]
            },
            "notification-url": "https://packagist.org/downloads/",
            "license": [
                "BSD-3-Clause"
            ],
            "authors": [
                {
                    "name": "Sebastian Bergmann",
                    "email": "sebastian@phpunit.de"
                }
            ],
            "description": "Snapshotting of global state",
            "homepage": "https://www.github.com/sebastianbergmann/global-state",
            "keywords": [
                "global state"
            ],
            "support": {
                "issues": "https://github.com/sebastianbergmann/global-state/issues",
                "security": "https://github.com/sebastianbergmann/global-state/security/policy",
                "source": "https://github.com/sebastianbergmann/global-state/tree/7.0.1"
            },
            "funding": [
                {
                    "url": "https://github.com/sebastianbergmann",
                    "type": "github"
                }
            ],
            "time": "2024-03-02T07:32:10+00:00"
        },
        {
            "name": "sebastian/lines-of-code",
            "version": "3.0.0",
            "source": {
                "type": "git",
                "url": "https://github.com/sebastianbergmann/lines-of-code.git",
                "reference": "376c5b3f6b43c78fdc049740bca76a7c846706c0"
            },
            "dist": {
                "type": "zip",
                "url": "https://api.github.com/repos/sebastianbergmann/lines-of-code/zipball/376c5b3f6b43c78fdc049740bca76a7c846706c0",
                "reference": "376c5b3f6b43c78fdc049740bca76a7c846706c0",
                "shasum": ""
            },
            "require": {
                "nikic/php-parser": "^5.0",
                "php": ">=8.2"
            },
            "require-dev": {
                "phpunit/phpunit": "^11.0"
            },
            "type": "library",
            "extra": {
                "branch-alias": {
                    "dev-main": "3.0-dev"
                }
            },
            "autoload": {
                "classmap": [
                    "src/"
                ]
            },
            "notification-url": "https://packagist.org/downloads/",
            "license": [
                "BSD-3-Clause"
            ],
            "authors": [
                {
                    "name": "Sebastian Bergmann",
                    "email": "sebastian@phpunit.de",
                    "role": "lead"
                }
            ],
            "description": "Library for counting the lines of code in PHP source code",
            "homepage": "https://github.com/sebastianbergmann/lines-of-code",
            "support": {
                "issues": "https://github.com/sebastianbergmann/lines-of-code/issues",
                "security": "https://github.com/sebastianbergmann/lines-of-code/security/policy",
                "source": "https://github.com/sebastianbergmann/lines-of-code/tree/3.0.0"
            },
            "funding": [
                {
                    "url": "https://github.com/sebastianbergmann",
                    "type": "github"
                }
            ],
            "time": "2024-02-02T06:00:36+00:00"
        },
        {
            "name": "sebastian/object-enumerator",
            "version": "6.0.0",
            "source": {
                "type": "git",
                "url": "https://github.com/sebastianbergmann/object-enumerator.git",
                "reference": "f75f6c460da0bbd9668f43a3dde0ec0ba7faa678"
            },
            "dist": {
                "type": "zip",
                "url": "https://api.github.com/repos/sebastianbergmann/object-enumerator/zipball/f75f6c460da0bbd9668f43a3dde0ec0ba7faa678",
                "reference": "f75f6c460da0bbd9668f43a3dde0ec0ba7faa678",
                "shasum": ""
            },
            "require": {
                "php": ">=8.2",
                "sebastian/object-reflector": "^4.0",
                "sebastian/recursion-context": "^6.0"
            },
            "require-dev": {
                "phpunit/phpunit": "^11.0"
            },
            "type": "library",
            "extra": {
                "branch-alias": {
                    "dev-main": "6.0-dev"
                }
            },
            "autoload": {
                "classmap": [
                    "src/"
                ]
            },
            "notification-url": "https://packagist.org/downloads/",
            "license": [
                "BSD-3-Clause"
            ],
            "authors": [
                {
                    "name": "Sebastian Bergmann",
                    "email": "sebastian@phpunit.de"
                }
            ],
            "description": "Traverses array structures and object graphs to enumerate all referenced objects",
            "homepage": "https://github.com/sebastianbergmann/object-enumerator/",
            "support": {
                "issues": "https://github.com/sebastianbergmann/object-enumerator/issues",
                "security": "https://github.com/sebastianbergmann/object-enumerator/security/policy",
                "source": "https://github.com/sebastianbergmann/object-enumerator/tree/6.0.0"
            },
            "funding": [
                {
                    "url": "https://github.com/sebastianbergmann",
                    "type": "github"
                }
            ],
            "time": "2024-02-02T06:01:29+00:00"
        },
        {
            "name": "sebastian/object-reflector",
            "version": "4.0.0",
            "source": {
                "type": "git",
                "url": "https://github.com/sebastianbergmann/object-reflector.git",
                "reference": "bb2a6255d30853425fd38f032eb64ced9f7f132d"
            },
            "dist": {
                "type": "zip",
                "url": "https://api.github.com/repos/sebastianbergmann/object-reflector/zipball/bb2a6255d30853425fd38f032eb64ced9f7f132d",
                "reference": "bb2a6255d30853425fd38f032eb64ced9f7f132d",
                "shasum": ""
            },
            "require": {
                "php": ">=8.2"
            },
            "require-dev": {
                "phpunit/phpunit": "^11.0"
            },
            "type": "library",
            "extra": {
                "branch-alias": {
                    "dev-main": "4.0-dev"
                }
            },
            "autoload": {
                "classmap": [
                    "src/"
                ]
            },
            "notification-url": "https://packagist.org/downloads/",
            "license": [
                "BSD-3-Clause"
            ],
            "authors": [
                {
                    "name": "Sebastian Bergmann",
                    "email": "sebastian@phpunit.de"
                }
            ],
            "description": "Allows reflection of object attributes, including inherited and non-public ones",
            "homepage": "https://github.com/sebastianbergmann/object-reflector/",
            "support": {
                "issues": "https://github.com/sebastianbergmann/object-reflector/issues",
                "security": "https://github.com/sebastianbergmann/object-reflector/security/policy",
                "source": "https://github.com/sebastianbergmann/object-reflector/tree/4.0.0"
            },
            "funding": [
                {
                    "url": "https://github.com/sebastianbergmann",
                    "type": "github"
                }
            ],
            "time": "2024-02-02T06:02:18+00:00"
        },
        {
            "name": "sebastian/recursion-context",
            "version": "6.0.1",
            "source": {
                "type": "git",
                "url": "https://github.com/sebastianbergmann/recursion-context.git",
                "reference": "2f15508e17af4ea35129bbc32ce28a814d9c7426"
            },
            "dist": {
                "type": "zip",
                "url": "https://api.github.com/repos/sebastianbergmann/recursion-context/zipball/2f15508e17af4ea35129bbc32ce28a814d9c7426",
                "reference": "2f15508e17af4ea35129bbc32ce28a814d9c7426",
                "shasum": ""
            },
            "require": {
                "php": ">=8.2"
            },
            "require-dev": {
                "phpunit/phpunit": "^11.0"
            },
            "type": "library",
            "extra": {
                "branch-alias": {
                    "dev-main": "6.0-dev"
                }
            },
            "autoload": {
                "classmap": [
                    "src/"
                ]
            },
            "notification-url": "https://packagist.org/downloads/",
            "license": [
                "BSD-3-Clause"
            ],
            "authors": [
                {
                    "name": "Sebastian Bergmann",
                    "email": "sebastian@phpunit.de"
                },
                {
                    "name": "Jeff Welch",
                    "email": "whatthejeff@gmail.com"
                },
                {
                    "name": "Adam Harvey",
                    "email": "aharvey@php.net"
                }
            ],
            "description": "Provides functionality to recursively process PHP variables",
            "homepage": "https://github.com/sebastianbergmann/recursion-context",
            "support": {
                "issues": "https://github.com/sebastianbergmann/recursion-context/issues",
                "security": "https://github.com/sebastianbergmann/recursion-context/security/policy",
                "source": "https://github.com/sebastianbergmann/recursion-context/tree/6.0.1"
            },
            "funding": [
                {
                    "url": "https://github.com/sebastianbergmann",
                    "type": "github"
                }
            ],
            "time": "2024-06-17T05:22:57+00:00"
        },
        {
            "name": "sebastian/type",
            "version": "5.0.0",
            "source": {
                "type": "git",
                "url": "https://github.com/sebastianbergmann/type.git",
                "reference": "b8502785eb3523ca0dd4afe9ca62235590020f3f"
            },
            "dist": {
                "type": "zip",
                "url": "https://api.github.com/repos/sebastianbergmann/type/zipball/b8502785eb3523ca0dd4afe9ca62235590020f3f",
                "reference": "b8502785eb3523ca0dd4afe9ca62235590020f3f",
                "shasum": ""
            },
            "require": {
                "php": ">=8.2"
            },
            "require-dev": {
                "phpunit/phpunit": "^11.0"
            },
            "type": "library",
            "extra": {
                "branch-alias": {
                    "dev-main": "5.0-dev"
                }
            },
            "autoload": {
                "classmap": [
                    "src/"
                ]
            },
            "notification-url": "https://packagist.org/downloads/",
            "license": [
                "BSD-3-Clause"
            ],
            "authors": [
                {
                    "name": "Sebastian Bergmann",
                    "email": "sebastian@phpunit.de",
                    "role": "lead"
                }
            ],
            "description": "Collection of value objects that represent the types of the PHP type system",
            "homepage": "https://github.com/sebastianbergmann/type",
            "support": {
                "issues": "https://github.com/sebastianbergmann/type/issues",
                "security": "https://github.com/sebastianbergmann/type/security/policy",
                "source": "https://github.com/sebastianbergmann/type/tree/5.0.0"
            },
            "funding": [
                {
                    "url": "https://github.com/sebastianbergmann",
                    "type": "github"
                }
            ],
            "time": "2024-02-02T06:09:34+00:00"
        },
        {
            "name": "sebastian/version",
            "version": "5.0.0",
            "source": {
                "type": "git",
                "url": "https://github.com/sebastianbergmann/version.git",
                "reference": "13999475d2cb1ab33cb73403ba356a814fdbb001"
            },
            "dist": {
                "type": "zip",
                "url": "https://api.github.com/repos/sebastianbergmann/version/zipball/13999475d2cb1ab33cb73403ba356a814fdbb001",
                "reference": "13999475d2cb1ab33cb73403ba356a814fdbb001",
                "shasum": ""
            },
            "require": {
                "php": ">=8.2"
            },
            "type": "library",
            "extra": {
                "branch-alias": {
                    "dev-main": "5.0-dev"
                }
            },
            "autoload": {
                "classmap": [
                    "src/"
                ]
            },
            "notification-url": "https://packagist.org/downloads/",
            "license": [
                "BSD-3-Clause"
            ],
            "authors": [
                {
                    "name": "Sebastian Bergmann",
                    "email": "sebastian@phpunit.de",
                    "role": "lead"
                }
            ],
            "description": "Library that helps with managing the version number of Git-hosted PHP projects",
            "homepage": "https://github.com/sebastianbergmann/version",
            "support": {
                "issues": "https://github.com/sebastianbergmann/version/issues",
                "security": "https://github.com/sebastianbergmann/version/security/policy",
                "source": "https://github.com/sebastianbergmann/version/tree/5.0.0"
            },
            "funding": [
                {
                    "url": "https://github.com/sebastianbergmann",
                    "type": "github"
                }
            ],
            "time": "2024-02-02T06:10:47+00:00"
        },
        {
            "name": "theseer/tokenizer",
            "version": "1.2.3",
            "source": {
                "type": "git",
                "url": "https://github.com/theseer/tokenizer.git",
                "reference": "737eda637ed5e28c3413cb1ebe8bb52cbf1ca7a2"
            },
            "dist": {
                "type": "zip",
                "url": "https://api.github.com/repos/theseer/tokenizer/zipball/737eda637ed5e28c3413cb1ebe8bb52cbf1ca7a2",
                "reference": "737eda637ed5e28c3413cb1ebe8bb52cbf1ca7a2",
                "shasum": ""
            },
            "require": {
                "ext-dom": "*",
                "ext-tokenizer": "*",
                "ext-xmlwriter": "*",
                "php": "^7.2 || ^8.0"
            },
            "type": "library",
            "autoload": {
                "classmap": [
                    "src/"
                ]
            },
            "notification-url": "https://packagist.org/downloads/",
            "license": [
                "BSD-3-Clause"
            ],
            "authors": [
                {
                    "name": "Arne Blankerts",
                    "email": "arne@blankerts.de",
                    "role": "Developer"
                }
            ],
            "description": "A small library for converting tokenized PHP source code into XML and potentially other formats",
            "support": {
                "issues": "https://github.com/theseer/tokenizer/issues",
                "source": "https://github.com/theseer/tokenizer/tree/1.2.3"
            },
            "funding": [
                {
                    "url": "https://github.com/theseer",
                    "type": "github"
                }
            ],
            "time": "2024-03-03T12:36:25+00:00"
        }
    ],
    "packages-dev": [],
    "aliases": [],
    "minimum-stability": "stable",
    "stability-flags": [],
    "prefer-stable": true,
    "prefer-lowest": false,
    "platform": {
        "php": ">=8.2",
        "ext-dom": "*",
        "ext-json": "*",
        "ext-libxml": "*",
        "ext-mbstring": "*",
        "ext-xml": "*",
        "ext-xmlwriter": "*"
    },
    "platform-dev": [],
    "platform-overrides": {
        "php": "8.2.0"
    },
    "plugin-api-version": "2.6.0"
}<|MERGE_RESOLUTION|>--- conflicted
+++ resolved
@@ -4,11 +4,7 @@
         "Read more about it at https://getcomposer.org/doc/01-basic-usage.md#installing-dependencies",
         "This file is @generated automatically"
     ],
-<<<<<<< HEAD
-    "content-hash": "2ba4409b05c88770240ab11581117203",
-=======
-    "content-hash": "603a941bae21b3e0110b878b0e5e4f2b",
->>>>>>> 18d138c6
+    "content-hash": "429a3eb9ee943fc7e699f06d7ecbb241",
     "packages": [
         {
             "name": "myclabs/deep-copy",
