--- conflicted
+++ resolved
@@ -4,11 +4,7 @@
         "Read more about it at https://getcomposer.org/doc/01-basic-usage.md#installing-dependencies",
         "This file is @generated automatically"
     ],
-<<<<<<< HEAD
-    "content-hash": "c82337e7d4071e02e98e94730aee1745",
-=======
-    "content-hash": "1d92bc903b3b4a03ad2d073e61c577ee",
->>>>>>> 476c6c8e
+    "content-hash": "009761e466af767c127271a46d0f9f53",
     "packages": [
         {
             "name": "myclabs/deep-copy",
