--- conflicted
+++ resolved
@@ -4,11 +4,7 @@
         "Read more about it at https://getcomposer.org/doc/01-basic-usage.md#installing-dependencies",
         "This file is @generated automatically"
     ],
-<<<<<<< HEAD
-    "content-hash": "a41e492a42ff244bbbbce2e8bd2b9d06",
-=======
-    "content-hash": "e39ba7d8beff72fdba12a84f2cb19711",
->>>>>>> 5c311146
+    "content-hash": "1961356222231e5766bf303f426b6eba",
     "packages": [
         {
             "name": "myclabs/deep-copy",
