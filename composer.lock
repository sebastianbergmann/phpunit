{
    "_readme": [
        "This file locks the dependencies of your project to a known state",
        "Read more about it at https://getcomposer.org/doc/01-basic-usage.md#installing-dependencies",
        "This file is @generated automatically"
    ],
<<<<<<< HEAD
    "content-hash": "3f8433322d9a621495cea3e2c0c1723a",
=======
    "content-hash": "c2c8f2f519c0a987a4a2c8d3ffd9b3ce",
>>>>>>> f1780482
    "packages": [
        {
            "name": "myclabs/deep-copy",
            "version": "1.12.1",
            "source": {
                "type": "git",
                "url": "https://github.com/myclabs/DeepCopy.git",
                "reference": "123267b2c49fbf30d78a7b2d333f6be754b94845"
            },
            "dist": {
                "type": "zip",
                "url": "https://api.github.com/repos/myclabs/DeepCopy/zipball/123267b2c49fbf30d78a7b2d333f6be754b94845",
                "reference": "123267b2c49fbf30d78a7b2d333f6be754b94845",
                "shasum": ""
            },
            "require": {
                "php": "^7.1 || ^8.0"
            },
            "conflict": {
                "doctrine/collections": "<1.6.8",
                "doctrine/common": "<2.13.3 || >=3 <3.2.2"
            },
            "require-dev": {
                "doctrine/collections": "^1.6.8",
                "doctrine/common": "^2.13.3 || ^3.2.2",
                "phpspec/prophecy": "^1.10",
                "phpunit/phpunit": "^7.5.20 || ^8.5.23 || ^9.5.13"
            },
            "type": "library",
            "autoload": {
                "files": [
                    "src/DeepCopy/deep_copy.php"
                ],
                "psr-4": {
                    "DeepCopy\\": "src/DeepCopy/"
                }
            },
            "notification-url": "https://packagist.org/downloads/",
            "license": [
                "MIT"
            ],
            "description": "Create deep copies (clones) of your objects",
            "keywords": [
                "clone",
                "copy",
                "duplicate",
                "object",
                "object graph"
            ],
            "support": {
                "issues": "https://github.com/myclabs/DeepCopy/issues",
                "source": "https://github.com/myclabs/DeepCopy/tree/1.12.1"
            },
            "funding": [
                {
                    "url": "https://tidelift.com/funding/github/packagist/myclabs/deep-copy",
                    "type": "tidelift"
                }
            ],
            "time": "2024-11-08T17:47:46+00:00"
        },
        {
            "name": "nikic/php-parser",
            "version": "v5.3.1",
            "source": {
                "type": "git",
                "url": "https://github.com/nikic/PHP-Parser.git",
                "reference": "8eea230464783aa9671db8eea6f8c6ac5285794b"
            },
            "dist": {
                "type": "zip",
                "url": "https://api.github.com/repos/nikic/PHP-Parser/zipball/8eea230464783aa9671db8eea6f8c6ac5285794b",
                "reference": "8eea230464783aa9671db8eea6f8c6ac5285794b",
                "shasum": ""
            },
            "require": {
                "ext-ctype": "*",
                "ext-json": "*",
                "ext-tokenizer": "*",
                "php": ">=7.4"
            },
            "require-dev": {
                "ircmaxell/php-yacc": "^0.0.7",
                "phpunit/phpunit": "^9.0"
            },
            "bin": [
                "bin/php-parse"
            ],
            "type": "library",
            "extra": {
                "branch-alias": {
                    "dev-master": "5.0-dev"
                }
            },
            "autoload": {
                "psr-4": {
                    "PhpParser\\": "lib/PhpParser"
                }
            },
            "notification-url": "https://packagist.org/downloads/",
            "license": [
                "BSD-3-Clause"
            ],
            "authors": [
                {
                    "name": "Nikita Popov"
                }
            ],
            "description": "A PHP parser written in PHP",
            "keywords": [
                "parser",
                "php"
            ],
            "support": {
                "issues": "https://github.com/nikic/PHP-Parser/issues",
                "source": "https://github.com/nikic/PHP-Parser/tree/v5.3.1"
            },
            "time": "2024-10-08T18:51:32+00:00"
        },
        {
            "name": "phar-io/manifest",
            "version": "2.0.4",
            "source": {
                "type": "git",
                "url": "https://github.com/phar-io/manifest.git",
                "reference": "54750ef60c58e43759730615a392c31c80e23176"
            },
            "dist": {
                "type": "zip",
                "url": "https://api.github.com/repos/phar-io/manifest/zipball/54750ef60c58e43759730615a392c31c80e23176",
                "reference": "54750ef60c58e43759730615a392c31c80e23176",
                "shasum": ""
            },
            "require": {
                "ext-dom": "*",
                "ext-libxml": "*",
                "ext-phar": "*",
                "ext-xmlwriter": "*",
                "phar-io/version": "^3.0.1",
                "php": "^7.2 || ^8.0"
            },
            "type": "library",
            "extra": {
                "branch-alias": {
                    "dev-master": "2.0.x-dev"
                }
            },
            "autoload": {
                "classmap": [
                    "src/"
                ]
            },
            "notification-url": "https://packagist.org/downloads/",
            "license": [
                "BSD-3-Clause"
            ],
            "authors": [
                {
                    "name": "Arne Blankerts",
                    "email": "arne@blankerts.de",
                    "role": "Developer"
                },
                {
                    "name": "Sebastian Heuer",
                    "email": "sebastian@phpeople.de",
                    "role": "Developer"
                },
                {
                    "name": "Sebastian Bergmann",
                    "email": "sebastian@phpunit.de",
                    "role": "Developer"
                }
            ],
            "description": "Component for reading phar.io manifest information from a PHP Archive (PHAR)",
            "support": {
                "issues": "https://github.com/phar-io/manifest/issues",
                "source": "https://github.com/phar-io/manifest/tree/2.0.4"
            },
            "funding": [
                {
                    "url": "https://github.com/theseer",
                    "type": "github"
                }
            ],
            "time": "2024-03-03T12:33:53+00:00"
        },
        {
            "name": "phar-io/version",
            "version": "3.2.1",
            "source": {
                "type": "git",
                "url": "https://github.com/phar-io/version.git",
                "reference": "4f7fd7836c6f332bb2933569e566a0d6c4cbed74"
            },
            "dist": {
                "type": "zip",
                "url": "https://api.github.com/repos/phar-io/version/zipball/4f7fd7836c6f332bb2933569e566a0d6c4cbed74",
                "reference": "4f7fd7836c6f332bb2933569e566a0d6c4cbed74",
                "shasum": ""
            },
            "require": {
                "php": "^7.2 || ^8.0"
            },
            "type": "library",
            "autoload": {
                "classmap": [
                    "src/"
                ]
            },
            "notification-url": "https://packagist.org/downloads/",
            "license": [
                "BSD-3-Clause"
            ],
            "authors": [
                {
                    "name": "Arne Blankerts",
                    "email": "arne@blankerts.de",
                    "role": "Developer"
                },
                {
                    "name": "Sebastian Heuer",
                    "email": "sebastian@phpeople.de",
                    "role": "Developer"
                },
                {
                    "name": "Sebastian Bergmann",
                    "email": "sebastian@phpunit.de",
                    "role": "Developer"
                }
            ],
            "description": "Library for handling version information and constraints",
            "support": {
                "issues": "https://github.com/phar-io/version/issues",
                "source": "https://github.com/phar-io/version/tree/3.2.1"
            },
            "time": "2022-02-21T01:04:05+00:00"
        },
        {
            "name": "phpunit/php-code-coverage",
            "version": "10.1.16",
            "source": {
                "type": "git",
                "url": "https://github.com/sebastianbergmann/php-code-coverage.git",
                "reference": "7e308268858ed6baedc8704a304727d20bc07c77"
            },
            "dist": {
                "type": "zip",
                "url": "https://api.github.com/repos/sebastianbergmann/php-code-coverage/zipball/7e308268858ed6baedc8704a304727d20bc07c77",
                "reference": "7e308268858ed6baedc8704a304727d20bc07c77",
                "shasum": ""
            },
            "require": {
                "ext-dom": "*",
                "ext-libxml": "*",
                "ext-xmlwriter": "*",
                "nikic/php-parser": "^4.19.1 || ^5.1.0",
                "php": ">=8.1",
                "phpunit/php-file-iterator": "^4.1.0",
                "phpunit/php-text-template": "^3.0.1",
                "sebastian/code-unit-reverse-lookup": "^3.0.0",
                "sebastian/complexity": "^3.2.0",
                "sebastian/environment": "^6.1.0",
                "sebastian/lines-of-code": "^2.0.2",
                "sebastian/version": "^4.0.1",
                "theseer/tokenizer": "^1.2.3"
            },
            "require-dev": {
                "phpunit/phpunit": "^10.1"
            },
            "suggest": {
                "ext-pcov": "PHP extension that provides line coverage",
                "ext-xdebug": "PHP extension that provides line coverage as well as branch and path coverage"
            },
            "type": "library",
            "extra": {
                "branch-alias": {
                    "dev-main": "10.1.x-dev"
                }
            },
            "autoload": {
                "classmap": [
                    "src/"
                ]
            },
            "notification-url": "https://packagist.org/downloads/",
            "license": [
                "BSD-3-Clause"
            ],
            "authors": [
                {
                    "name": "Sebastian Bergmann",
                    "email": "sebastian@phpunit.de",
                    "role": "lead"
                }
            ],
            "description": "Library that provides collection, processing, and rendering functionality for PHP code coverage information.",
            "homepage": "https://github.com/sebastianbergmann/php-code-coverage",
            "keywords": [
                "coverage",
                "testing",
                "xunit"
            ],
            "support": {
                "issues": "https://github.com/sebastianbergmann/php-code-coverage/issues",
                "security": "https://github.com/sebastianbergmann/php-code-coverage/security/policy",
                "source": "https://github.com/sebastianbergmann/php-code-coverage/tree/10.1.16"
            },
            "funding": [
                {
                    "url": "https://github.com/sebastianbergmann",
                    "type": "github"
                }
            ],
            "time": "2024-08-22T04:31:57+00:00"
        },
        {
            "name": "phpunit/php-file-iterator",
            "version": "4.1.0",
            "source": {
                "type": "git",
                "url": "https://github.com/sebastianbergmann/php-file-iterator.git",
                "reference": "a95037b6d9e608ba092da1b23931e537cadc3c3c"
            },
            "dist": {
                "type": "zip",
                "url": "https://api.github.com/repos/sebastianbergmann/php-file-iterator/zipball/a95037b6d9e608ba092da1b23931e537cadc3c3c",
                "reference": "a95037b6d9e608ba092da1b23931e537cadc3c3c",
                "shasum": ""
            },
            "require": {
                "php": ">=8.1"
            },
            "require-dev": {
                "phpunit/phpunit": "^10.0"
            },
            "type": "library",
            "extra": {
                "branch-alias": {
                    "dev-main": "4.0-dev"
                }
            },
            "autoload": {
                "classmap": [
                    "src/"
                ]
            },
            "notification-url": "https://packagist.org/downloads/",
            "license": [
                "BSD-3-Clause"
            ],
            "authors": [
                {
                    "name": "Sebastian Bergmann",
                    "email": "sebastian@phpunit.de",
                    "role": "lead"
                }
            ],
            "description": "FilterIterator implementation that filters files based on a list of suffixes.",
            "homepage": "https://github.com/sebastianbergmann/php-file-iterator/",
            "keywords": [
                "filesystem",
                "iterator"
            ],
            "support": {
                "issues": "https://github.com/sebastianbergmann/php-file-iterator/issues",
                "security": "https://github.com/sebastianbergmann/php-file-iterator/security/policy",
                "source": "https://github.com/sebastianbergmann/php-file-iterator/tree/4.1.0"
            },
            "funding": [
                {
                    "url": "https://github.com/sebastianbergmann",
                    "type": "github"
                }
            ],
            "time": "2023-08-31T06:24:48+00:00"
        },
        {
            "name": "phpunit/php-invoker",
            "version": "4.0.0",
            "source": {
                "type": "git",
                "url": "https://github.com/sebastianbergmann/php-invoker.git",
                "reference": "f5e568ba02fa5ba0ddd0f618391d5a9ea50b06d7"
            },
            "dist": {
                "type": "zip",
                "url": "https://api.github.com/repos/sebastianbergmann/php-invoker/zipball/f5e568ba02fa5ba0ddd0f618391d5a9ea50b06d7",
                "reference": "f5e568ba02fa5ba0ddd0f618391d5a9ea50b06d7",
                "shasum": ""
            },
            "require": {
                "php": ">=8.1"
            },
            "require-dev": {
                "ext-pcntl": "*",
                "phpunit/phpunit": "^10.0"
            },
            "suggest": {
                "ext-pcntl": "*"
            },
            "type": "library",
            "extra": {
                "branch-alias": {
                    "dev-main": "4.0-dev"
                }
            },
            "autoload": {
                "classmap": [
                    "src/"
                ]
            },
            "notification-url": "https://packagist.org/downloads/",
            "license": [
                "BSD-3-Clause"
            ],
            "authors": [
                {
                    "name": "Sebastian Bergmann",
                    "email": "sebastian@phpunit.de",
                    "role": "lead"
                }
            ],
            "description": "Invoke callables with a timeout",
            "homepage": "https://github.com/sebastianbergmann/php-invoker/",
            "keywords": [
                "process"
            ],
            "support": {
                "issues": "https://github.com/sebastianbergmann/php-invoker/issues",
                "source": "https://github.com/sebastianbergmann/php-invoker/tree/4.0.0"
            },
            "funding": [
                {
                    "url": "https://github.com/sebastianbergmann",
                    "type": "github"
                }
            ],
            "time": "2023-02-03T06:56:09+00:00"
        },
        {
            "name": "phpunit/php-text-template",
            "version": "3.0.1",
            "source": {
                "type": "git",
                "url": "https://github.com/sebastianbergmann/php-text-template.git",
                "reference": "0c7b06ff49e3d5072f057eb1fa59258bf287a748"
            },
            "dist": {
                "type": "zip",
                "url": "https://api.github.com/repos/sebastianbergmann/php-text-template/zipball/0c7b06ff49e3d5072f057eb1fa59258bf287a748",
                "reference": "0c7b06ff49e3d5072f057eb1fa59258bf287a748",
                "shasum": ""
            },
            "require": {
                "php": ">=8.1"
            },
            "require-dev": {
                "phpunit/phpunit": "^10.0"
            },
            "type": "library",
            "extra": {
                "branch-alias": {
                    "dev-main": "3.0-dev"
                }
            },
            "autoload": {
                "classmap": [
                    "src/"
                ]
            },
            "notification-url": "https://packagist.org/downloads/",
            "license": [
                "BSD-3-Clause"
            ],
            "authors": [
                {
                    "name": "Sebastian Bergmann",
                    "email": "sebastian@phpunit.de",
                    "role": "lead"
                }
            ],
            "description": "Simple template engine.",
            "homepage": "https://github.com/sebastianbergmann/php-text-template/",
            "keywords": [
                "template"
            ],
            "support": {
                "issues": "https://github.com/sebastianbergmann/php-text-template/issues",
                "security": "https://github.com/sebastianbergmann/php-text-template/security/policy",
                "source": "https://github.com/sebastianbergmann/php-text-template/tree/3.0.1"
            },
            "funding": [
                {
                    "url": "https://github.com/sebastianbergmann",
                    "type": "github"
                }
            ],
            "time": "2023-08-31T14:07:24+00:00"
        },
        {
            "name": "phpunit/php-timer",
            "version": "6.0.0",
            "source": {
                "type": "git",
                "url": "https://github.com/sebastianbergmann/php-timer.git",
                "reference": "e2a2d67966e740530f4a3343fe2e030ffdc1161d"
            },
            "dist": {
                "type": "zip",
                "url": "https://api.github.com/repos/sebastianbergmann/php-timer/zipball/e2a2d67966e740530f4a3343fe2e030ffdc1161d",
                "reference": "e2a2d67966e740530f4a3343fe2e030ffdc1161d",
                "shasum": ""
            },
            "require": {
                "php": ">=8.1"
            },
            "require-dev": {
                "phpunit/phpunit": "^10.0"
            },
            "type": "library",
            "extra": {
                "branch-alias": {
                    "dev-main": "6.0-dev"
                }
            },
            "autoload": {
                "classmap": [
                    "src/"
                ]
            },
            "notification-url": "https://packagist.org/downloads/",
            "license": [
                "BSD-3-Clause"
            ],
            "authors": [
                {
                    "name": "Sebastian Bergmann",
                    "email": "sebastian@phpunit.de",
                    "role": "lead"
                }
            ],
            "description": "Utility class for timing",
            "homepage": "https://github.com/sebastianbergmann/php-timer/",
            "keywords": [
                "timer"
            ],
            "support": {
                "issues": "https://github.com/sebastianbergmann/php-timer/issues",
                "source": "https://github.com/sebastianbergmann/php-timer/tree/6.0.0"
            },
            "funding": [
                {
                    "url": "https://github.com/sebastianbergmann",
                    "type": "github"
                }
            ],
            "time": "2023-02-03T06:57:52+00:00"
        },
        {
            "name": "sebastian/cli-parser",
            "version": "2.0.1",
            "source": {
                "type": "git",
                "url": "https://github.com/sebastianbergmann/cli-parser.git",
                "reference": "c34583b87e7b7a8055bf6c450c2c77ce32a24084"
            },
            "dist": {
                "type": "zip",
                "url": "https://api.github.com/repos/sebastianbergmann/cli-parser/zipball/c34583b87e7b7a8055bf6c450c2c77ce32a24084",
                "reference": "c34583b87e7b7a8055bf6c450c2c77ce32a24084",
                "shasum": ""
            },
            "require": {
                "php": ">=8.1"
            },
            "require-dev": {
                "phpunit/phpunit": "^10.0"
            },
            "type": "library",
            "extra": {
                "branch-alias": {
                    "dev-main": "2.0-dev"
                }
            },
            "autoload": {
                "classmap": [
                    "src/"
                ]
            },
            "notification-url": "https://packagist.org/downloads/",
            "license": [
                "BSD-3-Clause"
            ],
            "authors": [
                {
                    "name": "Sebastian Bergmann",
                    "email": "sebastian@phpunit.de",
                    "role": "lead"
                }
            ],
            "description": "Library for parsing CLI options",
            "homepage": "https://github.com/sebastianbergmann/cli-parser",
            "support": {
                "issues": "https://github.com/sebastianbergmann/cli-parser/issues",
                "security": "https://github.com/sebastianbergmann/cli-parser/security/policy",
                "source": "https://github.com/sebastianbergmann/cli-parser/tree/2.0.1"
            },
            "funding": [
                {
                    "url": "https://github.com/sebastianbergmann",
                    "type": "github"
                }
            ],
            "time": "2024-03-02T07:12:49+00:00"
        },
        {
            "name": "sebastian/code-unit",
            "version": "2.0.0",
            "source": {
                "type": "git",
                "url": "https://github.com/sebastianbergmann/code-unit.git",
                "reference": "a81fee9eef0b7a76af11d121767abc44c104e503"
            },
            "dist": {
                "type": "zip",
                "url": "https://api.github.com/repos/sebastianbergmann/code-unit/zipball/a81fee9eef0b7a76af11d121767abc44c104e503",
                "reference": "a81fee9eef0b7a76af11d121767abc44c104e503",
                "shasum": ""
            },
            "require": {
                "php": ">=8.1"
            },
            "require-dev": {
                "phpunit/phpunit": "^10.0"
            },
            "type": "library",
            "extra": {
                "branch-alias": {
                    "dev-main": "2.0-dev"
                }
            },
            "autoload": {
                "classmap": [
                    "src/"
                ]
            },
            "notification-url": "https://packagist.org/downloads/",
            "license": [
                "BSD-3-Clause"
            ],
            "authors": [
                {
                    "name": "Sebastian Bergmann",
                    "email": "sebastian@phpunit.de",
                    "role": "lead"
                }
            ],
            "description": "Collection of value objects that represent the PHP code units",
            "homepage": "https://github.com/sebastianbergmann/code-unit",
            "support": {
                "issues": "https://github.com/sebastianbergmann/code-unit/issues",
                "source": "https://github.com/sebastianbergmann/code-unit/tree/2.0.0"
            },
            "funding": [
                {
                    "url": "https://github.com/sebastianbergmann",
                    "type": "github"
                }
            ],
            "time": "2023-02-03T06:58:43+00:00"
        },
        {
            "name": "sebastian/code-unit-reverse-lookup",
            "version": "3.0.0",
            "source": {
                "type": "git",
                "url": "https://github.com/sebastianbergmann/code-unit-reverse-lookup.git",
                "reference": "5e3a687f7d8ae33fb362c5c0743794bbb2420a1d"
            },
            "dist": {
                "type": "zip",
                "url": "https://api.github.com/repos/sebastianbergmann/code-unit-reverse-lookup/zipball/5e3a687f7d8ae33fb362c5c0743794bbb2420a1d",
                "reference": "5e3a687f7d8ae33fb362c5c0743794bbb2420a1d",
                "shasum": ""
            },
            "require": {
                "php": ">=8.1"
            },
            "require-dev": {
                "phpunit/phpunit": "^10.0"
            },
            "type": "library",
            "extra": {
                "branch-alias": {
                    "dev-main": "3.0-dev"
                }
            },
            "autoload": {
                "classmap": [
                    "src/"
                ]
            },
            "notification-url": "https://packagist.org/downloads/",
            "license": [
                "BSD-3-Clause"
            ],
            "authors": [
                {
                    "name": "Sebastian Bergmann",
                    "email": "sebastian@phpunit.de"
                }
            ],
            "description": "Looks up which function or method a line of code belongs to",
            "homepage": "https://github.com/sebastianbergmann/code-unit-reverse-lookup/",
            "support": {
                "issues": "https://github.com/sebastianbergmann/code-unit-reverse-lookup/issues",
                "source": "https://github.com/sebastianbergmann/code-unit-reverse-lookup/tree/3.0.0"
            },
            "funding": [
                {
                    "url": "https://github.com/sebastianbergmann",
                    "type": "github"
                }
            ],
            "time": "2023-02-03T06:59:15+00:00"
        },
        {
            "name": "sebastian/comparator",
            "version": "5.0.3",
            "source": {
                "type": "git",
                "url": "https://github.com/sebastianbergmann/comparator.git",
                "reference": "a18251eb0b7a2dcd2f7aa3d6078b18545ef0558e"
            },
            "dist": {
                "type": "zip",
                "url": "https://api.github.com/repos/sebastianbergmann/comparator/zipball/a18251eb0b7a2dcd2f7aa3d6078b18545ef0558e",
                "reference": "a18251eb0b7a2dcd2f7aa3d6078b18545ef0558e",
                "shasum": ""
            },
            "require": {
                "ext-dom": "*",
                "ext-mbstring": "*",
                "php": ">=8.1",
                "sebastian/diff": "^5.0",
                "sebastian/exporter": "^5.0"
            },
            "require-dev": {
                "phpunit/phpunit": "^10.5"
            },
            "type": "library",
            "extra": {
                "branch-alias": {
                    "dev-main": "5.0-dev"
                }
            },
            "autoload": {
                "classmap": [
                    "src/"
                ]
            },
            "notification-url": "https://packagist.org/downloads/",
            "license": [
                "BSD-3-Clause"
            ],
            "authors": [
                {
                    "name": "Sebastian Bergmann",
                    "email": "sebastian@phpunit.de"
                },
                {
                    "name": "Jeff Welch",
                    "email": "whatthejeff@gmail.com"
                },
                {
                    "name": "Volker Dusch",
                    "email": "github@wallbash.com"
                },
                {
                    "name": "Bernhard Schussek",
                    "email": "bschussek@2bepublished.at"
                }
            ],
            "description": "Provides the functionality to compare PHP values for equality",
            "homepage": "https://github.com/sebastianbergmann/comparator",
            "keywords": [
                "comparator",
                "compare",
                "equality"
            ],
            "support": {
                "issues": "https://github.com/sebastianbergmann/comparator/issues",
                "security": "https://github.com/sebastianbergmann/comparator/security/policy",
                "source": "https://github.com/sebastianbergmann/comparator/tree/5.0.3"
            },
            "funding": [
                {
                    "url": "https://github.com/sebastianbergmann",
                    "type": "github"
                }
            ],
            "time": "2024-10-18T14:56:07+00:00"
        },
        {
            "name": "sebastian/complexity",
            "version": "3.2.0",
            "source": {
                "type": "git",
                "url": "https://github.com/sebastianbergmann/complexity.git",
                "reference": "68ff824baeae169ec9f2137158ee529584553799"
            },
            "dist": {
                "type": "zip",
                "url": "https://api.github.com/repos/sebastianbergmann/complexity/zipball/68ff824baeae169ec9f2137158ee529584553799",
                "reference": "68ff824baeae169ec9f2137158ee529584553799",
                "shasum": ""
            },
            "require": {
                "nikic/php-parser": "^4.18 || ^5.0",
                "php": ">=8.1"
            },
            "require-dev": {
                "phpunit/phpunit": "^10.0"
            },
            "type": "library",
            "extra": {
                "branch-alias": {
                    "dev-main": "3.2-dev"
                }
            },
            "autoload": {
                "classmap": [
                    "src/"
                ]
            },
            "notification-url": "https://packagist.org/downloads/",
            "license": [
                "BSD-3-Clause"
            ],
            "authors": [
                {
                    "name": "Sebastian Bergmann",
                    "email": "sebastian@phpunit.de",
                    "role": "lead"
                }
            ],
            "description": "Library for calculating the complexity of PHP code units",
            "homepage": "https://github.com/sebastianbergmann/complexity",
            "support": {
                "issues": "https://github.com/sebastianbergmann/complexity/issues",
                "security": "https://github.com/sebastianbergmann/complexity/security/policy",
                "source": "https://github.com/sebastianbergmann/complexity/tree/3.2.0"
            },
            "funding": [
                {
                    "url": "https://github.com/sebastianbergmann",
                    "type": "github"
                }
            ],
            "time": "2023-12-21T08:37:17+00:00"
        },
        {
            "name": "sebastian/diff",
            "version": "5.1.1",
            "source": {
                "type": "git",
                "url": "https://github.com/sebastianbergmann/diff.git",
                "reference": "c41e007b4b62af48218231d6c2275e4c9b975b2e"
            },
            "dist": {
                "type": "zip",
                "url": "https://api.github.com/repos/sebastianbergmann/diff/zipball/c41e007b4b62af48218231d6c2275e4c9b975b2e",
                "reference": "c41e007b4b62af48218231d6c2275e4c9b975b2e",
                "shasum": ""
            },
            "require": {
                "php": ">=8.1"
            },
            "require-dev": {
                "phpunit/phpunit": "^10.0",
                "symfony/process": "^6.4"
            },
            "type": "library",
            "extra": {
                "branch-alias": {
                    "dev-main": "5.1-dev"
                }
            },
            "autoload": {
                "classmap": [
                    "src/"
                ]
            },
            "notification-url": "https://packagist.org/downloads/",
            "license": [
                "BSD-3-Clause"
            ],
            "authors": [
                {
                    "name": "Sebastian Bergmann",
                    "email": "sebastian@phpunit.de"
                },
                {
                    "name": "Kore Nordmann",
                    "email": "mail@kore-nordmann.de"
                }
            ],
            "description": "Diff implementation",
            "homepage": "https://github.com/sebastianbergmann/diff",
            "keywords": [
                "diff",
                "udiff",
                "unidiff",
                "unified diff"
            ],
            "support": {
                "issues": "https://github.com/sebastianbergmann/diff/issues",
                "security": "https://github.com/sebastianbergmann/diff/security/policy",
                "source": "https://github.com/sebastianbergmann/diff/tree/5.1.1"
            },
            "funding": [
                {
                    "url": "https://github.com/sebastianbergmann",
                    "type": "github"
                }
            ],
            "time": "2024-03-02T07:15:17+00:00"
        },
        {
            "name": "sebastian/environment",
            "version": "6.1.0",
            "source": {
                "type": "git",
                "url": "https://github.com/sebastianbergmann/environment.git",
                "reference": "8074dbcd93529b357029f5cc5058fd3e43666984"
            },
            "dist": {
                "type": "zip",
                "url": "https://api.github.com/repos/sebastianbergmann/environment/zipball/8074dbcd93529b357029f5cc5058fd3e43666984",
                "reference": "8074dbcd93529b357029f5cc5058fd3e43666984",
                "shasum": ""
            },
            "require": {
                "php": ">=8.1"
            },
            "require-dev": {
                "phpunit/phpunit": "^10.0"
            },
            "suggest": {
                "ext-posix": "*"
            },
            "type": "library",
            "extra": {
                "branch-alias": {
                    "dev-main": "6.1-dev"
                }
            },
            "autoload": {
                "classmap": [
                    "src/"
                ]
            },
            "notification-url": "https://packagist.org/downloads/",
            "license": [
                "BSD-3-Clause"
            ],
            "authors": [
                {
                    "name": "Sebastian Bergmann",
                    "email": "sebastian@phpunit.de"
                }
            ],
            "description": "Provides functionality to handle HHVM/PHP environments",
            "homepage": "https://github.com/sebastianbergmann/environment",
            "keywords": [
                "Xdebug",
                "environment",
                "hhvm"
            ],
            "support": {
                "issues": "https://github.com/sebastianbergmann/environment/issues",
                "security": "https://github.com/sebastianbergmann/environment/security/policy",
                "source": "https://github.com/sebastianbergmann/environment/tree/6.1.0"
            },
            "funding": [
                {
                    "url": "https://github.com/sebastianbergmann",
                    "type": "github"
                }
            ],
            "time": "2024-03-23T08:47:14+00:00"
        },
        {
            "name": "sebastian/exporter",
            "version": "5.1.2",
            "source": {
                "type": "git",
                "url": "https://github.com/sebastianbergmann/exporter.git",
                "reference": "955288482d97c19a372d3f31006ab3f37da47adf"
            },
            "dist": {
                "type": "zip",
                "url": "https://api.github.com/repos/sebastianbergmann/exporter/zipball/955288482d97c19a372d3f31006ab3f37da47adf",
                "reference": "955288482d97c19a372d3f31006ab3f37da47adf",
                "shasum": ""
            },
            "require": {
                "ext-mbstring": "*",
                "php": ">=8.1",
                "sebastian/recursion-context": "^5.0"
            },
            "require-dev": {
                "phpunit/phpunit": "^10.0"
            },
            "type": "library",
            "extra": {
                "branch-alias": {
                    "dev-main": "5.1-dev"
                }
            },
            "autoload": {
                "classmap": [
                    "src/"
                ]
            },
            "notification-url": "https://packagist.org/downloads/",
            "license": [
                "BSD-3-Clause"
            ],
            "authors": [
                {
                    "name": "Sebastian Bergmann",
                    "email": "sebastian@phpunit.de"
                },
                {
                    "name": "Jeff Welch",
                    "email": "whatthejeff@gmail.com"
                },
                {
                    "name": "Volker Dusch",
                    "email": "github@wallbash.com"
                },
                {
                    "name": "Adam Harvey",
                    "email": "aharvey@php.net"
                },
                {
                    "name": "Bernhard Schussek",
                    "email": "bschussek@gmail.com"
                }
            ],
            "description": "Provides the functionality to export PHP variables for visualization",
            "homepage": "https://www.github.com/sebastianbergmann/exporter",
            "keywords": [
                "export",
                "exporter"
            ],
            "support": {
                "issues": "https://github.com/sebastianbergmann/exporter/issues",
                "security": "https://github.com/sebastianbergmann/exporter/security/policy",
                "source": "https://github.com/sebastianbergmann/exporter/tree/5.1.2"
            },
            "funding": [
                {
                    "url": "https://github.com/sebastianbergmann",
                    "type": "github"
                }
            ],
            "time": "2024-03-02T07:17:12+00:00"
        },
        {
            "name": "sebastian/global-state",
            "version": "6.0.2",
            "source": {
                "type": "git",
                "url": "https://github.com/sebastianbergmann/global-state.git",
                "reference": "987bafff24ecc4c9ac418cab1145b96dd6e9cbd9"
            },
            "dist": {
                "type": "zip",
                "url": "https://api.github.com/repos/sebastianbergmann/global-state/zipball/987bafff24ecc4c9ac418cab1145b96dd6e9cbd9",
                "reference": "987bafff24ecc4c9ac418cab1145b96dd6e9cbd9",
                "shasum": ""
            },
            "require": {
                "php": ">=8.1",
                "sebastian/object-reflector": "^3.0",
                "sebastian/recursion-context": "^5.0"
            },
            "require-dev": {
                "ext-dom": "*",
                "phpunit/phpunit": "^10.0"
            },
            "type": "library",
            "extra": {
                "branch-alias": {
                    "dev-main": "6.0-dev"
                }
            },
            "autoload": {
                "classmap": [
                    "src/"
                ]
            },
            "notification-url": "https://packagist.org/downloads/",
            "license": [
                "BSD-3-Clause"
            ],
            "authors": [
                {
                    "name": "Sebastian Bergmann",
                    "email": "sebastian@phpunit.de"
                }
            ],
            "description": "Snapshotting of global state",
            "homepage": "https://www.github.com/sebastianbergmann/global-state",
            "keywords": [
                "global state"
            ],
            "support": {
                "issues": "https://github.com/sebastianbergmann/global-state/issues",
                "security": "https://github.com/sebastianbergmann/global-state/security/policy",
                "source": "https://github.com/sebastianbergmann/global-state/tree/6.0.2"
            },
            "funding": [
                {
                    "url": "https://github.com/sebastianbergmann",
                    "type": "github"
                }
            ],
            "time": "2024-03-02T07:19:19+00:00"
        },
        {
            "name": "sebastian/lines-of-code",
            "version": "2.0.2",
            "source": {
                "type": "git",
                "url": "https://github.com/sebastianbergmann/lines-of-code.git",
                "reference": "856e7f6a75a84e339195d48c556f23be2ebf75d0"
            },
            "dist": {
                "type": "zip",
                "url": "https://api.github.com/repos/sebastianbergmann/lines-of-code/zipball/856e7f6a75a84e339195d48c556f23be2ebf75d0",
                "reference": "856e7f6a75a84e339195d48c556f23be2ebf75d0",
                "shasum": ""
            },
            "require": {
                "nikic/php-parser": "^4.18 || ^5.0",
                "php": ">=8.1"
            },
            "require-dev": {
                "phpunit/phpunit": "^10.0"
            },
            "type": "library",
            "extra": {
                "branch-alias": {
                    "dev-main": "2.0-dev"
                }
            },
            "autoload": {
                "classmap": [
                    "src/"
                ]
            },
            "notification-url": "https://packagist.org/downloads/",
            "license": [
                "BSD-3-Clause"
            ],
            "authors": [
                {
                    "name": "Sebastian Bergmann",
                    "email": "sebastian@phpunit.de",
                    "role": "lead"
                }
            ],
            "description": "Library for counting the lines of code in PHP source code",
            "homepage": "https://github.com/sebastianbergmann/lines-of-code",
            "support": {
                "issues": "https://github.com/sebastianbergmann/lines-of-code/issues",
                "security": "https://github.com/sebastianbergmann/lines-of-code/security/policy",
                "source": "https://github.com/sebastianbergmann/lines-of-code/tree/2.0.2"
            },
            "funding": [
                {
                    "url": "https://github.com/sebastianbergmann",
                    "type": "github"
                }
            ],
            "time": "2023-12-21T08:38:20+00:00"
        },
        {
            "name": "sebastian/object-enumerator",
            "version": "5.0.0",
            "source": {
                "type": "git",
                "url": "https://github.com/sebastianbergmann/object-enumerator.git",
                "reference": "202d0e344a580d7f7d04b3fafce6933e59dae906"
            },
            "dist": {
                "type": "zip",
                "url": "https://api.github.com/repos/sebastianbergmann/object-enumerator/zipball/202d0e344a580d7f7d04b3fafce6933e59dae906",
                "reference": "202d0e344a580d7f7d04b3fafce6933e59dae906",
                "shasum": ""
            },
            "require": {
                "php": ">=8.1",
                "sebastian/object-reflector": "^3.0",
                "sebastian/recursion-context": "^5.0"
            },
            "require-dev": {
                "phpunit/phpunit": "^10.0"
            },
            "type": "library",
            "extra": {
                "branch-alias": {
                    "dev-main": "5.0-dev"
                }
            },
            "autoload": {
                "classmap": [
                    "src/"
                ]
            },
            "notification-url": "https://packagist.org/downloads/",
            "license": [
                "BSD-3-Clause"
            ],
            "authors": [
                {
                    "name": "Sebastian Bergmann",
                    "email": "sebastian@phpunit.de"
                }
            ],
            "description": "Traverses array structures and object graphs to enumerate all referenced objects",
            "homepage": "https://github.com/sebastianbergmann/object-enumerator/",
            "support": {
                "issues": "https://github.com/sebastianbergmann/object-enumerator/issues",
                "source": "https://github.com/sebastianbergmann/object-enumerator/tree/5.0.0"
            },
            "funding": [
                {
                    "url": "https://github.com/sebastianbergmann",
                    "type": "github"
                }
            ],
            "time": "2023-02-03T07:08:32+00:00"
        },
        {
            "name": "sebastian/object-reflector",
            "version": "3.0.0",
            "source": {
                "type": "git",
                "url": "https://github.com/sebastianbergmann/object-reflector.git",
                "reference": "24ed13d98130f0e7122df55d06c5c4942a577957"
            },
            "dist": {
                "type": "zip",
                "url": "https://api.github.com/repos/sebastianbergmann/object-reflector/zipball/24ed13d98130f0e7122df55d06c5c4942a577957",
                "reference": "24ed13d98130f0e7122df55d06c5c4942a577957",
                "shasum": ""
            },
            "require": {
                "php": ">=8.1"
            },
            "require-dev": {
                "phpunit/phpunit": "^10.0"
            },
            "type": "library",
            "extra": {
                "branch-alias": {
                    "dev-main": "3.0-dev"
                }
            },
            "autoload": {
                "classmap": [
                    "src/"
                ]
            },
            "notification-url": "https://packagist.org/downloads/",
            "license": [
                "BSD-3-Clause"
            ],
            "authors": [
                {
                    "name": "Sebastian Bergmann",
                    "email": "sebastian@phpunit.de"
                }
            ],
            "description": "Allows reflection of object attributes, including inherited and non-public ones",
            "homepage": "https://github.com/sebastianbergmann/object-reflector/",
            "support": {
                "issues": "https://github.com/sebastianbergmann/object-reflector/issues",
                "source": "https://github.com/sebastianbergmann/object-reflector/tree/3.0.0"
            },
            "funding": [
                {
                    "url": "https://github.com/sebastianbergmann",
                    "type": "github"
                }
            ],
            "time": "2023-02-03T07:06:18+00:00"
        },
        {
            "name": "sebastian/recursion-context",
            "version": "5.0.0",
            "source": {
                "type": "git",
                "url": "https://github.com/sebastianbergmann/recursion-context.git",
                "reference": "05909fb5bc7df4c52992396d0116aed689f93712"
            },
            "dist": {
                "type": "zip",
                "url": "https://api.github.com/repos/sebastianbergmann/recursion-context/zipball/05909fb5bc7df4c52992396d0116aed689f93712",
                "reference": "05909fb5bc7df4c52992396d0116aed689f93712",
                "shasum": ""
            },
            "require": {
                "php": ">=8.1"
            },
            "require-dev": {
                "phpunit/phpunit": "^10.0"
            },
            "type": "library",
            "extra": {
                "branch-alias": {
                    "dev-main": "5.0-dev"
                }
            },
            "autoload": {
                "classmap": [
                    "src/"
                ]
            },
            "notification-url": "https://packagist.org/downloads/",
            "license": [
                "BSD-3-Clause"
            ],
            "authors": [
                {
                    "name": "Sebastian Bergmann",
                    "email": "sebastian@phpunit.de"
                },
                {
                    "name": "Jeff Welch",
                    "email": "whatthejeff@gmail.com"
                },
                {
                    "name": "Adam Harvey",
                    "email": "aharvey@php.net"
                }
            ],
            "description": "Provides functionality to recursively process PHP variables",
            "homepage": "https://github.com/sebastianbergmann/recursion-context",
            "support": {
                "issues": "https://github.com/sebastianbergmann/recursion-context/issues",
                "source": "https://github.com/sebastianbergmann/recursion-context/tree/5.0.0"
            },
            "funding": [
                {
                    "url": "https://github.com/sebastianbergmann",
                    "type": "github"
                }
            ],
            "time": "2023-02-03T07:05:40+00:00"
        },
        {
            "name": "sebastian/type",
            "version": "4.0.0",
            "source": {
                "type": "git",
                "url": "https://github.com/sebastianbergmann/type.git",
                "reference": "462699a16464c3944eefc02ebdd77882bd3925bf"
            },
            "dist": {
                "type": "zip",
                "url": "https://api.github.com/repos/sebastianbergmann/type/zipball/462699a16464c3944eefc02ebdd77882bd3925bf",
                "reference": "462699a16464c3944eefc02ebdd77882bd3925bf",
                "shasum": ""
            },
            "require": {
                "php": ">=8.1"
            },
            "require-dev": {
                "phpunit/phpunit": "^10.0"
            },
            "type": "library",
            "extra": {
                "branch-alias": {
                    "dev-main": "4.0-dev"
                }
            },
            "autoload": {
                "classmap": [
                    "src/"
                ]
            },
            "notification-url": "https://packagist.org/downloads/",
            "license": [
                "BSD-3-Clause"
            ],
            "authors": [
                {
                    "name": "Sebastian Bergmann",
                    "email": "sebastian@phpunit.de",
                    "role": "lead"
                }
            ],
            "description": "Collection of value objects that represent the types of the PHP type system",
            "homepage": "https://github.com/sebastianbergmann/type",
            "support": {
                "issues": "https://github.com/sebastianbergmann/type/issues",
                "source": "https://github.com/sebastianbergmann/type/tree/4.0.0"
            },
            "funding": [
                {
                    "url": "https://github.com/sebastianbergmann",
                    "type": "github"
                }
            ],
            "time": "2023-02-03T07:10:45+00:00"
        },
        {
            "name": "sebastian/version",
            "version": "4.0.1",
            "source": {
                "type": "git",
                "url": "https://github.com/sebastianbergmann/version.git",
                "reference": "c51fa83a5d8f43f1402e3f32a005e6262244ef17"
            },
            "dist": {
                "type": "zip",
                "url": "https://api.github.com/repos/sebastianbergmann/version/zipball/c51fa83a5d8f43f1402e3f32a005e6262244ef17",
                "reference": "c51fa83a5d8f43f1402e3f32a005e6262244ef17",
                "shasum": ""
            },
            "require": {
                "php": ">=8.1"
            },
            "type": "library",
            "extra": {
                "branch-alias": {
                    "dev-main": "4.0-dev"
                }
            },
            "autoload": {
                "classmap": [
                    "src/"
                ]
            },
            "notification-url": "https://packagist.org/downloads/",
            "license": [
                "BSD-3-Clause"
            ],
            "authors": [
                {
                    "name": "Sebastian Bergmann",
                    "email": "sebastian@phpunit.de",
                    "role": "lead"
                }
            ],
            "description": "Library that helps with managing the version number of Git-hosted PHP projects",
            "homepage": "https://github.com/sebastianbergmann/version",
            "support": {
                "issues": "https://github.com/sebastianbergmann/version/issues",
                "source": "https://github.com/sebastianbergmann/version/tree/4.0.1"
            },
            "funding": [
                {
                    "url": "https://github.com/sebastianbergmann",
                    "type": "github"
                }
            ],
            "time": "2023-02-07T11:34:05+00:00"
        },
        {
            "name": "theseer/tokenizer",
            "version": "1.2.3",
            "source": {
                "type": "git",
                "url": "https://github.com/theseer/tokenizer.git",
                "reference": "737eda637ed5e28c3413cb1ebe8bb52cbf1ca7a2"
            },
            "dist": {
                "type": "zip",
                "url": "https://api.github.com/repos/theseer/tokenizer/zipball/737eda637ed5e28c3413cb1ebe8bb52cbf1ca7a2",
                "reference": "737eda637ed5e28c3413cb1ebe8bb52cbf1ca7a2",
                "shasum": ""
            },
            "require": {
                "ext-dom": "*",
                "ext-tokenizer": "*",
                "ext-xmlwriter": "*",
                "php": "^7.2 || ^8.0"
            },
            "type": "library",
            "autoload": {
                "classmap": [
                    "src/"
                ]
            },
            "notification-url": "https://packagist.org/downloads/",
            "license": [
                "BSD-3-Clause"
            ],
            "authors": [
                {
                    "name": "Arne Blankerts",
                    "email": "arne@blankerts.de",
                    "role": "Developer"
                }
            ],
            "description": "A small library for converting tokenized PHP source code into XML and potentially other formats",
            "support": {
                "issues": "https://github.com/theseer/tokenizer/issues",
                "source": "https://github.com/theseer/tokenizer/tree/1.2.3"
            },
            "funding": [
                {
                    "url": "https://github.com/theseer",
                    "type": "github"
                }
            ],
            "time": "2024-03-03T12:36:25+00:00"
        }
    ],
    "packages-dev": [],
    "aliases": [],
    "minimum-stability": "stable",
    "stability-flags": [],
    "prefer-stable": true,
    "prefer-lowest": false,
    "platform": {
        "php": ">=8.1",
        "ext-dom": "*",
        "ext-json": "*",
        "ext-libxml": "*",
        "ext-mbstring": "*",
        "ext-xml": "*",
        "ext-xmlwriter": "*"
    },
    "platform-dev": [],
    "platform-overrides": {
        "php": "8.1.0"
    },
    "plugin-api-version": "2.6.0"
}<|MERGE_RESOLUTION|>--- conflicted
+++ resolved
@@ -4,11 +4,7 @@
         "Read more about it at https://getcomposer.org/doc/01-basic-usage.md#installing-dependencies",
         "This file is @generated automatically"
     ],
-<<<<<<< HEAD
-    "content-hash": "3f8433322d9a621495cea3e2c0c1723a",
-=======
-    "content-hash": "c2c8f2f519c0a987a4a2c8d3ffd9b3ce",
->>>>>>> f1780482
+    "content-hash": "1d92bc903b3b4a03ad2d073e61c577ee",
     "packages": [
         {
             "name": "myclabs/deep-copy",
@@ -1537,7 +1533,7 @@
     "packages-dev": [],
     "aliases": [],
     "minimum-stability": "stable",
-    "stability-flags": [],
+    "stability-flags": {},
     "prefer-stable": true,
     "prefer-lowest": false,
     "platform": {
@@ -1549,7 +1545,7 @@
         "ext-xml": "*",
         "ext-xmlwriter": "*"
     },
-    "platform-dev": [],
+    "platform-dev": {},
     "platform-overrides": {
         "php": "8.1.0"
     },
