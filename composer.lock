--- conflicted
+++ resolved
@@ -4,11 +4,7 @@
         "Read more about it at https://getcomposer.org/doc/01-basic-usage.md#installing-dependencies",
         "This file is @generated automatically"
     ],
-<<<<<<< HEAD
-    "content-hash": "a60d247ad2119eb5f4bfb9a216797905",
-=======
-    "content-hash": "ba60581ccb1aeffbd81ff3a0f202029c",
->>>>>>> 6ddad333
+    "content-hash": "5d3b3f21ea87a1f72d9f10a44dc29be2",
     "packages": [
         {
             "name": "myclabs/deep-copy",
