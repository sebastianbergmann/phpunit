--- conflicted
+++ resolved
@@ -4,11 +4,7 @@
         "Read more about it at https://getcomposer.org/doc/01-basic-usage.md#installing-dependencies",
         "This file is @generated automatically"
     ],
-<<<<<<< HEAD
-    "content-hash": "a1d4568fcd3bc1b9d708b2bee000ded4",
-=======
-    "content-hash": "f6611eb3cfaf34d3264148061f01df6c",
->>>>>>> 9453f379
+    "content-hash": "ddbdd457f2b5b546b162202bf5cfcefb",
     "packages": [
         {
             "name": "myclabs/deep-copy",
@@ -844,40 +840,23 @@
         },
         {
             "name": "sebastian/environment",
-<<<<<<< HEAD
-            "version": "8.0.0",
+            "version": "8.0.1",
             "source": {
                 "type": "git",
                 "url": "https://github.com/sebastianbergmann/environment.git",
-                "reference": "8afe311eca49171bf95405cc0078be9a3821f9f2"
-            },
-            "dist": {
-                "type": "zip",
-                "url": "https://api.github.com/repos/sebastianbergmann/environment/zipball/8afe311eca49171bf95405cc0078be9a3821f9f2",
-                "reference": "8afe311eca49171bf95405cc0078be9a3821f9f2",
-=======
-            "version": "7.2.1",
-            "source": {
-                "type": "git",
-                "url": "https://github.com/sebastianbergmann/environment.git",
-                "reference": "a5c75038693ad2e8d4b6c15ba2403532647830c4"
-            },
-            "dist": {
-                "type": "zip",
-                "url": "https://api.github.com/repos/sebastianbergmann/environment/zipball/a5c75038693ad2e8d4b6c15ba2403532647830c4",
-                "reference": "a5c75038693ad2e8d4b6c15ba2403532647830c4",
->>>>>>> 9453f379
+                "reference": "c2bca31078c575fb7aa91e3fe32cc0cd781fd228"
+            },
+            "dist": {
+                "type": "zip",
+                "url": "https://api.github.com/repos/sebastianbergmann/environment/zipball/c2bca31078c575fb7aa91e3fe32cc0cd781fd228",
+                "reference": "c2bca31078c575fb7aa91e3fe32cc0cd781fd228",
                 "shasum": ""
             },
             "require": {
                 "php": ">=8.3"
             },
             "require-dev": {
-<<<<<<< HEAD
                 "phpunit/phpunit": "^12.0"
-=======
-                "phpunit/phpunit": "^11.3"
->>>>>>> 9453f379
             },
             "suggest": {
                 "ext-posix": "*"
@@ -913,11 +892,7 @@
             "support": {
                 "issues": "https://github.com/sebastianbergmann/environment/issues",
                 "security": "https://github.com/sebastianbergmann/environment/security/policy",
-<<<<<<< HEAD
-                "source": "https://github.com/sebastianbergmann/environment/tree/8.0.0"
-=======
-                "source": "https://github.com/sebastianbergmann/environment/tree/7.2.1"
->>>>>>> 9453f379
+                "source": "https://github.com/sebastianbergmann/environment/tree/8.0.1"
             },
             "funding": [
                 {
@@ -937,11 +912,7 @@
                     "type": "tidelift"
                 }
             ],
-<<<<<<< HEAD
-            "time": "2025-02-07T04:56:08+00:00"
-=======
-            "time": "2025-05-21T11:55:47+00:00"
->>>>>>> 9453f379
+            "time": "2025-05-21T11:59:10+00:00"
         },
         {
             "name": "sebastian/exporter",
