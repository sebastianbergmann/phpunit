{
    "_readme": [
        "This file locks the dependencies of your project to a known state",
        "Read more about it at https://getcomposer.org/doc/01-basic-usage.md#installing-dependencies",
        "This file is @generated automatically"
    ],
<<<<<<< HEAD
    "content-hash": "e24d453b11134ef328d42f0cc34ff1c0",
=======
    "content-hash": "269db98aec83a6a1f6d6334c07f29a8c",
>>>>>>> a90e5a74
    "packages": [
        {
            "name": "myclabs/deep-copy",
            "version": "1.13.0",
            "source": {
                "type": "git",
                "url": "https://github.com/myclabs/DeepCopy.git",
                "reference": "024473a478be9df5fdaca2c793f2232fe788e414"
            },
            "dist": {
                "type": "zip",
                "url": "https://api.github.com/repos/myclabs/DeepCopy/zipball/024473a478be9df5fdaca2c793f2232fe788e414",
                "reference": "024473a478be9df5fdaca2c793f2232fe788e414",
                "shasum": ""
            },
            "require": {
                "php": "^7.1 || ^8.0"
            },
            "conflict": {
                "doctrine/collections": "<1.6.8",
                "doctrine/common": "<2.13.3 || >=3 <3.2.2"
            },
            "require-dev": {
                "doctrine/collections": "^1.6.8",
                "doctrine/common": "^2.13.3 || ^3.2.2",
                "phpspec/prophecy": "^1.10",
                "phpunit/phpunit": "^7.5.20 || ^8.5.23 || ^9.5.13"
            },
            "type": "library",
            "autoload": {
                "files": [
                    "src/DeepCopy/deep_copy.php"
                ],
                "psr-4": {
                    "DeepCopy\\": "src/DeepCopy/"
                }
            },
            "notification-url": "https://packagist.org/downloads/",
            "license": [
                "MIT"
            ],
            "description": "Create deep copies (clones) of your objects",
            "keywords": [
                "clone",
                "copy",
                "duplicate",
                "object",
                "object graph"
            ],
            "support": {
                "issues": "https://github.com/myclabs/DeepCopy/issues",
                "source": "https://github.com/myclabs/DeepCopy/tree/1.13.0"
            },
            "funding": [
                {
                    "url": "https://tidelift.com/funding/github/packagist/myclabs/deep-copy",
                    "type": "tidelift"
                }
            ],
            "time": "2025-02-12T12:17:51+00:00"
        },
        {
            "name": "nikic/php-parser",
            "version": "v5.4.0",
            "source": {
                "type": "git",
                "url": "https://github.com/nikic/PHP-Parser.git",
                "reference": "447a020a1f875a434d62f2a401f53b82a396e494"
            },
            "dist": {
                "type": "zip",
                "url": "https://api.github.com/repos/nikic/PHP-Parser/zipball/447a020a1f875a434d62f2a401f53b82a396e494",
                "reference": "447a020a1f875a434d62f2a401f53b82a396e494",
                "shasum": ""
            },
            "require": {
                "ext-ctype": "*",
                "ext-json": "*",
                "ext-tokenizer": "*",
                "php": ">=7.4"
            },
            "require-dev": {
                "ircmaxell/php-yacc": "^0.0.7",
                "phpunit/phpunit": "^9.0"
            },
            "bin": [
                "bin/php-parse"
            ],
            "type": "library",
            "extra": {
                "branch-alias": {
                    "dev-master": "5.0-dev"
                }
            },
            "autoload": {
                "psr-4": {
                    "PhpParser\\": "lib/PhpParser"
                }
            },
            "notification-url": "https://packagist.org/downloads/",
            "license": [
                "BSD-3-Clause"
            ],
            "authors": [
                {
                    "name": "Nikita Popov"
                }
            ],
            "description": "A PHP parser written in PHP",
            "keywords": [
                "parser",
                "php"
            ],
            "support": {
                "issues": "https://github.com/nikic/PHP-Parser/issues",
                "source": "https://github.com/nikic/PHP-Parser/tree/v5.4.0"
            },
            "time": "2024-12-30T11:07:19+00:00"
        },
        {
            "name": "phar-io/manifest",
            "version": "2.0.4",
            "source": {
                "type": "git",
                "url": "https://github.com/phar-io/manifest.git",
                "reference": "54750ef60c58e43759730615a392c31c80e23176"
            },
            "dist": {
                "type": "zip",
                "url": "https://api.github.com/repos/phar-io/manifest/zipball/54750ef60c58e43759730615a392c31c80e23176",
                "reference": "54750ef60c58e43759730615a392c31c80e23176",
                "shasum": ""
            },
            "require": {
                "ext-dom": "*",
                "ext-libxml": "*",
                "ext-phar": "*",
                "ext-xmlwriter": "*",
                "phar-io/version": "^3.0.1",
                "php": "^7.2 || ^8.0"
            },
            "type": "library",
            "extra": {
                "branch-alias": {
                    "dev-master": "2.0.x-dev"
                }
            },
            "autoload": {
                "classmap": [
                    "src/"
                ]
            },
            "notification-url": "https://packagist.org/downloads/",
            "license": [
                "BSD-3-Clause"
            ],
            "authors": [
                {
                    "name": "Arne Blankerts",
                    "email": "arne@blankerts.de",
                    "role": "Developer"
                },
                {
                    "name": "Sebastian Heuer",
                    "email": "sebastian@phpeople.de",
                    "role": "Developer"
                },
                {
                    "name": "Sebastian Bergmann",
                    "email": "sebastian@phpunit.de",
                    "role": "Developer"
                }
            ],
            "description": "Component for reading phar.io manifest information from a PHP Archive (PHAR)",
            "support": {
                "issues": "https://github.com/phar-io/manifest/issues",
                "source": "https://github.com/phar-io/manifest/tree/2.0.4"
            },
            "funding": [
                {
                    "url": "https://github.com/theseer",
                    "type": "github"
                }
            ],
            "time": "2024-03-03T12:33:53+00:00"
        },
        {
            "name": "phar-io/version",
            "version": "3.2.1",
            "source": {
                "type": "git",
                "url": "https://github.com/phar-io/version.git",
                "reference": "4f7fd7836c6f332bb2933569e566a0d6c4cbed74"
            },
            "dist": {
                "type": "zip",
                "url": "https://api.github.com/repos/phar-io/version/zipball/4f7fd7836c6f332bb2933569e566a0d6c4cbed74",
                "reference": "4f7fd7836c6f332bb2933569e566a0d6c4cbed74",
                "shasum": ""
            },
            "require": {
                "php": "^7.2 || ^8.0"
            },
            "type": "library",
            "autoload": {
                "classmap": [
                    "src/"
                ]
            },
            "notification-url": "https://packagist.org/downloads/",
            "license": [
                "BSD-3-Clause"
            ],
            "authors": [
                {
                    "name": "Arne Blankerts",
                    "email": "arne@blankerts.de",
                    "role": "Developer"
                },
                {
                    "name": "Sebastian Heuer",
                    "email": "sebastian@phpeople.de",
                    "role": "Developer"
                },
                {
                    "name": "Sebastian Bergmann",
                    "email": "sebastian@phpunit.de",
                    "role": "Developer"
                }
            ],
            "description": "Library for handling version information and constraints",
            "support": {
                "issues": "https://github.com/phar-io/version/issues",
                "source": "https://github.com/phar-io/version/tree/3.2.1"
            },
            "time": "2022-02-21T01:04:05+00:00"
        },
        {
            "name": "phpunit/php-code-coverage",
            "version": "12.1.1",
            "source": {
                "type": "git",
                "url": "https://github.com/sebastianbergmann/php-code-coverage.git",
                "reference": "0ce76cf0940abbc31525420b7b8d174656c6675d"
            },
            "dist": {
                "type": "zip",
                "url": "https://api.github.com/repos/sebastianbergmann/php-code-coverage/zipball/0ce76cf0940abbc31525420b7b8d174656c6675d",
                "reference": "0ce76cf0940abbc31525420b7b8d174656c6675d",
                "shasum": ""
            },
            "require": {
                "ext-dom": "*",
                "ext-libxml": "*",
                "ext-xmlwriter": "*",
                "nikic/php-parser": "^5.4.0",
                "php": ">=8.3",
                "phpunit/php-file-iterator": "^6.0",
                "phpunit/php-text-template": "^5.0",
                "sebastian/complexity": "^5.0",
                "sebastian/environment": "^8.0",
                "sebastian/lines-of-code": "^4.0",
                "sebastian/version": "^6.0",
                "theseer/tokenizer": "^1.2.3"
            },
            "require-dev": {
                "phpunit/phpunit": "^12.0"
            },
            "suggest": {
                "ext-pcov": "PHP extension that provides line coverage",
                "ext-xdebug": "PHP extension that provides line coverage as well as branch and path coverage"
            },
            "type": "library",
            "extra": {
                "branch-alias": {
                    "dev-main": "12.1.x-dev"
                }
            },
            "autoload": {
                "classmap": [
                    "src/"
                ]
            },
            "notification-url": "https://packagist.org/downloads/",
            "license": [
                "BSD-3-Clause"
            ],
            "authors": [
                {
                    "name": "Sebastian Bergmann",
                    "email": "sebastian@phpunit.de",
                    "role": "lead"
                }
            ],
            "description": "Library that provides collection, processing, and rendering functionality for PHP code coverage information.",
            "homepage": "https://github.com/sebastianbergmann/php-code-coverage",
            "keywords": [
                "coverage",
                "testing",
                "xunit"
            ],
            "support": {
                "issues": "https://github.com/sebastianbergmann/php-code-coverage/issues",
                "security": "https://github.com/sebastianbergmann/php-code-coverage/security/policy",
                "source": "https://github.com/sebastianbergmann/php-code-coverage/tree/12.1.1"
            },
            "funding": [
                {
                    "url": "https://github.com/sebastianbergmann",
                    "type": "github"
                }
            ],
            "time": "2025-04-03T03:41:27+00:00"
        },
        {
            "name": "phpunit/php-file-iterator",
            "version": "6.0.0",
            "source": {
                "type": "git",
                "url": "https://github.com/sebastianbergmann/php-file-iterator.git",
                "reference": "961bc913d42fe24a257bfff826a5068079ac7782"
            },
            "dist": {
                "type": "zip",
                "url": "https://api.github.com/repos/sebastianbergmann/php-file-iterator/zipball/961bc913d42fe24a257bfff826a5068079ac7782",
                "reference": "961bc913d42fe24a257bfff826a5068079ac7782",
                "shasum": ""
            },
            "require": {
                "php": ">=8.3"
            },
            "require-dev": {
                "phpunit/phpunit": "^12.0"
            },
            "type": "library",
            "extra": {
                "branch-alias": {
                    "dev-main": "6.0-dev"
                }
            },
            "autoload": {
                "classmap": [
                    "src/"
                ]
            },
            "notification-url": "https://packagist.org/downloads/",
            "license": [
                "BSD-3-Clause"
            ],
            "authors": [
                {
                    "name": "Sebastian Bergmann",
                    "email": "sebastian@phpunit.de",
                    "role": "lead"
                }
            ],
            "description": "FilterIterator implementation that filters files based on a list of suffixes.",
            "homepage": "https://github.com/sebastianbergmann/php-file-iterator/",
            "keywords": [
                "filesystem",
                "iterator"
            ],
            "support": {
                "issues": "https://github.com/sebastianbergmann/php-file-iterator/issues",
                "security": "https://github.com/sebastianbergmann/php-file-iterator/security/policy",
                "source": "https://github.com/sebastianbergmann/php-file-iterator/tree/6.0.0"
            },
            "funding": [
                {
                    "url": "https://github.com/sebastianbergmann",
                    "type": "github"
                }
            ],
            "time": "2025-02-07T04:58:37+00:00"
        },
        {
            "name": "phpunit/php-invoker",
            "version": "6.0.0",
            "source": {
                "type": "git",
                "url": "https://github.com/sebastianbergmann/php-invoker.git",
                "reference": "12b54e689b07a25a9b41e57736dfab6ec9ae5406"
            },
            "dist": {
                "type": "zip",
                "url": "https://api.github.com/repos/sebastianbergmann/php-invoker/zipball/12b54e689b07a25a9b41e57736dfab6ec9ae5406",
                "reference": "12b54e689b07a25a9b41e57736dfab6ec9ae5406",
                "shasum": ""
            },
            "require": {
                "php": ">=8.3"
            },
            "require-dev": {
                "ext-pcntl": "*",
                "phpunit/phpunit": "^12.0"
            },
            "suggest": {
                "ext-pcntl": "*"
            },
            "type": "library",
            "extra": {
                "branch-alias": {
                    "dev-main": "6.0-dev"
                }
            },
            "autoload": {
                "classmap": [
                    "src/"
                ]
            },
            "notification-url": "https://packagist.org/downloads/",
            "license": [
                "BSD-3-Clause"
            ],
            "authors": [
                {
                    "name": "Sebastian Bergmann",
                    "email": "sebastian@phpunit.de",
                    "role": "lead"
                }
            ],
            "description": "Invoke callables with a timeout",
            "homepage": "https://github.com/sebastianbergmann/php-invoker/",
            "keywords": [
                "process"
            ],
            "support": {
                "issues": "https://github.com/sebastianbergmann/php-invoker/issues",
                "security": "https://github.com/sebastianbergmann/php-invoker/security/policy",
                "source": "https://github.com/sebastianbergmann/php-invoker/tree/6.0.0"
            },
            "funding": [
                {
                    "url": "https://github.com/sebastianbergmann",
                    "type": "github"
                }
            ],
            "time": "2025-02-07T04:58:58+00:00"
        },
        {
            "name": "phpunit/php-text-template",
            "version": "5.0.0",
            "source": {
                "type": "git",
                "url": "https://github.com/sebastianbergmann/php-text-template.git",
                "reference": "e1367a453f0eda562eedb4f659e13aa900d66c53"
            },
            "dist": {
                "type": "zip",
                "url": "https://api.github.com/repos/sebastianbergmann/php-text-template/zipball/e1367a453f0eda562eedb4f659e13aa900d66c53",
                "reference": "e1367a453f0eda562eedb4f659e13aa900d66c53",
                "shasum": ""
            },
            "require": {
                "php": ">=8.3"
            },
            "require-dev": {
                "phpunit/phpunit": "^12.0"
            },
            "type": "library",
            "extra": {
                "branch-alias": {
                    "dev-main": "5.0-dev"
                }
            },
            "autoload": {
                "classmap": [
                    "src/"
                ]
            },
            "notification-url": "https://packagist.org/downloads/",
            "license": [
                "BSD-3-Clause"
            ],
            "authors": [
                {
                    "name": "Sebastian Bergmann",
                    "email": "sebastian@phpunit.de",
                    "role": "lead"
                }
            ],
            "description": "Simple template engine.",
            "homepage": "https://github.com/sebastianbergmann/php-text-template/",
            "keywords": [
                "template"
            ],
            "support": {
                "issues": "https://github.com/sebastianbergmann/php-text-template/issues",
                "security": "https://github.com/sebastianbergmann/php-text-template/security/policy",
                "source": "https://github.com/sebastianbergmann/php-text-template/tree/5.0.0"
            },
            "funding": [
                {
                    "url": "https://github.com/sebastianbergmann",
                    "type": "github"
                }
            ],
            "time": "2025-02-07T04:59:16+00:00"
        },
        {
            "name": "phpunit/php-timer",
            "version": "8.0.0",
            "source": {
                "type": "git",
                "url": "https://github.com/sebastianbergmann/php-timer.git",
                "reference": "f258ce36aa457f3aa3339f9ed4c81fc66dc8c2cc"
            },
            "dist": {
                "type": "zip",
                "url": "https://api.github.com/repos/sebastianbergmann/php-timer/zipball/f258ce36aa457f3aa3339f9ed4c81fc66dc8c2cc",
                "reference": "f258ce36aa457f3aa3339f9ed4c81fc66dc8c2cc",
                "shasum": ""
            },
            "require": {
                "php": ">=8.3"
            },
            "require-dev": {
                "phpunit/phpunit": "^12.0"
            },
            "type": "library",
            "extra": {
                "branch-alias": {
                    "dev-main": "8.0-dev"
                }
            },
            "autoload": {
                "classmap": [
                    "src/"
                ]
            },
            "notification-url": "https://packagist.org/downloads/",
            "license": [
                "BSD-3-Clause"
            ],
            "authors": [
                {
                    "name": "Sebastian Bergmann",
                    "email": "sebastian@phpunit.de",
                    "role": "lead"
                }
            ],
            "description": "Utility class for timing",
            "homepage": "https://github.com/sebastianbergmann/php-timer/",
            "keywords": [
                "timer"
            ],
            "support": {
                "issues": "https://github.com/sebastianbergmann/php-timer/issues",
                "security": "https://github.com/sebastianbergmann/php-timer/security/policy",
                "source": "https://github.com/sebastianbergmann/php-timer/tree/8.0.0"
            },
            "funding": [
                {
                    "url": "https://github.com/sebastianbergmann",
                    "type": "github"
                }
            ],
            "time": "2025-02-07T04:59:38+00:00"
        },
        {
            "name": "sebastian/cli-parser",
            "version": "4.0.0",
            "source": {
                "type": "git",
                "url": "https://github.com/sebastianbergmann/cli-parser.git",
                "reference": "6d584c727d9114bcdc14c86711cd1cad51778e7c"
            },
            "dist": {
                "type": "zip",
                "url": "https://api.github.com/repos/sebastianbergmann/cli-parser/zipball/6d584c727d9114bcdc14c86711cd1cad51778e7c",
                "reference": "6d584c727d9114bcdc14c86711cd1cad51778e7c",
                "shasum": ""
            },
            "require": {
                "php": ">=8.3"
            },
            "require-dev": {
                "phpunit/phpunit": "^12.0"
            },
            "type": "library",
            "extra": {
                "branch-alias": {
                    "dev-main": "4.0-dev"
                }
            },
            "autoload": {
                "classmap": [
                    "src/"
                ]
            },
            "notification-url": "https://packagist.org/downloads/",
            "license": [
                "BSD-3-Clause"
            ],
            "authors": [
                {
                    "name": "Sebastian Bergmann",
                    "email": "sebastian@phpunit.de",
                    "role": "lead"
                }
            ],
            "description": "Library for parsing CLI options",
            "homepage": "https://github.com/sebastianbergmann/cli-parser",
            "support": {
                "issues": "https://github.com/sebastianbergmann/cli-parser/issues",
                "security": "https://github.com/sebastianbergmann/cli-parser/security/policy",
                "source": "https://github.com/sebastianbergmann/cli-parser/tree/4.0.0"
            },
            "funding": [
                {
                    "url": "https://github.com/sebastianbergmann",
                    "type": "github"
                }
            ],
            "time": "2025-02-07T04:53:50+00:00"
        },
        {
            "name": "sebastian/comparator",
            "version": "7.0.1",
            "source": {
                "type": "git",
                "url": "https://github.com/sebastianbergmann/comparator.git",
                "reference": "b478f34614f934e0291598d0c08cbaba9644bee5"
            },
            "dist": {
                "type": "zip",
                "url": "https://api.github.com/repos/sebastianbergmann/comparator/zipball/b478f34614f934e0291598d0c08cbaba9644bee5",
                "reference": "b478f34614f934e0291598d0c08cbaba9644bee5",
                "shasum": ""
            },
            "require": {
                "ext-dom": "*",
                "ext-mbstring": "*",
                "php": ">=8.3",
                "sebastian/diff": "^7.0",
                "sebastian/exporter": "^7.0"
            },
            "require-dev": {
                "phpunit/phpunit": "^12.0"
            },
            "suggest": {
                "ext-bcmath": "For comparing BcMath\\Number objects"
            },
            "type": "library",
            "extra": {
                "branch-alias": {
                    "dev-main": "7.0-dev"
                }
            },
            "autoload": {
                "classmap": [
                    "src/"
                ]
            },
            "notification-url": "https://packagist.org/downloads/",
            "license": [
                "BSD-3-Clause"
            ],
            "authors": [
                {
                    "name": "Sebastian Bergmann",
                    "email": "sebastian@phpunit.de"
                },
                {
                    "name": "Jeff Welch",
                    "email": "whatthejeff@gmail.com"
                },
                {
                    "name": "Volker Dusch",
                    "email": "github@wallbash.com"
                },
                {
                    "name": "Bernhard Schussek",
                    "email": "bschussek@2bepublished.at"
                }
            ],
            "description": "Provides the functionality to compare PHP values for equality",
            "homepage": "https://github.com/sebastianbergmann/comparator",
            "keywords": [
                "comparator",
                "compare",
                "equality"
            ],
            "support": {
                "issues": "https://github.com/sebastianbergmann/comparator/issues",
                "security": "https://github.com/sebastianbergmann/comparator/security/policy",
                "source": "https://github.com/sebastianbergmann/comparator/tree/7.0.1"
            },
            "funding": [
                {
                    "url": "https://github.com/sebastianbergmann",
                    "type": "github"
                }
            ],
            "time": "2025-03-07T07:00:32+00:00"
        },
        {
            "name": "sebastian/complexity",
            "version": "5.0.0",
            "source": {
                "type": "git",
                "url": "https://github.com/sebastianbergmann/complexity.git",
                "reference": "bad4316aba5303d0221f43f8cee37eb58d384bbb"
            },
            "dist": {
                "type": "zip",
                "url": "https://api.github.com/repos/sebastianbergmann/complexity/zipball/bad4316aba5303d0221f43f8cee37eb58d384bbb",
                "reference": "bad4316aba5303d0221f43f8cee37eb58d384bbb",
                "shasum": ""
            },
            "require": {
                "nikic/php-parser": "^5.0",
                "php": ">=8.3"
            },
            "require-dev": {
                "phpunit/phpunit": "^12.0"
            },
            "type": "library",
            "extra": {
                "branch-alias": {
                    "dev-main": "5.0-dev"
                }
            },
            "autoload": {
                "classmap": [
                    "src/"
                ]
            },
            "notification-url": "https://packagist.org/downloads/",
            "license": [
                "BSD-3-Clause"
            ],
            "authors": [
                {
                    "name": "Sebastian Bergmann",
                    "email": "sebastian@phpunit.de",
                    "role": "lead"
                }
            ],
            "description": "Library for calculating the complexity of PHP code units",
            "homepage": "https://github.com/sebastianbergmann/complexity",
            "support": {
                "issues": "https://github.com/sebastianbergmann/complexity/issues",
                "security": "https://github.com/sebastianbergmann/complexity/security/policy",
                "source": "https://github.com/sebastianbergmann/complexity/tree/5.0.0"
            },
            "funding": [
                {
                    "url": "https://github.com/sebastianbergmann",
                    "type": "github"
                }
            ],
            "time": "2025-02-07T04:55:25+00:00"
        },
        {
            "name": "sebastian/diff",
            "version": "7.0.0",
            "source": {
                "type": "git",
                "url": "https://github.com/sebastianbergmann/diff.git",
                "reference": "7ab1ea946c012266ca32390913653d844ecd085f"
            },
            "dist": {
                "type": "zip",
                "url": "https://api.github.com/repos/sebastianbergmann/diff/zipball/7ab1ea946c012266ca32390913653d844ecd085f",
                "reference": "7ab1ea946c012266ca32390913653d844ecd085f",
                "shasum": ""
            },
            "require": {
                "php": ">=8.3"
            },
            "require-dev": {
                "phpunit/phpunit": "^12.0",
                "symfony/process": "^7.2"
            },
            "type": "library",
            "extra": {
                "branch-alias": {
                    "dev-main": "7.0-dev"
                }
            },
            "autoload": {
                "classmap": [
                    "src/"
                ]
            },
            "notification-url": "https://packagist.org/downloads/",
            "license": [
                "BSD-3-Clause"
            ],
            "authors": [
                {
                    "name": "Sebastian Bergmann",
                    "email": "sebastian@phpunit.de"
                },
                {
                    "name": "Kore Nordmann",
                    "email": "mail@kore-nordmann.de"
                }
            ],
            "description": "Diff implementation",
            "homepage": "https://github.com/sebastianbergmann/diff",
            "keywords": [
                "diff",
                "udiff",
                "unidiff",
                "unified diff"
            ],
            "support": {
                "issues": "https://github.com/sebastianbergmann/diff/issues",
                "security": "https://github.com/sebastianbergmann/diff/security/policy",
                "source": "https://github.com/sebastianbergmann/diff/tree/7.0.0"
            },
            "funding": [
                {
                    "url": "https://github.com/sebastianbergmann",
                    "type": "github"
                }
            ],
            "time": "2025-02-07T04:55:46+00:00"
        },
        {
            "name": "sebastian/environment",
            "version": "8.0.0",
            "source": {
                "type": "git",
                "url": "https://github.com/sebastianbergmann/environment.git",
                "reference": "8afe311eca49171bf95405cc0078be9a3821f9f2"
            },
            "dist": {
                "type": "zip",
                "url": "https://api.github.com/repos/sebastianbergmann/environment/zipball/8afe311eca49171bf95405cc0078be9a3821f9f2",
                "reference": "8afe311eca49171bf95405cc0078be9a3821f9f2",
                "shasum": ""
            },
            "require": {
                "php": ">=8.3"
            },
            "require-dev": {
                "phpunit/phpunit": "^12.0"
            },
            "suggest": {
                "ext-posix": "*"
            },
            "type": "library",
            "extra": {
                "branch-alias": {
                    "dev-main": "8.0-dev"
                }
            },
            "autoload": {
                "classmap": [
                    "src/"
                ]
            },
            "notification-url": "https://packagist.org/downloads/",
            "license": [
                "BSD-3-Clause"
            ],
            "authors": [
                {
                    "name": "Sebastian Bergmann",
                    "email": "sebastian@phpunit.de"
                }
            ],
            "description": "Provides functionality to handle HHVM/PHP environments",
            "homepage": "https://github.com/sebastianbergmann/environment",
            "keywords": [
                "Xdebug",
                "environment",
                "hhvm"
            ],
            "support": {
                "issues": "https://github.com/sebastianbergmann/environment/issues",
                "security": "https://github.com/sebastianbergmann/environment/security/policy",
                "source": "https://github.com/sebastianbergmann/environment/tree/8.0.0"
            },
            "funding": [
                {
                    "url": "https://github.com/sebastianbergmann",
                    "type": "github"
                }
            ],
            "time": "2025-02-07T04:56:08+00:00"
        },
        {
            "name": "sebastian/exporter",
            "version": "7.0.0",
            "source": {
                "type": "git",
                "url": "https://github.com/sebastianbergmann/exporter.git",
                "reference": "76432aafc58d50691a00d86d0632f1217a47b688"
            },
            "dist": {
                "type": "zip",
                "url": "https://api.github.com/repos/sebastianbergmann/exporter/zipball/76432aafc58d50691a00d86d0632f1217a47b688",
                "reference": "76432aafc58d50691a00d86d0632f1217a47b688",
                "shasum": ""
            },
            "require": {
                "ext-mbstring": "*",
                "php": ">=8.3",
                "sebastian/recursion-context": "^7.0"
            },
            "require-dev": {
                "phpunit/phpunit": "^12.0"
            },
            "type": "library",
            "extra": {
                "branch-alias": {
                    "dev-main": "7.0-dev"
                }
            },
            "autoload": {
                "classmap": [
                    "src/"
                ]
            },
            "notification-url": "https://packagist.org/downloads/",
            "license": [
                "BSD-3-Clause"
            ],
            "authors": [
                {
                    "name": "Sebastian Bergmann",
                    "email": "sebastian@phpunit.de"
                },
                {
                    "name": "Jeff Welch",
                    "email": "whatthejeff@gmail.com"
                },
                {
                    "name": "Volker Dusch",
                    "email": "github@wallbash.com"
                },
                {
                    "name": "Adam Harvey",
                    "email": "aharvey@php.net"
                },
                {
                    "name": "Bernhard Schussek",
                    "email": "bschussek@gmail.com"
                }
            ],
            "description": "Provides the functionality to export PHP variables for visualization",
            "homepage": "https://www.github.com/sebastianbergmann/exporter",
            "keywords": [
                "export",
                "exporter"
            ],
            "support": {
                "issues": "https://github.com/sebastianbergmann/exporter/issues",
                "security": "https://github.com/sebastianbergmann/exporter/security/policy",
                "source": "https://github.com/sebastianbergmann/exporter/tree/7.0.0"
            },
            "funding": [
                {
                    "url": "https://github.com/sebastianbergmann",
                    "type": "github"
                }
            ],
            "time": "2025-02-07T04:56:42+00:00"
        },
        {
            "name": "sebastian/global-state",
            "version": "8.0.0",
            "source": {
                "type": "git",
                "url": "https://github.com/sebastianbergmann/global-state.git",
                "reference": "570a2aeb26d40f057af686d63c4e99b075fb6cbc"
            },
            "dist": {
                "type": "zip",
                "url": "https://api.github.com/repos/sebastianbergmann/global-state/zipball/570a2aeb26d40f057af686d63c4e99b075fb6cbc",
                "reference": "570a2aeb26d40f057af686d63c4e99b075fb6cbc",
                "shasum": ""
            },
            "require": {
                "php": ">=8.3",
                "sebastian/object-reflector": "^5.0",
                "sebastian/recursion-context": "^7.0"
            },
            "require-dev": {
                "ext-dom": "*",
                "phpunit/phpunit": "^12.0"
            },
            "type": "library",
            "extra": {
                "branch-alias": {
                    "dev-main": "8.0-dev"
                }
            },
            "autoload": {
                "classmap": [
                    "src/"
                ]
            },
            "notification-url": "https://packagist.org/downloads/",
            "license": [
                "BSD-3-Clause"
            ],
            "authors": [
                {
                    "name": "Sebastian Bergmann",
                    "email": "sebastian@phpunit.de"
                }
            ],
            "description": "Snapshotting of global state",
            "homepage": "https://www.github.com/sebastianbergmann/global-state",
            "keywords": [
                "global state"
            ],
            "support": {
                "issues": "https://github.com/sebastianbergmann/global-state/issues",
                "security": "https://github.com/sebastianbergmann/global-state/security/policy",
                "source": "https://github.com/sebastianbergmann/global-state/tree/8.0.0"
            },
            "funding": [
                {
                    "url": "https://github.com/sebastianbergmann",
                    "type": "github"
                }
            ],
            "time": "2025-02-07T04:56:59+00:00"
        },
        {
            "name": "sebastian/lines-of-code",
            "version": "4.0.0",
            "source": {
                "type": "git",
                "url": "https://github.com/sebastianbergmann/lines-of-code.git",
                "reference": "97ffee3bcfb5805568d6af7f0f893678fc076d2f"
            },
            "dist": {
                "type": "zip",
                "url": "https://api.github.com/repos/sebastianbergmann/lines-of-code/zipball/97ffee3bcfb5805568d6af7f0f893678fc076d2f",
                "reference": "97ffee3bcfb5805568d6af7f0f893678fc076d2f",
                "shasum": ""
            },
            "require": {
                "nikic/php-parser": "^5.0",
                "php": ">=8.3"
            },
            "require-dev": {
                "phpunit/phpunit": "^12.0"
            },
            "type": "library",
            "extra": {
                "branch-alias": {
                    "dev-main": "4.0-dev"
                }
            },
            "autoload": {
                "classmap": [
                    "src/"
                ]
            },
            "notification-url": "https://packagist.org/downloads/",
            "license": [
                "BSD-3-Clause"
            ],
            "authors": [
                {
                    "name": "Sebastian Bergmann",
                    "email": "sebastian@phpunit.de",
                    "role": "lead"
                }
            ],
            "description": "Library for counting the lines of code in PHP source code",
            "homepage": "https://github.com/sebastianbergmann/lines-of-code",
            "support": {
                "issues": "https://github.com/sebastianbergmann/lines-of-code/issues",
                "security": "https://github.com/sebastianbergmann/lines-of-code/security/policy",
                "source": "https://github.com/sebastianbergmann/lines-of-code/tree/4.0.0"
            },
            "funding": [
                {
                    "url": "https://github.com/sebastianbergmann",
                    "type": "github"
                }
            ],
            "time": "2025-02-07T04:57:28+00:00"
        },
        {
            "name": "sebastian/object-enumerator",
            "version": "7.0.0",
            "source": {
                "type": "git",
                "url": "https://github.com/sebastianbergmann/object-enumerator.git",
                "reference": "1effe8e9b8e068e9ae228e542d5d11b5d16db894"
            },
            "dist": {
                "type": "zip",
                "url": "https://api.github.com/repos/sebastianbergmann/object-enumerator/zipball/1effe8e9b8e068e9ae228e542d5d11b5d16db894",
                "reference": "1effe8e9b8e068e9ae228e542d5d11b5d16db894",
                "shasum": ""
            },
            "require": {
                "php": ">=8.3",
                "sebastian/object-reflector": "^5.0",
                "sebastian/recursion-context": "^7.0"
            },
            "require-dev": {
                "phpunit/phpunit": "^12.0"
            },
            "type": "library",
            "extra": {
                "branch-alias": {
                    "dev-main": "7.0-dev"
                }
            },
            "autoload": {
                "classmap": [
                    "src/"
                ]
            },
            "notification-url": "https://packagist.org/downloads/",
            "license": [
                "BSD-3-Clause"
            ],
            "authors": [
                {
                    "name": "Sebastian Bergmann",
                    "email": "sebastian@phpunit.de"
                }
            ],
            "description": "Traverses array structures and object graphs to enumerate all referenced objects",
            "homepage": "https://github.com/sebastianbergmann/object-enumerator/",
            "support": {
                "issues": "https://github.com/sebastianbergmann/object-enumerator/issues",
                "security": "https://github.com/sebastianbergmann/object-enumerator/security/policy",
                "source": "https://github.com/sebastianbergmann/object-enumerator/tree/7.0.0"
            },
            "funding": [
                {
                    "url": "https://github.com/sebastianbergmann",
                    "type": "github"
                }
            ],
            "time": "2025-02-07T04:57:48+00:00"
        },
        {
            "name": "sebastian/object-reflector",
            "version": "5.0.0",
            "source": {
                "type": "git",
                "url": "https://github.com/sebastianbergmann/object-reflector.git",
                "reference": "4bfa827c969c98be1e527abd576533293c634f6a"
            },
            "dist": {
                "type": "zip",
                "url": "https://api.github.com/repos/sebastianbergmann/object-reflector/zipball/4bfa827c969c98be1e527abd576533293c634f6a",
                "reference": "4bfa827c969c98be1e527abd576533293c634f6a",
                "shasum": ""
            },
            "require": {
                "php": ">=8.3"
            },
            "require-dev": {
                "phpunit/phpunit": "^12.0"
            },
            "type": "library",
            "extra": {
                "branch-alias": {
                    "dev-main": "5.0-dev"
                }
            },
            "autoload": {
                "classmap": [
                    "src/"
                ]
            },
            "notification-url": "https://packagist.org/downloads/",
            "license": [
                "BSD-3-Clause"
            ],
            "authors": [
                {
                    "name": "Sebastian Bergmann",
                    "email": "sebastian@phpunit.de"
                }
            ],
            "description": "Allows reflection of object attributes, including inherited and non-public ones",
            "homepage": "https://github.com/sebastianbergmann/object-reflector/",
            "support": {
                "issues": "https://github.com/sebastianbergmann/object-reflector/issues",
                "security": "https://github.com/sebastianbergmann/object-reflector/security/policy",
                "source": "https://github.com/sebastianbergmann/object-reflector/tree/5.0.0"
            },
            "funding": [
                {
                    "url": "https://github.com/sebastianbergmann",
                    "type": "github"
                }
            ],
            "time": "2025-02-07T04:58:17+00:00"
        },
        {
            "name": "sebastian/recursion-context",
            "version": "7.0.0",
            "source": {
                "type": "git",
                "url": "https://github.com/sebastianbergmann/recursion-context.git",
                "reference": "c405ae3a63e01b32eb71577f8ec1604e39858a7c"
            },
            "dist": {
                "type": "zip",
                "url": "https://api.github.com/repos/sebastianbergmann/recursion-context/zipball/c405ae3a63e01b32eb71577f8ec1604e39858a7c",
                "reference": "c405ae3a63e01b32eb71577f8ec1604e39858a7c",
                "shasum": ""
            },
            "require": {
                "php": ">=8.3"
            },
            "require-dev": {
                "phpunit/phpunit": "^12.0"
            },
            "type": "library",
            "extra": {
                "branch-alias": {
                    "dev-main": "7.0-dev"
                }
            },
            "autoload": {
                "classmap": [
                    "src/"
                ]
            },
            "notification-url": "https://packagist.org/downloads/",
            "license": [
                "BSD-3-Clause"
            ],
            "authors": [
                {
                    "name": "Sebastian Bergmann",
                    "email": "sebastian@phpunit.de"
                },
                {
                    "name": "Jeff Welch",
                    "email": "whatthejeff@gmail.com"
                },
                {
                    "name": "Adam Harvey",
                    "email": "aharvey@php.net"
                }
            ],
            "description": "Provides functionality to recursively process PHP variables",
            "homepage": "https://github.com/sebastianbergmann/recursion-context",
            "support": {
                "issues": "https://github.com/sebastianbergmann/recursion-context/issues",
                "security": "https://github.com/sebastianbergmann/recursion-context/security/policy",
                "source": "https://github.com/sebastianbergmann/recursion-context/tree/7.0.0"
            },
            "funding": [
                {
                    "url": "https://github.com/sebastianbergmann",
                    "type": "github"
                }
            ],
            "time": "2025-02-07T05:00:01+00:00"
        },
        {
            "name": "sebastian/type",
            "version": "6.0.2",
            "source": {
                "type": "git",
                "url": "https://github.com/sebastianbergmann/type.git",
                "reference": "1d7cd6e514384c36d7a390347f57c385d4be6069"
            },
            "dist": {
                "type": "zip",
                "url": "https://api.github.com/repos/sebastianbergmann/type/zipball/1d7cd6e514384c36d7a390347f57c385d4be6069",
                "reference": "1d7cd6e514384c36d7a390347f57c385d4be6069",
                "shasum": ""
            },
            "require": {
                "php": ">=8.3"
            },
            "require-dev": {
                "phpunit/phpunit": "^12.0"
            },
            "type": "library",
            "extra": {
                "branch-alias": {
                    "dev-main": "6.0-dev"
                }
            },
            "autoload": {
                "classmap": [
                    "src/"
                ]
            },
            "notification-url": "https://packagist.org/downloads/",
            "license": [
                "BSD-3-Clause"
            ],
            "authors": [
                {
                    "name": "Sebastian Bergmann",
                    "email": "sebastian@phpunit.de",
                    "role": "lead"
                }
            ],
            "description": "Collection of value objects that represent the types of the PHP type system",
            "homepage": "https://github.com/sebastianbergmann/type",
            "support": {
                "issues": "https://github.com/sebastianbergmann/type/issues",
                "security": "https://github.com/sebastianbergmann/type/security/policy",
                "source": "https://github.com/sebastianbergmann/type/tree/6.0.2"
            },
            "funding": [
                {
                    "url": "https://github.com/sebastianbergmann",
                    "type": "github"
                }
            ],
            "time": "2025-03-18T13:37:31+00:00"
        },
        {
            "name": "sebastian/version",
            "version": "6.0.0",
            "source": {
                "type": "git",
                "url": "https://github.com/sebastianbergmann/version.git",
                "reference": "3e6ccf7657d4f0a59200564b08cead899313b53c"
            },
            "dist": {
                "type": "zip",
                "url": "https://api.github.com/repos/sebastianbergmann/version/zipball/3e6ccf7657d4f0a59200564b08cead899313b53c",
                "reference": "3e6ccf7657d4f0a59200564b08cead899313b53c",
                "shasum": ""
            },
            "require": {
                "php": ">=8.3"
            },
            "type": "library",
            "extra": {
                "branch-alias": {
                    "dev-main": "6.0-dev"
                }
            },
            "autoload": {
                "classmap": [
                    "src/"
                ]
            },
            "notification-url": "https://packagist.org/downloads/",
            "license": [
                "BSD-3-Clause"
            ],
            "authors": [
                {
                    "name": "Sebastian Bergmann",
                    "email": "sebastian@phpunit.de",
                    "role": "lead"
                }
            ],
            "description": "Library that helps with managing the version number of Git-hosted PHP projects",
            "homepage": "https://github.com/sebastianbergmann/version",
            "support": {
                "issues": "https://github.com/sebastianbergmann/version/issues",
                "security": "https://github.com/sebastianbergmann/version/security/policy",
                "source": "https://github.com/sebastianbergmann/version/tree/6.0.0"
            },
            "funding": [
                {
                    "url": "https://github.com/sebastianbergmann",
                    "type": "github"
                }
            ],
            "time": "2025-02-07T05:00:38+00:00"
        },
        {
            "name": "staabm/side-effects-detector",
            "version": "1.0.5",
            "source": {
                "type": "git",
                "url": "https://github.com/staabm/side-effects-detector.git",
                "reference": "d8334211a140ce329c13726d4a715adbddd0a163"
            },
            "dist": {
                "type": "zip",
                "url": "https://api.github.com/repos/staabm/side-effects-detector/zipball/d8334211a140ce329c13726d4a715adbddd0a163",
                "reference": "d8334211a140ce329c13726d4a715adbddd0a163",
                "shasum": ""
            },
            "require": {
                "ext-tokenizer": "*",
                "php": "^7.4 || ^8.0"
            },
            "require-dev": {
                "phpstan/extension-installer": "^1.4.3",
                "phpstan/phpstan": "^1.12.6",
                "phpunit/phpunit": "^9.6.21",
                "symfony/var-dumper": "^5.4.43",
                "tomasvotruba/type-coverage": "1.0.0",
                "tomasvotruba/unused-public": "1.0.0"
            },
            "type": "library",
            "autoload": {
                "classmap": [
                    "lib/"
                ]
            },
            "notification-url": "https://packagist.org/downloads/",
            "license": [
                "MIT"
            ],
            "description": "A static analysis tool to detect side effects in PHP code",
            "keywords": [
                "static analysis"
            ],
            "support": {
                "issues": "https://github.com/staabm/side-effects-detector/issues",
                "source": "https://github.com/staabm/side-effects-detector/tree/1.0.5"
            },
            "funding": [
                {
                    "url": "https://github.com/staabm",
                    "type": "github"
                }
            ],
            "time": "2024-10-20T05:08:20+00:00"
        },
        {
            "name": "theseer/tokenizer",
            "version": "1.2.3",
            "source": {
                "type": "git",
                "url": "https://github.com/theseer/tokenizer.git",
                "reference": "737eda637ed5e28c3413cb1ebe8bb52cbf1ca7a2"
            },
            "dist": {
                "type": "zip",
                "url": "https://api.github.com/repos/theseer/tokenizer/zipball/737eda637ed5e28c3413cb1ebe8bb52cbf1ca7a2",
                "reference": "737eda637ed5e28c3413cb1ebe8bb52cbf1ca7a2",
                "shasum": ""
            },
            "require": {
                "ext-dom": "*",
                "ext-tokenizer": "*",
                "ext-xmlwriter": "*",
                "php": "^7.2 || ^8.0"
            },
            "type": "library",
            "autoload": {
                "classmap": [
                    "src/"
                ]
            },
            "notification-url": "https://packagist.org/downloads/",
            "license": [
                "BSD-3-Clause"
            ],
            "authors": [
                {
                    "name": "Arne Blankerts",
                    "email": "arne@blankerts.de",
                    "role": "Developer"
                }
            ],
            "description": "A small library for converting tokenized PHP source code into XML and potentially other formats",
            "support": {
                "issues": "https://github.com/theseer/tokenizer/issues",
                "source": "https://github.com/theseer/tokenizer/tree/1.2.3"
            },
            "funding": [
                {
                    "url": "https://github.com/theseer",
                    "type": "github"
                }
            ],
            "time": "2024-03-03T12:36:25+00:00"
        }
    ],
    "packages-dev": [],
    "aliases": [],
    "minimum-stability": "stable",
    "stability-flags": {},
    "prefer-stable": true,
    "prefer-lowest": false,
    "platform": {
        "php": ">=8.3",
        "ext-dom": "*",
        "ext-json": "*",
        "ext-libxml": "*",
        "ext-mbstring": "*",
        "ext-xml": "*",
        "ext-xmlwriter": "*"
    },
    "platform-dev": {},
    "platform-overrides": {
        "php": "8.3.0"
    },
    "plugin-api-version": "2.6.0"
}<|MERGE_RESOLUTION|>--- conflicted
+++ resolved
@@ -4,11 +4,7 @@
         "Read more about it at https://getcomposer.org/doc/01-basic-usage.md#installing-dependencies",
         "This file is @generated automatically"
     ],
-<<<<<<< HEAD
-    "content-hash": "e24d453b11134ef328d42f0cc34ff1c0",
-=======
-    "content-hash": "269db98aec83a6a1f6d6334c07f29a8c",
->>>>>>> a90e5a74
+    "content-hash": "298ac8ba648e5ab3749f259c7e8d501c",
     "packages": [
         {
             "name": "myclabs/deep-copy",
