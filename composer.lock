{
    "_readme": [
        "This file locks the dependencies of your project to a known state",
        "Read more about it at https://getcomposer.org/doc/01-basic-usage.md#installing-dependencies",
        "This file is @generated automatically"
    ],
<<<<<<< HEAD
    "content-hash": "4438ab8963d5e9f48a2a9220c78bcf70",
=======
    "content-hash": "b4be8088c5d995f7863ba0deb2f0132e",
>>>>>>> 1d58d372
    "packages": [
        {
            "name": "myclabs/deep-copy",
            "version": "1.13.4",
            "source": {
                "type": "git",
                "url": "https://github.com/myclabs/DeepCopy.git",
                "reference": "07d290f0c47959fd5eed98c95ee5602db07e0b6a"
            },
            "dist": {
                "type": "zip",
                "url": "https://api.github.com/repos/myclabs/DeepCopy/zipball/07d290f0c47959fd5eed98c95ee5602db07e0b6a",
                "reference": "07d290f0c47959fd5eed98c95ee5602db07e0b6a",
                "shasum": ""
            },
            "require": {
                "php": "^7.1 || ^8.0"
            },
            "conflict": {
                "doctrine/collections": "<1.6.8",
                "doctrine/common": "<2.13.3 || >=3 <3.2.2"
            },
            "require-dev": {
                "doctrine/collections": "^1.6.8",
                "doctrine/common": "^2.13.3 || ^3.2.2",
                "phpspec/prophecy": "^1.10",
                "phpunit/phpunit": "^7.5.20 || ^8.5.23 || ^9.5.13"
            },
            "type": "library",
            "autoload": {
                "files": [
                    "src/DeepCopy/deep_copy.php"
                ],
                "psr-4": {
                    "DeepCopy\\": "src/DeepCopy/"
                }
            },
            "notification-url": "https://packagist.org/downloads/",
            "license": [
                "MIT"
            ],
            "description": "Create deep copies (clones) of your objects",
            "keywords": [
                "clone",
                "copy",
                "duplicate",
                "object",
                "object graph"
            ],
            "support": {
                "issues": "https://github.com/myclabs/DeepCopy/issues",
                "source": "https://github.com/myclabs/DeepCopy/tree/1.13.4"
            },
            "funding": [
                {
                    "url": "https://tidelift.com/funding/github/packagist/myclabs/deep-copy",
                    "type": "tidelift"
                }
            ],
            "time": "2025-08-01T08:46:24+00:00"
        },
        {
            "name": "nikic/php-parser",
            "version": "v5.6.1",
            "source": {
                "type": "git",
                "url": "https://github.com/nikic/PHP-Parser.git",
                "reference": "f103601b29efebd7ff4a1ca7b3eeea9e3336a2a2"
            },
            "dist": {
                "type": "zip",
                "url": "https://api.github.com/repos/nikic/PHP-Parser/zipball/f103601b29efebd7ff4a1ca7b3eeea9e3336a2a2",
                "reference": "f103601b29efebd7ff4a1ca7b3eeea9e3336a2a2",
                "shasum": ""
            },
            "require": {
                "ext-ctype": "*",
                "ext-json": "*",
                "ext-tokenizer": "*",
                "php": ">=7.4"
            },
            "require-dev": {
                "ircmaxell/php-yacc": "^0.0.7",
                "phpunit/phpunit": "^9.0"
            },
            "bin": [
                "bin/php-parse"
            ],
            "type": "library",
            "extra": {
                "branch-alias": {
                    "dev-master": "5.x-dev"
                }
            },
            "autoload": {
                "psr-4": {
                    "PhpParser\\": "lib/PhpParser"
                }
            },
            "notification-url": "https://packagist.org/downloads/",
            "license": [
                "BSD-3-Clause"
            ],
            "authors": [
                {
                    "name": "Nikita Popov"
                }
            ],
            "description": "A PHP parser written in PHP",
            "keywords": [
                "parser",
                "php"
            ],
            "support": {
                "issues": "https://github.com/nikic/PHP-Parser/issues",
                "source": "https://github.com/nikic/PHP-Parser/tree/v5.6.1"
            },
            "time": "2025-08-13T20:13:15+00:00"
        },
        {
            "name": "phar-io/manifest",
            "version": "2.0.4",
            "source": {
                "type": "git",
                "url": "https://github.com/phar-io/manifest.git",
                "reference": "54750ef60c58e43759730615a392c31c80e23176"
            },
            "dist": {
                "type": "zip",
                "url": "https://api.github.com/repos/phar-io/manifest/zipball/54750ef60c58e43759730615a392c31c80e23176",
                "reference": "54750ef60c58e43759730615a392c31c80e23176",
                "shasum": ""
            },
            "require": {
                "ext-dom": "*",
                "ext-libxml": "*",
                "ext-phar": "*",
                "ext-xmlwriter": "*",
                "phar-io/version": "^3.0.1",
                "php": "^7.2 || ^8.0"
            },
            "type": "library",
            "extra": {
                "branch-alias": {
                    "dev-master": "2.0.x-dev"
                }
            },
            "autoload": {
                "classmap": [
                    "src/"
                ]
            },
            "notification-url": "https://packagist.org/downloads/",
            "license": [
                "BSD-3-Clause"
            ],
            "authors": [
                {
                    "name": "Arne Blankerts",
                    "email": "arne@blankerts.de",
                    "role": "Developer"
                },
                {
                    "name": "Sebastian Heuer",
                    "email": "sebastian@phpeople.de",
                    "role": "Developer"
                },
                {
                    "name": "Sebastian Bergmann",
                    "email": "sebastian@phpunit.de",
                    "role": "Developer"
                }
            ],
            "description": "Component for reading phar.io manifest information from a PHP Archive (PHAR)",
            "support": {
                "issues": "https://github.com/phar-io/manifest/issues",
                "source": "https://github.com/phar-io/manifest/tree/2.0.4"
            },
            "funding": [
                {
                    "url": "https://github.com/theseer",
                    "type": "github"
                }
            ],
            "time": "2024-03-03T12:33:53+00:00"
        },
        {
            "name": "phar-io/version",
            "version": "3.2.1",
            "source": {
                "type": "git",
                "url": "https://github.com/phar-io/version.git",
                "reference": "4f7fd7836c6f332bb2933569e566a0d6c4cbed74"
            },
            "dist": {
                "type": "zip",
                "url": "https://api.github.com/repos/phar-io/version/zipball/4f7fd7836c6f332bb2933569e566a0d6c4cbed74",
                "reference": "4f7fd7836c6f332bb2933569e566a0d6c4cbed74",
                "shasum": ""
            },
            "require": {
                "php": "^7.2 || ^8.0"
            },
            "type": "library",
            "autoload": {
                "classmap": [
                    "src/"
                ]
            },
            "notification-url": "https://packagist.org/downloads/",
            "license": [
                "BSD-3-Clause"
            ],
            "authors": [
                {
                    "name": "Arne Blankerts",
                    "email": "arne@blankerts.de",
                    "role": "Developer"
                },
                {
                    "name": "Sebastian Heuer",
                    "email": "sebastian@phpeople.de",
                    "role": "Developer"
                },
                {
                    "name": "Sebastian Bergmann",
                    "email": "sebastian@phpunit.de",
                    "role": "Developer"
                }
            ],
            "description": "Library for handling version information and constraints",
            "support": {
                "issues": "https://github.com/phar-io/version/issues",
                "source": "https://github.com/phar-io/version/tree/3.2.1"
            },
            "time": "2022-02-21T01:04:05+00:00"
        },
        {
            "name": "phpunit/php-code-coverage",
            "version": "12.3.8",
            "source": {
                "type": "git",
                "url": "https://github.com/sebastianbergmann/php-code-coverage.git",
                "reference": "99e692c6a84708211f7536ba322bbbaef57ac7fc"
            },
            "dist": {
                "type": "zip",
                "url": "https://api.github.com/repos/sebastianbergmann/php-code-coverage/zipball/99e692c6a84708211f7536ba322bbbaef57ac7fc",
                "reference": "99e692c6a84708211f7536ba322bbbaef57ac7fc",
                "shasum": ""
            },
            "require": {
                "ext-dom": "*",
                "ext-libxml": "*",
                "ext-xmlwriter": "*",
                "nikic/php-parser": "^5.6.1",
                "php": ">=8.3",
                "phpunit/php-file-iterator": "^6.0",
                "phpunit/php-text-template": "^5.0",
                "sebastian/complexity": "^5.0",
                "sebastian/environment": "^8.0.3",
                "sebastian/lines-of-code": "^4.0",
                "sebastian/version": "^6.0",
                "theseer/tokenizer": "^1.2.3"
            },
            "require-dev": {
                "phpunit/phpunit": "^12.3.7"
            },
            "suggest": {
                "ext-pcov": "PHP extension that provides line coverage",
                "ext-xdebug": "PHP extension that provides line coverage as well as branch and path coverage"
            },
            "type": "library",
            "extra": {
                "branch-alias": {
                    "dev-main": "12.3.x-dev"
                }
            },
            "autoload": {
                "classmap": [
                    "src/"
                ]
            },
            "notification-url": "https://packagist.org/downloads/",
            "license": [
                "BSD-3-Clause"
            ],
            "authors": [
                {
                    "name": "Sebastian Bergmann",
                    "email": "sebastian@phpunit.de",
                    "role": "lead"
                }
            ],
            "description": "Library that provides collection, processing, and rendering functionality for PHP code coverage information.",
            "homepage": "https://github.com/sebastianbergmann/php-code-coverage",
            "keywords": [
                "coverage",
                "testing",
                "xunit"
            ],
            "support": {
                "issues": "https://github.com/sebastianbergmann/php-code-coverage/issues",
                "security": "https://github.com/sebastianbergmann/php-code-coverage/security/policy",
                "source": "https://github.com/sebastianbergmann/php-code-coverage/tree/12.3.8"
            },
            "funding": [
                {
                    "url": "https://github.com/sebastianbergmann",
                    "type": "github"
                },
                {
                    "url": "https://liberapay.com/sebastianbergmann",
                    "type": "liberapay"
                },
                {
                    "url": "https://thanks.dev/u/gh/sebastianbergmann",
                    "type": "thanks_dev"
                },
                {
                    "url": "https://tidelift.com/funding/github/packagist/phpunit/php-code-coverage",
                    "type": "tidelift"
                }
            ],
            "time": "2025-09-17T11:31:43+00:00"
        },
        {
            "name": "phpunit/php-file-iterator",
            "version": "6.0.0",
            "source": {
                "type": "git",
                "url": "https://github.com/sebastianbergmann/php-file-iterator.git",
                "reference": "961bc913d42fe24a257bfff826a5068079ac7782"
            },
            "dist": {
                "type": "zip",
                "url": "https://api.github.com/repos/sebastianbergmann/php-file-iterator/zipball/961bc913d42fe24a257bfff826a5068079ac7782",
                "reference": "961bc913d42fe24a257bfff826a5068079ac7782",
                "shasum": ""
            },
            "require": {
                "php": ">=8.3"
            },
            "require-dev": {
                "phpunit/phpunit": "^12.0"
            },
            "type": "library",
            "extra": {
                "branch-alias": {
                    "dev-main": "6.0-dev"
                }
            },
            "autoload": {
                "classmap": [
                    "src/"
                ]
            },
            "notification-url": "https://packagist.org/downloads/",
            "license": [
                "BSD-3-Clause"
            ],
            "authors": [
                {
                    "name": "Sebastian Bergmann",
                    "email": "sebastian@phpunit.de",
                    "role": "lead"
                }
            ],
            "description": "FilterIterator implementation that filters files based on a list of suffixes.",
            "homepage": "https://github.com/sebastianbergmann/php-file-iterator/",
            "keywords": [
                "filesystem",
                "iterator"
            ],
            "support": {
                "issues": "https://github.com/sebastianbergmann/php-file-iterator/issues",
                "security": "https://github.com/sebastianbergmann/php-file-iterator/security/policy",
                "source": "https://github.com/sebastianbergmann/php-file-iterator/tree/6.0.0"
            },
            "funding": [
                {
                    "url": "https://github.com/sebastianbergmann",
                    "type": "github"
                }
            ],
            "time": "2025-02-07T04:58:37+00:00"
        },
        {
            "name": "phpunit/php-invoker",
            "version": "6.0.0",
            "source": {
                "type": "git",
                "url": "https://github.com/sebastianbergmann/php-invoker.git",
                "reference": "12b54e689b07a25a9b41e57736dfab6ec9ae5406"
            },
            "dist": {
                "type": "zip",
                "url": "https://api.github.com/repos/sebastianbergmann/php-invoker/zipball/12b54e689b07a25a9b41e57736dfab6ec9ae5406",
                "reference": "12b54e689b07a25a9b41e57736dfab6ec9ae5406",
                "shasum": ""
            },
            "require": {
                "php": ">=8.3"
            },
            "require-dev": {
                "ext-pcntl": "*",
                "phpunit/phpunit": "^12.0"
            },
            "suggest": {
                "ext-pcntl": "*"
            },
            "type": "library",
            "extra": {
                "branch-alias": {
                    "dev-main": "6.0-dev"
                }
            },
            "autoload": {
                "classmap": [
                    "src/"
                ]
            },
            "notification-url": "https://packagist.org/downloads/",
            "license": [
                "BSD-3-Clause"
            ],
            "authors": [
                {
                    "name": "Sebastian Bergmann",
                    "email": "sebastian@phpunit.de",
                    "role": "lead"
                }
            ],
            "description": "Invoke callables with a timeout",
            "homepage": "https://github.com/sebastianbergmann/php-invoker/",
            "keywords": [
                "process"
            ],
            "support": {
                "issues": "https://github.com/sebastianbergmann/php-invoker/issues",
                "security": "https://github.com/sebastianbergmann/php-invoker/security/policy",
                "source": "https://github.com/sebastianbergmann/php-invoker/tree/6.0.0"
            },
            "funding": [
                {
                    "url": "https://github.com/sebastianbergmann",
                    "type": "github"
                }
            ],
            "time": "2025-02-07T04:58:58+00:00"
        },
        {
            "name": "phpunit/php-text-template",
            "version": "5.0.0",
            "source": {
                "type": "git",
                "url": "https://github.com/sebastianbergmann/php-text-template.git",
                "reference": "e1367a453f0eda562eedb4f659e13aa900d66c53"
            },
            "dist": {
                "type": "zip",
                "url": "https://api.github.com/repos/sebastianbergmann/php-text-template/zipball/e1367a453f0eda562eedb4f659e13aa900d66c53",
                "reference": "e1367a453f0eda562eedb4f659e13aa900d66c53",
                "shasum": ""
            },
            "require": {
                "php": ">=8.3"
            },
            "require-dev": {
                "phpunit/phpunit": "^12.0"
            },
            "type": "library",
            "extra": {
                "branch-alias": {
                    "dev-main": "5.0-dev"
                }
            },
            "autoload": {
                "classmap": [
                    "src/"
                ]
            },
            "notification-url": "https://packagist.org/downloads/",
            "license": [
                "BSD-3-Clause"
            ],
            "authors": [
                {
                    "name": "Sebastian Bergmann",
                    "email": "sebastian@phpunit.de",
                    "role": "lead"
                }
            ],
            "description": "Simple template engine.",
            "homepage": "https://github.com/sebastianbergmann/php-text-template/",
            "keywords": [
                "template"
            ],
            "support": {
                "issues": "https://github.com/sebastianbergmann/php-text-template/issues",
                "security": "https://github.com/sebastianbergmann/php-text-template/security/policy",
                "source": "https://github.com/sebastianbergmann/php-text-template/tree/5.0.0"
            },
            "funding": [
                {
                    "url": "https://github.com/sebastianbergmann",
                    "type": "github"
                }
            ],
            "time": "2025-02-07T04:59:16+00:00"
        },
        {
            "name": "phpunit/php-timer",
            "version": "8.0.0",
            "source": {
                "type": "git",
                "url": "https://github.com/sebastianbergmann/php-timer.git",
                "reference": "f258ce36aa457f3aa3339f9ed4c81fc66dc8c2cc"
            },
            "dist": {
                "type": "zip",
                "url": "https://api.github.com/repos/sebastianbergmann/php-timer/zipball/f258ce36aa457f3aa3339f9ed4c81fc66dc8c2cc",
                "reference": "f258ce36aa457f3aa3339f9ed4c81fc66dc8c2cc",
                "shasum": ""
            },
            "require": {
                "php": ">=8.3"
            },
            "require-dev": {
                "phpunit/phpunit": "^12.0"
            },
            "type": "library",
            "extra": {
                "branch-alias": {
                    "dev-main": "8.0-dev"
                }
            },
            "autoload": {
                "classmap": [
                    "src/"
                ]
            },
            "notification-url": "https://packagist.org/downloads/",
            "license": [
                "BSD-3-Clause"
            ],
            "authors": [
                {
                    "name": "Sebastian Bergmann",
                    "email": "sebastian@phpunit.de",
                    "role": "lead"
                }
            ],
            "description": "Utility class for timing",
            "homepage": "https://github.com/sebastianbergmann/php-timer/",
            "keywords": [
                "timer"
            ],
            "support": {
                "issues": "https://github.com/sebastianbergmann/php-timer/issues",
                "security": "https://github.com/sebastianbergmann/php-timer/security/policy",
                "source": "https://github.com/sebastianbergmann/php-timer/tree/8.0.0"
            },
            "funding": [
                {
                    "url": "https://github.com/sebastianbergmann",
                    "type": "github"
                }
            ],
            "time": "2025-02-07T04:59:38+00:00"
        },
        {
            "name": "sebastian/cli-parser",
            "version": "4.2.0",
            "source": {
                "type": "git",
                "url": "https://github.com/sebastianbergmann/cli-parser.git",
                "reference": "90f41072d220e5c40df6e8635f5dafba2d9d4d04"
            },
            "dist": {
                "type": "zip",
                "url": "https://api.github.com/repos/sebastianbergmann/cli-parser/zipball/90f41072d220e5c40df6e8635f5dafba2d9d4d04",
                "reference": "90f41072d220e5c40df6e8635f5dafba2d9d4d04",
                "shasum": ""
            },
            "require": {
                "php": ">=8.3"
            },
            "require-dev": {
                "phpunit/phpunit": "^12.0"
            },
            "type": "library",
            "extra": {
                "branch-alias": {
                    "dev-main": "4.2-dev"
                }
            },
            "autoload": {
                "classmap": [
                    "src/"
                ]
            },
            "notification-url": "https://packagist.org/downloads/",
            "license": [
                "BSD-3-Clause"
            ],
            "authors": [
                {
                    "name": "Sebastian Bergmann",
                    "email": "sebastian@phpunit.de",
                    "role": "lead"
                }
            ],
            "description": "Library for parsing CLI options",
            "homepage": "https://github.com/sebastianbergmann/cli-parser",
            "support": {
                "issues": "https://github.com/sebastianbergmann/cli-parser/issues",
                "security": "https://github.com/sebastianbergmann/cli-parser/security/policy",
                "source": "https://github.com/sebastianbergmann/cli-parser/tree/4.2.0"
            },
            "funding": [
                {
                    "url": "https://github.com/sebastianbergmann",
                    "type": "github"
                },
                {
                    "url": "https://liberapay.com/sebastianbergmann",
                    "type": "liberapay"
                },
                {
                    "url": "https://thanks.dev/u/gh/sebastianbergmann",
                    "type": "thanks_dev"
                },
                {
                    "url": "https://tidelift.com/funding/github/packagist/sebastian/cli-parser",
                    "type": "tidelift"
                }
            ],
            "time": "2025-09-14T09:36:45+00:00"
        },
        {
            "name": "sebastian/comparator",
            "version": "7.1.3",
            "source": {
                "type": "git",
                "url": "https://github.com/sebastianbergmann/comparator.git",
                "reference": "dc904b4bb3ab070865fa4068cd84f3da8b945148"
            },
            "dist": {
                "type": "zip",
                "url": "https://api.github.com/repos/sebastianbergmann/comparator/zipball/dc904b4bb3ab070865fa4068cd84f3da8b945148",
                "reference": "dc904b4bb3ab070865fa4068cd84f3da8b945148",
                "shasum": ""
            },
            "require": {
                "ext-dom": "*",
                "ext-mbstring": "*",
                "php": ">=8.3",
                "sebastian/diff": "^7.0",
                "sebastian/exporter": "^7.0"
            },
            "require-dev": {
                "phpunit/phpunit": "^12.2"
            },
            "suggest": {
                "ext-bcmath": "For comparing BcMath\\Number objects"
            },
            "type": "library",
            "extra": {
                "branch-alias": {
                    "dev-main": "7.1-dev"
                }
            },
            "autoload": {
                "classmap": [
                    "src/"
                ]
            },
            "notification-url": "https://packagist.org/downloads/",
            "license": [
                "BSD-3-Clause"
            ],
            "authors": [
                {
                    "name": "Sebastian Bergmann",
                    "email": "sebastian@phpunit.de"
                },
                {
                    "name": "Jeff Welch",
                    "email": "whatthejeff@gmail.com"
                },
                {
                    "name": "Volker Dusch",
                    "email": "github@wallbash.com"
                },
                {
                    "name": "Bernhard Schussek",
                    "email": "bschussek@2bepublished.at"
                }
            ],
            "description": "Provides the functionality to compare PHP values for equality",
            "homepage": "https://github.com/sebastianbergmann/comparator",
            "keywords": [
                "comparator",
                "compare",
                "equality"
            ],
            "support": {
                "issues": "https://github.com/sebastianbergmann/comparator/issues",
                "security": "https://github.com/sebastianbergmann/comparator/security/policy",
                "source": "https://github.com/sebastianbergmann/comparator/tree/7.1.3"
            },
            "funding": [
                {
                    "url": "https://github.com/sebastianbergmann",
                    "type": "github"
                },
                {
                    "url": "https://liberapay.com/sebastianbergmann",
                    "type": "liberapay"
                },
                {
                    "url": "https://thanks.dev/u/gh/sebastianbergmann",
                    "type": "thanks_dev"
                },
                {
                    "url": "https://tidelift.com/funding/github/packagist/sebastian/comparator",
                    "type": "tidelift"
                }
            ],
            "time": "2025-08-20T11:27:00+00:00"
        },
        {
            "name": "sebastian/complexity",
            "version": "5.0.0",
            "source": {
                "type": "git",
                "url": "https://github.com/sebastianbergmann/complexity.git",
                "reference": "bad4316aba5303d0221f43f8cee37eb58d384bbb"
            },
            "dist": {
                "type": "zip",
                "url": "https://api.github.com/repos/sebastianbergmann/complexity/zipball/bad4316aba5303d0221f43f8cee37eb58d384bbb",
                "reference": "bad4316aba5303d0221f43f8cee37eb58d384bbb",
                "shasum": ""
            },
            "require": {
                "nikic/php-parser": "^5.0",
                "php": ">=8.3"
            },
            "require-dev": {
                "phpunit/phpunit": "^12.0"
            },
            "type": "library",
            "extra": {
                "branch-alias": {
                    "dev-main": "5.0-dev"
                }
            },
            "autoload": {
                "classmap": [
                    "src/"
                ]
            },
            "notification-url": "https://packagist.org/downloads/",
            "license": [
                "BSD-3-Clause"
            ],
            "authors": [
                {
                    "name": "Sebastian Bergmann",
                    "email": "sebastian@phpunit.de",
                    "role": "lead"
                }
            ],
            "description": "Library for calculating the complexity of PHP code units",
            "homepage": "https://github.com/sebastianbergmann/complexity",
            "support": {
                "issues": "https://github.com/sebastianbergmann/complexity/issues",
                "security": "https://github.com/sebastianbergmann/complexity/security/policy",
                "source": "https://github.com/sebastianbergmann/complexity/tree/5.0.0"
            },
            "funding": [
                {
                    "url": "https://github.com/sebastianbergmann",
                    "type": "github"
                }
            ],
            "time": "2025-02-07T04:55:25+00:00"
        },
        {
            "name": "sebastian/diff",
            "version": "7.0.0",
            "source": {
                "type": "git",
                "url": "https://github.com/sebastianbergmann/diff.git",
                "reference": "7ab1ea946c012266ca32390913653d844ecd085f"
            },
            "dist": {
                "type": "zip",
                "url": "https://api.github.com/repos/sebastianbergmann/diff/zipball/7ab1ea946c012266ca32390913653d844ecd085f",
                "reference": "7ab1ea946c012266ca32390913653d844ecd085f",
                "shasum": ""
            },
            "require": {
                "php": ">=8.3"
            },
            "require-dev": {
                "phpunit/phpunit": "^12.0",
                "symfony/process": "^7.2"
            },
            "type": "library",
            "extra": {
                "branch-alias": {
                    "dev-main": "7.0-dev"
                }
            },
            "autoload": {
                "classmap": [
                    "src/"
                ]
            },
            "notification-url": "https://packagist.org/downloads/",
            "license": [
                "BSD-3-Clause"
            ],
            "authors": [
                {
                    "name": "Sebastian Bergmann",
                    "email": "sebastian@phpunit.de"
                },
                {
                    "name": "Kore Nordmann",
                    "email": "mail@kore-nordmann.de"
                }
            ],
            "description": "Diff implementation",
            "homepage": "https://github.com/sebastianbergmann/diff",
            "keywords": [
                "diff",
                "udiff",
                "unidiff",
                "unified diff"
            ],
            "support": {
                "issues": "https://github.com/sebastianbergmann/diff/issues",
                "security": "https://github.com/sebastianbergmann/diff/security/policy",
                "source": "https://github.com/sebastianbergmann/diff/tree/7.0.0"
            },
            "funding": [
                {
                    "url": "https://github.com/sebastianbergmann",
                    "type": "github"
                }
            ],
            "time": "2025-02-07T04:55:46+00:00"
        },
        {
            "name": "sebastian/environment",
            "version": "8.0.3",
            "source": {
                "type": "git",
                "url": "https://github.com/sebastianbergmann/environment.git",
                "reference": "24a711b5c916efc6d6e62aa65aa2ec98fef77f68"
            },
            "dist": {
                "type": "zip",
                "url": "https://api.github.com/repos/sebastianbergmann/environment/zipball/24a711b5c916efc6d6e62aa65aa2ec98fef77f68",
                "reference": "24a711b5c916efc6d6e62aa65aa2ec98fef77f68",
                "shasum": ""
            },
            "require": {
                "php": ">=8.3"
            },
            "require-dev": {
                "phpunit/phpunit": "^12.0"
            },
            "suggest": {
                "ext-posix": "*"
            },
            "type": "library",
            "extra": {
                "branch-alias": {
                    "dev-main": "8.0-dev"
                }
            },
            "autoload": {
                "classmap": [
                    "src/"
                ]
            },
            "notification-url": "https://packagist.org/downloads/",
            "license": [
                "BSD-3-Clause"
            ],
            "authors": [
                {
                    "name": "Sebastian Bergmann",
                    "email": "sebastian@phpunit.de"
                }
            ],
            "description": "Provides functionality to handle HHVM/PHP environments",
            "homepage": "https://github.com/sebastianbergmann/environment",
            "keywords": [
                "Xdebug",
                "environment",
                "hhvm"
            ],
            "support": {
                "issues": "https://github.com/sebastianbergmann/environment/issues",
                "security": "https://github.com/sebastianbergmann/environment/security/policy",
                "source": "https://github.com/sebastianbergmann/environment/tree/8.0.3"
            },
            "funding": [
                {
                    "url": "https://github.com/sebastianbergmann",
                    "type": "github"
                },
                {
                    "url": "https://liberapay.com/sebastianbergmann",
                    "type": "liberapay"
                },
                {
                    "url": "https://thanks.dev/u/gh/sebastianbergmann",
                    "type": "thanks_dev"
                },
                {
                    "url": "https://tidelift.com/funding/github/packagist/sebastian/environment",
                    "type": "tidelift"
                }
            ],
            "time": "2025-08-12T14:11:56+00:00"
        },
        {
            "name": "sebastian/exporter",
<<<<<<< HEAD
            "version": "7.0.0",
            "source": {
                "type": "git",
                "url": "https://github.com/sebastianbergmann/exporter.git",
                "reference": "76432aafc58d50691a00d86d0632f1217a47b688"
            },
            "dist": {
                "type": "zip",
                "url": "https://api.github.com/repos/sebastianbergmann/exporter/zipball/76432aafc58d50691a00d86d0632f1217a47b688",
                "reference": "76432aafc58d50691a00d86d0632f1217a47b688",
=======
            "version": "6.3.1",
            "source": {
                "type": "git",
                "url": "https://github.com/sebastianbergmann/exporter.git",
                "reference": "8f67e53d3fcaf53105f95cc14f1630493d0fa2e6"
            },
            "dist": {
                "type": "zip",
                "url": "https://api.github.com/repos/sebastianbergmann/exporter/zipball/8f67e53d3fcaf53105f95cc14f1630493d0fa2e6",
                "reference": "8f67e53d3fcaf53105f95cc14f1630493d0fa2e6",
>>>>>>> 1d58d372
                "shasum": ""
            },
            "require": {
                "ext-mbstring": "*",
                "php": ">=8.3",
                "sebastian/recursion-context": "^7.0"
            },
            "require-dev": {
                "phpunit/phpunit": "^12.0"
            },
            "type": "library",
            "extra": {
                "branch-alias": {
<<<<<<< HEAD
                    "dev-main": "7.0-dev"
=======
                    "dev-main": "6.3-dev"
>>>>>>> 1d58d372
                }
            },
            "autoload": {
                "classmap": [
                    "src/"
                ]
            },
            "notification-url": "https://packagist.org/downloads/",
            "license": [
                "BSD-3-Clause"
            ],
            "authors": [
                {
                    "name": "Sebastian Bergmann",
                    "email": "sebastian@phpunit.de"
                },
                {
                    "name": "Jeff Welch",
                    "email": "whatthejeff@gmail.com"
                },
                {
                    "name": "Volker Dusch",
                    "email": "github@wallbash.com"
                },
                {
                    "name": "Adam Harvey",
                    "email": "aharvey@php.net"
                },
                {
                    "name": "Bernhard Schussek",
                    "email": "bschussek@gmail.com"
                }
            ],
            "description": "Provides the functionality to export PHP variables for visualization",
            "homepage": "https://www.github.com/sebastianbergmann/exporter",
            "keywords": [
                "export",
                "exporter"
            ],
            "support": {
                "issues": "https://github.com/sebastianbergmann/exporter/issues",
                "security": "https://github.com/sebastianbergmann/exporter/security/policy",
<<<<<<< HEAD
                "source": "https://github.com/sebastianbergmann/exporter/tree/7.0.0"
=======
                "source": "https://github.com/sebastianbergmann/exporter/tree/6.3.1"
>>>>>>> 1d58d372
            },
            "funding": [
                {
                    "url": "https://github.com/sebastianbergmann",
                    "type": "github"
                },
                {
                    "url": "https://liberapay.com/sebastianbergmann",
                    "type": "liberapay"
                },
                {
                    "url": "https://thanks.dev/u/gh/sebastianbergmann",
                    "type": "thanks_dev"
                },
                {
                    "url": "https://tidelift.com/funding/github/packagist/sebastian/exporter",
                    "type": "tidelift"
                }
            ],
<<<<<<< HEAD
            "time": "2025-02-07T04:56:42+00:00"
=======
            "time": "2025-09-22T05:34:00+00:00"
>>>>>>> 1d58d372
        },
        {
            "name": "sebastian/global-state",
            "version": "8.0.2",
            "source": {
                "type": "git",
                "url": "https://github.com/sebastianbergmann/global-state.git",
                "reference": "ef1377171613d09edd25b7816f05be8313f9115d"
            },
            "dist": {
                "type": "zip",
                "url": "https://api.github.com/repos/sebastianbergmann/global-state/zipball/ef1377171613d09edd25b7816f05be8313f9115d",
                "reference": "ef1377171613d09edd25b7816f05be8313f9115d",
                "shasum": ""
            },
            "require": {
                "php": ">=8.3",
                "sebastian/object-reflector": "^5.0",
                "sebastian/recursion-context": "^7.0"
            },
            "require-dev": {
                "ext-dom": "*",
                "phpunit/phpunit": "^12.0"
            },
            "type": "library",
            "extra": {
                "branch-alias": {
                    "dev-main": "8.0-dev"
                }
            },
            "autoload": {
                "classmap": [
                    "src/"
                ]
            },
            "notification-url": "https://packagist.org/downloads/",
            "license": [
                "BSD-3-Clause"
            ],
            "authors": [
                {
                    "name": "Sebastian Bergmann",
                    "email": "sebastian@phpunit.de"
                }
            ],
            "description": "Snapshotting of global state",
            "homepage": "https://www.github.com/sebastianbergmann/global-state",
            "keywords": [
                "global state"
            ],
            "support": {
                "issues": "https://github.com/sebastianbergmann/global-state/issues",
                "security": "https://github.com/sebastianbergmann/global-state/security/policy",
                "source": "https://github.com/sebastianbergmann/global-state/tree/8.0.2"
            },
            "funding": [
                {
                    "url": "https://github.com/sebastianbergmann",
                    "type": "github"
                },
                {
                    "url": "https://liberapay.com/sebastianbergmann",
                    "type": "liberapay"
                },
                {
                    "url": "https://thanks.dev/u/gh/sebastianbergmann",
                    "type": "thanks_dev"
                },
                {
                    "url": "https://tidelift.com/funding/github/packagist/sebastian/global-state",
                    "type": "tidelift"
                }
            ],
            "time": "2025-08-29T11:29:25+00:00"
        },
        {
            "name": "sebastian/lines-of-code",
            "version": "4.0.0",
            "source": {
                "type": "git",
                "url": "https://github.com/sebastianbergmann/lines-of-code.git",
                "reference": "97ffee3bcfb5805568d6af7f0f893678fc076d2f"
            },
            "dist": {
                "type": "zip",
                "url": "https://api.github.com/repos/sebastianbergmann/lines-of-code/zipball/97ffee3bcfb5805568d6af7f0f893678fc076d2f",
                "reference": "97ffee3bcfb5805568d6af7f0f893678fc076d2f",
                "shasum": ""
            },
            "require": {
                "nikic/php-parser": "^5.0",
                "php": ">=8.3"
            },
            "require-dev": {
                "phpunit/phpunit": "^12.0"
            },
            "type": "library",
            "extra": {
                "branch-alias": {
                    "dev-main": "4.0-dev"
                }
            },
            "autoload": {
                "classmap": [
                    "src/"
                ]
            },
            "notification-url": "https://packagist.org/downloads/",
            "license": [
                "BSD-3-Clause"
            ],
            "authors": [
                {
                    "name": "Sebastian Bergmann",
                    "email": "sebastian@phpunit.de",
                    "role": "lead"
                }
            ],
            "description": "Library for counting the lines of code in PHP source code",
            "homepage": "https://github.com/sebastianbergmann/lines-of-code",
            "support": {
                "issues": "https://github.com/sebastianbergmann/lines-of-code/issues",
                "security": "https://github.com/sebastianbergmann/lines-of-code/security/policy",
                "source": "https://github.com/sebastianbergmann/lines-of-code/tree/4.0.0"
            },
            "funding": [
                {
                    "url": "https://github.com/sebastianbergmann",
                    "type": "github"
                }
            ],
            "time": "2025-02-07T04:57:28+00:00"
        },
        {
            "name": "sebastian/object-enumerator",
            "version": "7.0.0",
            "source": {
                "type": "git",
                "url": "https://github.com/sebastianbergmann/object-enumerator.git",
                "reference": "1effe8e9b8e068e9ae228e542d5d11b5d16db894"
            },
            "dist": {
                "type": "zip",
                "url": "https://api.github.com/repos/sebastianbergmann/object-enumerator/zipball/1effe8e9b8e068e9ae228e542d5d11b5d16db894",
                "reference": "1effe8e9b8e068e9ae228e542d5d11b5d16db894",
                "shasum": ""
            },
            "require": {
                "php": ">=8.3",
                "sebastian/object-reflector": "^5.0",
                "sebastian/recursion-context": "^7.0"
            },
            "require-dev": {
                "phpunit/phpunit": "^12.0"
            },
            "type": "library",
            "extra": {
                "branch-alias": {
                    "dev-main": "7.0-dev"
                }
            },
            "autoload": {
                "classmap": [
                    "src/"
                ]
            },
            "notification-url": "https://packagist.org/downloads/",
            "license": [
                "BSD-3-Clause"
            ],
            "authors": [
                {
                    "name": "Sebastian Bergmann",
                    "email": "sebastian@phpunit.de"
                }
            ],
            "description": "Traverses array structures and object graphs to enumerate all referenced objects",
            "homepage": "https://github.com/sebastianbergmann/object-enumerator/",
            "support": {
                "issues": "https://github.com/sebastianbergmann/object-enumerator/issues",
                "security": "https://github.com/sebastianbergmann/object-enumerator/security/policy",
                "source": "https://github.com/sebastianbergmann/object-enumerator/tree/7.0.0"
            },
            "funding": [
                {
                    "url": "https://github.com/sebastianbergmann",
                    "type": "github"
                }
            ],
            "time": "2025-02-07T04:57:48+00:00"
        },
        {
            "name": "sebastian/object-reflector",
            "version": "5.0.0",
            "source": {
                "type": "git",
                "url": "https://github.com/sebastianbergmann/object-reflector.git",
                "reference": "4bfa827c969c98be1e527abd576533293c634f6a"
            },
            "dist": {
                "type": "zip",
                "url": "https://api.github.com/repos/sebastianbergmann/object-reflector/zipball/4bfa827c969c98be1e527abd576533293c634f6a",
                "reference": "4bfa827c969c98be1e527abd576533293c634f6a",
                "shasum": ""
            },
            "require": {
                "php": ">=8.3"
            },
            "require-dev": {
                "phpunit/phpunit": "^12.0"
            },
            "type": "library",
            "extra": {
                "branch-alias": {
                    "dev-main": "5.0-dev"
                }
            },
            "autoload": {
                "classmap": [
                    "src/"
                ]
            },
            "notification-url": "https://packagist.org/downloads/",
            "license": [
                "BSD-3-Clause"
            ],
            "authors": [
                {
                    "name": "Sebastian Bergmann",
                    "email": "sebastian@phpunit.de"
                }
            ],
            "description": "Allows reflection of object attributes, including inherited and non-public ones",
            "homepage": "https://github.com/sebastianbergmann/object-reflector/",
            "support": {
                "issues": "https://github.com/sebastianbergmann/object-reflector/issues",
                "security": "https://github.com/sebastianbergmann/object-reflector/security/policy",
                "source": "https://github.com/sebastianbergmann/object-reflector/tree/5.0.0"
            },
            "funding": [
                {
                    "url": "https://github.com/sebastianbergmann",
                    "type": "github"
                }
            ],
            "time": "2025-02-07T04:58:17+00:00"
        },
        {
            "name": "sebastian/recursion-context",
            "version": "7.0.1",
            "source": {
                "type": "git",
                "url": "https://github.com/sebastianbergmann/recursion-context.git",
                "reference": "0b01998a7d5b1f122911a66bebcb8d46f0c82d8c"
            },
            "dist": {
                "type": "zip",
                "url": "https://api.github.com/repos/sebastianbergmann/recursion-context/zipball/0b01998a7d5b1f122911a66bebcb8d46f0c82d8c",
                "reference": "0b01998a7d5b1f122911a66bebcb8d46f0c82d8c",
                "shasum": ""
            },
            "require": {
                "php": ">=8.3"
            },
            "require-dev": {
                "phpunit/phpunit": "^12.0"
            },
            "type": "library",
            "extra": {
                "branch-alias": {
                    "dev-main": "7.0-dev"
                }
            },
            "autoload": {
                "classmap": [
                    "src/"
                ]
            },
            "notification-url": "https://packagist.org/downloads/",
            "license": [
                "BSD-3-Clause"
            ],
            "authors": [
                {
                    "name": "Sebastian Bergmann",
                    "email": "sebastian@phpunit.de"
                },
                {
                    "name": "Jeff Welch",
                    "email": "whatthejeff@gmail.com"
                },
                {
                    "name": "Adam Harvey",
                    "email": "aharvey@php.net"
                }
            ],
            "description": "Provides functionality to recursively process PHP variables",
            "homepage": "https://github.com/sebastianbergmann/recursion-context",
            "support": {
                "issues": "https://github.com/sebastianbergmann/recursion-context/issues",
                "security": "https://github.com/sebastianbergmann/recursion-context/security/policy",
                "source": "https://github.com/sebastianbergmann/recursion-context/tree/7.0.1"
            },
            "funding": [
                {
                    "url": "https://github.com/sebastianbergmann",
                    "type": "github"
                },
                {
                    "url": "https://liberapay.com/sebastianbergmann",
                    "type": "liberapay"
                },
                {
                    "url": "https://thanks.dev/u/gh/sebastianbergmann",
                    "type": "thanks_dev"
                },
                {
                    "url": "https://tidelift.com/funding/github/packagist/sebastian/recursion-context",
                    "type": "tidelift"
                }
            ],
            "time": "2025-08-13T04:44:59+00:00"
        },
        {
            "name": "sebastian/type",
            "version": "6.0.3",
            "source": {
                "type": "git",
                "url": "https://github.com/sebastianbergmann/type.git",
                "reference": "e549163b9760b8f71f191651d22acf32d56d6d4d"
            },
            "dist": {
                "type": "zip",
                "url": "https://api.github.com/repos/sebastianbergmann/type/zipball/e549163b9760b8f71f191651d22acf32d56d6d4d",
                "reference": "e549163b9760b8f71f191651d22acf32d56d6d4d",
                "shasum": ""
            },
            "require": {
                "php": ">=8.3"
            },
            "require-dev": {
                "phpunit/phpunit": "^12.0"
            },
            "type": "library",
            "extra": {
                "branch-alias": {
                    "dev-main": "6.0-dev"
                }
            },
            "autoload": {
                "classmap": [
                    "src/"
                ]
            },
            "notification-url": "https://packagist.org/downloads/",
            "license": [
                "BSD-3-Clause"
            ],
            "authors": [
                {
                    "name": "Sebastian Bergmann",
                    "email": "sebastian@phpunit.de",
                    "role": "lead"
                }
            ],
            "description": "Collection of value objects that represent the types of the PHP type system",
            "homepage": "https://github.com/sebastianbergmann/type",
            "support": {
                "issues": "https://github.com/sebastianbergmann/type/issues",
                "security": "https://github.com/sebastianbergmann/type/security/policy",
                "source": "https://github.com/sebastianbergmann/type/tree/6.0.3"
            },
            "funding": [
                {
                    "url": "https://github.com/sebastianbergmann",
                    "type": "github"
                },
                {
                    "url": "https://liberapay.com/sebastianbergmann",
                    "type": "liberapay"
                },
                {
                    "url": "https://thanks.dev/u/gh/sebastianbergmann",
                    "type": "thanks_dev"
                },
                {
                    "url": "https://tidelift.com/funding/github/packagist/sebastian/type",
                    "type": "tidelift"
                }
            ],
            "time": "2025-08-09T06:57:12+00:00"
        },
        {
            "name": "sebastian/version",
            "version": "6.0.0",
            "source": {
                "type": "git",
                "url": "https://github.com/sebastianbergmann/version.git",
                "reference": "3e6ccf7657d4f0a59200564b08cead899313b53c"
            },
            "dist": {
                "type": "zip",
                "url": "https://api.github.com/repos/sebastianbergmann/version/zipball/3e6ccf7657d4f0a59200564b08cead899313b53c",
                "reference": "3e6ccf7657d4f0a59200564b08cead899313b53c",
                "shasum": ""
            },
            "require": {
                "php": ">=8.3"
            },
            "type": "library",
            "extra": {
                "branch-alias": {
                    "dev-main": "6.0-dev"
                }
            },
            "autoload": {
                "classmap": [
                    "src/"
                ]
            },
            "notification-url": "https://packagist.org/downloads/",
            "license": [
                "BSD-3-Clause"
            ],
            "authors": [
                {
                    "name": "Sebastian Bergmann",
                    "email": "sebastian@phpunit.de",
                    "role": "lead"
                }
            ],
            "description": "Library that helps with managing the version number of Git-hosted PHP projects",
            "homepage": "https://github.com/sebastianbergmann/version",
            "support": {
                "issues": "https://github.com/sebastianbergmann/version/issues",
                "security": "https://github.com/sebastianbergmann/version/security/policy",
                "source": "https://github.com/sebastianbergmann/version/tree/6.0.0"
            },
            "funding": [
                {
                    "url": "https://github.com/sebastianbergmann",
                    "type": "github"
                }
            ],
            "time": "2025-02-07T05:00:38+00:00"
        },
        {
            "name": "staabm/side-effects-detector",
            "version": "1.0.5",
            "source": {
                "type": "git",
                "url": "https://github.com/staabm/side-effects-detector.git",
                "reference": "d8334211a140ce329c13726d4a715adbddd0a163"
            },
            "dist": {
                "type": "zip",
                "url": "https://api.github.com/repos/staabm/side-effects-detector/zipball/d8334211a140ce329c13726d4a715adbddd0a163",
                "reference": "d8334211a140ce329c13726d4a715adbddd0a163",
                "shasum": ""
            },
            "require": {
                "ext-tokenizer": "*",
                "php": "^7.4 || ^8.0"
            },
            "require-dev": {
                "phpstan/extension-installer": "^1.4.3",
                "phpstan/phpstan": "^1.12.6",
                "phpunit/phpunit": "^9.6.21",
                "symfony/var-dumper": "^5.4.43",
                "tomasvotruba/type-coverage": "1.0.0",
                "tomasvotruba/unused-public": "1.0.0"
            },
            "type": "library",
            "autoload": {
                "classmap": [
                    "lib/"
                ]
            },
            "notification-url": "https://packagist.org/downloads/",
            "license": [
                "MIT"
            ],
            "description": "A static analysis tool to detect side effects in PHP code",
            "keywords": [
                "static analysis"
            ],
            "support": {
                "issues": "https://github.com/staabm/side-effects-detector/issues",
                "source": "https://github.com/staabm/side-effects-detector/tree/1.0.5"
            },
            "funding": [
                {
                    "url": "https://github.com/staabm",
                    "type": "github"
                }
            ],
            "time": "2024-10-20T05:08:20+00:00"
        },
        {
            "name": "theseer/tokenizer",
            "version": "1.2.3",
            "source": {
                "type": "git",
                "url": "https://github.com/theseer/tokenizer.git",
                "reference": "737eda637ed5e28c3413cb1ebe8bb52cbf1ca7a2"
            },
            "dist": {
                "type": "zip",
                "url": "https://api.github.com/repos/theseer/tokenizer/zipball/737eda637ed5e28c3413cb1ebe8bb52cbf1ca7a2",
                "reference": "737eda637ed5e28c3413cb1ebe8bb52cbf1ca7a2",
                "shasum": ""
            },
            "require": {
                "ext-dom": "*",
                "ext-tokenizer": "*",
                "ext-xmlwriter": "*",
                "php": "^7.2 || ^8.0"
            },
            "type": "library",
            "autoload": {
                "classmap": [
                    "src/"
                ]
            },
            "notification-url": "https://packagist.org/downloads/",
            "license": [
                "BSD-3-Clause"
            ],
            "authors": [
                {
                    "name": "Arne Blankerts",
                    "email": "arne@blankerts.de",
                    "role": "Developer"
                }
            ],
            "description": "A small library for converting tokenized PHP source code into XML and potentially other formats",
            "support": {
                "issues": "https://github.com/theseer/tokenizer/issues",
                "source": "https://github.com/theseer/tokenizer/tree/1.2.3"
            },
            "funding": [
                {
                    "url": "https://github.com/theseer",
                    "type": "github"
                }
            ],
            "time": "2024-03-03T12:36:25+00:00"
        }
    ],
    "packages-dev": [],
    "aliases": [],
    "minimum-stability": "stable",
    "stability-flags": {},
    "prefer-stable": true,
    "prefer-lowest": false,
    "platform": {
        "php": ">=8.3",
        "ext-dom": "*",
        "ext-json": "*",
        "ext-libxml": "*",
        "ext-mbstring": "*",
        "ext-xml": "*",
        "ext-xmlwriter": "*"
    },
    "platform-dev": {},
    "platform-overrides": {
        "php": "8.3.0"
    },
    "plugin-api-version": "2.6.0"
}<|MERGE_RESOLUTION|>--- conflicted
+++ resolved
@@ -4,11 +4,7 @@
         "Read more about it at https://getcomposer.org/doc/01-basic-usage.md#installing-dependencies",
         "This file is @generated automatically"
     ],
-<<<<<<< HEAD
-    "content-hash": "4438ab8963d5e9f48a2a9220c78bcf70",
-=======
-    "content-hash": "b4be8088c5d995f7863ba0deb2f0132e",
->>>>>>> 1d58d372
+    "content-hash": "23701ee2610c9c3ada65143090e20a54",
     "packages": [
         {
             "name": "myclabs/deep-copy",
@@ -944,29 +940,16 @@
         },
         {
             "name": "sebastian/exporter",
-<<<<<<< HEAD
-            "version": "7.0.0",
+            "version": "7.0.1",
             "source": {
                 "type": "git",
                 "url": "https://github.com/sebastianbergmann/exporter.git",
-                "reference": "76432aafc58d50691a00d86d0632f1217a47b688"
-            },
-            "dist": {
-                "type": "zip",
-                "url": "https://api.github.com/repos/sebastianbergmann/exporter/zipball/76432aafc58d50691a00d86d0632f1217a47b688",
-                "reference": "76432aafc58d50691a00d86d0632f1217a47b688",
-=======
-            "version": "6.3.1",
-            "source": {
-                "type": "git",
-                "url": "https://github.com/sebastianbergmann/exporter.git",
-                "reference": "8f67e53d3fcaf53105f95cc14f1630493d0fa2e6"
-            },
-            "dist": {
-                "type": "zip",
-                "url": "https://api.github.com/repos/sebastianbergmann/exporter/zipball/8f67e53d3fcaf53105f95cc14f1630493d0fa2e6",
-                "reference": "8f67e53d3fcaf53105f95cc14f1630493d0fa2e6",
->>>>>>> 1d58d372
+                "reference": "b759164a8e02263784b662889cc6cbb686077af6"
+            },
+            "dist": {
+                "type": "zip",
+                "url": "https://api.github.com/repos/sebastianbergmann/exporter/zipball/b759164a8e02263784b662889cc6cbb686077af6",
+                "reference": "b759164a8e02263784b662889cc6cbb686077af6",
                 "shasum": ""
             },
             "require": {
@@ -980,11 +963,7 @@
             "type": "library",
             "extra": {
                 "branch-alias": {
-<<<<<<< HEAD
                     "dev-main": "7.0-dev"
-=======
-                    "dev-main": "6.3-dev"
->>>>>>> 1d58d372
                 }
             },
             "autoload": {
@@ -1027,11 +1006,7 @@
             "support": {
                 "issues": "https://github.com/sebastianbergmann/exporter/issues",
                 "security": "https://github.com/sebastianbergmann/exporter/security/policy",
-<<<<<<< HEAD
-                "source": "https://github.com/sebastianbergmann/exporter/tree/7.0.0"
-=======
-                "source": "https://github.com/sebastianbergmann/exporter/tree/6.3.1"
->>>>>>> 1d58d372
+                "source": "https://github.com/sebastianbergmann/exporter/tree/7.0.1"
             },
             "funding": [
                 {
@@ -1051,11 +1026,7 @@
                     "type": "tidelift"
                 }
             ],
-<<<<<<< HEAD
-            "time": "2025-02-07T04:56:42+00:00"
-=======
-            "time": "2025-09-22T05:34:00+00:00"
->>>>>>> 1d58d372
+            "time": "2025-09-22T05:39:29+00:00"
         },
         {
             "name": "sebastian/global-state",
