{
    "_readme": [
        "This file locks the dependencies of your project to a known state",
        "Read more about it at https://getcomposer.org/doc/01-basic-usage.md#installing-dependencies",
        "This file is @generated automatically"
    ],
<<<<<<< HEAD
    "content-hash": "2f3ab4d154325b2a8cf3c1603bbc304d",
=======
    "content-hash": "0cb3967f08321287ed41324627a7d07b",
>>>>>>> 462e6d3d
    "packages": [
        {
            "name": "myclabs/deep-copy",
            "version": "1.13.4",
            "source": {
                "type": "git",
                "url": "https://github.com/myclabs/DeepCopy.git",
                "reference": "07d290f0c47959fd5eed98c95ee5602db07e0b6a"
            },
            "dist": {
                "type": "zip",
                "url": "https://api.github.com/repos/myclabs/DeepCopy/zipball/07d290f0c47959fd5eed98c95ee5602db07e0b6a",
                "reference": "07d290f0c47959fd5eed98c95ee5602db07e0b6a",
                "shasum": ""
            },
            "require": {
                "php": "^7.1 || ^8.0"
            },
            "conflict": {
                "doctrine/collections": "<1.6.8",
                "doctrine/common": "<2.13.3 || >=3 <3.2.2"
            },
            "require-dev": {
                "doctrine/collections": "^1.6.8",
                "doctrine/common": "^2.13.3 || ^3.2.2",
                "phpspec/prophecy": "^1.10",
                "phpunit/phpunit": "^7.5.20 || ^8.5.23 || ^9.5.13"
            },
            "type": "library",
            "autoload": {
                "files": [
                    "src/DeepCopy/deep_copy.php"
                ],
                "psr-4": {
                    "DeepCopy\\": "src/DeepCopy/"
                }
            },
            "notification-url": "https://packagist.org/downloads/",
            "license": [
                "MIT"
            ],
            "description": "Create deep copies (clones) of your objects",
            "keywords": [
                "clone",
                "copy",
                "duplicate",
                "object",
                "object graph"
            ],
            "support": {
                "issues": "https://github.com/myclabs/DeepCopy/issues",
                "source": "https://github.com/myclabs/DeepCopy/tree/1.13.4"
            },
            "funding": [
                {
                    "url": "https://tidelift.com/funding/github/packagist/myclabs/deep-copy",
                    "type": "tidelift"
                }
            ],
            "time": "2025-08-01T08:46:24+00:00"
        },
        {
            "name": "nikic/php-parser",
            "version": "v5.6.1",
            "source": {
                "type": "git",
                "url": "https://github.com/nikic/PHP-Parser.git",
                "reference": "f103601b29efebd7ff4a1ca7b3eeea9e3336a2a2"
            },
            "dist": {
                "type": "zip",
                "url": "https://api.github.com/repos/nikic/PHP-Parser/zipball/f103601b29efebd7ff4a1ca7b3eeea9e3336a2a2",
                "reference": "f103601b29efebd7ff4a1ca7b3eeea9e3336a2a2",
                "shasum": ""
            },
            "require": {
                "ext-ctype": "*",
                "ext-json": "*",
                "ext-tokenizer": "*",
                "php": ">=7.4"
            },
            "require-dev": {
                "ircmaxell/php-yacc": "^0.0.7",
                "phpunit/phpunit": "^9.0"
            },
            "bin": [
                "bin/php-parse"
            ],
            "type": "library",
            "extra": {
                "branch-alias": {
                    "dev-master": "5.x-dev"
                }
            },
            "autoload": {
                "psr-4": {
                    "PhpParser\\": "lib/PhpParser"
                }
            },
            "notification-url": "https://packagist.org/downloads/",
            "license": [
                "BSD-3-Clause"
            ],
            "authors": [
                {
                    "name": "Nikita Popov"
                }
            ],
            "description": "A PHP parser written in PHP",
            "keywords": [
                "parser",
                "php"
            ],
            "support": {
                "issues": "https://github.com/nikic/PHP-Parser/issues",
                "source": "https://github.com/nikic/PHP-Parser/tree/v5.6.1"
            },
            "time": "2025-08-13T20:13:15+00:00"
        },
        {
            "name": "phar-io/manifest",
            "version": "2.0.4",
            "source": {
                "type": "git",
                "url": "https://github.com/phar-io/manifest.git",
                "reference": "54750ef60c58e43759730615a392c31c80e23176"
            },
            "dist": {
                "type": "zip",
                "url": "https://api.github.com/repos/phar-io/manifest/zipball/54750ef60c58e43759730615a392c31c80e23176",
                "reference": "54750ef60c58e43759730615a392c31c80e23176",
                "shasum": ""
            },
            "require": {
                "ext-dom": "*",
                "ext-libxml": "*",
                "ext-phar": "*",
                "ext-xmlwriter": "*",
                "phar-io/version": "^3.0.1",
                "php": "^7.2 || ^8.0"
            },
            "type": "library",
            "extra": {
                "branch-alias": {
                    "dev-master": "2.0.x-dev"
                }
            },
            "autoload": {
                "classmap": [
                    "src/"
                ]
            },
            "notification-url": "https://packagist.org/downloads/",
            "license": [
                "BSD-3-Clause"
            ],
            "authors": [
                {
                    "name": "Arne Blankerts",
                    "email": "arne@blankerts.de",
                    "role": "Developer"
                },
                {
                    "name": "Sebastian Heuer",
                    "email": "sebastian@phpeople.de",
                    "role": "Developer"
                },
                {
                    "name": "Sebastian Bergmann",
                    "email": "sebastian@phpunit.de",
                    "role": "Developer"
                }
            ],
            "description": "Component for reading phar.io manifest information from a PHP Archive (PHAR)",
            "support": {
                "issues": "https://github.com/phar-io/manifest/issues",
                "source": "https://github.com/phar-io/manifest/tree/2.0.4"
            },
            "funding": [
                {
                    "url": "https://github.com/theseer",
                    "type": "github"
                }
            ],
            "time": "2024-03-03T12:33:53+00:00"
        },
        {
            "name": "phar-io/version",
            "version": "3.2.1",
            "source": {
                "type": "git",
                "url": "https://github.com/phar-io/version.git",
                "reference": "4f7fd7836c6f332bb2933569e566a0d6c4cbed74"
            },
            "dist": {
                "type": "zip",
                "url": "https://api.github.com/repos/phar-io/version/zipball/4f7fd7836c6f332bb2933569e566a0d6c4cbed74",
                "reference": "4f7fd7836c6f332bb2933569e566a0d6c4cbed74",
                "shasum": ""
            },
            "require": {
                "php": "^7.2 || ^8.0"
            },
            "type": "library",
            "autoload": {
                "classmap": [
                    "src/"
                ]
            },
            "notification-url": "https://packagist.org/downloads/",
            "license": [
                "BSD-3-Clause"
            ],
            "authors": [
                {
                    "name": "Arne Blankerts",
                    "email": "arne@blankerts.de",
                    "role": "Developer"
                },
                {
                    "name": "Sebastian Heuer",
                    "email": "sebastian@phpeople.de",
                    "role": "Developer"
                },
                {
                    "name": "Sebastian Bergmann",
                    "email": "sebastian@phpunit.de",
                    "role": "Developer"
                }
            ],
            "description": "Library for handling version information and constraints",
            "support": {
                "issues": "https://github.com/phar-io/version/issues",
                "source": "https://github.com/phar-io/version/tree/3.2.1"
            },
            "time": "2022-02-21T01:04:05+00:00"
        },
        {
            "name": "phpunit/php-code-coverage",
            "version": "12.3.7",
            "source": {
                "type": "git",
                "url": "https://github.com/sebastianbergmann/php-code-coverage.git",
                "reference": "bbede0f5593dad37af3be6a6f8e6ae1885e8a0a9"
            },
            "dist": {
                "type": "zip",
                "url": "https://api.github.com/repos/sebastianbergmann/php-code-coverage/zipball/bbede0f5593dad37af3be6a6f8e6ae1885e8a0a9",
                "reference": "bbede0f5593dad37af3be6a6f8e6ae1885e8a0a9",
                "shasum": ""
            },
            "require": {
                "ext-dom": "*",
                "ext-libxml": "*",
                "ext-xmlwriter": "*",
                "nikic/php-parser": "^5.6.1",
                "php": ">=8.3",
                "phpunit/php-file-iterator": "^6.0",
                "phpunit/php-text-template": "^5.0",
                "sebastian/complexity": "^5.0",
                "sebastian/environment": "^8.0.3",
                "sebastian/lines-of-code": "^4.0",
                "sebastian/version": "^6.0",
                "theseer/tokenizer": "^1.2.3"
            },
            "require-dev": {
                "phpunit/phpunit": "^12.3.7"
            },
            "suggest": {
                "ext-pcov": "PHP extension that provides line coverage",
                "ext-xdebug": "PHP extension that provides line coverage as well as branch and path coverage"
            },
            "type": "library",
            "extra": {
                "branch-alias": {
                    "dev-main": "12.3.x-dev"
                }
            },
            "autoload": {
                "classmap": [
                    "src/"
                ]
            },
            "notification-url": "https://packagist.org/downloads/",
            "license": [
                "BSD-3-Clause"
            ],
            "authors": [
                {
                    "name": "Sebastian Bergmann",
                    "email": "sebastian@phpunit.de",
                    "role": "lead"
                }
            ],
            "description": "Library that provides collection, processing, and rendering functionality for PHP code coverage information.",
            "homepage": "https://github.com/sebastianbergmann/php-code-coverage",
            "keywords": [
                "coverage",
                "testing",
                "xunit"
            ],
            "support": {
                "issues": "https://github.com/sebastianbergmann/php-code-coverage/issues",
                "security": "https://github.com/sebastianbergmann/php-code-coverage/security/policy",
                "source": "https://github.com/sebastianbergmann/php-code-coverage/tree/12.3.7"
            },
            "funding": [
                {
                    "url": "https://github.com/sebastianbergmann",
                    "type": "github"
                },
                {
                    "url": "https://liberapay.com/sebastianbergmann",
                    "type": "liberapay"
                },
                {
                    "url": "https://thanks.dev/u/gh/sebastianbergmann",
                    "type": "thanks_dev"
                },
                {
                    "url": "https://tidelift.com/funding/github/packagist/phpunit/php-code-coverage",
                    "type": "tidelift"
                }
            ],
            "time": "2025-09-10T09:59:06+00:00"
        },
        {
            "name": "phpunit/php-file-iterator",
            "version": "6.0.0",
            "source": {
                "type": "git",
                "url": "https://github.com/sebastianbergmann/php-file-iterator.git",
                "reference": "961bc913d42fe24a257bfff826a5068079ac7782"
            },
            "dist": {
                "type": "zip",
                "url": "https://api.github.com/repos/sebastianbergmann/php-file-iterator/zipball/961bc913d42fe24a257bfff826a5068079ac7782",
                "reference": "961bc913d42fe24a257bfff826a5068079ac7782",
                "shasum": ""
            },
            "require": {
                "php": ">=8.3"
            },
            "require-dev": {
                "phpunit/phpunit": "^12.0"
            },
            "type": "library",
            "extra": {
                "branch-alias": {
                    "dev-main": "6.0-dev"
                }
            },
            "autoload": {
                "classmap": [
                    "src/"
                ]
            },
            "notification-url": "https://packagist.org/downloads/",
            "license": [
                "BSD-3-Clause"
            ],
            "authors": [
                {
                    "name": "Sebastian Bergmann",
                    "email": "sebastian@phpunit.de",
                    "role": "lead"
                }
            ],
            "description": "FilterIterator implementation that filters files based on a list of suffixes.",
            "homepage": "https://github.com/sebastianbergmann/php-file-iterator/",
            "keywords": [
                "filesystem",
                "iterator"
            ],
            "support": {
                "issues": "https://github.com/sebastianbergmann/php-file-iterator/issues",
                "security": "https://github.com/sebastianbergmann/php-file-iterator/security/policy",
                "source": "https://github.com/sebastianbergmann/php-file-iterator/tree/6.0.0"
            },
            "funding": [
                {
                    "url": "https://github.com/sebastianbergmann",
                    "type": "github"
                }
            ],
            "time": "2025-02-07T04:58:37+00:00"
        },
        {
            "name": "phpunit/php-invoker",
            "version": "6.0.0",
            "source": {
                "type": "git",
                "url": "https://github.com/sebastianbergmann/php-invoker.git",
                "reference": "12b54e689b07a25a9b41e57736dfab6ec9ae5406"
            },
            "dist": {
                "type": "zip",
                "url": "https://api.github.com/repos/sebastianbergmann/php-invoker/zipball/12b54e689b07a25a9b41e57736dfab6ec9ae5406",
                "reference": "12b54e689b07a25a9b41e57736dfab6ec9ae5406",
                "shasum": ""
            },
            "require": {
                "php": ">=8.3"
            },
            "require-dev": {
                "ext-pcntl": "*",
                "phpunit/phpunit": "^12.0"
            },
            "suggest": {
                "ext-pcntl": "*"
            },
            "type": "library",
            "extra": {
                "branch-alias": {
                    "dev-main": "6.0-dev"
                }
            },
            "autoload": {
                "classmap": [
                    "src/"
                ]
            },
            "notification-url": "https://packagist.org/downloads/",
            "license": [
                "BSD-3-Clause"
            ],
            "authors": [
                {
                    "name": "Sebastian Bergmann",
                    "email": "sebastian@phpunit.de",
                    "role": "lead"
                }
            ],
            "description": "Invoke callables with a timeout",
            "homepage": "https://github.com/sebastianbergmann/php-invoker/",
            "keywords": [
                "process"
            ],
            "support": {
                "issues": "https://github.com/sebastianbergmann/php-invoker/issues",
                "security": "https://github.com/sebastianbergmann/php-invoker/security/policy",
                "source": "https://github.com/sebastianbergmann/php-invoker/tree/6.0.0"
            },
            "funding": [
                {
                    "url": "https://github.com/sebastianbergmann",
                    "type": "github"
                }
            ],
            "time": "2025-02-07T04:58:58+00:00"
        },
        {
            "name": "phpunit/php-text-template",
            "version": "5.0.0",
            "source": {
                "type": "git",
                "url": "https://github.com/sebastianbergmann/php-text-template.git",
                "reference": "e1367a453f0eda562eedb4f659e13aa900d66c53"
            },
            "dist": {
                "type": "zip",
                "url": "https://api.github.com/repos/sebastianbergmann/php-text-template/zipball/e1367a453f0eda562eedb4f659e13aa900d66c53",
                "reference": "e1367a453f0eda562eedb4f659e13aa900d66c53",
                "shasum": ""
            },
            "require": {
                "php": ">=8.3"
            },
            "require-dev": {
                "phpunit/phpunit": "^12.0"
            },
            "type": "library",
            "extra": {
                "branch-alias": {
                    "dev-main": "5.0-dev"
                }
            },
            "autoload": {
                "classmap": [
                    "src/"
                ]
            },
            "notification-url": "https://packagist.org/downloads/",
            "license": [
                "BSD-3-Clause"
            ],
            "authors": [
                {
                    "name": "Sebastian Bergmann",
                    "email": "sebastian@phpunit.de",
                    "role": "lead"
                }
            ],
            "description": "Simple template engine.",
            "homepage": "https://github.com/sebastianbergmann/php-text-template/",
            "keywords": [
                "template"
            ],
            "support": {
                "issues": "https://github.com/sebastianbergmann/php-text-template/issues",
                "security": "https://github.com/sebastianbergmann/php-text-template/security/policy",
                "source": "https://github.com/sebastianbergmann/php-text-template/tree/5.0.0"
            },
            "funding": [
                {
                    "url": "https://github.com/sebastianbergmann",
                    "type": "github"
                }
            ],
            "time": "2025-02-07T04:59:16+00:00"
        },
        {
            "name": "phpunit/php-timer",
            "version": "8.0.0",
            "source": {
                "type": "git",
                "url": "https://github.com/sebastianbergmann/php-timer.git",
                "reference": "f258ce36aa457f3aa3339f9ed4c81fc66dc8c2cc"
            },
            "dist": {
                "type": "zip",
                "url": "https://api.github.com/repos/sebastianbergmann/php-timer/zipball/f258ce36aa457f3aa3339f9ed4c81fc66dc8c2cc",
                "reference": "f258ce36aa457f3aa3339f9ed4c81fc66dc8c2cc",
                "shasum": ""
            },
            "require": {
                "php": ">=8.3"
            },
            "require-dev": {
                "phpunit/phpunit": "^12.0"
            },
            "type": "library",
            "extra": {
                "branch-alias": {
                    "dev-main": "8.0-dev"
                }
            },
            "autoload": {
                "classmap": [
                    "src/"
                ]
            },
            "notification-url": "https://packagist.org/downloads/",
            "license": [
                "BSD-3-Clause"
            ],
            "authors": [
                {
                    "name": "Sebastian Bergmann",
                    "email": "sebastian@phpunit.de",
                    "role": "lead"
                }
            ],
            "description": "Utility class for timing",
            "homepage": "https://github.com/sebastianbergmann/php-timer/",
            "keywords": [
                "timer"
            ],
            "support": {
                "issues": "https://github.com/sebastianbergmann/php-timer/issues",
                "security": "https://github.com/sebastianbergmann/php-timer/security/policy",
                "source": "https://github.com/sebastianbergmann/php-timer/tree/8.0.0"
            },
            "funding": [
                {
                    "url": "https://github.com/sebastianbergmann",
                    "type": "github"
                }
            ],
            "time": "2025-02-07T04:59:38+00:00"
        },
        {
            "name": "sebastian/cli-parser",
            "version": "4.1.0",
            "source": {
                "type": "git",
                "url": "https://github.com/sebastianbergmann/cli-parser.git",
                "reference": "8fd93be538992d556aaa45c74570129448a42084"
            },
            "dist": {
                "type": "zip",
                "url": "https://api.github.com/repos/sebastianbergmann/cli-parser/zipball/8fd93be538992d556aaa45c74570129448a42084",
                "reference": "8fd93be538992d556aaa45c74570129448a42084",
                "shasum": ""
            },
            "require": {
                "php": ">=8.3"
            },
            "require-dev": {
                "phpunit/phpunit": "^12.0"
            },
            "type": "library",
            "extra": {
                "branch-alias": {
                    "dev-main": "4.1-dev"
                }
            },
            "autoload": {
                "classmap": [
                    "src/"
                ]
            },
            "notification-url": "https://packagist.org/downloads/",
            "license": [
                "BSD-3-Clause"
            ],
            "authors": [
                {
                    "name": "Sebastian Bergmann",
                    "email": "sebastian@phpunit.de",
                    "role": "lead"
                }
            ],
            "description": "Library for parsing CLI options",
            "homepage": "https://github.com/sebastianbergmann/cli-parser",
            "support": {
                "issues": "https://github.com/sebastianbergmann/cli-parser/issues",
                "security": "https://github.com/sebastianbergmann/cli-parser/security/policy",
                "source": "https://github.com/sebastianbergmann/cli-parser/tree/4.1.0"
            },
            "funding": [
                {
                    "url": "https://github.com/sebastianbergmann",
                    "type": "github"
                },
                {
                    "url": "https://liberapay.com/sebastianbergmann",
                    "type": "liberapay"
                },
                {
                    "url": "https://thanks.dev/u/gh/sebastianbergmann",
                    "type": "thanks_dev"
                },
                {
                    "url": "https://tidelift.com/funding/github/packagist/sebastian/cli-parser",
                    "type": "tidelift"
                }
            ],
            "time": "2025-09-13T14:16:18+00:00"
        },
        {
            "name": "sebastian/comparator",
            "version": "7.1.3",
            "source": {
                "type": "git",
                "url": "https://github.com/sebastianbergmann/comparator.git",
                "reference": "dc904b4bb3ab070865fa4068cd84f3da8b945148"
            },
            "dist": {
                "type": "zip",
                "url": "https://api.github.com/repos/sebastianbergmann/comparator/zipball/dc904b4bb3ab070865fa4068cd84f3da8b945148",
                "reference": "dc904b4bb3ab070865fa4068cd84f3da8b945148",
                "shasum": ""
            },
            "require": {
                "ext-dom": "*",
                "ext-mbstring": "*",
                "php": ">=8.3",
                "sebastian/diff": "^7.0",
                "sebastian/exporter": "^7.0"
            },
            "require-dev": {
                "phpunit/phpunit": "^12.2"
            },
            "suggest": {
                "ext-bcmath": "For comparing BcMath\\Number objects"
            },
            "type": "library",
            "extra": {
                "branch-alias": {
                    "dev-main": "7.1-dev"
                }
            },
            "autoload": {
                "classmap": [
                    "src/"
                ]
            },
            "notification-url": "https://packagist.org/downloads/",
            "license": [
                "BSD-3-Clause"
            ],
            "authors": [
                {
                    "name": "Sebastian Bergmann",
                    "email": "sebastian@phpunit.de"
                },
                {
                    "name": "Jeff Welch",
                    "email": "whatthejeff@gmail.com"
                },
                {
                    "name": "Volker Dusch",
                    "email": "github@wallbash.com"
                },
                {
                    "name": "Bernhard Schussek",
                    "email": "bschussek@2bepublished.at"
                }
            ],
            "description": "Provides the functionality to compare PHP values for equality",
            "homepage": "https://github.com/sebastianbergmann/comparator",
            "keywords": [
                "comparator",
                "compare",
                "equality"
            ],
            "support": {
                "issues": "https://github.com/sebastianbergmann/comparator/issues",
                "security": "https://github.com/sebastianbergmann/comparator/security/policy",
                "source": "https://github.com/sebastianbergmann/comparator/tree/7.1.3"
            },
            "funding": [
                {
                    "url": "https://github.com/sebastianbergmann",
                    "type": "github"
                },
                {
                    "url": "https://liberapay.com/sebastianbergmann",
                    "type": "liberapay"
                },
                {
                    "url": "https://thanks.dev/u/gh/sebastianbergmann",
                    "type": "thanks_dev"
                },
                {
                    "url": "https://tidelift.com/funding/github/packagist/sebastian/comparator",
                    "type": "tidelift"
                }
            ],
            "time": "2025-08-20T11:27:00+00:00"
        },
        {
            "name": "sebastian/complexity",
            "version": "5.0.0",
            "source": {
                "type": "git",
                "url": "https://github.com/sebastianbergmann/complexity.git",
                "reference": "bad4316aba5303d0221f43f8cee37eb58d384bbb"
            },
            "dist": {
                "type": "zip",
                "url": "https://api.github.com/repos/sebastianbergmann/complexity/zipball/bad4316aba5303d0221f43f8cee37eb58d384bbb",
                "reference": "bad4316aba5303d0221f43f8cee37eb58d384bbb",
                "shasum": ""
            },
            "require": {
                "nikic/php-parser": "^5.0",
                "php": ">=8.3"
            },
            "require-dev": {
                "phpunit/phpunit": "^12.0"
            },
            "type": "library",
            "extra": {
                "branch-alias": {
                    "dev-main": "5.0-dev"
                }
            },
            "autoload": {
                "classmap": [
                    "src/"
                ]
            },
            "notification-url": "https://packagist.org/downloads/",
            "license": [
                "BSD-3-Clause"
            ],
            "authors": [
                {
                    "name": "Sebastian Bergmann",
                    "email": "sebastian@phpunit.de",
                    "role": "lead"
                }
            ],
            "description": "Library for calculating the complexity of PHP code units",
            "homepage": "https://github.com/sebastianbergmann/complexity",
            "support": {
                "issues": "https://github.com/sebastianbergmann/complexity/issues",
                "security": "https://github.com/sebastianbergmann/complexity/security/policy",
                "source": "https://github.com/sebastianbergmann/complexity/tree/5.0.0"
            },
            "funding": [
                {
                    "url": "https://github.com/sebastianbergmann",
                    "type": "github"
                }
            ],
            "time": "2025-02-07T04:55:25+00:00"
        },
        {
            "name": "sebastian/diff",
            "version": "7.0.0",
            "source": {
                "type": "git",
                "url": "https://github.com/sebastianbergmann/diff.git",
                "reference": "7ab1ea946c012266ca32390913653d844ecd085f"
            },
            "dist": {
                "type": "zip",
                "url": "https://api.github.com/repos/sebastianbergmann/diff/zipball/7ab1ea946c012266ca32390913653d844ecd085f",
                "reference": "7ab1ea946c012266ca32390913653d844ecd085f",
                "shasum": ""
            },
            "require": {
                "php": ">=8.3"
            },
            "require-dev": {
                "phpunit/phpunit": "^12.0",
                "symfony/process": "^7.2"
            },
            "type": "library",
            "extra": {
                "branch-alias": {
                    "dev-main": "7.0-dev"
                }
            },
            "autoload": {
                "classmap": [
                    "src/"
                ]
            },
            "notification-url": "https://packagist.org/downloads/",
            "license": [
                "BSD-3-Clause"
            ],
            "authors": [
                {
                    "name": "Sebastian Bergmann",
                    "email": "sebastian@phpunit.de"
                },
                {
                    "name": "Kore Nordmann",
                    "email": "mail@kore-nordmann.de"
                }
            ],
            "description": "Diff implementation",
            "homepage": "https://github.com/sebastianbergmann/diff",
            "keywords": [
                "diff",
                "udiff",
                "unidiff",
                "unified diff"
            ],
            "support": {
                "issues": "https://github.com/sebastianbergmann/diff/issues",
                "security": "https://github.com/sebastianbergmann/diff/security/policy",
                "source": "https://github.com/sebastianbergmann/diff/tree/7.0.0"
            },
            "funding": [
                {
                    "url": "https://github.com/sebastianbergmann",
                    "type": "github"
                }
            ],
            "time": "2025-02-07T04:55:46+00:00"
        },
        {
            "name": "sebastian/environment",
            "version": "8.0.3",
            "source": {
                "type": "git",
                "url": "https://github.com/sebastianbergmann/environment.git",
                "reference": "24a711b5c916efc6d6e62aa65aa2ec98fef77f68"
            },
            "dist": {
                "type": "zip",
                "url": "https://api.github.com/repos/sebastianbergmann/environment/zipball/24a711b5c916efc6d6e62aa65aa2ec98fef77f68",
                "reference": "24a711b5c916efc6d6e62aa65aa2ec98fef77f68",
                "shasum": ""
            },
            "require": {
                "php": ">=8.3"
            },
            "require-dev": {
                "phpunit/phpunit": "^12.0"
            },
            "suggest": {
                "ext-posix": "*"
            },
            "type": "library",
            "extra": {
                "branch-alias": {
                    "dev-main": "8.0-dev"
                }
            },
            "autoload": {
                "classmap": [
                    "src/"
                ]
            },
            "notification-url": "https://packagist.org/downloads/",
            "license": [
                "BSD-3-Clause"
            ],
            "authors": [
                {
                    "name": "Sebastian Bergmann",
                    "email": "sebastian@phpunit.de"
                }
            ],
            "description": "Provides functionality to handle HHVM/PHP environments",
            "homepage": "https://github.com/sebastianbergmann/environment",
            "keywords": [
                "Xdebug",
                "environment",
                "hhvm"
            ],
            "support": {
                "issues": "https://github.com/sebastianbergmann/environment/issues",
                "security": "https://github.com/sebastianbergmann/environment/security/policy",
                "source": "https://github.com/sebastianbergmann/environment/tree/8.0.3"
            },
            "funding": [
                {
                    "url": "https://github.com/sebastianbergmann",
                    "type": "github"
                },
                {
                    "url": "https://liberapay.com/sebastianbergmann",
                    "type": "liberapay"
                },
                {
                    "url": "https://thanks.dev/u/gh/sebastianbergmann",
                    "type": "thanks_dev"
                },
                {
                    "url": "https://tidelift.com/funding/github/packagist/sebastian/environment",
                    "type": "tidelift"
                }
            ],
            "time": "2025-08-12T14:11:56+00:00"
        },
        {
            "name": "sebastian/exporter",
            "version": "7.0.0",
            "source": {
                "type": "git",
                "url": "https://github.com/sebastianbergmann/exporter.git",
                "reference": "76432aafc58d50691a00d86d0632f1217a47b688"
            },
            "dist": {
                "type": "zip",
                "url": "https://api.github.com/repos/sebastianbergmann/exporter/zipball/76432aafc58d50691a00d86d0632f1217a47b688",
                "reference": "76432aafc58d50691a00d86d0632f1217a47b688",
                "shasum": ""
            },
            "require": {
                "ext-mbstring": "*",
                "php": ">=8.3",
                "sebastian/recursion-context": "^7.0"
            },
            "require-dev": {
                "phpunit/phpunit": "^12.0"
            },
            "type": "library",
            "extra": {
                "branch-alias": {
                    "dev-main": "7.0-dev"
                }
            },
            "autoload": {
                "classmap": [
                    "src/"
                ]
            },
            "notification-url": "https://packagist.org/downloads/",
            "license": [
                "BSD-3-Clause"
            ],
            "authors": [
                {
                    "name": "Sebastian Bergmann",
                    "email": "sebastian@phpunit.de"
                },
                {
                    "name": "Jeff Welch",
                    "email": "whatthejeff@gmail.com"
                },
                {
                    "name": "Volker Dusch",
                    "email": "github@wallbash.com"
                },
                {
                    "name": "Adam Harvey",
                    "email": "aharvey@php.net"
                },
                {
                    "name": "Bernhard Schussek",
                    "email": "bschussek@gmail.com"
                }
            ],
            "description": "Provides the functionality to export PHP variables for visualization",
            "homepage": "https://www.github.com/sebastianbergmann/exporter",
            "keywords": [
                "export",
                "exporter"
            ],
            "support": {
                "issues": "https://github.com/sebastianbergmann/exporter/issues",
                "security": "https://github.com/sebastianbergmann/exporter/security/policy",
                "source": "https://github.com/sebastianbergmann/exporter/tree/7.0.0"
            },
            "funding": [
                {
                    "url": "https://github.com/sebastianbergmann",
                    "type": "github"
                }
            ],
            "time": "2025-02-07T04:56:42+00:00"
        },
        {
            "name": "sebastian/global-state",
            "version": "8.0.2",
            "source": {
                "type": "git",
                "url": "https://github.com/sebastianbergmann/global-state.git",
                "reference": "ef1377171613d09edd25b7816f05be8313f9115d"
            },
            "dist": {
                "type": "zip",
                "url": "https://api.github.com/repos/sebastianbergmann/global-state/zipball/ef1377171613d09edd25b7816f05be8313f9115d",
                "reference": "ef1377171613d09edd25b7816f05be8313f9115d",
                "shasum": ""
            },
            "require": {
                "php": ">=8.3",
                "sebastian/object-reflector": "^5.0",
                "sebastian/recursion-context": "^7.0"
            },
            "require-dev": {
                "ext-dom": "*",
                "phpunit/phpunit": "^12.0"
            },
            "type": "library",
            "extra": {
                "branch-alias": {
                    "dev-main": "8.0-dev"
                }
            },
            "autoload": {
                "classmap": [
                    "src/"
                ]
            },
            "notification-url": "https://packagist.org/downloads/",
            "license": [
                "BSD-3-Clause"
            ],
            "authors": [
                {
                    "name": "Sebastian Bergmann",
                    "email": "sebastian@phpunit.de"
                }
            ],
            "description": "Snapshotting of global state",
            "homepage": "https://www.github.com/sebastianbergmann/global-state",
            "keywords": [
                "global state"
            ],
            "support": {
                "issues": "https://github.com/sebastianbergmann/global-state/issues",
                "security": "https://github.com/sebastianbergmann/global-state/security/policy",
                "source": "https://github.com/sebastianbergmann/global-state/tree/8.0.2"
            },
            "funding": [
                {
                    "url": "https://github.com/sebastianbergmann",
                    "type": "github"
                },
                {
                    "url": "https://liberapay.com/sebastianbergmann",
                    "type": "liberapay"
                },
                {
                    "url": "https://thanks.dev/u/gh/sebastianbergmann",
                    "type": "thanks_dev"
                },
                {
                    "url": "https://tidelift.com/funding/github/packagist/sebastian/global-state",
                    "type": "tidelift"
                }
            ],
            "time": "2025-08-29T11:29:25+00:00"
        },
        {
            "name": "sebastian/lines-of-code",
            "version": "4.0.0",
            "source": {
                "type": "git",
                "url": "https://github.com/sebastianbergmann/lines-of-code.git",
                "reference": "97ffee3bcfb5805568d6af7f0f893678fc076d2f"
            },
            "dist": {
                "type": "zip",
                "url": "https://api.github.com/repos/sebastianbergmann/lines-of-code/zipball/97ffee3bcfb5805568d6af7f0f893678fc076d2f",
                "reference": "97ffee3bcfb5805568d6af7f0f893678fc076d2f",
                "shasum": ""
            },
            "require": {
                "nikic/php-parser": "^5.0",
                "php": ">=8.3"
            },
            "require-dev": {
                "phpunit/phpunit": "^12.0"
            },
            "type": "library",
            "extra": {
                "branch-alias": {
                    "dev-main": "4.0-dev"
                }
            },
            "autoload": {
                "classmap": [
                    "src/"
                ]
            },
            "notification-url": "https://packagist.org/downloads/",
            "license": [
                "BSD-3-Clause"
            ],
            "authors": [
                {
                    "name": "Sebastian Bergmann",
                    "email": "sebastian@phpunit.de",
                    "role": "lead"
                }
            ],
            "description": "Library for counting the lines of code in PHP source code",
            "homepage": "https://github.com/sebastianbergmann/lines-of-code",
            "support": {
                "issues": "https://github.com/sebastianbergmann/lines-of-code/issues",
                "security": "https://github.com/sebastianbergmann/lines-of-code/security/policy",
                "source": "https://github.com/sebastianbergmann/lines-of-code/tree/4.0.0"
            },
            "funding": [
                {
                    "url": "https://github.com/sebastianbergmann",
                    "type": "github"
                }
            ],
            "time": "2025-02-07T04:57:28+00:00"
        },
        {
            "name": "sebastian/object-enumerator",
            "version": "7.0.0",
            "source": {
                "type": "git",
                "url": "https://github.com/sebastianbergmann/object-enumerator.git",
                "reference": "1effe8e9b8e068e9ae228e542d5d11b5d16db894"
            },
            "dist": {
                "type": "zip",
                "url": "https://api.github.com/repos/sebastianbergmann/object-enumerator/zipball/1effe8e9b8e068e9ae228e542d5d11b5d16db894",
                "reference": "1effe8e9b8e068e9ae228e542d5d11b5d16db894",
                "shasum": ""
            },
            "require": {
                "php": ">=8.3",
                "sebastian/object-reflector": "^5.0",
                "sebastian/recursion-context": "^7.0"
            },
            "require-dev": {
                "phpunit/phpunit": "^12.0"
            },
            "type": "library",
            "extra": {
                "branch-alias": {
                    "dev-main": "7.0-dev"
                }
            },
            "autoload": {
                "classmap": [
                    "src/"
                ]
            },
            "notification-url": "https://packagist.org/downloads/",
            "license": [
                "BSD-3-Clause"
            ],
            "authors": [
                {
                    "name": "Sebastian Bergmann",
                    "email": "sebastian@phpunit.de"
                }
            ],
            "description": "Traverses array structures and object graphs to enumerate all referenced objects",
            "homepage": "https://github.com/sebastianbergmann/object-enumerator/",
            "support": {
                "issues": "https://github.com/sebastianbergmann/object-enumerator/issues",
                "security": "https://github.com/sebastianbergmann/object-enumerator/security/policy",
                "source": "https://github.com/sebastianbergmann/object-enumerator/tree/7.0.0"
            },
            "funding": [
                {
                    "url": "https://github.com/sebastianbergmann",
                    "type": "github"
                }
            ],
            "time": "2025-02-07T04:57:48+00:00"
        },
        {
            "name": "sebastian/object-reflector",
            "version": "5.0.0",
            "source": {
                "type": "git",
                "url": "https://github.com/sebastianbergmann/object-reflector.git",
                "reference": "4bfa827c969c98be1e527abd576533293c634f6a"
            },
            "dist": {
                "type": "zip",
                "url": "https://api.github.com/repos/sebastianbergmann/object-reflector/zipball/4bfa827c969c98be1e527abd576533293c634f6a",
                "reference": "4bfa827c969c98be1e527abd576533293c634f6a",
                "shasum": ""
            },
            "require": {
                "php": ">=8.3"
            },
            "require-dev": {
                "phpunit/phpunit": "^12.0"
            },
            "type": "library",
            "extra": {
                "branch-alias": {
                    "dev-main": "5.0-dev"
                }
            },
            "autoload": {
                "classmap": [
                    "src/"
                ]
            },
            "notification-url": "https://packagist.org/downloads/",
            "license": [
                "BSD-3-Clause"
            ],
            "authors": [
                {
                    "name": "Sebastian Bergmann",
                    "email": "sebastian@phpunit.de"
                }
            ],
            "description": "Allows reflection of object attributes, including inherited and non-public ones",
            "homepage": "https://github.com/sebastianbergmann/object-reflector/",
            "support": {
                "issues": "https://github.com/sebastianbergmann/object-reflector/issues",
                "security": "https://github.com/sebastianbergmann/object-reflector/security/policy",
                "source": "https://github.com/sebastianbergmann/object-reflector/tree/5.0.0"
            },
            "funding": [
                {
                    "url": "https://github.com/sebastianbergmann",
                    "type": "github"
                }
            ],
            "time": "2025-02-07T04:58:17+00:00"
        },
        {
            "name": "sebastian/recursion-context",
            "version": "7.0.1",
            "source": {
                "type": "git",
                "url": "https://github.com/sebastianbergmann/recursion-context.git",
                "reference": "0b01998a7d5b1f122911a66bebcb8d46f0c82d8c"
            },
            "dist": {
                "type": "zip",
                "url": "https://api.github.com/repos/sebastianbergmann/recursion-context/zipball/0b01998a7d5b1f122911a66bebcb8d46f0c82d8c",
                "reference": "0b01998a7d5b1f122911a66bebcb8d46f0c82d8c",
                "shasum": ""
            },
            "require": {
                "php": ">=8.3"
            },
            "require-dev": {
                "phpunit/phpunit": "^12.0"
            },
            "type": "library",
            "extra": {
                "branch-alias": {
                    "dev-main": "7.0-dev"
                }
            },
            "autoload": {
                "classmap": [
                    "src/"
                ]
            },
            "notification-url": "https://packagist.org/downloads/",
            "license": [
                "BSD-3-Clause"
            ],
            "authors": [
                {
                    "name": "Sebastian Bergmann",
                    "email": "sebastian@phpunit.de"
                },
                {
                    "name": "Jeff Welch",
                    "email": "whatthejeff@gmail.com"
                },
                {
                    "name": "Adam Harvey",
                    "email": "aharvey@php.net"
                }
            ],
            "description": "Provides functionality to recursively process PHP variables",
            "homepage": "https://github.com/sebastianbergmann/recursion-context",
            "support": {
                "issues": "https://github.com/sebastianbergmann/recursion-context/issues",
                "security": "https://github.com/sebastianbergmann/recursion-context/security/policy",
                "source": "https://github.com/sebastianbergmann/recursion-context/tree/7.0.1"
            },
            "funding": [
                {
                    "url": "https://github.com/sebastianbergmann",
                    "type": "github"
                },
                {
                    "url": "https://liberapay.com/sebastianbergmann",
                    "type": "liberapay"
                },
                {
                    "url": "https://thanks.dev/u/gh/sebastianbergmann",
                    "type": "thanks_dev"
                },
                {
                    "url": "https://tidelift.com/funding/github/packagist/sebastian/recursion-context",
                    "type": "tidelift"
                }
            ],
            "time": "2025-08-13T04:44:59+00:00"
        },
        {
            "name": "sebastian/type",
            "version": "6.0.3",
            "source": {
                "type": "git",
                "url": "https://github.com/sebastianbergmann/type.git",
                "reference": "e549163b9760b8f71f191651d22acf32d56d6d4d"
            },
            "dist": {
                "type": "zip",
                "url": "https://api.github.com/repos/sebastianbergmann/type/zipball/e549163b9760b8f71f191651d22acf32d56d6d4d",
                "reference": "e549163b9760b8f71f191651d22acf32d56d6d4d",
                "shasum": ""
            },
            "require": {
                "php": ">=8.3"
            },
            "require-dev": {
                "phpunit/phpunit": "^12.0"
            },
            "type": "library",
            "extra": {
                "branch-alias": {
                    "dev-main": "6.0-dev"
                }
            },
            "autoload": {
                "classmap": [
                    "src/"
                ]
            },
            "notification-url": "https://packagist.org/downloads/",
            "license": [
                "BSD-3-Clause"
            ],
            "authors": [
                {
                    "name": "Sebastian Bergmann",
                    "email": "sebastian@phpunit.de",
                    "role": "lead"
                }
            ],
            "description": "Collection of value objects that represent the types of the PHP type system",
            "homepage": "https://github.com/sebastianbergmann/type",
            "support": {
                "issues": "https://github.com/sebastianbergmann/type/issues",
                "security": "https://github.com/sebastianbergmann/type/security/policy",
                "source": "https://github.com/sebastianbergmann/type/tree/6.0.3"
            },
            "funding": [
                {
                    "url": "https://github.com/sebastianbergmann",
                    "type": "github"
                },
                {
                    "url": "https://liberapay.com/sebastianbergmann",
                    "type": "liberapay"
                },
                {
                    "url": "https://thanks.dev/u/gh/sebastianbergmann",
                    "type": "thanks_dev"
                },
                {
                    "url": "https://tidelift.com/funding/github/packagist/sebastian/type",
                    "type": "tidelift"
                }
            ],
            "time": "2025-08-09T06:57:12+00:00"
        },
        {
            "name": "sebastian/version",
            "version": "6.0.0",
            "source": {
                "type": "git",
                "url": "https://github.com/sebastianbergmann/version.git",
                "reference": "3e6ccf7657d4f0a59200564b08cead899313b53c"
            },
            "dist": {
                "type": "zip",
                "url": "https://api.github.com/repos/sebastianbergmann/version/zipball/3e6ccf7657d4f0a59200564b08cead899313b53c",
                "reference": "3e6ccf7657d4f0a59200564b08cead899313b53c",
                "shasum": ""
            },
            "require": {
                "php": ">=8.3"
            },
            "type": "library",
            "extra": {
                "branch-alias": {
                    "dev-main": "6.0-dev"
                }
            },
            "autoload": {
                "classmap": [
                    "src/"
                ]
            },
            "notification-url": "https://packagist.org/downloads/",
            "license": [
                "BSD-3-Clause"
            ],
            "authors": [
                {
                    "name": "Sebastian Bergmann",
                    "email": "sebastian@phpunit.de",
                    "role": "lead"
                }
            ],
            "description": "Library that helps with managing the version number of Git-hosted PHP projects",
            "homepage": "https://github.com/sebastianbergmann/version",
            "support": {
                "issues": "https://github.com/sebastianbergmann/version/issues",
                "security": "https://github.com/sebastianbergmann/version/security/policy",
                "source": "https://github.com/sebastianbergmann/version/tree/6.0.0"
            },
            "funding": [
                {
                    "url": "https://github.com/sebastianbergmann",
                    "type": "github"
                }
            ],
            "time": "2025-02-07T05:00:38+00:00"
        },
        {
            "name": "staabm/side-effects-detector",
            "version": "1.0.5",
            "source": {
                "type": "git",
                "url": "https://github.com/staabm/side-effects-detector.git",
                "reference": "d8334211a140ce329c13726d4a715adbddd0a163"
            },
            "dist": {
                "type": "zip",
                "url": "https://api.github.com/repos/staabm/side-effects-detector/zipball/d8334211a140ce329c13726d4a715adbddd0a163",
                "reference": "d8334211a140ce329c13726d4a715adbddd0a163",
                "shasum": ""
            },
            "require": {
                "ext-tokenizer": "*",
                "php": "^7.4 || ^8.0"
            },
            "require-dev": {
                "phpstan/extension-installer": "^1.4.3",
                "phpstan/phpstan": "^1.12.6",
                "phpunit/phpunit": "^9.6.21",
                "symfony/var-dumper": "^5.4.43",
                "tomasvotruba/type-coverage": "1.0.0",
                "tomasvotruba/unused-public": "1.0.0"
            },
            "type": "library",
            "autoload": {
                "classmap": [
                    "lib/"
                ]
            },
            "notification-url": "https://packagist.org/downloads/",
            "license": [
                "MIT"
            ],
            "description": "A static analysis tool to detect side effects in PHP code",
            "keywords": [
                "static analysis"
            ],
            "support": {
                "issues": "https://github.com/staabm/side-effects-detector/issues",
                "source": "https://github.com/staabm/side-effects-detector/tree/1.0.5"
            },
            "funding": [
                {
                    "url": "https://github.com/staabm",
                    "type": "github"
                }
            ],
            "time": "2024-10-20T05:08:20+00:00"
        },
        {
            "name": "theseer/tokenizer",
            "version": "1.2.3",
            "source": {
                "type": "git",
                "url": "https://github.com/theseer/tokenizer.git",
                "reference": "737eda637ed5e28c3413cb1ebe8bb52cbf1ca7a2"
            },
            "dist": {
                "type": "zip",
                "url": "https://api.github.com/repos/theseer/tokenizer/zipball/737eda637ed5e28c3413cb1ebe8bb52cbf1ca7a2",
                "reference": "737eda637ed5e28c3413cb1ebe8bb52cbf1ca7a2",
                "shasum": ""
            },
            "require": {
                "ext-dom": "*",
                "ext-tokenizer": "*",
                "ext-xmlwriter": "*",
                "php": "^7.2 || ^8.0"
            },
            "type": "library",
            "autoload": {
                "classmap": [
                    "src/"
                ]
            },
            "notification-url": "https://packagist.org/downloads/",
            "license": [
                "BSD-3-Clause"
            ],
            "authors": [
                {
                    "name": "Arne Blankerts",
                    "email": "arne@blankerts.de",
                    "role": "Developer"
                }
            ],
            "description": "A small library for converting tokenized PHP source code into XML and potentially other formats",
            "support": {
                "issues": "https://github.com/theseer/tokenizer/issues",
                "source": "https://github.com/theseer/tokenizer/tree/1.2.3"
            },
            "funding": [
                {
                    "url": "https://github.com/theseer",
                    "type": "github"
                }
            ],
            "time": "2024-03-03T12:36:25+00:00"
        }
    ],
    "packages-dev": [],
    "aliases": [],
    "minimum-stability": "stable",
    "stability-flags": {},
    "prefer-stable": true,
    "prefer-lowest": false,
    "platform": {
        "php": ">=8.3",
        "ext-dom": "*",
        "ext-json": "*",
        "ext-libxml": "*",
        "ext-mbstring": "*",
        "ext-xml": "*",
        "ext-xmlwriter": "*"
    },
    "platform-dev": {},
    "platform-overrides": {
        "php": "8.3.0"
    },
    "plugin-api-version": "2.6.0"
}<|MERGE_RESOLUTION|>--- conflicted
+++ resolved
@@ -4,11 +4,7 @@
         "Read more about it at https://getcomposer.org/doc/01-basic-usage.md#installing-dependencies",
         "This file is @generated automatically"
     ],
-<<<<<<< HEAD
-    "content-hash": "2f3ab4d154325b2a8cf3c1603bbc304d",
-=======
-    "content-hash": "0cb3967f08321287ed41324627a7d07b",
->>>>>>> 462e6d3d
+    "content-hash": "dea49ae950c5fbf4cc688c529c72d4c2",
     "packages": [
         {
             "name": "myclabs/deep-copy",
