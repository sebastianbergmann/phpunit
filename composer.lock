{
    "_readme": [
        "This file locks the dependencies of your project to a known state",
        "Read more about it at https://getcomposer.org/doc/01-basic-usage.md#installing-dependencies",
        "This file is @generated automatically"
    ],
<<<<<<< HEAD
    "content-hash": "49b91943385b8d47da00f71734e8535c",
=======
    "content-hash": "08d40601eb562ae7236bf4b02cd50331",
>>>>>>> 9109547f
    "packages": [
        {
            "name": "myclabs/deep-copy",
            "version": "1.12.0",
            "source": {
                "type": "git",
                "url": "https://github.com/myclabs/DeepCopy.git",
                "reference": "3a6b9a42cd8f8771bd4295d13e1423fa7f3d942c"
            },
            "dist": {
                "type": "zip",
                "url": "https://api.github.com/repos/myclabs/DeepCopy/zipball/3a6b9a42cd8f8771bd4295d13e1423fa7f3d942c",
                "reference": "3a6b9a42cd8f8771bd4295d13e1423fa7f3d942c",
                "shasum": ""
            },
            "require": {
                "php": "^7.1 || ^8.0"
            },
            "conflict": {
                "doctrine/collections": "<1.6.8",
                "doctrine/common": "<2.13.3 || >=3 <3.2.2"
            },
            "require-dev": {
                "doctrine/collections": "^1.6.8",
                "doctrine/common": "^2.13.3 || ^3.2.2",
                "phpspec/prophecy": "^1.10",
                "phpunit/phpunit": "^7.5.20 || ^8.5.23 || ^9.5.13"
            },
            "type": "library",
            "autoload": {
                "files": [
                    "src/DeepCopy/deep_copy.php"
                ],
                "psr-4": {
                    "DeepCopy\\": "src/DeepCopy/"
                }
            },
            "notification-url": "https://packagist.org/downloads/",
            "license": [
                "MIT"
            ],
            "description": "Create deep copies (clones) of your objects",
            "keywords": [
                "clone",
                "copy",
                "duplicate",
                "object",
                "object graph"
            ],
            "support": {
                "issues": "https://github.com/myclabs/DeepCopy/issues",
                "source": "https://github.com/myclabs/DeepCopy/tree/1.12.0"
            },
            "funding": [
                {
                    "url": "https://tidelift.com/funding/github/packagist/myclabs/deep-copy",
                    "type": "tidelift"
                }
            ],
            "time": "2024-06-12T14:39:25+00:00"
        },
        {
            "name": "nikic/php-parser",
            "version": "v5.2.0",
            "source": {
                "type": "git",
                "url": "https://github.com/nikic/PHP-Parser.git",
                "reference": "23c79fbbfb725fb92af9bcf41065c8e9a0d49ddb"
            },
            "dist": {
                "type": "zip",
                "url": "https://api.github.com/repos/nikic/PHP-Parser/zipball/23c79fbbfb725fb92af9bcf41065c8e9a0d49ddb",
                "reference": "23c79fbbfb725fb92af9bcf41065c8e9a0d49ddb",
                "shasum": ""
            },
            "require": {
                "ext-ctype": "*",
                "ext-json": "*",
                "ext-tokenizer": "*",
                "php": ">=7.4"
            },
            "require-dev": {
                "ircmaxell/php-yacc": "^0.0.7",
                "phpunit/phpunit": "^9.0"
            },
            "bin": [
                "bin/php-parse"
            ],
            "type": "library",
            "extra": {
                "branch-alias": {
                    "dev-master": "5.0-dev"
                }
            },
            "autoload": {
                "psr-4": {
                    "PhpParser\\": "lib/PhpParser"
                }
            },
            "notification-url": "https://packagist.org/downloads/",
            "license": [
                "BSD-3-Clause"
            ],
            "authors": [
                {
                    "name": "Nikita Popov"
                }
            ],
            "description": "A PHP parser written in PHP",
            "keywords": [
                "parser",
                "php"
            ],
            "support": {
                "issues": "https://github.com/nikic/PHP-Parser/issues",
                "source": "https://github.com/nikic/PHP-Parser/tree/v5.2.0"
            },
            "time": "2024-09-15T16:40:33+00:00"
        },
        {
            "name": "phar-io/manifest",
            "version": "2.0.4",
            "source": {
                "type": "git",
                "url": "https://github.com/phar-io/manifest.git",
                "reference": "54750ef60c58e43759730615a392c31c80e23176"
            },
            "dist": {
                "type": "zip",
                "url": "https://api.github.com/repos/phar-io/manifest/zipball/54750ef60c58e43759730615a392c31c80e23176",
                "reference": "54750ef60c58e43759730615a392c31c80e23176",
                "shasum": ""
            },
            "require": {
                "ext-dom": "*",
                "ext-libxml": "*",
                "ext-phar": "*",
                "ext-xmlwriter": "*",
                "phar-io/version": "^3.0.1",
                "php": "^7.2 || ^8.0"
            },
            "type": "library",
            "extra": {
                "branch-alias": {
                    "dev-master": "2.0.x-dev"
                }
            },
            "autoload": {
                "classmap": [
                    "src/"
                ]
            },
            "notification-url": "https://packagist.org/downloads/",
            "license": [
                "BSD-3-Clause"
            ],
            "authors": [
                {
                    "name": "Arne Blankerts",
                    "email": "arne@blankerts.de",
                    "role": "Developer"
                },
                {
                    "name": "Sebastian Heuer",
                    "email": "sebastian@phpeople.de",
                    "role": "Developer"
                },
                {
                    "name": "Sebastian Bergmann",
                    "email": "sebastian@phpunit.de",
                    "role": "Developer"
                }
            ],
            "description": "Component for reading phar.io manifest information from a PHP Archive (PHAR)",
            "support": {
                "issues": "https://github.com/phar-io/manifest/issues",
                "source": "https://github.com/phar-io/manifest/tree/2.0.4"
            },
            "funding": [
                {
                    "url": "https://github.com/theseer",
                    "type": "github"
                }
            ],
            "time": "2024-03-03T12:33:53+00:00"
        },
        {
            "name": "phar-io/version",
            "version": "3.2.1",
            "source": {
                "type": "git",
                "url": "https://github.com/phar-io/version.git",
                "reference": "4f7fd7836c6f332bb2933569e566a0d6c4cbed74"
            },
            "dist": {
                "type": "zip",
                "url": "https://api.github.com/repos/phar-io/version/zipball/4f7fd7836c6f332bb2933569e566a0d6c4cbed74",
                "reference": "4f7fd7836c6f332bb2933569e566a0d6c4cbed74",
                "shasum": ""
            },
            "require": {
                "php": "^7.2 || ^8.0"
            },
            "type": "library",
            "autoload": {
                "classmap": [
                    "src/"
                ]
            },
            "notification-url": "https://packagist.org/downloads/",
            "license": [
                "BSD-3-Clause"
            ],
            "authors": [
                {
                    "name": "Arne Blankerts",
                    "email": "arne@blankerts.de",
                    "role": "Developer"
                },
                {
                    "name": "Sebastian Heuer",
                    "email": "sebastian@phpeople.de",
                    "role": "Developer"
                },
                {
                    "name": "Sebastian Bergmann",
                    "email": "sebastian@phpunit.de",
                    "role": "Developer"
                }
            ],
            "description": "Library for handling version information and constraints",
            "support": {
                "issues": "https://github.com/phar-io/version/issues",
                "source": "https://github.com/phar-io/version/tree/3.2.1"
            },
            "time": "2022-02-21T01:04:05+00:00"
        },
        {
            "name": "phpunit/php-code-coverage",
            "version": "11.0.6",
            "source": {
                "type": "git",
                "url": "https://github.com/sebastianbergmann/php-code-coverage.git",
                "reference": "ebdffc9e09585dafa71b9bffcdb0a229d4704c45"
            },
            "dist": {
                "type": "zip",
                "url": "https://api.github.com/repos/sebastianbergmann/php-code-coverage/zipball/ebdffc9e09585dafa71b9bffcdb0a229d4704c45",
                "reference": "ebdffc9e09585dafa71b9bffcdb0a229d4704c45",
                "shasum": ""
            },
            "require": {
                "ext-dom": "*",
                "ext-libxml": "*",
                "ext-xmlwriter": "*",
                "nikic/php-parser": "^5.1.0",
                "php": ">=8.2",
                "phpunit/php-file-iterator": "^5.0.1",
                "phpunit/php-text-template": "^4.0.1",
                "sebastian/code-unit-reverse-lookup": "^4.0.1",
                "sebastian/complexity": "^4.0.1",
                "sebastian/environment": "^7.2.0",
                "sebastian/lines-of-code": "^3.0.1",
                "sebastian/version": "^5.0.1",
                "theseer/tokenizer": "^1.2.3"
            },
            "require-dev": {
                "phpunit/phpunit": "^11.0"
            },
            "suggest": {
                "ext-pcov": "PHP extension that provides line coverage",
                "ext-xdebug": "PHP extension that provides line coverage as well as branch and path coverage"
            },
            "type": "library",
            "extra": {
                "branch-alias": {
                    "dev-main": "11.0.x-dev"
                }
            },
            "autoload": {
                "classmap": [
                    "src/"
                ]
            },
            "notification-url": "https://packagist.org/downloads/",
            "license": [
                "BSD-3-Clause"
            ],
            "authors": [
                {
                    "name": "Sebastian Bergmann",
                    "email": "sebastian@phpunit.de",
                    "role": "lead"
                }
            ],
            "description": "Library that provides collection, processing, and rendering functionality for PHP code coverage information.",
            "homepage": "https://github.com/sebastianbergmann/php-code-coverage",
            "keywords": [
                "coverage",
                "testing",
                "xunit"
            ],
            "support": {
                "issues": "https://github.com/sebastianbergmann/php-code-coverage/issues",
                "security": "https://github.com/sebastianbergmann/php-code-coverage/security/policy",
                "source": "https://github.com/sebastianbergmann/php-code-coverage/tree/11.0.6"
            },
            "funding": [
                {
                    "url": "https://github.com/sebastianbergmann",
                    "type": "github"
                }
            ],
            "time": "2024-08-22T04:37:56+00:00"
        },
        {
            "name": "phpunit/php-file-iterator",
            "version": "5.1.0",
            "source": {
                "type": "git",
                "url": "https://github.com/sebastianbergmann/php-file-iterator.git",
                "reference": "118cfaaa8bc5aef3287bf315b6060b1174754af6"
            },
            "dist": {
                "type": "zip",
                "url": "https://api.github.com/repos/sebastianbergmann/php-file-iterator/zipball/118cfaaa8bc5aef3287bf315b6060b1174754af6",
                "reference": "118cfaaa8bc5aef3287bf315b6060b1174754af6",
                "shasum": ""
            },
            "require": {
                "php": ">=8.2"
            },
            "require-dev": {
                "phpunit/phpunit": "^11.0"
            },
            "type": "library",
            "extra": {
                "branch-alias": {
                    "dev-main": "5.0-dev"
                }
            },
            "autoload": {
                "classmap": [
                    "src/"
                ]
            },
            "notification-url": "https://packagist.org/downloads/",
            "license": [
                "BSD-3-Clause"
            ],
            "authors": [
                {
                    "name": "Sebastian Bergmann",
                    "email": "sebastian@phpunit.de",
                    "role": "lead"
                }
            ],
            "description": "FilterIterator implementation that filters files based on a list of suffixes.",
            "homepage": "https://github.com/sebastianbergmann/php-file-iterator/",
            "keywords": [
                "filesystem",
                "iterator"
            ],
            "support": {
                "issues": "https://github.com/sebastianbergmann/php-file-iterator/issues",
                "security": "https://github.com/sebastianbergmann/php-file-iterator/security/policy",
                "source": "https://github.com/sebastianbergmann/php-file-iterator/tree/5.1.0"
            },
            "funding": [
                {
                    "url": "https://github.com/sebastianbergmann",
                    "type": "github"
                }
            ],
            "time": "2024-08-27T05:02:59+00:00"
        },
        {
            "name": "phpunit/php-invoker",
            "version": "5.0.1",
            "source": {
                "type": "git",
                "url": "https://github.com/sebastianbergmann/php-invoker.git",
                "reference": "c1ca3814734c07492b3d4c5f794f4b0995333da2"
            },
            "dist": {
                "type": "zip",
                "url": "https://api.github.com/repos/sebastianbergmann/php-invoker/zipball/c1ca3814734c07492b3d4c5f794f4b0995333da2",
                "reference": "c1ca3814734c07492b3d4c5f794f4b0995333da2",
                "shasum": ""
            },
            "require": {
                "php": ">=8.2"
            },
            "require-dev": {
                "ext-pcntl": "*",
                "phpunit/phpunit": "^11.0"
            },
            "suggest": {
                "ext-pcntl": "*"
            },
            "type": "library",
            "extra": {
                "branch-alias": {
                    "dev-main": "5.0-dev"
                }
            },
            "autoload": {
                "classmap": [
                    "src/"
                ]
            },
            "notification-url": "https://packagist.org/downloads/",
            "license": [
                "BSD-3-Clause"
            ],
            "authors": [
                {
                    "name": "Sebastian Bergmann",
                    "email": "sebastian@phpunit.de",
                    "role": "lead"
                }
            ],
            "description": "Invoke callables with a timeout",
            "homepage": "https://github.com/sebastianbergmann/php-invoker/",
            "keywords": [
                "process"
            ],
            "support": {
                "issues": "https://github.com/sebastianbergmann/php-invoker/issues",
                "security": "https://github.com/sebastianbergmann/php-invoker/security/policy",
                "source": "https://github.com/sebastianbergmann/php-invoker/tree/5.0.1"
            },
            "funding": [
                {
                    "url": "https://github.com/sebastianbergmann",
                    "type": "github"
                }
            ],
            "time": "2024-07-03T05:07:44+00:00"
        },
        {
            "name": "phpunit/php-text-template",
            "version": "4.0.1",
            "source": {
                "type": "git",
                "url": "https://github.com/sebastianbergmann/php-text-template.git",
                "reference": "3e0404dc6b300e6bf56415467ebcb3fe4f33e964"
            },
            "dist": {
                "type": "zip",
                "url": "https://api.github.com/repos/sebastianbergmann/php-text-template/zipball/3e0404dc6b300e6bf56415467ebcb3fe4f33e964",
                "reference": "3e0404dc6b300e6bf56415467ebcb3fe4f33e964",
                "shasum": ""
            },
            "require": {
                "php": ">=8.2"
            },
            "require-dev": {
                "phpunit/phpunit": "^11.0"
            },
            "type": "library",
            "extra": {
                "branch-alias": {
                    "dev-main": "4.0-dev"
                }
            },
            "autoload": {
                "classmap": [
                    "src/"
                ]
            },
            "notification-url": "https://packagist.org/downloads/",
            "license": [
                "BSD-3-Clause"
            ],
            "authors": [
                {
                    "name": "Sebastian Bergmann",
                    "email": "sebastian@phpunit.de",
                    "role": "lead"
                }
            ],
            "description": "Simple template engine.",
            "homepage": "https://github.com/sebastianbergmann/php-text-template/",
            "keywords": [
                "template"
            ],
            "support": {
                "issues": "https://github.com/sebastianbergmann/php-text-template/issues",
                "security": "https://github.com/sebastianbergmann/php-text-template/security/policy",
                "source": "https://github.com/sebastianbergmann/php-text-template/tree/4.0.1"
            },
            "funding": [
                {
                    "url": "https://github.com/sebastianbergmann",
                    "type": "github"
                }
            ],
            "time": "2024-07-03T05:08:43+00:00"
        },
        {
            "name": "phpunit/php-timer",
            "version": "7.0.1",
            "source": {
                "type": "git",
                "url": "https://github.com/sebastianbergmann/php-timer.git",
                "reference": "3b415def83fbcb41f991d9ebf16ae4ad8b7837b3"
            },
            "dist": {
                "type": "zip",
                "url": "https://api.github.com/repos/sebastianbergmann/php-timer/zipball/3b415def83fbcb41f991d9ebf16ae4ad8b7837b3",
                "reference": "3b415def83fbcb41f991d9ebf16ae4ad8b7837b3",
                "shasum": ""
            },
            "require": {
                "php": ">=8.2"
            },
            "require-dev": {
                "phpunit/phpunit": "^11.0"
            },
            "type": "library",
            "extra": {
                "branch-alias": {
                    "dev-main": "7.0-dev"
                }
            },
            "autoload": {
                "classmap": [
                    "src/"
                ]
            },
            "notification-url": "https://packagist.org/downloads/",
            "license": [
                "BSD-3-Clause"
            ],
            "authors": [
                {
                    "name": "Sebastian Bergmann",
                    "email": "sebastian@phpunit.de",
                    "role": "lead"
                }
            ],
            "description": "Utility class for timing",
            "homepage": "https://github.com/sebastianbergmann/php-timer/",
            "keywords": [
                "timer"
            ],
            "support": {
                "issues": "https://github.com/sebastianbergmann/php-timer/issues",
                "security": "https://github.com/sebastianbergmann/php-timer/security/policy",
                "source": "https://github.com/sebastianbergmann/php-timer/tree/7.0.1"
            },
            "funding": [
                {
                    "url": "https://github.com/sebastianbergmann",
                    "type": "github"
                }
            ],
            "time": "2024-07-03T05:09:35+00:00"
        },
        {
            "name": "sebastian/cli-parser",
            "version": "3.0.2",
            "source": {
                "type": "git",
                "url": "https://github.com/sebastianbergmann/cli-parser.git",
                "reference": "15c5dd40dc4f38794d383bb95465193f5e0ae180"
            },
            "dist": {
                "type": "zip",
                "url": "https://api.github.com/repos/sebastianbergmann/cli-parser/zipball/15c5dd40dc4f38794d383bb95465193f5e0ae180",
                "reference": "15c5dd40dc4f38794d383bb95465193f5e0ae180",
                "shasum": ""
            },
            "require": {
                "php": ">=8.2"
            },
            "require-dev": {
                "phpunit/phpunit": "^11.0"
            },
            "type": "library",
            "extra": {
                "branch-alias": {
                    "dev-main": "3.0-dev"
                }
            },
            "autoload": {
                "classmap": [
                    "src/"
                ]
            },
            "notification-url": "https://packagist.org/downloads/",
            "license": [
                "BSD-3-Clause"
            ],
            "authors": [
                {
                    "name": "Sebastian Bergmann",
                    "email": "sebastian@phpunit.de",
                    "role": "lead"
                }
            ],
            "description": "Library for parsing CLI options",
            "homepage": "https://github.com/sebastianbergmann/cli-parser",
            "support": {
                "issues": "https://github.com/sebastianbergmann/cli-parser/issues",
                "security": "https://github.com/sebastianbergmann/cli-parser/security/policy",
                "source": "https://github.com/sebastianbergmann/cli-parser/tree/3.0.2"
            },
            "funding": [
                {
                    "url": "https://github.com/sebastianbergmann",
                    "type": "github"
                }
            ],
            "time": "2024-07-03T04:41:36+00:00"
        },
        {
            "name": "sebastian/code-unit",
            "version": "3.0.1",
            "source": {
                "type": "git",
                "url": "https://github.com/sebastianbergmann/code-unit.git",
                "reference": "6bb7d09d6623567178cf54126afa9c2310114268"
            },
            "dist": {
                "type": "zip",
                "url": "https://api.github.com/repos/sebastianbergmann/code-unit/zipball/6bb7d09d6623567178cf54126afa9c2310114268",
                "reference": "6bb7d09d6623567178cf54126afa9c2310114268",
                "shasum": ""
            },
            "require": {
                "php": ">=8.2"
            },
            "require-dev": {
                "phpunit/phpunit": "^11.0"
            },
            "type": "library",
            "extra": {
                "branch-alias": {
                    "dev-main": "3.0-dev"
                }
            },
            "autoload": {
                "classmap": [
                    "src/"
                ]
            },
            "notification-url": "https://packagist.org/downloads/",
            "license": [
                "BSD-3-Clause"
            ],
            "authors": [
                {
                    "name": "Sebastian Bergmann",
                    "email": "sebastian@phpunit.de",
                    "role": "lead"
                }
            ],
            "description": "Collection of value objects that represent the PHP code units",
            "homepage": "https://github.com/sebastianbergmann/code-unit",
            "support": {
                "issues": "https://github.com/sebastianbergmann/code-unit/issues",
                "security": "https://github.com/sebastianbergmann/code-unit/security/policy",
                "source": "https://github.com/sebastianbergmann/code-unit/tree/3.0.1"
            },
            "funding": [
                {
                    "url": "https://github.com/sebastianbergmann",
                    "type": "github"
                }
            ],
            "time": "2024-07-03T04:44:28+00:00"
        },
        {
            "name": "sebastian/code-unit-reverse-lookup",
            "version": "4.0.1",
            "source": {
                "type": "git",
                "url": "https://github.com/sebastianbergmann/code-unit-reverse-lookup.git",
                "reference": "183a9b2632194febd219bb9246eee421dad8d45e"
            },
            "dist": {
                "type": "zip",
                "url": "https://api.github.com/repos/sebastianbergmann/code-unit-reverse-lookup/zipball/183a9b2632194febd219bb9246eee421dad8d45e",
                "reference": "183a9b2632194febd219bb9246eee421dad8d45e",
                "shasum": ""
            },
            "require": {
                "php": ">=8.2"
            },
            "require-dev": {
                "phpunit/phpunit": "^11.0"
            },
            "type": "library",
            "extra": {
                "branch-alias": {
                    "dev-main": "4.0-dev"
                }
            },
            "autoload": {
                "classmap": [
                    "src/"
                ]
            },
            "notification-url": "https://packagist.org/downloads/",
            "license": [
                "BSD-3-Clause"
            ],
            "authors": [
                {
                    "name": "Sebastian Bergmann",
                    "email": "sebastian@phpunit.de"
                }
            ],
            "description": "Looks up which function or method a line of code belongs to",
            "homepage": "https://github.com/sebastianbergmann/code-unit-reverse-lookup/",
            "support": {
                "issues": "https://github.com/sebastianbergmann/code-unit-reverse-lookup/issues",
                "security": "https://github.com/sebastianbergmann/code-unit-reverse-lookup/security/policy",
                "source": "https://github.com/sebastianbergmann/code-unit-reverse-lookup/tree/4.0.1"
            },
            "funding": [
                {
                    "url": "https://github.com/sebastianbergmann",
                    "type": "github"
                }
            ],
            "time": "2024-07-03T04:45:54+00:00"
        },
        {
            "name": "sebastian/comparator",
            "version": "6.1.0",
            "source": {
                "type": "git",
                "url": "https://github.com/sebastianbergmann/comparator.git",
                "reference": "fa37b9e2ca618cb051d71b60120952ee8ca8b03d"
            },
            "dist": {
                "type": "zip",
                "url": "https://api.github.com/repos/sebastianbergmann/comparator/zipball/fa37b9e2ca618cb051d71b60120952ee8ca8b03d",
                "reference": "fa37b9e2ca618cb051d71b60120952ee8ca8b03d",
                "shasum": ""
            },
            "require": {
                "ext-dom": "*",
                "ext-mbstring": "*",
                "php": ">=8.2",
                "sebastian/diff": "^6.0",
                "sebastian/exporter": "^6.0"
            },
            "require-dev": {
                "phpunit/phpunit": "^11.3"
            },
            "type": "library",
            "extra": {
                "branch-alias": {
                    "dev-main": "6.1-dev"
                }
            },
            "autoload": {
                "classmap": [
                    "src/"
                ]
            },
            "notification-url": "https://packagist.org/downloads/",
            "license": [
                "BSD-3-Clause"
            ],
            "authors": [
                {
                    "name": "Sebastian Bergmann",
                    "email": "sebastian@phpunit.de"
                },
                {
                    "name": "Jeff Welch",
                    "email": "whatthejeff@gmail.com"
                },
                {
                    "name": "Volker Dusch",
                    "email": "github@wallbash.com"
                },
                {
                    "name": "Bernhard Schussek",
                    "email": "bschussek@2bepublished.at"
                }
            ],
            "description": "Provides the functionality to compare PHP values for equality",
            "homepage": "https://github.com/sebastianbergmann/comparator",
            "keywords": [
                "comparator",
                "compare",
                "equality"
            ],
            "support": {
                "issues": "https://github.com/sebastianbergmann/comparator/issues",
                "security": "https://github.com/sebastianbergmann/comparator/security/policy",
                "source": "https://github.com/sebastianbergmann/comparator/tree/6.1.0"
            },
            "funding": [
                {
                    "url": "https://github.com/sebastianbergmann",
                    "type": "github"
                }
            ],
            "time": "2024-09-11T15:42:56+00:00"
        },
        {
            "name": "sebastian/complexity",
            "version": "4.0.1",
            "source": {
                "type": "git",
                "url": "https://github.com/sebastianbergmann/complexity.git",
                "reference": "ee41d384ab1906c68852636b6de493846e13e5a0"
            },
            "dist": {
                "type": "zip",
                "url": "https://api.github.com/repos/sebastianbergmann/complexity/zipball/ee41d384ab1906c68852636b6de493846e13e5a0",
                "reference": "ee41d384ab1906c68852636b6de493846e13e5a0",
                "shasum": ""
            },
            "require": {
                "nikic/php-parser": "^5.0",
                "php": ">=8.2"
            },
            "require-dev": {
                "phpunit/phpunit": "^11.0"
            },
            "type": "library",
            "extra": {
                "branch-alias": {
                    "dev-main": "4.0-dev"
                }
            },
            "autoload": {
                "classmap": [
                    "src/"
                ]
            },
            "notification-url": "https://packagist.org/downloads/",
            "license": [
                "BSD-3-Clause"
            ],
            "authors": [
                {
                    "name": "Sebastian Bergmann",
                    "email": "sebastian@phpunit.de",
                    "role": "lead"
                }
            ],
            "description": "Library for calculating the complexity of PHP code units",
            "homepage": "https://github.com/sebastianbergmann/complexity",
            "support": {
                "issues": "https://github.com/sebastianbergmann/complexity/issues",
                "security": "https://github.com/sebastianbergmann/complexity/security/policy",
                "source": "https://github.com/sebastianbergmann/complexity/tree/4.0.1"
            },
            "funding": [
                {
                    "url": "https://github.com/sebastianbergmann",
                    "type": "github"
                }
            ],
            "time": "2024-07-03T04:49:50+00:00"
        },
        {
            "name": "sebastian/diff",
            "version": "6.0.2",
            "source": {
                "type": "git",
                "url": "https://github.com/sebastianbergmann/diff.git",
                "reference": "b4ccd857127db5d41a5b676f24b51371d76d8544"
            },
            "dist": {
                "type": "zip",
                "url": "https://api.github.com/repos/sebastianbergmann/diff/zipball/b4ccd857127db5d41a5b676f24b51371d76d8544",
                "reference": "b4ccd857127db5d41a5b676f24b51371d76d8544",
                "shasum": ""
            },
            "require": {
                "php": ">=8.2"
            },
            "require-dev": {
                "phpunit/phpunit": "^11.0",
                "symfony/process": "^4.2 || ^5"
            },
            "type": "library",
            "extra": {
                "branch-alias": {
                    "dev-main": "6.0-dev"
                }
            },
            "autoload": {
                "classmap": [
                    "src/"
                ]
            },
            "notification-url": "https://packagist.org/downloads/",
            "license": [
                "BSD-3-Clause"
            ],
            "authors": [
                {
                    "name": "Sebastian Bergmann",
                    "email": "sebastian@phpunit.de"
                },
                {
                    "name": "Kore Nordmann",
                    "email": "mail@kore-nordmann.de"
                }
            ],
            "description": "Diff implementation",
            "homepage": "https://github.com/sebastianbergmann/diff",
            "keywords": [
                "diff",
                "udiff",
                "unidiff",
                "unified diff"
            ],
            "support": {
                "issues": "https://github.com/sebastianbergmann/diff/issues",
                "security": "https://github.com/sebastianbergmann/diff/security/policy",
                "source": "https://github.com/sebastianbergmann/diff/tree/6.0.2"
            },
            "funding": [
                {
                    "url": "https://github.com/sebastianbergmann",
                    "type": "github"
                }
            ],
            "time": "2024-07-03T04:53:05+00:00"
        },
        {
            "name": "sebastian/environment",
            "version": "7.2.0",
            "source": {
                "type": "git",
                "url": "https://github.com/sebastianbergmann/environment.git",
                "reference": "855f3ae0ab316bbafe1ba4e16e9f3c078d24a0c5"
            },
            "dist": {
                "type": "zip",
                "url": "https://api.github.com/repos/sebastianbergmann/environment/zipball/855f3ae0ab316bbafe1ba4e16e9f3c078d24a0c5",
                "reference": "855f3ae0ab316bbafe1ba4e16e9f3c078d24a0c5",
                "shasum": ""
            },
            "require": {
                "php": ">=8.2"
            },
            "require-dev": {
                "phpunit/phpunit": "^11.0"
            },
            "suggest": {
                "ext-posix": "*"
            },
            "type": "library",
            "extra": {
                "branch-alias": {
                    "dev-main": "7.2-dev"
                }
            },
            "autoload": {
                "classmap": [
                    "src/"
                ]
            },
            "notification-url": "https://packagist.org/downloads/",
            "license": [
                "BSD-3-Clause"
            ],
            "authors": [
                {
                    "name": "Sebastian Bergmann",
                    "email": "sebastian@phpunit.de"
                }
            ],
            "description": "Provides functionality to handle HHVM/PHP environments",
            "homepage": "https://github.com/sebastianbergmann/environment",
            "keywords": [
                "Xdebug",
                "environment",
                "hhvm"
            ],
            "support": {
                "issues": "https://github.com/sebastianbergmann/environment/issues",
                "security": "https://github.com/sebastianbergmann/environment/security/policy",
                "source": "https://github.com/sebastianbergmann/environment/tree/7.2.0"
            },
            "funding": [
                {
                    "url": "https://github.com/sebastianbergmann",
                    "type": "github"
                }
            ],
            "time": "2024-07-03T04:54:44+00:00"
        },
        {
            "name": "sebastian/exporter",
            "version": "6.1.3",
            "source": {
                "type": "git",
                "url": "https://github.com/sebastianbergmann/exporter.git",
                "reference": "c414673eee9a8f9d51bbf8d61fc9e3ef1e85b20e"
            },
            "dist": {
                "type": "zip",
                "url": "https://api.github.com/repos/sebastianbergmann/exporter/zipball/c414673eee9a8f9d51bbf8d61fc9e3ef1e85b20e",
                "reference": "c414673eee9a8f9d51bbf8d61fc9e3ef1e85b20e",
                "shasum": ""
            },
            "require": {
                "ext-mbstring": "*",
                "php": ">=8.2",
                "sebastian/recursion-context": "^6.0"
            },
            "require-dev": {
                "phpunit/phpunit": "^11.2"
            },
            "type": "library",
            "extra": {
                "branch-alias": {
                    "dev-main": "6.1-dev"
                }
            },
            "autoload": {
                "classmap": [
                    "src/"
                ]
            },
            "notification-url": "https://packagist.org/downloads/",
            "license": [
                "BSD-3-Clause"
            ],
            "authors": [
                {
                    "name": "Sebastian Bergmann",
                    "email": "sebastian@phpunit.de"
                },
                {
                    "name": "Jeff Welch",
                    "email": "whatthejeff@gmail.com"
                },
                {
                    "name": "Volker Dusch",
                    "email": "github@wallbash.com"
                },
                {
                    "name": "Adam Harvey",
                    "email": "aharvey@php.net"
                },
                {
                    "name": "Bernhard Schussek",
                    "email": "bschussek@gmail.com"
                }
            ],
            "description": "Provides the functionality to export PHP variables for visualization",
            "homepage": "https://www.github.com/sebastianbergmann/exporter",
            "keywords": [
                "export",
                "exporter"
            ],
            "support": {
                "issues": "https://github.com/sebastianbergmann/exporter/issues",
                "security": "https://github.com/sebastianbergmann/exporter/security/policy",
                "source": "https://github.com/sebastianbergmann/exporter/tree/6.1.3"
            },
            "funding": [
                {
                    "url": "https://github.com/sebastianbergmann",
                    "type": "github"
                }
            ],
            "time": "2024-07-03T04:56:19+00:00"
        },
        {
            "name": "sebastian/global-state",
            "version": "7.0.2",
            "source": {
                "type": "git",
                "url": "https://github.com/sebastianbergmann/global-state.git",
                "reference": "3be331570a721f9a4b5917f4209773de17f747d7"
            },
            "dist": {
                "type": "zip",
                "url": "https://api.github.com/repos/sebastianbergmann/global-state/zipball/3be331570a721f9a4b5917f4209773de17f747d7",
                "reference": "3be331570a721f9a4b5917f4209773de17f747d7",
                "shasum": ""
            },
            "require": {
                "php": ">=8.2",
                "sebastian/object-reflector": "^4.0",
                "sebastian/recursion-context": "^6.0"
            },
            "require-dev": {
                "ext-dom": "*",
                "phpunit/phpunit": "^11.0"
            },
            "type": "library",
            "extra": {
                "branch-alias": {
                    "dev-main": "7.0-dev"
                }
            },
            "autoload": {
                "classmap": [
                    "src/"
                ]
            },
            "notification-url": "https://packagist.org/downloads/",
            "license": [
                "BSD-3-Clause"
            ],
            "authors": [
                {
                    "name": "Sebastian Bergmann",
                    "email": "sebastian@phpunit.de"
                }
            ],
            "description": "Snapshotting of global state",
            "homepage": "https://www.github.com/sebastianbergmann/global-state",
            "keywords": [
                "global state"
            ],
            "support": {
                "issues": "https://github.com/sebastianbergmann/global-state/issues",
                "security": "https://github.com/sebastianbergmann/global-state/security/policy",
                "source": "https://github.com/sebastianbergmann/global-state/tree/7.0.2"
            },
            "funding": [
                {
                    "url": "https://github.com/sebastianbergmann",
                    "type": "github"
                }
            ],
            "time": "2024-07-03T04:57:36+00:00"
        },
        {
            "name": "sebastian/lines-of-code",
            "version": "3.0.1",
            "source": {
                "type": "git",
                "url": "https://github.com/sebastianbergmann/lines-of-code.git",
                "reference": "d36ad0d782e5756913e42ad87cb2890f4ffe467a"
            },
            "dist": {
                "type": "zip",
                "url": "https://api.github.com/repos/sebastianbergmann/lines-of-code/zipball/d36ad0d782e5756913e42ad87cb2890f4ffe467a",
                "reference": "d36ad0d782e5756913e42ad87cb2890f4ffe467a",
                "shasum": ""
            },
            "require": {
                "nikic/php-parser": "^5.0",
                "php": ">=8.2"
            },
            "require-dev": {
                "phpunit/phpunit": "^11.0"
            },
            "type": "library",
            "extra": {
                "branch-alias": {
                    "dev-main": "3.0-dev"
                }
            },
            "autoload": {
                "classmap": [
                    "src/"
                ]
            },
            "notification-url": "https://packagist.org/downloads/",
            "license": [
                "BSD-3-Clause"
            ],
            "authors": [
                {
                    "name": "Sebastian Bergmann",
                    "email": "sebastian@phpunit.de",
                    "role": "lead"
                }
            ],
            "description": "Library for counting the lines of code in PHP source code",
            "homepage": "https://github.com/sebastianbergmann/lines-of-code",
            "support": {
                "issues": "https://github.com/sebastianbergmann/lines-of-code/issues",
                "security": "https://github.com/sebastianbergmann/lines-of-code/security/policy",
                "source": "https://github.com/sebastianbergmann/lines-of-code/tree/3.0.1"
            },
            "funding": [
                {
                    "url": "https://github.com/sebastianbergmann",
                    "type": "github"
                }
            ],
            "time": "2024-07-03T04:58:38+00:00"
        },
        {
            "name": "sebastian/object-enumerator",
            "version": "6.0.1",
            "source": {
                "type": "git",
                "url": "https://github.com/sebastianbergmann/object-enumerator.git",
                "reference": "f5b498e631a74204185071eb41f33f38d64608aa"
            },
            "dist": {
                "type": "zip",
                "url": "https://api.github.com/repos/sebastianbergmann/object-enumerator/zipball/f5b498e631a74204185071eb41f33f38d64608aa",
                "reference": "f5b498e631a74204185071eb41f33f38d64608aa",
                "shasum": ""
            },
            "require": {
                "php": ">=8.2",
                "sebastian/object-reflector": "^4.0",
                "sebastian/recursion-context": "^6.0"
            },
            "require-dev": {
                "phpunit/phpunit": "^11.0"
            },
            "type": "library",
            "extra": {
                "branch-alias": {
                    "dev-main": "6.0-dev"
                }
            },
            "autoload": {
                "classmap": [
                    "src/"
                ]
            },
            "notification-url": "https://packagist.org/downloads/",
            "license": [
                "BSD-3-Clause"
            ],
            "authors": [
                {
                    "name": "Sebastian Bergmann",
                    "email": "sebastian@phpunit.de"
                }
            ],
            "description": "Traverses array structures and object graphs to enumerate all referenced objects",
            "homepage": "https://github.com/sebastianbergmann/object-enumerator/",
            "support": {
                "issues": "https://github.com/sebastianbergmann/object-enumerator/issues",
                "security": "https://github.com/sebastianbergmann/object-enumerator/security/policy",
                "source": "https://github.com/sebastianbergmann/object-enumerator/tree/6.0.1"
            },
            "funding": [
                {
                    "url": "https://github.com/sebastianbergmann",
                    "type": "github"
                }
            ],
            "time": "2024-07-03T05:00:13+00:00"
        },
        {
            "name": "sebastian/object-reflector",
            "version": "4.0.1",
            "source": {
                "type": "git",
                "url": "https://github.com/sebastianbergmann/object-reflector.git",
                "reference": "6e1a43b411b2ad34146dee7524cb13a068bb35f9"
            },
            "dist": {
                "type": "zip",
                "url": "https://api.github.com/repos/sebastianbergmann/object-reflector/zipball/6e1a43b411b2ad34146dee7524cb13a068bb35f9",
                "reference": "6e1a43b411b2ad34146dee7524cb13a068bb35f9",
                "shasum": ""
            },
            "require": {
                "php": ">=8.2"
            },
            "require-dev": {
                "phpunit/phpunit": "^11.0"
            },
            "type": "library",
            "extra": {
                "branch-alias": {
                    "dev-main": "4.0-dev"
                }
            },
            "autoload": {
                "classmap": [
                    "src/"
                ]
            },
            "notification-url": "https://packagist.org/downloads/",
            "license": [
                "BSD-3-Clause"
            ],
            "authors": [
                {
                    "name": "Sebastian Bergmann",
                    "email": "sebastian@phpunit.de"
                }
            ],
            "description": "Allows reflection of object attributes, including inherited and non-public ones",
            "homepage": "https://github.com/sebastianbergmann/object-reflector/",
            "support": {
                "issues": "https://github.com/sebastianbergmann/object-reflector/issues",
                "security": "https://github.com/sebastianbergmann/object-reflector/security/policy",
                "source": "https://github.com/sebastianbergmann/object-reflector/tree/4.0.1"
            },
            "funding": [
                {
                    "url": "https://github.com/sebastianbergmann",
                    "type": "github"
                }
            ],
            "time": "2024-07-03T05:01:32+00:00"
        },
        {
            "name": "sebastian/recursion-context",
            "version": "6.0.2",
            "source": {
                "type": "git",
                "url": "https://github.com/sebastianbergmann/recursion-context.git",
                "reference": "694d156164372abbd149a4b85ccda2e4670c0e16"
            },
            "dist": {
                "type": "zip",
                "url": "https://api.github.com/repos/sebastianbergmann/recursion-context/zipball/694d156164372abbd149a4b85ccda2e4670c0e16",
                "reference": "694d156164372abbd149a4b85ccda2e4670c0e16",
                "shasum": ""
            },
            "require": {
                "php": ">=8.2"
            },
            "require-dev": {
                "phpunit/phpunit": "^11.0"
            },
            "type": "library",
            "extra": {
                "branch-alias": {
                    "dev-main": "6.0-dev"
                }
            },
            "autoload": {
                "classmap": [
                    "src/"
                ]
            },
            "notification-url": "https://packagist.org/downloads/",
            "license": [
                "BSD-3-Clause"
            ],
            "authors": [
                {
                    "name": "Sebastian Bergmann",
                    "email": "sebastian@phpunit.de"
                },
                {
                    "name": "Jeff Welch",
                    "email": "whatthejeff@gmail.com"
                },
                {
                    "name": "Adam Harvey",
                    "email": "aharvey@php.net"
                }
            ],
            "description": "Provides functionality to recursively process PHP variables",
            "homepage": "https://github.com/sebastianbergmann/recursion-context",
            "support": {
                "issues": "https://github.com/sebastianbergmann/recursion-context/issues",
                "security": "https://github.com/sebastianbergmann/recursion-context/security/policy",
                "source": "https://github.com/sebastianbergmann/recursion-context/tree/6.0.2"
            },
            "funding": [
                {
                    "url": "https://github.com/sebastianbergmann",
                    "type": "github"
                }
            ],
            "time": "2024-07-03T05:10:34+00:00"
        },
        {
            "name": "sebastian/type",
            "version": "5.1.0",
            "source": {
                "type": "git",
                "url": "https://github.com/sebastianbergmann/type.git",
                "reference": "461b9c5da241511a2a0e8f240814fb23ce5c0aac"
            },
            "dist": {
                "type": "zip",
                "url": "https://api.github.com/repos/sebastianbergmann/type/zipball/461b9c5da241511a2a0e8f240814fb23ce5c0aac",
                "reference": "461b9c5da241511a2a0e8f240814fb23ce5c0aac",
                "shasum": ""
            },
            "require": {
                "php": ">=8.2"
            },
            "require-dev": {
                "phpunit/phpunit": "^11.3"
            },
            "type": "library",
            "extra": {
                "branch-alias": {
                    "dev-main": "5.1-dev"
                }
            },
            "autoload": {
                "classmap": [
                    "src/"
                ]
            },
            "notification-url": "https://packagist.org/downloads/",
            "license": [
                "BSD-3-Clause"
            ],
            "authors": [
                {
                    "name": "Sebastian Bergmann",
                    "email": "sebastian@phpunit.de",
                    "role": "lead"
                }
            ],
            "description": "Collection of value objects that represent the types of the PHP type system",
            "homepage": "https://github.com/sebastianbergmann/type",
            "support": {
                "issues": "https://github.com/sebastianbergmann/type/issues",
                "security": "https://github.com/sebastianbergmann/type/security/policy",
                "source": "https://github.com/sebastianbergmann/type/tree/5.1.0"
            },
            "funding": [
                {
                    "url": "https://github.com/sebastianbergmann",
                    "type": "github"
                }
            ],
            "time": "2024-09-17T13:12:04+00:00"
        },
        {
            "name": "sebastian/version",
            "version": "5.0.1",
            "source": {
                "type": "git",
                "url": "https://github.com/sebastianbergmann/version.git",
                "reference": "45c9debb7d039ce9b97de2f749c2cf5832a06ac4"
            },
            "dist": {
                "type": "zip",
                "url": "https://api.github.com/repos/sebastianbergmann/version/zipball/45c9debb7d039ce9b97de2f749c2cf5832a06ac4",
                "reference": "45c9debb7d039ce9b97de2f749c2cf5832a06ac4",
                "shasum": ""
            },
            "require": {
                "php": ">=8.2"
            },
            "type": "library",
            "extra": {
                "branch-alias": {
                    "dev-main": "5.0-dev"
                }
            },
            "autoload": {
                "classmap": [
                    "src/"
                ]
            },
            "notification-url": "https://packagist.org/downloads/",
            "license": [
                "BSD-3-Clause"
            ],
            "authors": [
                {
                    "name": "Sebastian Bergmann",
                    "email": "sebastian@phpunit.de",
                    "role": "lead"
                }
            ],
            "description": "Library that helps with managing the version number of Git-hosted PHP projects",
            "homepage": "https://github.com/sebastianbergmann/version",
            "support": {
                "issues": "https://github.com/sebastianbergmann/version/issues",
                "security": "https://github.com/sebastianbergmann/version/security/policy",
                "source": "https://github.com/sebastianbergmann/version/tree/5.0.1"
            },
            "funding": [
                {
                    "url": "https://github.com/sebastianbergmann",
                    "type": "github"
                }
            ],
            "time": "2024-07-03T05:13:08+00:00"
        },
        {
            "name": "theseer/tokenizer",
            "version": "1.2.3",
            "source": {
                "type": "git",
                "url": "https://github.com/theseer/tokenizer.git",
                "reference": "737eda637ed5e28c3413cb1ebe8bb52cbf1ca7a2"
            },
            "dist": {
                "type": "zip",
                "url": "https://api.github.com/repos/theseer/tokenizer/zipball/737eda637ed5e28c3413cb1ebe8bb52cbf1ca7a2",
                "reference": "737eda637ed5e28c3413cb1ebe8bb52cbf1ca7a2",
                "shasum": ""
            },
            "require": {
                "ext-dom": "*",
                "ext-tokenizer": "*",
                "ext-xmlwriter": "*",
                "php": "^7.2 || ^8.0"
            },
            "type": "library",
            "autoload": {
                "classmap": [
                    "src/"
                ]
            },
            "notification-url": "https://packagist.org/downloads/",
            "license": [
                "BSD-3-Clause"
            ],
            "authors": [
                {
                    "name": "Arne Blankerts",
                    "email": "arne@blankerts.de",
                    "role": "Developer"
                }
            ],
            "description": "A small library for converting tokenized PHP source code into XML and potentially other formats",
            "support": {
                "issues": "https://github.com/theseer/tokenizer/issues",
                "source": "https://github.com/theseer/tokenizer/tree/1.2.3"
            },
            "funding": [
                {
                    "url": "https://github.com/theseer",
                    "type": "github"
                }
            ],
            "time": "2024-03-03T12:36:25+00:00"
        }
    ],
    "packages-dev": [],
    "aliases": [],
    "minimum-stability": "stable",
    "stability-flags": [],
    "prefer-stable": true,
    "prefer-lowest": false,
    "platform": {
        "php": ">=8.2",
        "ext-dom": "*",
        "ext-json": "*",
        "ext-libxml": "*",
        "ext-mbstring": "*",
        "ext-xml": "*",
        "ext-xmlwriter": "*"
    },
    "platform-dev": [],
    "platform-overrides": {
        "php": "8.2.0"
    },
    "plugin-api-version": "2.6.0"
}<|MERGE_RESOLUTION|>--- conflicted
+++ resolved
@@ -4,11 +4,7 @@
         "Read more about it at https://getcomposer.org/doc/01-basic-usage.md#installing-dependencies",
         "This file is @generated automatically"
     ],
-<<<<<<< HEAD
-    "content-hash": "49b91943385b8d47da00f71734e8535c",
-=======
-    "content-hash": "08d40601eb562ae7236bf4b02cd50331",
->>>>>>> 9109547f
+    "content-hash": "6cdf68d4bddd797f8d2cf776131549fa",
     "packages": [
         {
             "name": "myclabs/deep-copy",
