--- conflicted
+++ resolved
@@ -4,11 +4,7 @@
         "Read more about it at https://getcomposer.org/doc/01-basic-usage.md#installing-dependencies",
         "This file is @generated automatically"
     ],
-<<<<<<< HEAD
-    "content-hash": "830e689ecc0109ed4b1c5e93f126f960",
-=======
-    "content-hash": "1725b56672186076fc9fe48a73a45080",
->>>>>>> 0efe18fe
+    "content-hash": "9486dd35924bb212a37699b59e89c89c",
     "packages": [
         {
             "name": "myclabs/deep-copy",
