{
    "_readme": [
        "This file locks the dependencies of your project to a known state",
        "Read more about it at https://getcomposer.org/doc/01-basic-usage.md#installing-dependencies",
        "This file is @generated automatically"
    ],
<<<<<<< HEAD
    "content-hash": "38b1258e847d51899d40b5d4eabeacf7",
=======
    "content-hash": "d09da45e12e8e189dc5160f760bf8383",
>>>>>>> db5423c2
    "packages": [
        {
            "name": "myclabs/deep-copy",
            "version": "1.13.4",
            "source": {
                "type": "git",
                "url": "https://github.com/myclabs/DeepCopy.git",
                "reference": "07d290f0c47959fd5eed98c95ee5602db07e0b6a"
            },
            "dist": {
                "type": "zip",
                "url": "https://api.github.com/repos/myclabs/DeepCopy/zipball/07d290f0c47959fd5eed98c95ee5602db07e0b6a",
                "reference": "07d290f0c47959fd5eed98c95ee5602db07e0b6a",
                "shasum": ""
            },
            "require": {
                "php": "^7.1 || ^8.0"
            },
            "conflict": {
                "doctrine/collections": "<1.6.8",
                "doctrine/common": "<2.13.3 || >=3 <3.2.2"
            },
            "require-dev": {
                "doctrine/collections": "^1.6.8",
                "doctrine/common": "^2.13.3 || ^3.2.2",
                "phpspec/prophecy": "^1.10",
                "phpunit/phpunit": "^7.5.20 || ^8.5.23 || ^9.5.13"
            },
            "type": "library",
            "autoload": {
                "files": [
                    "src/DeepCopy/deep_copy.php"
                ],
                "psr-4": {
                    "DeepCopy\\": "src/DeepCopy/"
                }
            },
            "notification-url": "https://packagist.org/downloads/",
            "license": [
                "MIT"
            ],
            "description": "Create deep copies (clones) of your objects",
            "keywords": [
                "clone",
                "copy",
                "duplicate",
                "object",
                "object graph"
            ],
            "support": {
                "issues": "https://github.com/myclabs/DeepCopy/issues",
                "source": "https://github.com/myclabs/DeepCopy/tree/1.13.4"
            },
            "funding": [
                {
                    "url": "https://tidelift.com/funding/github/packagist/myclabs/deep-copy",
                    "type": "tidelift"
                }
            ],
            "time": "2025-08-01T08:46:24+00:00"
        },
        {
            "name": "nikic/php-parser",
            "version": "v5.6.0",
            "source": {
                "type": "git",
                "url": "https://github.com/nikic/PHP-Parser.git",
                "reference": "221b0d0fdf1369c71047ad1d18bb5880017bbc56"
            },
            "dist": {
                "type": "zip",
                "url": "https://api.github.com/repos/nikic/PHP-Parser/zipball/221b0d0fdf1369c71047ad1d18bb5880017bbc56",
                "reference": "221b0d0fdf1369c71047ad1d18bb5880017bbc56",
                "shasum": ""
            },
            "require": {
                "ext-ctype": "*",
                "ext-json": "*",
                "ext-tokenizer": "*",
                "php": ">=7.4"
            },
            "require-dev": {
                "ircmaxell/php-yacc": "^0.0.7",
                "phpunit/phpunit": "^9.0"
            },
            "bin": [
                "bin/php-parse"
            ],
            "type": "library",
            "extra": {
                "branch-alias": {
                    "dev-master": "5.0-dev"
                }
            },
            "autoload": {
                "psr-4": {
                    "PhpParser\\": "lib/PhpParser"
                }
            },
            "notification-url": "https://packagist.org/downloads/",
            "license": [
                "BSD-3-Clause"
            ],
            "authors": [
                {
                    "name": "Nikita Popov"
                }
            ],
            "description": "A PHP parser written in PHP",
            "keywords": [
                "parser",
                "php"
            ],
            "support": {
                "issues": "https://github.com/nikic/PHP-Parser/issues",
                "source": "https://github.com/nikic/PHP-Parser/tree/v5.6.0"
            },
            "time": "2025-07-27T20:03:57+00:00"
        },
        {
            "name": "phar-io/manifest",
            "version": "2.0.4",
            "source": {
                "type": "git",
                "url": "https://github.com/phar-io/manifest.git",
                "reference": "54750ef60c58e43759730615a392c31c80e23176"
            },
            "dist": {
                "type": "zip",
                "url": "https://api.github.com/repos/phar-io/manifest/zipball/54750ef60c58e43759730615a392c31c80e23176",
                "reference": "54750ef60c58e43759730615a392c31c80e23176",
                "shasum": ""
            },
            "require": {
                "ext-dom": "*",
                "ext-libxml": "*",
                "ext-phar": "*",
                "ext-xmlwriter": "*",
                "phar-io/version": "^3.0.1",
                "php": "^7.2 || ^8.0"
            },
            "type": "library",
            "extra": {
                "branch-alias": {
                    "dev-master": "2.0.x-dev"
                }
            },
            "autoload": {
                "classmap": [
                    "src/"
                ]
            },
            "notification-url": "https://packagist.org/downloads/",
            "license": [
                "BSD-3-Clause"
            ],
            "authors": [
                {
                    "name": "Arne Blankerts",
                    "email": "arne@blankerts.de",
                    "role": "Developer"
                },
                {
                    "name": "Sebastian Heuer",
                    "email": "sebastian@phpeople.de",
                    "role": "Developer"
                },
                {
                    "name": "Sebastian Bergmann",
                    "email": "sebastian@phpunit.de",
                    "role": "Developer"
                }
            ],
            "description": "Component for reading phar.io manifest information from a PHP Archive (PHAR)",
            "support": {
                "issues": "https://github.com/phar-io/manifest/issues",
                "source": "https://github.com/phar-io/manifest/tree/2.0.4"
            },
            "funding": [
                {
                    "url": "https://github.com/theseer",
                    "type": "github"
                }
            ],
            "time": "2024-03-03T12:33:53+00:00"
        },
        {
            "name": "phar-io/version",
            "version": "3.2.1",
            "source": {
                "type": "git",
                "url": "https://github.com/phar-io/version.git",
                "reference": "4f7fd7836c6f332bb2933569e566a0d6c4cbed74"
            },
            "dist": {
                "type": "zip",
                "url": "https://api.github.com/repos/phar-io/version/zipball/4f7fd7836c6f332bb2933569e566a0d6c4cbed74",
                "reference": "4f7fd7836c6f332bb2933569e566a0d6c4cbed74",
                "shasum": ""
            },
            "require": {
                "php": "^7.2 || ^8.0"
            },
            "type": "library",
            "autoload": {
                "classmap": [
                    "src/"
                ]
            },
            "notification-url": "https://packagist.org/downloads/",
            "license": [
                "BSD-3-Clause"
            ],
            "authors": [
                {
                    "name": "Arne Blankerts",
                    "email": "arne@blankerts.de",
                    "role": "Developer"
                },
                {
                    "name": "Sebastian Heuer",
                    "email": "sebastian@phpeople.de",
                    "role": "Developer"
                },
                {
                    "name": "Sebastian Bergmann",
                    "email": "sebastian@phpunit.de",
                    "role": "Developer"
                }
            ],
            "description": "Library for handling version information and constraints",
            "support": {
                "issues": "https://github.com/phar-io/version/issues",
                "source": "https://github.com/phar-io/version/tree/3.2.1"
            },
            "time": "2022-02-21T01:04:05+00:00"
        },
        {
            "name": "phpunit/php-code-coverage",
            "version": "12.3.2",
            "source": {
                "type": "git",
                "url": "https://github.com/sebastianbergmann/php-code-coverage.git",
                "reference": "086553c5b2e0e1e20293d782d788ab768202b621"
            },
            "dist": {
                "type": "zip",
                "url": "https://api.github.com/repos/sebastianbergmann/php-code-coverage/zipball/086553c5b2e0e1e20293d782d788ab768202b621",
                "reference": "086553c5b2e0e1e20293d782d788ab768202b621",
                "shasum": ""
            },
            "require": {
                "ext-dom": "*",
                "ext-libxml": "*",
                "ext-xmlwriter": "*",
                "nikic/php-parser": "^5.4.0",
                "php": ">=8.3",
                "phpunit/php-file-iterator": "^6.0",
                "phpunit/php-text-template": "^5.0",
                "sebastian/complexity": "^5.0",
                "sebastian/environment": "^8.0",
                "sebastian/lines-of-code": "^4.0",
                "sebastian/version": "^6.0",
                "theseer/tokenizer": "^1.2.3"
            },
            "require-dev": {
                "phpunit/phpunit": "^12.1"
            },
            "suggest": {
                "ext-pcov": "PHP extension that provides line coverage",
                "ext-xdebug": "PHP extension that provides line coverage as well as branch and path coverage"
            },
            "type": "library",
            "extra": {
                "branch-alias": {
                    "dev-main": "12.3.x-dev"
                }
            },
            "autoload": {
                "classmap": [
                    "src/"
                ]
            },
            "notification-url": "https://packagist.org/downloads/",
            "license": [
                "BSD-3-Clause"
            ],
            "authors": [
                {
                    "name": "Sebastian Bergmann",
                    "email": "sebastian@phpunit.de",
                    "role": "lead"
                }
            ],
            "description": "Library that provides collection, processing, and rendering functionality for PHP code coverage information.",
            "homepage": "https://github.com/sebastianbergmann/php-code-coverage",
            "keywords": [
                "coverage",
                "testing",
                "xunit"
            ],
            "support": {
                "issues": "https://github.com/sebastianbergmann/php-code-coverage/issues",
                "security": "https://github.com/sebastianbergmann/php-code-coverage/security/policy",
                "source": "https://github.com/sebastianbergmann/php-code-coverage/tree/12.3.2"
            },
            "funding": [
                {
                    "url": "https://github.com/sebastianbergmann",
                    "type": "github"
                },
                {
                    "url": "https://liberapay.com/sebastianbergmann",
                    "type": "liberapay"
                },
                {
                    "url": "https://thanks.dev/u/gh/sebastianbergmann",
                    "type": "thanks_dev"
                },
                {
                    "url": "https://tidelift.com/funding/github/packagist/phpunit/php-code-coverage",
                    "type": "tidelift"
                }
            ],
            "time": "2025-07-29T06:19:24+00:00"
        },
        {
            "name": "phpunit/php-file-iterator",
            "version": "6.0.0",
            "source": {
                "type": "git",
                "url": "https://github.com/sebastianbergmann/php-file-iterator.git",
                "reference": "961bc913d42fe24a257bfff826a5068079ac7782"
            },
            "dist": {
                "type": "zip",
                "url": "https://api.github.com/repos/sebastianbergmann/php-file-iterator/zipball/961bc913d42fe24a257bfff826a5068079ac7782",
                "reference": "961bc913d42fe24a257bfff826a5068079ac7782",
                "shasum": ""
            },
            "require": {
                "php": ">=8.3"
            },
            "require-dev": {
                "phpunit/phpunit": "^12.0"
            },
            "type": "library",
            "extra": {
                "branch-alias": {
                    "dev-main": "6.0-dev"
                }
            },
            "autoload": {
                "classmap": [
                    "src/"
                ]
            },
            "notification-url": "https://packagist.org/downloads/",
            "license": [
                "BSD-3-Clause"
            ],
            "authors": [
                {
                    "name": "Sebastian Bergmann",
                    "email": "sebastian@phpunit.de",
                    "role": "lead"
                }
            ],
            "description": "FilterIterator implementation that filters files based on a list of suffixes.",
            "homepage": "https://github.com/sebastianbergmann/php-file-iterator/",
            "keywords": [
                "filesystem",
                "iterator"
            ],
            "support": {
                "issues": "https://github.com/sebastianbergmann/php-file-iterator/issues",
                "security": "https://github.com/sebastianbergmann/php-file-iterator/security/policy",
                "source": "https://github.com/sebastianbergmann/php-file-iterator/tree/6.0.0"
            },
            "funding": [
                {
                    "url": "https://github.com/sebastianbergmann",
                    "type": "github"
                }
            ],
            "time": "2025-02-07T04:58:37+00:00"
        },
        {
            "name": "phpunit/php-invoker",
            "version": "6.0.0",
            "source": {
                "type": "git",
                "url": "https://github.com/sebastianbergmann/php-invoker.git",
                "reference": "12b54e689b07a25a9b41e57736dfab6ec9ae5406"
            },
            "dist": {
                "type": "zip",
                "url": "https://api.github.com/repos/sebastianbergmann/php-invoker/zipball/12b54e689b07a25a9b41e57736dfab6ec9ae5406",
                "reference": "12b54e689b07a25a9b41e57736dfab6ec9ae5406",
                "shasum": ""
            },
            "require": {
                "php": ">=8.3"
            },
            "require-dev": {
                "ext-pcntl": "*",
                "phpunit/phpunit": "^12.0"
            },
            "suggest": {
                "ext-pcntl": "*"
            },
            "type": "library",
            "extra": {
                "branch-alias": {
                    "dev-main": "6.0-dev"
                }
            },
            "autoload": {
                "classmap": [
                    "src/"
                ]
            },
            "notification-url": "https://packagist.org/downloads/",
            "license": [
                "BSD-3-Clause"
            ],
            "authors": [
                {
                    "name": "Sebastian Bergmann",
                    "email": "sebastian@phpunit.de",
                    "role": "lead"
                }
            ],
            "description": "Invoke callables with a timeout",
            "homepage": "https://github.com/sebastianbergmann/php-invoker/",
            "keywords": [
                "process"
            ],
            "support": {
                "issues": "https://github.com/sebastianbergmann/php-invoker/issues",
                "security": "https://github.com/sebastianbergmann/php-invoker/security/policy",
                "source": "https://github.com/sebastianbergmann/php-invoker/tree/6.0.0"
            },
            "funding": [
                {
                    "url": "https://github.com/sebastianbergmann",
                    "type": "github"
                }
            ],
            "time": "2025-02-07T04:58:58+00:00"
        },
        {
            "name": "phpunit/php-text-template",
            "version": "5.0.0",
            "source": {
                "type": "git",
                "url": "https://github.com/sebastianbergmann/php-text-template.git",
                "reference": "e1367a453f0eda562eedb4f659e13aa900d66c53"
            },
            "dist": {
                "type": "zip",
                "url": "https://api.github.com/repos/sebastianbergmann/php-text-template/zipball/e1367a453f0eda562eedb4f659e13aa900d66c53",
                "reference": "e1367a453f0eda562eedb4f659e13aa900d66c53",
                "shasum": ""
            },
            "require": {
                "php": ">=8.3"
            },
            "require-dev": {
                "phpunit/phpunit": "^12.0"
            },
            "type": "library",
            "extra": {
                "branch-alias": {
                    "dev-main": "5.0-dev"
                }
            },
            "autoload": {
                "classmap": [
                    "src/"
                ]
            },
            "notification-url": "https://packagist.org/downloads/",
            "license": [
                "BSD-3-Clause"
            ],
            "authors": [
                {
                    "name": "Sebastian Bergmann",
                    "email": "sebastian@phpunit.de",
                    "role": "lead"
                }
            ],
            "description": "Simple template engine.",
            "homepage": "https://github.com/sebastianbergmann/php-text-template/",
            "keywords": [
                "template"
            ],
            "support": {
                "issues": "https://github.com/sebastianbergmann/php-text-template/issues",
                "security": "https://github.com/sebastianbergmann/php-text-template/security/policy",
                "source": "https://github.com/sebastianbergmann/php-text-template/tree/5.0.0"
            },
            "funding": [
                {
                    "url": "https://github.com/sebastianbergmann",
                    "type": "github"
                }
            ],
            "time": "2025-02-07T04:59:16+00:00"
        },
        {
            "name": "phpunit/php-timer",
            "version": "8.0.0",
            "source": {
                "type": "git",
                "url": "https://github.com/sebastianbergmann/php-timer.git",
                "reference": "f258ce36aa457f3aa3339f9ed4c81fc66dc8c2cc"
            },
            "dist": {
                "type": "zip",
                "url": "https://api.github.com/repos/sebastianbergmann/php-timer/zipball/f258ce36aa457f3aa3339f9ed4c81fc66dc8c2cc",
                "reference": "f258ce36aa457f3aa3339f9ed4c81fc66dc8c2cc",
                "shasum": ""
            },
            "require": {
                "php": ">=8.3"
            },
            "require-dev": {
                "phpunit/phpunit": "^12.0"
            },
            "type": "library",
            "extra": {
                "branch-alias": {
                    "dev-main": "8.0-dev"
                }
            },
            "autoload": {
                "classmap": [
                    "src/"
                ]
            },
            "notification-url": "https://packagist.org/downloads/",
            "license": [
                "BSD-3-Clause"
            ],
            "authors": [
                {
                    "name": "Sebastian Bergmann",
                    "email": "sebastian@phpunit.de",
                    "role": "lead"
                }
            ],
            "description": "Utility class for timing",
            "homepage": "https://github.com/sebastianbergmann/php-timer/",
            "keywords": [
                "timer"
            ],
            "support": {
                "issues": "https://github.com/sebastianbergmann/php-timer/issues",
                "security": "https://github.com/sebastianbergmann/php-timer/security/policy",
                "source": "https://github.com/sebastianbergmann/php-timer/tree/8.0.0"
            },
            "funding": [
                {
                    "url": "https://github.com/sebastianbergmann",
                    "type": "github"
                }
            ],
            "time": "2025-02-07T04:59:38+00:00"
        },
        {
            "name": "sebastian/cli-parser",
            "version": "4.0.0",
            "source": {
                "type": "git",
                "url": "https://github.com/sebastianbergmann/cli-parser.git",
                "reference": "6d584c727d9114bcdc14c86711cd1cad51778e7c"
            },
            "dist": {
                "type": "zip",
                "url": "https://api.github.com/repos/sebastianbergmann/cli-parser/zipball/6d584c727d9114bcdc14c86711cd1cad51778e7c",
                "reference": "6d584c727d9114bcdc14c86711cd1cad51778e7c",
                "shasum": ""
            },
            "require": {
                "php": ">=8.3"
            },
            "require-dev": {
                "phpunit/phpunit": "^12.0"
            },
            "type": "library",
            "extra": {
                "branch-alias": {
                    "dev-main": "4.0-dev"
                }
            },
            "autoload": {
                "classmap": [
                    "src/"
                ]
            },
            "notification-url": "https://packagist.org/downloads/",
            "license": [
                "BSD-3-Clause"
            ],
            "authors": [
                {
                    "name": "Sebastian Bergmann",
                    "email": "sebastian@phpunit.de",
                    "role": "lead"
                }
            ],
            "description": "Library for parsing CLI options",
            "homepage": "https://github.com/sebastianbergmann/cli-parser",
            "support": {
                "issues": "https://github.com/sebastianbergmann/cli-parser/issues",
                "security": "https://github.com/sebastianbergmann/cli-parser/security/policy",
                "source": "https://github.com/sebastianbergmann/cli-parser/tree/4.0.0"
            },
            "funding": [
                {
                    "url": "https://github.com/sebastianbergmann",
                    "type": "github"
                }
            ],
            "time": "2025-02-07T04:53:50+00:00"
        },
        {
            "name": "sebastian/comparator",
            "version": "7.1.0",
            "source": {
                "type": "git",
                "url": "https://github.com/sebastianbergmann/comparator.git",
                "reference": "03d905327dccc0851c9a08d6a979dfc683826b6f"
            },
            "dist": {
                "type": "zip",
                "url": "https://api.github.com/repos/sebastianbergmann/comparator/zipball/03d905327dccc0851c9a08d6a979dfc683826b6f",
                "reference": "03d905327dccc0851c9a08d6a979dfc683826b6f",
                "shasum": ""
            },
            "require": {
                "ext-dom": "*",
                "ext-mbstring": "*",
                "php": ">=8.3",
                "sebastian/diff": "^7.0",
                "sebastian/exporter": "^7.0"
            },
            "require-dev": {
                "phpunit/phpunit": "^12.2"
            },
            "suggest": {
                "ext-bcmath": "For comparing BcMath\\Number objects"
            },
            "type": "library",
            "extra": {
                "branch-alias": {
                    "dev-main": "7.1-dev"
                }
            },
            "autoload": {
                "classmap": [
                    "src/"
                ]
            },
            "notification-url": "https://packagist.org/downloads/",
            "license": [
                "BSD-3-Clause"
            ],
            "authors": [
                {
                    "name": "Sebastian Bergmann",
                    "email": "sebastian@phpunit.de"
                },
                {
                    "name": "Jeff Welch",
                    "email": "whatthejeff@gmail.com"
                },
                {
                    "name": "Volker Dusch",
                    "email": "github@wallbash.com"
                },
                {
                    "name": "Bernhard Schussek",
                    "email": "bschussek@2bepublished.at"
                }
            ],
            "description": "Provides the functionality to compare PHP values for equality",
            "homepage": "https://github.com/sebastianbergmann/comparator",
            "keywords": [
                "comparator",
                "compare",
                "equality"
            ],
            "support": {
                "issues": "https://github.com/sebastianbergmann/comparator/issues",
                "security": "https://github.com/sebastianbergmann/comparator/security/policy",
                "source": "https://github.com/sebastianbergmann/comparator/tree/7.1.0"
            },
            "funding": [
                {
                    "url": "https://github.com/sebastianbergmann",
                    "type": "github"
                },
                {
                    "url": "https://liberapay.com/sebastianbergmann",
                    "type": "liberapay"
                },
                {
                    "url": "https://thanks.dev/u/gh/sebastianbergmann",
                    "type": "thanks_dev"
                },
                {
                    "url": "https://tidelift.com/funding/github/packagist/sebastian/comparator",
                    "type": "tidelift"
                }
            ],
            "time": "2025-06-17T07:41:58+00:00"
        },
        {
            "name": "sebastian/complexity",
            "version": "5.0.0",
            "source": {
                "type": "git",
                "url": "https://github.com/sebastianbergmann/complexity.git",
                "reference": "bad4316aba5303d0221f43f8cee37eb58d384bbb"
            },
            "dist": {
                "type": "zip",
                "url": "https://api.github.com/repos/sebastianbergmann/complexity/zipball/bad4316aba5303d0221f43f8cee37eb58d384bbb",
                "reference": "bad4316aba5303d0221f43f8cee37eb58d384bbb",
                "shasum": ""
            },
            "require": {
                "nikic/php-parser": "^5.0",
                "php": ">=8.3"
            },
            "require-dev": {
                "phpunit/phpunit": "^12.0"
            },
            "type": "library",
            "extra": {
                "branch-alias": {
                    "dev-main": "5.0-dev"
                }
            },
            "autoload": {
                "classmap": [
                    "src/"
                ]
            },
            "notification-url": "https://packagist.org/downloads/",
            "license": [
                "BSD-3-Clause"
            ],
            "authors": [
                {
                    "name": "Sebastian Bergmann",
                    "email": "sebastian@phpunit.de",
                    "role": "lead"
                }
            ],
            "description": "Library for calculating the complexity of PHP code units",
            "homepage": "https://github.com/sebastianbergmann/complexity",
            "support": {
                "issues": "https://github.com/sebastianbergmann/complexity/issues",
                "security": "https://github.com/sebastianbergmann/complexity/security/policy",
                "source": "https://github.com/sebastianbergmann/complexity/tree/5.0.0"
            },
            "funding": [
                {
                    "url": "https://github.com/sebastianbergmann",
                    "type": "github"
                }
            ],
            "time": "2025-02-07T04:55:25+00:00"
        },
        {
            "name": "sebastian/diff",
            "version": "7.0.0",
            "source": {
                "type": "git",
                "url": "https://github.com/sebastianbergmann/diff.git",
                "reference": "7ab1ea946c012266ca32390913653d844ecd085f"
            },
            "dist": {
                "type": "zip",
                "url": "https://api.github.com/repos/sebastianbergmann/diff/zipball/7ab1ea946c012266ca32390913653d844ecd085f",
                "reference": "7ab1ea946c012266ca32390913653d844ecd085f",
                "shasum": ""
            },
            "require": {
                "php": ">=8.3"
            },
            "require-dev": {
                "phpunit/phpunit": "^12.0",
                "symfony/process": "^7.2"
            },
            "type": "library",
            "extra": {
                "branch-alias": {
                    "dev-main": "7.0-dev"
                }
            },
            "autoload": {
                "classmap": [
                    "src/"
                ]
            },
            "notification-url": "https://packagist.org/downloads/",
            "license": [
                "BSD-3-Clause"
            ],
            "authors": [
                {
                    "name": "Sebastian Bergmann",
                    "email": "sebastian@phpunit.de"
                },
                {
                    "name": "Kore Nordmann",
                    "email": "mail@kore-nordmann.de"
                }
            ],
            "description": "Diff implementation",
            "homepage": "https://github.com/sebastianbergmann/diff",
            "keywords": [
                "diff",
                "udiff",
                "unidiff",
                "unified diff"
            ],
            "support": {
                "issues": "https://github.com/sebastianbergmann/diff/issues",
                "security": "https://github.com/sebastianbergmann/diff/security/policy",
                "source": "https://github.com/sebastianbergmann/diff/tree/7.0.0"
            },
            "funding": [
                {
                    "url": "https://github.com/sebastianbergmann",
                    "type": "github"
                }
            ],
            "time": "2025-02-07T04:55:46+00:00"
        },
        {
            "name": "sebastian/environment",
            "version": "8.0.2",
            "source": {
                "type": "git",
                "url": "https://github.com/sebastianbergmann/environment.git",
                "reference": "d364b9e5d0d3b18a2573351a1786fbf96b7e0792"
            },
            "dist": {
                "type": "zip",
                "url": "https://api.github.com/repos/sebastianbergmann/environment/zipball/d364b9e5d0d3b18a2573351a1786fbf96b7e0792",
                "reference": "d364b9e5d0d3b18a2573351a1786fbf96b7e0792",
                "shasum": ""
            },
            "require": {
                "php": ">=8.3"
            },
            "require-dev": {
                "phpunit/phpunit": "^12.0"
            },
            "suggest": {
                "ext-posix": "*"
            },
            "type": "library",
            "extra": {
                "branch-alias": {
                    "dev-main": "8.0-dev"
                }
            },
            "autoload": {
                "classmap": [
                    "src/"
                ]
            },
            "notification-url": "https://packagist.org/downloads/",
            "license": [
                "BSD-3-Clause"
            ],
            "authors": [
                {
                    "name": "Sebastian Bergmann",
                    "email": "sebastian@phpunit.de"
                }
            ],
            "description": "Provides functionality to handle HHVM/PHP environments",
            "homepage": "https://github.com/sebastianbergmann/environment",
            "keywords": [
                "Xdebug",
                "environment",
                "hhvm"
            ],
            "support": {
                "issues": "https://github.com/sebastianbergmann/environment/issues",
                "security": "https://github.com/sebastianbergmann/environment/security/policy",
                "source": "https://github.com/sebastianbergmann/environment/tree/8.0.2"
            },
            "funding": [
                {
                    "url": "https://github.com/sebastianbergmann",
                    "type": "github"
                },
                {
                    "url": "https://liberapay.com/sebastianbergmann",
                    "type": "liberapay"
                },
                {
                    "url": "https://thanks.dev/u/gh/sebastianbergmann",
                    "type": "thanks_dev"
                },
                {
                    "url": "https://tidelift.com/funding/github/packagist/sebastian/environment",
                    "type": "tidelift"
                }
            ],
            "time": "2025-05-21T15:05:44+00:00"
        },
        {
            "name": "sebastian/exporter",
            "version": "7.0.0",
            "source": {
                "type": "git",
                "url": "https://github.com/sebastianbergmann/exporter.git",
                "reference": "76432aafc58d50691a00d86d0632f1217a47b688"
            },
            "dist": {
                "type": "zip",
                "url": "https://api.github.com/repos/sebastianbergmann/exporter/zipball/76432aafc58d50691a00d86d0632f1217a47b688",
                "reference": "76432aafc58d50691a00d86d0632f1217a47b688",
                "shasum": ""
            },
            "require": {
                "ext-mbstring": "*",
                "php": ">=8.3",
                "sebastian/recursion-context": "^7.0"
            },
            "require-dev": {
                "phpunit/phpunit": "^12.0"
            },
            "type": "library",
            "extra": {
                "branch-alias": {
                    "dev-main": "7.0-dev"
                }
            },
            "autoload": {
                "classmap": [
                    "src/"
                ]
            },
            "notification-url": "https://packagist.org/downloads/",
            "license": [
                "BSD-3-Clause"
            ],
            "authors": [
                {
                    "name": "Sebastian Bergmann",
                    "email": "sebastian@phpunit.de"
                },
                {
                    "name": "Jeff Welch",
                    "email": "whatthejeff@gmail.com"
                },
                {
                    "name": "Volker Dusch",
                    "email": "github@wallbash.com"
                },
                {
                    "name": "Adam Harvey",
                    "email": "aharvey@php.net"
                },
                {
                    "name": "Bernhard Schussek",
                    "email": "bschussek@gmail.com"
                }
            ],
            "description": "Provides the functionality to export PHP variables for visualization",
            "homepage": "https://www.github.com/sebastianbergmann/exporter",
            "keywords": [
                "export",
                "exporter"
            ],
            "support": {
                "issues": "https://github.com/sebastianbergmann/exporter/issues",
                "security": "https://github.com/sebastianbergmann/exporter/security/policy",
                "source": "https://github.com/sebastianbergmann/exporter/tree/7.0.0"
            },
            "funding": [
                {
                    "url": "https://github.com/sebastianbergmann",
                    "type": "github"
                }
            ],
            "time": "2025-02-07T04:56:42+00:00"
        },
        {
            "name": "sebastian/global-state",
            "version": "8.0.0",
            "source": {
                "type": "git",
                "url": "https://github.com/sebastianbergmann/global-state.git",
                "reference": "570a2aeb26d40f057af686d63c4e99b075fb6cbc"
            },
            "dist": {
                "type": "zip",
                "url": "https://api.github.com/repos/sebastianbergmann/global-state/zipball/570a2aeb26d40f057af686d63c4e99b075fb6cbc",
                "reference": "570a2aeb26d40f057af686d63c4e99b075fb6cbc",
                "shasum": ""
            },
            "require": {
                "php": ">=8.3",
                "sebastian/object-reflector": "^5.0",
                "sebastian/recursion-context": "^7.0"
            },
            "require-dev": {
                "ext-dom": "*",
                "phpunit/phpunit": "^12.0"
            },
            "type": "library",
            "extra": {
                "branch-alias": {
                    "dev-main": "8.0-dev"
                }
            },
            "autoload": {
                "classmap": [
                    "src/"
                ]
            },
            "notification-url": "https://packagist.org/downloads/",
            "license": [
                "BSD-3-Clause"
            ],
            "authors": [
                {
                    "name": "Sebastian Bergmann",
                    "email": "sebastian@phpunit.de"
                }
            ],
            "description": "Snapshotting of global state",
            "homepage": "https://www.github.com/sebastianbergmann/global-state",
            "keywords": [
                "global state"
            ],
            "support": {
                "issues": "https://github.com/sebastianbergmann/global-state/issues",
                "security": "https://github.com/sebastianbergmann/global-state/security/policy",
                "source": "https://github.com/sebastianbergmann/global-state/tree/8.0.0"
            },
            "funding": [
                {
                    "url": "https://github.com/sebastianbergmann",
                    "type": "github"
                }
            ],
            "time": "2025-02-07T04:56:59+00:00"
        },
        {
            "name": "sebastian/lines-of-code",
            "version": "4.0.0",
            "source": {
                "type": "git",
                "url": "https://github.com/sebastianbergmann/lines-of-code.git",
                "reference": "97ffee3bcfb5805568d6af7f0f893678fc076d2f"
            },
            "dist": {
                "type": "zip",
                "url": "https://api.github.com/repos/sebastianbergmann/lines-of-code/zipball/97ffee3bcfb5805568d6af7f0f893678fc076d2f",
                "reference": "97ffee3bcfb5805568d6af7f0f893678fc076d2f",
                "shasum": ""
            },
            "require": {
                "nikic/php-parser": "^5.0",
                "php": ">=8.3"
            },
            "require-dev": {
                "phpunit/phpunit": "^12.0"
            },
            "type": "library",
            "extra": {
                "branch-alias": {
                    "dev-main": "4.0-dev"
                }
            },
            "autoload": {
                "classmap": [
                    "src/"
                ]
            },
            "notification-url": "https://packagist.org/downloads/",
            "license": [
                "BSD-3-Clause"
            ],
            "authors": [
                {
                    "name": "Sebastian Bergmann",
                    "email": "sebastian@phpunit.de",
                    "role": "lead"
                }
            ],
            "description": "Library for counting the lines of code in PHP source code",
            "homepage": "https://github.com/sebastianbergmann/lines-of-code",
            "support": {
                "issues": "https://github.com/sebastianbergmann/lines-of-code/issues",
                "security": "https://github.com/sebastianbergmann/lines-of-code/security/policy",
                "source": "https://github.com/sebastianbergmann/lines-of-code/tree/4.0.0"
            },
            "funding": [
                {
                    "url": "https://github.com/sebastianbergmann",
                    "type": "github"
                }
            ],
            "time": "2025-02-07T04:57:28+00:00"
        },
        {
            "name": "sebastian/object-enumerator",
            "version": "7.0.0",
            "source": {
                "type": "git",
                "url": "https://github.com/sebastianbergmann/object-enumerator.git",
                "reference": "1effe8e9b8e068e9ae228e542d5d11b5d16db894"
            },
            "dist": {
                "type": "zip",
                "url": "https://api.github.com/repos/sebastianbergmann/object-enumerator/zipball/1effe8e9b8e068e9ae228e542d5d11b5d16db894",
                "reference": "1effe8e9b8e068e9ae228e542d5d11b5d16db894",
                "shasum": ""
            },
            "require": {
                "php": ">=8.3",
                "sebastian/object-reflector": "^5.0",
                "sebastian/recursion-context": "^7.0"
            },
            "require-dev": {
                "phpunit/phpunit": "^12.0"
            },
            "type": "library",
            "extra": {
                "branch-alias": {
                    "dev-main": "7.0-dev"
                }
            },
            "autoload": {
                "classmap": [
                    "src/"
                ]
            },
            "notification-url": "https://packagist.org/downloads/",
            "license": [
                "BSD-3-Clause"
            ],
            "authors": [
                {
                    "name": "Sebastian Bergmann",
                    "email": "sebastian@phpunit.de"
                }
            ],
            "description": "Traverses array structures and object graphs to enumerate all referenced objects",
            "homepage": "https://github.com/sebastianbergmann/object-enumerator/",
            "support": {
                "issues": "https://github.com/sebastianbergmann/object-enumerator/issues",
                "security": "https://github.com/sebastianbergmann/object-enumerator/security/policy",
                "source": "https://github.com/sebastianbergmann/object-enumerator/tree/7.0.0"
            },
            "funding": [
                {
                    "url": "https://github.com/sebastianbergmann",
                    "type": "github"
                }
            ],
            "time": "2025-02-07T04:57:48+00:00"
        },
        {
            "name": "sebastian/object-reflector",
            "version": "5.0.0",
            "source": {
                "type": "git",
                "url": "https://github.com/sebastianbergmann/object-reflector.git",
                "reference": "4bfa827c969c98be1e527abd576533293c634f6a"
            },
            "dist": {
                "type": "zip",
                "url": "https://api.github.com/repos/sebastianbergmann/object-reflector/zipball/4bfa827c969c98be1e527abd576533293c634f6a",
                "reference": "4bfa827c969c98be1e527abd576533293c634f6a",
                "shasum": ""
            },
            "require": {
                "php": ">=8.3"
            },
            "require-dev": {
                "phpunit/phpunit": "^12.0"
            },
            "type": "library",
            "extra": {
                "branch-alias": {
                    "dev-main": "5.0-dev"
                }
            },
            "autoload": {
                "classmap": [
                    "src/"
                ]
            },
            "notification-url": "https://packagist.org/downloads/",
            "license": [
                "BSD-3-Clause"
            ],
            "authors": [
                {
                    "name": "Sebastian Bergmann",
                    "email": "sebastian@phpunit.de"
                }
            ],
            "description": "Allows reflection of object attributes, including inherited and non-public ones",
            "homepage": "https://github.com/sebastianbergmann/object-reflector/",
            "support": {
                "issues": "https://github.com/sebastianbergmann/object-reflector/issues",
                "security": "https://github.com/sebastianbergmann/object-reflector/security/policy",
                "source": "https://github.com/sebastianbergmann/object-reflector/tree/5.0.0"
            },
            "funding": [
                {
                    "url": "https://github.com/sebastianbergmann",
                    "type": "github"
                }
            ],
            "time": "2025-02-07T04:58:17+00:00"
        },
        {
            "name": "sebastian/recursion-context",
            "version": "7.0.0",
            "source": {
                "type": "git",
                "url": "https://github.com/sebastianbergmann/recursion-context.git",
                "reference": "c405ae3a63e01b32eb71577f8ec1604e39858a7c"
            },
            "dist": {
                "type": "zip",
                "url": "https://api.github.com/repos/sebastianbergmann/recursion-context/zipball/c405ae3a63e01b32eb71577f8ec1604e39858a7c",
                "reference": "c405ae3a63e01b32eb71577f8ec1604e39858a7c",
                "shasum": ""
            },
            "require": {
                "php": ">=8.3"
            },
            "require-dev": {
                "phpunit/phpunit": "^12.0"
            },
            "type": "library",
            "extra": {
                "branch-alias": {
                    "dev-main": "7.0-dev"
                }
            },
            "autoload": {
                "classmap": [
                    "src/"
                ]
            },
            "notification-url": "https://packagist.org/downloads/",
            "license": [
                "BSD-3-Clause"
            ],
            "authors": [
                {
                    "name": "Sebastian Bergmann",
                    "email": "sebastian@phpunit.de"
                },
                {
                    "name": "Jeff Welch",
                    "email": "whatthejeff@gmail.com"
                },
                {
                    "name": "Adam Harvey",
                    "email": "aharvey@php.net"
                }
            ],
            "description": "Provides functionality to recursively process PHP variables",
            "homepage": "https://github.com/sebastianbergmann/recursion-context",
            "support": {
                "issues": "https://github.com/sebastianbergmann/recursion-context/issues",
                "security": "https://github.com/sebastianbergmann/recursion-context/security/policy",
                "source": "https://github.com/sebastianbergmann/recursion-context/tree/7.0.0"
            },
            "funding": [
                {
                    "url": "https://github.com/sebastianbergmann",
                    "type": "github"
                }
            ],
            "time": "2025-02-07T05:00:01+00:00"
        },
        {
            "name": "sebastian/type",
<<<<<<< HEAD
            "version": "6.0.2",
            "source": {
                "type": "git",
                "url": "https://github.com/sebastianbergmann/type.git",
                "reference": "1d7cd6e514384c36d7a390347f57c385d4be6069"
            },
            "dist": {
                "type": "zip",
                "url": "https://api.github.com/repos/sebastianbergmann/type/zipball/1d7cd6e514384c36d7a390347f57c385d4be6069",
                "reference": "1d7cd6e514384c36d7a390347f57c385d4be6069",
=======
            "version": "5.1.3",
            "source": {
                "type": "git",
                "url": "https://github.com/sebastianbergmann/type.git",
                "reference": "f77d2d4e78738c98d9a68d2596fe5e8fa380f449"
            },
            "dist": {
                "type": "zip",
                "url": "https://api.github.com/repos/sebastianbergmann/type/zipball/f77d2d4e78738c98d9a68d2596fe5e8fa380f449",
                "reference": "f77d2d4e78738c98d9a68d2596fe5e8fa380f449",
>>>>>>> db5423c2
                "shasum": ""
            },
            "require": {
                "php": ">=8.3"
            },
            "require-dev": {
                "phpunit/phpunit": "^12.0"
            },
            "type": "library",
            "extra": {
                "branch-alias": {
                    "dev-main": "6.0-dev"
                }
            },
            "autoload": {
                "classmap": [
                    "src/"
                ]
            },
            "notification-url": "https://packagist.org/downloads/",
            "license": [
                "BSD-3-Clause"
            ],
            "authors": [
                {
                    "name": "Sebastian Bergmann",
                    "email": "sebastian@phpunit.de",
                    "role": "lead"
                }
            ],
            "description": "Collection of value objects that represent the types of the PHP type system",
            "homepage": "https://github.com/sebastianbergmann/type",
            "support": {
                "issues": "https://github.com/sebastianbergmann/type/issues",
                "security": "https://github.com/sebastianbergmann/type/security/policy",
<<<<<<< HEAD
                "source": "https://github.com/sebastianbergmann/type/tree/6.0.2"
=======
                "source": "https://github.com/sebastianbergmann/type/tree/5.1.3"
>>>>>>> db5423c2
            },
            "funding": [
                {
                    "url": "https://github.com/sebastianbergmann",
                    "type": "github"
                },
                {
                    "url": "https://liberapay.com/sebastianbergmann",
                    "type": "liberapay"
                },
                {
                    "url": "https://thanks.dev/u/gh/sebastianbergmann",
                    "type": "thanks_dev"
                },
                {
                    "url": "https://tidelift.com/funding/github/packagist/sebastian/type",
                    "type": "tidelift"
                }
            ],
<<<<<<< HEAD
            "time": "2025-03-18T13:37:31+00:00"
=======
            "time": "2025-08-09T06:55:48+00:00"
>>>>>>> db5423c2
        },
        {
            "name": "sebastian/version",
            "version": "6.0.0",
            "source": {
                "type": "git",
                "url": "https://github.com/sebastianbergmann/version.git",
                "reference": "3e6ccf7657d4f0a59200564b08cead899313b53c"
            },
            "dist": {
                "type": "zip",
                "url": "https://api.github.com/repos/sebastianbergmann/version/zipball/3e6ccf7657d4f0a59200564b08cead899313b53c",
                "reference": "3e6ccf7657d4f0a59200564b08cead899313b53c",
                "shasum": ""
            },
            "require": {
                "php": ">=8.3"
            },
            "type": "library",
            "extra": {
                "branch-alias": {
                    "dev-main": "6.0-dev"
                }
            },
            "autoload": {
                "classmap": [
                    "src/"
                ]
            },
            "notification-url": "https://packagist.org/downloads/",
            "license": [
                "BSD-3-Clause"
            ],
            "authors": [
                {
                    "name": "Sebastian Bergmann",
                    "email": "sebastian@phpunit.de",
                    "role": "lead"
                }
            ],
            "description": "Library that helps with managing the version number of Git-hosted PHP projects",
            "homepage": "https://github.com/sebastianbergmann/version",
            "support": {
                "issues": "https://github.com/sebastianbergmann/version/issues",
                "security": "https://github.com/sebastianbergmann/version/security/policy",
                "source": "https://github.com/sebastianbergmann/version/tree/6.0.0"
            },
            "funding": [
                {
                    "url": "https://github.com/sebastianbergmann",
                    "type": "github"
                }
            ],
            "time": "2025-02-07T05:00:38+00:00"
        },
        {
            "name": "staabm/side-effects-detector",
            "version": "1.0.5",
            "source": {
                "type": "git",
                "url": "https://github.com/staabm/side-effects-detector.git",
                "reference": "d8334211a140ce329c13726d4a715adbddd0a163"
            },
            "dist": {
                "type": "zip",
                "url": "https://api.github.com/repos/staabm/side-effects-detector/zipball/d8334211a140ce329c13726d4a715adbddd0a163",
                "reference": "d8334211a140ce329c13726d4a715adbddd0a163",
                "shasum": ""
            },
            "require": {
                "ext-tokenizer": "*",
                "php": "^7.4 || ^8.0"
            },
            "require-dev": {
                "phpstan/extension-installer": "^1.4.3",
                "phpstan/phpstan": "^1.12.6",
                "phpunit/phpunit": "^9.6.21",
                "symfony/var-dumper": "^5.4.43",
                "tomasvotruba/type-coverage": "1.0.0",
                "tomasvotruba/unused-public": "1.0.0"
            },
            "type": "library",
            "autoload": {
                "classmap": [
                    "lib/"
                ]
            },
            "notification-url": "https://packagist.org/downloads/",
            "license": [
                "MIT"
            ],
            "description": "A static analysis tool to detect side effects in PHP code",
            "keywords": [
                "static analysis"
            ],
            "support": {
                "issues": "https://github.com/staabm/side-effects-detector/issues",
                "source": "https://github.com/staabm/side-effects-detector/tree/1.0.5"
            },
            "funding": [
                {
                    "url": "https://github.com/staabm",
                    "type": "github"
                }
            ],
            "time": "2024-10-20T05:08:20+00:00"
        },
        {
            "name": "theseer/tokenizer",
            "version": "1.2.3",
            "source": {
                "type": "git",
                "url": "https://github.com/theseer/tokenizer.git",
                "reference": "737eda637ed5e28c3413cb1ebe8bb52cbf1ca7a2"
            },
            "dist": {
                "type": "zip",
                "url": "https://api.github.com/repos/theseer/tokenizer/zipball/737eda637ed5e28c3413cb1ebe8bb52cbf1ca7a2",
                "reference": "737eda637ed5e28c3413cb1ebe8bb52cbf1ca7a2",
                "shasum": ""
            },
            "require": {
                "ext-dom": "*",
                "ext-tokenizer": "*",
                "ext-xmlwriter": "*",
                "php": "^7.2 || ^8.0"
            },
            "type": "library",
            "autoload": {
                "classmap": [
                    "src/"
                ]
            },
            "notification-url": "https://packagist.org/downloads/",
            "license": [
                "BSD-3-Clause"
            ],
            "authors": [
                {
                    "name": "Arne Blankerts",
                    "email": "arne@blankerts.de",
                    "role": "Developer"
                }
            ],
            "description": "A small library for converting tokenized PHP source code into XML and potentially other formats",
            "support": {
                "issues": "https://github.com/theseer/tokenizer/issues",
                "source": "https://github.com/theseer/tokenizer/tree/1.2.3"
            },
            "funding": [
                {
                    "url": "https://github.com/theseer",
                    "type": "github"
                }
            ],
            "time": "2024-03-03T12:36:25+00:00"
        }
    ],
    "packages-dev": [],
    "aliases": [],
    "minimum-stability": "stable",
    "stability-flags": {},
    "prefer-stable": true,
    "prefer-lowest": false,
    "platform": {
        "php": ">=8.3",
        "ext-dom": "*",
        "ext-json": "*",
        "ext-libxml": "*",
        "ext-mbstring": "*",
        "ext-xml": "*",
        "ext-xmlwriter": "*"
    },
    "platform-dev": {},
    "platform-overrides": {
        "php": "8.3.0"
    },
    "plugin-api-version": "2.6.0"
}<|MERGE_RESOLUTION|>--- conflicted
+++ resolved
@@ -4,11 +4,7 @@
         "Read more about it at https://getcomposer.org/doc/01-basic-usage.md#installing-dependencies",
         "This file is @generated automatically"
     ],
-<<<<<<< HEAD
-    "content-hash": "38b1258e847d51899d40b5d4eabeacf7",
-=======
-    "content-hash": "d09da45e12e8e189dc5160f760bf8383",
->>>>>>> db5423c2
+    "content-hash": "d7f8bd55ecbf811db970f9000e4c8db7",
     "packages": [
         {
             "name": "myclabs/deep-copy",
@@ -1308,29 +1304,16 @@
         },
         {
             "name": "sebastian/type",
-<<<<<<< HEAD
-            "version": "6.0.2",
+            "version": "6.0.3",
             "source": {
                 "type": "git",
                 "url": "https://github.com/sebastianbergmann/type.git",
-                "reference": "1d7cd6e514384c36d7a390347f57c385d4be6069"
-            },
-            "dist": {
-                "type": "zip",
-                "url": "https://api.github.com/repos/sebastianbergmann/type/zipball/1d7cd6e514384c36d7a390347f57c385d4be6069",
-                "reference": "1d7cd6e514384c36d7a390347f57c385d4be6069",
-=======
-            "version": "5.1.3",
-            "source": {
-                "type": "git",
-                "url": "https://github.com/sebastianbergmann/type.git",
-                "reference": "f77d2d4e78738c98d9a68d2596fe5e8fa380f449"
-            },
-            "dist": {
-                "type": "zip",
-                "url": "https://api.github.com/repos/sebastianbergmann/type/zipball/f77d2d4e78738c98d9a68d2596fe5e8fa380f449",
-                "reference": "f77d2d4e78738c98d9a68d2596fe5e8fa380f449",
->>>>>>> db5423c2
+                "reference": "e549163b9760b8f71f191651d22acf32d56d6d4d"
+            },
+            "dist": {
+                "type": "zip",
+                "url": "https://api.github.com/repos/sebastianbergmann/type/zipball/e549163b9760b8f71f191651d22acf32d56d6d4d",
+                "reference": "e549163b9760b8f71f191651d22acf32d56d6d4d",
                 "shasum": ""
             },
             "require": {
@@ -1366,11 +1349,7 @@
             "support": {
                 "issues": "https://github.com/sebastianbergmann/type/issues",
                 "security": "https://github.com/sebastianbergmann/type/security/policy",
-<<<<<<< HEAD
-                "source": "https://github.com/sebastianbergmann/type/tree/6.0.2"
-=======
-                "source": "https://github.com/sebastianbergmann/type/tree/5.1.3"
->>>>>>> db5423c2
+                "source": "https://github.com/sebastianbergmann/type/tree/6.0.3"
             },
             "funding": [
                 {
@@ -1390,11 +1369,7 @@
                     "type": "tidelift"
                 }
             ],
-<<<<<<< HEAD
-            "time": "2025-03-18T13:37:31+00:00"
-=======
-            "time": "2025-08-09T06:55:48+00:00"
->>>>>>> db5423c2
+            "time": "2025-08-09T06:57:12+00:00"
         },
         {
             "name": "sebastian/version",
