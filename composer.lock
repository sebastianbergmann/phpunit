--- conflicted
+++ resolved
@@ -4,11 +4,7 @@
         "Read more about it at https://getcomposer.org/doc/01-basic-usage.md#installing-dependencies",
         "This file is @generated automatically"
     ],
-<<<<<<< HEAD
-    "content-hash": "ee034ce762992cdf5ec583864c8530b8",
-=======
-    "content-hash": "b8398fe9b07b27da62533716a6ccbfcf",
->>>>>>> ed2e86fc
+    "content-hash": "00643fb228b29c7fdda001908b8f98e5",
     "packages": [
         {
             "name": "myclabs/deep-copy",
