--- conflicted
+++ resolved
@@ -4,11 +4,7 @@
         "Read more about it at https://getcomposer.org/doc/01-basic-usage.md#installing-dependencies",
         "This file is @generated automatically"
     ],
-<<<<<<< HEAD
-    "content-hash": "cfcc84997806d75be4d20388a5827c8f",
-=======
-    "content-hash": "447c201a80852fc4bf61cc3920d44b28",
->>>>>>> 638ecd8c
+    "content-hash": "a547c2caf123acdc7b0634ff328f6514",
     "packages": [
         {
             "name": "myclabs/deep-copy",
