--- conflicted
+++ resolved
@@ -4,11 +4,7 @@
         "Read more about it at https://getcomposer.org/doc/01-basic-usage.md#installing-dependencies",
         "This file is @generated automatically"
     ],
-<<<<<<< HEAD
-    "content-hash": "74983cc2bfdb91637946bf25dd713734",
-=======
-    "content-hash": "35cb8e1e1a4c71bd2cd08e18b540f3b3",
->>>>>>> 5f9f7d81
+    "content-hash": "ba55339b507700d0948d9efccfc97d25",
     "packages": [
         {
             "name": "myclabs/deep-copy",
