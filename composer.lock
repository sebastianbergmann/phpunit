--- conflicted
+++ resolved
@@ -67,18 +67,6 @@
         },
         {
             "name": "nikic/php-parser",
-<<<<<<< HEAD
-            "version": "v5.0.0rc1",
-            "source": {
-                "type": "git",
-                "url": "https://github.com/nikic/PHP-Parser.git",
-                "reference": "255000ad4966539a12c3b045f839eb664d3377c1"
-            },
-            "dist": {
-                "type": "zip",
-                "url": "https://api.github.com/repos/nikic/PHP-Parser/zipball/255000ad4966539a12c3b045f839eb664d3377c1",
-                "reference": "255000ad4966539a12c3b045f839eb664d3377c1",
-=======
             "version": "v5.0.0",
             "source": {
                 "type": "git",
@@ -89,7 +77,6 @@
                 "type": "zip",
                 "url": "https://api.github.com/repos/nikic/PHP-Parser/zipball/4a21235f7e56e713259a6f76bf4b5ea08502b9dc",
                 "reference": "4a21235f7e56e713259a6f76bf4b5ea08502b9dc",
->>>>>>> eb5187dc
                 "shasum": ""
             },
             "require": {
@@ -132,15 +119,9 @@
             ],
             "support": {
                 "issues": "https://github.com/nikic/PHP-Parser/issues",
-<<<<<<< HEAD
-                "source": "https://github.com/nikic/PHP-Parser/tree/v5.0.0rc1"
-            },
-            "time": "2023-12-20T21:32:29+00:00"
-=======
                 "source": "https://github.com/nikic/PHP-Parser/tree/v5.0.0"
             },
             "time": "2024-01-07T17:17:35+00:00"
->>>>>>> eb5187dc
         },
         {
             "name": "phar-io/manifest",
@@ -259,12 +240,12 @@
             "source": {
                 "type": "git",
                 "url": "https://github.com/sebastianbergmann/php-code-coverage.git",
-                "reference": "16ac24c0fe8aafb1312156f8d50afc464be93899"
-            },
-            "dist": {
-                "type": "zip",
-                "url": "https://api.github.com/repos/sebastianbergmann/php-code-coverage/zipball/16ac24c0fe8aafb1312156f8d50afc464be93899",
-                "reference": "16ac24c0fe8aafb1312156f8d50afc464be93899",
+                "reference": "d10b53a877ad06afe11afdd39a391cd86382827c"
+            },
+            "dist": {
+                "type": "zip",
+                "url": "https://api.github.com/repos/sebastianbergmann/php-code-coverage/zipball/d10b53a877ad06afe11afdd39a391cd86382827c",
+                "reference": "d10b53a877ad06afe11afdd39a391cd86382827c",
                 "shasum": ""
             },
             "require": {
@@ -330,7 +311,7 @@
                     "type": "github"
                 }
             ],
-            "time": "2023-12-24T09:20:56+00:00"
+            "time": "2023-12-31T07:36:01+00:00"
         },
         {
             "name": "phpunit/php-file-iterator",
@@ -338,12 +319,12 @@
             "source": {
                 "type": "git",
                 "url": "https://github.com/sebastianbergmann/php-file-iterator.git",
-                "reference": "c5572d47a0013a1b08d95adb333ca4249de7217c"
-            },
-            "dist": {
-                "type": "zip",
-                "url": "https://api.github.com/repos/sebastianbergmann/php-file-iterator/zipball/c5572d47a0013a1b08d95adb333ca4249de7217c",
-                "reference": "c5572d47a0013a1b08d95adb333ca4249de7217c",
+                "reference": "fbcaca2e81b682b6e962555a7bc518e8a9a648f6"
+            },
+            "dist": {
+                "type": "zip",
+                "url": "https://api.github.com/repos/sebastianbergmann/php-file-iterator/zipball/fbcaca2e81b682b6e962555a7bc518e8a9a648f6",
+                "reference": "fbcaca2e81b682b6e962555a7bc518e8a9a648f6",
                 "shasum": ""
             },
             "require": {
@@ -392,7 +373,7 @@
                     "type": "github"
                 }
             ],
-            "time": "2023-12-24T09:22:31+00:00"
+            "time": "2023-12-31T07:36:58+00:00"
         },
         {
             "name": "phpunit/php-invoker",
@@ -400,12 +381,12 @@
             "source": {
                 "type": "git",
                 "url": "https://github.com/sebastianbergmann/php-invoker.git",
-                "reference": "0e6fe1a572903ecdfd1e66ea2651bc950dd889b2"
-            },
-            "dist": {
-                "type": "zip",
-                "url": "https://api.github.com/repos/sebastianbergmann/php-invoker/zipball/0e6fe1a572903ecdfd1e66ea2651bc950dd889b2",
-                "reference": "0e6fe1a572903ecdfd1e66ea2651bc950dd889b2",
+                "reference": "0d8183933fb43e9c0b6335acd7e0d9acb0d3f9c5"
+            },
+            "dist": {
+                "type": "zip",
+                "url": "https://api.github.com/repos/sebastianbergmann/php-invoker/zipball/0d8183933fb43e9c0b6335acd7e0d9acb0d3f9c5",
+                "reference": "0d8183933fb43e9c0b6335acd7e0d9acb0d3f9c5",
                 "shasum": ""
             },
             "require": {
@@ -457,7 +438,7 @@
                     "type": "github"
                 }
             ],
-            "time": "2023-12-24T09:23:54+00:00"
+            "time": "2023-12-31T07:37:23+00:00"
         },
         {
             "name": "phpunit/php-text-template",
@@ -465,12 +446,12 @@
             "source": {
                 "type": "git",
                 "url": "https://github.com/sebastianbergmann/php-text-template.git",
-                "reference": "46ef0c677c1e6aa7cfeafced82d85081ae51cd71"
-            },
-            "dist": {
-                "type": "zip",
-                "url": "https://api.github.com/repos/sebastianbergmann/php-text-template/zipball/46ef0c677c1e6aa7cfeafced82d85081ae51cd71",
-                "reference": "46ef0c677c1e6aa7cfeafced82d85081ae51cd71",
+                "reference": "435e78be089730eec4bfbae8101136015d5e034e"
+            },
+            "dist": {
+                "type": "zip",
+                "url": "https://api.github.com/repos/sebastianbergmann/php-text-template/zipball/435e78be089730eec4bfbae8101136015d5e034e",
+                "reference": "435e78be089730eec4bfbae8101136015d5e034e",
                 "shasum": ""
             },
             "require": {
@@ -518,7 +499,7 @@
                     "type": "github"
                 }
             ],
-            "time": "2023-12-24T09:25:06+00:00"
+            "time": "2023-12-31T07:38:24+00:00"
         },
         {
             "name": "phpunit/php-timer",
@@ -526,12 +507,12 @@
             "source": {
                 "type": "git",
                 "url": "https://github.com/sebastianbergmann/php-timer.git",
-                "reference": "fdfb47bc5caf8b2d84acd88cb3fbeba52f24538c"
-            },
-            "dist": {
-                "type": "zip",
-                "url": "https://api.github.com/repos/sebastianbergmann/php-timer/zipball/fdfb47bc5caf8b2d84acd88cb3fbeba52f24538c",
-                "reference": "fdfb47bc5caf8b2d84acd88cb3fbeba52f24538c",
+                "reference": "95861070b4b4426e986b92fd92d9dfe00a574cac"
+            },
+            "dist": {
+                "type": "zip",
+                "url": "https://api.github.com/repos/sebastianbergmann/php-timer/zipball/95861070b4b4426e986b92fd92d9dfe00a574cac",
+                "reference": "95861070b4b4426e986b92fd92d9dfe00a574cac",
                 "shasum": ""
             },
             "require": {
@@ -579,7 +560,7 @@
                     "type": "github"
                 }
             ],
-            "time": "2023-12-24T09:25:51+00:00"
+            "time": "2023-12-31T07:38:45+00:00"
         },
         {
             "name": "sebastian/cli-parser",
@@ -587,12 +568,12 @@
             "source": {
                 "type": "git",
                 "url": "https://github.com/sebastianbergmann/cli-parser.git",
-                "reference": "f67e0a9ab18fe3a3115c874a10fe1f4fc4fe4104"
-            },
-            "dist": {
-                "type": "zip",
-                "url": "https://api.github.com/repos/sebastianbergmann/cli-parser/zipball/f67e0a9ab18fe3a3115c874a10fe1f4fc4fe4104",
-                "reference": "f67e0a9ab18fe3a3115c874a10fe1f4fc4fe4104",
+                "reference": "d6715c8a30204dd2339763c9e612d743531277a8"
+            },
+            "dist": {
+                "type": "zip",
+                "url": "https://api.github.com/repos/sebastianbergmann/cli-parser/zipball/d6715c8a30204dd2339763c9e612d743531277a8",
+                "reference": "d6715c8a30204dd2339763c9e612d743531277a8",
                 "shasum": ""
             },
             "require": {
@@ -637,7 +618,7 @@
                     "type": "github"
                 }
             ],
-            "time": "2023-12-24T08:58:55+00:00"
+            "time": "2023-12-31T07:30:35+00:00"
         },
         {
             "name": "sebastian/code-unit",
@@ -645,12 +626,12 @@
             "source": {
                 "type": "git",
                 "url": "https://github.com/sebastianbergmann/code-unit.git",
-                "reference": "d5169f728126b9274331b0f8c149680f17229f27"
-            },
-            "dist": {
-                "type": "zip",
-                "url": "https://api.github.com/repos/sebastianbergmann/code-unit/zipball/d5169f728126b9274331b0f8c149680f17229f27",
-                "reference": "d5169f728126b9274331b0f8c149680f17229f27",
+                "reference": "1e10513578c4db53d381839dbd98f99a36372fbf"
+            },
+            "dist": {
+                "type": "zip",
+                "url": "https://api.github.com/repos/sebastianbergmann/code-unit/zipball/1e10513578c4db53d381839dbd98f99a36372fbf",
+                "reference": "1e10513578c4db53d381839dbd98f99a36372fbf",
                 "shasum": ""
             },
             "require": {
@@ -695,7 +676,7 @@
                     "type": "github"
                 }
             ],
-            "time": "2023-12-24T09:01:14+00:00"
+            "time": "2023-12-31T07:31:04+00:00"
         },
         {
             "name": "sebastian/code-unit-reverse-lookup",
@@ -703,12 +684,12 @@
             "source": {
                 "type": "git",
                 "url": "https://github.com/sebastianbergmann/code-unit-reverse-lookup.git",
-                "reference": "25752409195d1587d0bb5aeb1e552cbba796123e"
-            },
-            "dist": {
-                "type": "zip",
-                "url": "https://api.github.com/repos/sebastianbergmann/code-unit-reverse-lookup/zipball/25752409195d1587d0bb5aeb1e552cbba796123e",
-                "reference": "25752409195d1587d0bb5aeb1e552cbba796123e",
+                "reference": "e331e1cc0b8052bd4a22ded7b7bb07c58212a596"
+            },
+            "dist": {
+                "type": "zip",
+                "url": "https://api.github.com/repos/sebastianbergmann/code-unit-reverse-lookup/zipball/e331e1cc0b8052bd4a22ded7b7bb07c58212a596",
+                "reference": "e331e1cc0b8052bd4a22ded7b7bb07c58212a596",
                 "shasum": ""
             },
             "require": {
@@ -752,7 +733,7 @@
                     "type": "github"
                 }
             ],
-            "time": "2023-12-24T09:02:16+00:00"
+            "time": "2023-12-31T07:31:27+00:00"
         },
         {
             "name": "sebastian/comparator",
@@ -760,12 +741,12 @@
             "source": {
                 "type": "git",
                 "url": "https://github.com/sebastianbergmann/comparator.git",
-                "reference": "a816621b90fab415901a30dcbbf02eb6c55f00c6"
-            },
-            "dist": {
-                "type": "zip",
-                "url": "https://api.github.com/repos/sebastianbergmann/comparator/zipball/a816621b90fab415901a30dcbbf02eb6c55f00c6",
-                "reference": "a816621b90fab415901a30dcbbf02eb6c55f00c6",
+                "reference": "146dc7bb46c39d8d42bb0fd8cfdec588f0814f66"
+            },
+            "dist": {
+                "type": "zip",
+                "url": "https://api.github.com/repos/sebastianbergmann/comparator/zipball/146dc7bb46c39d8d42bb0fd8cfdec588f0814f66",
+                "reference": "146dc7bb46c39d8d42bb0fd8cfdec588f0814f66",
                 "shasum": ""
             },
             "require": {
@@ -830,7 +811,7 @@
                     "type": "github"
                 }
             ],
-            "time": "2023-12-24T09:03:54+00:00"
+            "time": "2023-12-31T07:31:50+00:00"
         },
         {
             "name": "sebastian/complexity",
@@ -838,12 +819,12 @@
             "source": {
                 "type": "git",
                 "url": "https://github.com/sebastianbergmann/complexity.git",
-                "reference": "2e90a39875d8b7066aa53acb8d4426f65def9c3a"
-            },
-            "dist": {
-                "type": "zip",
-                "url": "https://api.github.com/repos/sebastianbergmann/complexity/zipball/2e90a39875d8b7066aa53acb8d4426f65def9c3a",
-                "reference": "2e90a39875d8b7066aa53acb8d4426f65def9c3a",
+                "reference": "988d421e827afc6f53eed174756d3713f6663b27"
+            },
+            "dist": {
+                "type": "zip",
+                "url": "https://api.github.com/repos/sebastianbergmann/complexity/zipball/988d421e827afc6f53eed174756d3713f6663b27",
+                "reference": "988d421e827afc6f53eed174756d3713f6663b27",
                 "shasum": ""
             },
             "require": {
@@ -889,7 +870,7 @@
                     "type": "github"
                 }
             ],
-            "time": "2023-12-24T09:05:35+00:00"
+            "time": "2023-12-31T07:32:13+00:00"
         },
         {
             "name": "sebastian/diff",
@@ -897,12 +878,12 @@
             "source": {
                 "type": "git",
                 "url": "https://github.com/sebastianbergmann/diff.git",
-                "reference": "e16843d208178926ff6428ca1ede85cbfaea2b8b"
-            },
-            "dist": {
-                "type": "zip",
-                "url": "https://api.github.com/repos/sebastianbergmann/diff/zipball/e16843d208178926ff6428ca1ede85cbfaea2b8b",
-                "reference": "e16843d208178926ff6428ca1ede85cbfaea2b8b",
+                "reference": "59351d78a0fc3ccd304aaac92a0db13f5b0199fc"
+            },
+            "dist": {
+                "type": "zip",
+                "url": "https://api.github.com/repos/sebastianbergmann/diff/zipball/59351d78a0fc3ccd304aaac92a0db13f5b0199fc",
+                "reference": "59351d78a0fc3ccd304aaac92a0db13f5b0199fc",
                 "shasum": ""
             },
             "require": {
@@ -957,7 +938,7 @@
                     "type": "github"
                 }
             ],
-            "time": "2023-12-24T08:55:47+00:00"
+            "time": "2023-12-31T07:33:02+00:00"
         },
         {
             "name": "sebastian/environment",
@@ -965,12 +946,12 @@
             "source": {
                 "type": "git",
                 "url": "https://github.com/sebastianbergmann/environment.git",
-                "reference": "1fc2f587f2ae08becf3d282da3bd6698c1ac0b0c"
-            },
-            "dist": {
-                "type": "zip",
-                "url": "https://api.github.com/repos/sebastianbergmann/environment/zipball/1fc2f587f2ae08becf3d282da3bd6698c1ac0b0c",
-                "reference": "1fc2f587f2ae08becf3d282da3bd6698c1ac0b0c",
+                "reference": "75a1ce13e6650953788faea2a5753086ed33aa94"
+            },
+            "dist": {
+                "type": "zip",
+                "url": "https://api.github.com/repos/sebastianbergmann/environment/zipball/75a1ce13e6650953788faea2a5753086ed33aa94",
+                "reference": "75a1ce13e6650953788faea2a5753086ed33aa94",
                 "shasum": ""
             },
             "require": {
@@ -1022,7 +1003,7 @@
                     "type": "github"
                 }
             ],
-            "time": "2023-12-24T09:07:35+00:00"
+            "time": "2023-12-31T07:33:20+00:00"
         },
         {
             "name": "sebastian/exporter",
@@ -1030,12 +1011,12 @@
             "source": {
                 "type": "git",
                 "url": "https://github.com/sebastianbergmann/exporter.git",
-                "reference": "63beb9a57cc6b561186888023c65d3952da18871"
-            },
-            "dist": {
-                "type": "zip",
-                "url": "https://api.github.com/repos/sebastianbergmann/exporter/zipball/63beb9a57cc6b561186888023c65d3952da18871",
-                "reference": "63beb9a57cc6b561186888023c65d3952da18871",
+                "reference": "588647dfdd9b64f12456f8eed124d2769bd07a8f"
+            },
+            "dist": {
+                "type": "zip",
+                "url": "https://api.github.com/repos/sebastianbergmann/exporter/zipball/588647dfdd9b64f12456f8eed124d2769bd07a8f",
+                "reference": "588647dfdd9b64f12456f8eed124d2769bd07a8f",
                 "shasum": ""
             },
             "require": {
@@ -1101,7 +1082,7 @@
                     "type": "github"
                 }
             ],
-            "time": "2023-12-24T09:08:20+00:00"
+            "time": "2023-12-31T07:33:38+00:00"
         },
         {
             "name": "sebastian/global-state",
@@ -1109,12 +1090,12 @@
             "source": {
                 "type": "git",
                 "url": "https://github.com/sebastianbergmann/global-state.git",
-                "reference": "cb5a3e3084214c25a159819f5e7506a56638e22a"
-            },
-            "dist": {
-                "type": "zip",
-                "url": "https://api.github.com/repos/sebastianbergmann/global-state/zipball/cb5a3e3084214c25a159819f5e7506a56638e22a",
-                "reference": "cb5a3e3084214c25a159819f5e7506a56638e22a",
+                "reference": "6359ea240c5eb74563d5a2dac255a2471f8961e3"
+            },
+            "dist": {
+                "type": "zip",
+                "url": "https://api.github.com/repos/sebastianbergmann/global-state/zipball/6359ea240c5eb74563d5a2dac255a2471f8961e3",
+                "reference": "6359ea240c5eb74563d5a2dac255a2471f8961e3",
                 "shasum": ""
             },
             "require": {
@@ -1164,7 +1145,7 @@
                     "type": "github"
                 }
             ],
-            "time": "2023-12-24T09:10:37+00:00"
+            "time": "2023-12-31T07:33:57+00:00"
         },
         {
             "name": "sebastian/lines-of-code",
@@ -1172,12 +1153,12 @@
             "source": {
                 "type": "git",
                 "url": "https://github.com/sebastianbergmann/lines-of-code.git",
-                "reference": "a8c02951c099b9ee5d35421ec060cd88b9f3fd29"
-            },
-            "dist": {
-                "type": "zip",
-                "url": "https://api.github.com/repos/sebastianbergmann/lines-of-code/zipball/a8c02951c099b9ee5d35421ec060cd88b9f3fd29",
-                "reference": "a8c02951c099b9ee5d35421ec060cd88b9f3fd29",
+                "reference": "42bd5aa265a2002400a64d943c27488f7ba3303a"
+            },
+            "dist": {
+                "type": "zip",
+                "url": "https://api.github.com/repos/sebastianbergmann/lines-of-code/zipball/42bd5aa265a2002400a64d943c27488f7ba3303a",
+                "reference": "42bd5aa265a2002400a64d943c27488f7ba3303a",
                 "shasum": ""
             },
             "require": {
@@ -1223,7 +1204,7 @@
                     "type": "github"
                 }
             ],
-            "time": "2023-12-24T09:11:40+00:00"
+            "time": "2023-12-31T07:34:15+00:00"
         },
         {
             "name": "sebastian/object-enumerator",
@@ -1231,12 +1212,12 @@
             "source": {
                 "type": "git",
                 "url": "https://github.com/sebastianbergmann/object-enumerator.git",
-                "reference": "3e0ff487d2af32a2f05bbcbd805909a04908ccae"
-            },
-            "dist": {
-                "type": "zip",
-                "url": "https://api.github.com/repos/sebastianbergmann/object-enumerator/zipball/3e0ff487d2af32a2f05bbcbd805909a04908ccae",
-                "reference": "3e0ff487d2af32a2f05bbcbd805909a04908ccae",
+                "reference": "e093f3087a3354f84d0cbae90d4f57adbe774a11"
+            },
+            "dist": {
+                "type": "zip",
+                "url": "https://api.github.com/repos/sebastianbergmann/object-enumerator/zipball/e093f3087a3354f84d0cbae90d4f57adbe774a11",
+                "reference": "e093f3087a3354f84d0cbae90d4f57adbe774a11",
                 "shasum": ""
             },
             "require": {
@@ -1282,7 +1263,7 @@
                     "type": "github"
                 }
             ],
-            "time": "2023-12-24T09:12:39+00:00"
+            "time": "2023-12-31T07:34:40+00:00"
         },
         {
             "name": "sebastian/object-reflector",
@@ -1290,12 +1271,12 @@
             "source": {
                 "type": "git",
                 "url": "https://github.com/sebastianbergmann/object-reflector.git",
-                "reference": "d8b0b46a60c3736b28f25b472293df61e7d75303"
-            },
-            "dist": {
-                "type": "zip",
-                "url": "https://api.github.com/repos/sebastianbergmann/object-reflector/zipball/d8b0b46a60c3736b28f25b472293df61e7d75303",
-                "reference": "d8b0b46a60c3736b28f25b472293df61e7d75303",
+                "reference": "abc53079d9c73b902c29bec03d84c9417bb78114"
+            },
+            "dist": {
+                "type": "zip",
+                "url": "https://api.github.com/repos/sebastianbergmann/object-reflector/zipball/abc53079d9c73b902c29bec03d84c9417bb78114",
+                "reference": "abc53079d9c73b902c29bec03d84c9417bb78114",
                 "shasum": ""
             },
             "require": {
@@ -1339,7 +1320,7 @@
                     "type": "github"
                 }
             ],
-            "time": "2023-12-24T09:17:32+00:00"
+            "time": "2023-12-31T07:35:16+00:00"
         },
         {
             "name": "sebastian/recursion-context",
@@ -1347,12 +1328,12 @@
             "source": {
                 "type": "git",
                 "url": "https://github.com/sebastianbergmann/recursion-context.git",
-                "reference": "7d40af61d0847e42985767751bf638c3bba3e384"
-            },
-            "dist": {
-                "type": "zip",
-                "url": "https://api.github.com/repos/sebastianbergmann/recursion-context/zipball/7d40af61d0847e42985767751bf638c3bba3e384",
-                "reference": "7d40af61d0847e42985767751bf638c3bba3e384",
+                "reference": "4384b65e508f2d7a1e47d684812646870aac8be4"
+            },
+            "dist": {
+                "type": "zip",
+                "url": "https://api.github.com/repos/sebastianbergmann/recursion-context/zipball/4384b65e508f2d7a1e47d684812646870aac8be4",
+                "reference": "4384b65e508f2d7a1e47d684812646870aac8be4",
                 "shasum": ""
             },
             "require": {
@@ -1404,7 +1385,7 @@
                     "type": "github"
                 }
             ],
-            "time": "2023-12-24T09:29:36+00:00"
+            "time": "2023-12-31T07:40:02+00:00"
         },
         {
             "name": "sebastian/type",
@@ -1412,12 +1393,12 @@
             "source": {
                 "type": "git",
                 "url": "https://github.com/sebastianbergmann/type.git",
-                "reference": "145f7aaa93f50788da4312a5d832571faed5734d"
-            },
-            "dist": {
-                "type": "zip",
-                "url": "https://api.github.com/repos/sebastianbergmann/type/zipball/145f7aaa93f50788da4312a5d832571faed5734d",
-                "reference": "145f7aaa93f50788da4312a5d832571faed5734d",
+                "reference": "f6ab8db23097264136a60f53b708bf24b5ba5c8a"
+            },
+            "dist": {
+                "type": "zip",
+                "url": "https://api.github.com/repos/sebastianbergmann/type/zipball/f6ab8db23097264136a60f53b708bf24b5ba5c8a",
+                "reference": "f6ab8db23097264136a60f53b708bf24b5ba5c8a",
                 "shasum": ""
             },
             "require": {
@@ -1462,7 +1443,7 @@
                     "type": "github"
                 }
             ],
-            "time": "2023-12-24T09:30:51+00:00"
+            "time": "2023-12-31T07:40:35+00:00"
         },
         {
             "name": "sebastian/version",
@@ -1470,12 +1451,12 @@
             "source": {
                 "type": "git",
                 "url": "https://github.com/sebastianbergmann/version.git",
-                "reference": "6e2d5dfd102e934c01c20d460bcad5f950b8f4da"
-            },
-            "dist": {
-                "type": "zip",
-                "url": "https://api.github.com/repos/sebastianbergmann/version/zipball/6e2d5dfd102e934c01c20d460bcad5f950b8f4da",
-                "reference": "6e2d5dfd102e934c01c20d460bcad5f950b8f4da",
+                "reference": "165c29b973ca4886c6f29818883352fd189204f4"
+            },
+            "dist": {
+                "type": "zip",
+                "url": "https://api.github.com/repos/sebastianbergmann/version/zipball/165c29b973ca4886c6f29818883352fd189204f4",
+                "reference": "165c29b973ca4886c6f29818883352fd189204f4",
                 "shasum": ""
             },
             "require": {
@@ -1517,7 +1498,7 @@
                     "type": "github"
                 }
             ],
-            "time": "2023-12-24T09:37:33+00:00"
+            "time": "2023-12-31T07:41:11+00:00"
         },
         {
             "name": "theseer/tokenizer",
