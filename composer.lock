{
    "_readme": [
        "This file locks the dependencies of your project to a known state",
        "Read more about it at https://getcomposer.org/doc/01-basic-usage.md#installing-dependencies",
        "This file is @generated automatically"
    ],
<<<<<<< HEAD
    "content-hash": "bc89b043397e0868e4f8a6322bca1883",
=======
    "content-hash": "eb33754d058ccd0dc3a157bb4cf28f2f",
>>>>>>> 315db6a1
    "packages": [
        {
            "name": "myclabs/deep-copy",
            "version": "1.12.0",
            "source": {
                "type": "git",
                "url": "https://github.com/myclabs/DeepCopy.git",
                "reference": "3a6b9a42cd8f8771bd4295d13e1423fa7f3d942c"
            },
            "dist": {
                "type": "zip",
                "url": "https://api.github.com/repos/myclabs/DeepCopy/zipball/3a6b9a42cd8f8771bd4295d13e1423fa7f3d942c",
                "reference": "3a6b9a42cd8f8771bd4295d13e1423fa7f3d942c",
                "shasum": ""
            },
            "require": {
                "php": "^7.1 || ^8.0"
            },
            "conflict": {
                "doctrine/collections": "<1.6.8",
                "doctrine/common": "<2.13.3 || >=3 <3.2.2"
            },
            "require-dev": {
                "doctrine/collections": "^1.6.8",
                "doctrine/common": "^2.13.3 || ^3.2.2",
                "phpspec/prophecy": "^1.10",
                "phpunit/phpunit": "^7.5.20 || ^8.5.23 || ^9.5.13"
            },
            "type": "library",
            "autoload": {
                "files": [
                    "src/DeepCopy/deep_copy.php"
                ],
                "psr-4": {
                    "DeepCopy\\": "src/DeepCopy/"
                }
            },
            "notification-url": "https://packagist.org/downloads/",
            "license": [
                "MIT"
            ],
            "description": "Create deep copies (clones) of your objects",
            "keywords": [
                "clone",
                "copy",
                "duplicate",
                "object",
                "object graph"
            ],
            "support": {
                "issues": "https://github.com/myclabs/DeepCopy/issues",
                "source": "https://github.com/myclabs/DeepCopy/tree/1.12.0"
            },
            "funding": [
                {
                    "url": "https://tidelift.com/funding/github/packagist/myclabs/deep-copy",
                    "type": "tidelift"
                }
            ],
            "time": "2024-06-12T14:39:25+00:00"
        },
        {
            "name": "nikic/php-parser",
            "version": "v5.1.0",
            "source": {
                "type": "git",
                "url": "https://github.com/nikic/PHP-Parser.git",
                "reference": "683130c2ff8c2739f4822ff7ac5c873ec529abd1"
            },
            "dist": {
                "type": "zip",
                "url": "https://api.github.com/repos/nikic/PHP-Parser/zipball/683130c2ff8c2739f4822ff7ac5c873ec529abd1",
                "reference": "683130c2ff8c2739f4822ff7ac5c873ec529abd1",
                "shasum": ""
            },
            "require": {
                "ext-ctype": "*",
                "ext-json": "*",
                "ext-tokenizer": "*",
                "php": ">=7.4"
            },
            "require-dev": {
                "ircmaxell/php-yacc": "^0.0.7",
                "phpunit/phpunit": "^9.0"
            },
            "bin": [
                "bin/php-parse"
            ],
            "type": "library",
            "extra": {
                "branch-alias": {
                    "dev-master": "5.0-dev"
                }
            },
            "autoload": {
                "psr-4": {
                    "PhpParser\\": "lib/PhpParser"
                }
            },
            "notification-url": "https://packagist.org/downloads/",
            "license": [
                "BSD-3-Clause"
            ],
            "authors": [
                {
                    "name": "Nikita Popov"
                }
            ],
            "description": "A PHP parser written in PHP",
            "keywords": [
                "parser",
                "php"
            ],
            "support": {
                "issues": "https://github.com/nikic/PHP-Parser/issues",
                "source": "https://github.com/nikic/PHP-Parser/tree/v5.1.0"
            },
            "time": "2024-07-01T20:03:41+00:00"
        },
        {
            "name": "phar-io/manifest",
            "version": "2.0.4",
            "source": {
                "type": "git",
                "url": "https://github.com/phar-io/manifest.git",
                "reference": "54750ef60c58e43759730615a392c31c80e23176"
            },
            "dist": {
                "type": "zip",
                "url": "https://api.github.com/repos/phar-io/manifest/zipball/54750ef60c58e43759730615a392c31c80e23176",
                "reference": "54750ef60c58e43759730615a392c31c80e23176",
                "shasum": ""
            },
            "require": {
                "ext-dom": "*",
                "ext-libxml": "*",
                "ext-phar": "*",
                "ext-xmlwriter": "*",
                "phar-io/version": "^3.0.1",
                "php": "^7.2 || ^8.0"
            },
            "type": "library",
            "extra": {
                "branch-alias": {
                    "dev-master": "2.0.x-dev"
                }
            },
            "autoload": {
                "classmap": [
                    "src/"
                ]
            },
            "notification-url": "https://packagist.org/downloads/",
            "license": [
                "BSD-3-Clause"
            ],
            "authors": [
                {
                    "name": "Arne Blankerts",
                    "email": "arne@blankerts.de",
                    "role": "Developer"
                },
                {
                    "name": "Sebastian Heuer",
                    "email": "sebastian@phpeople.de",
                    "role": "Developer"
                },
                {
                    "name": "Sebastian Bergmann",
                    "email": "sebastian@phpunit.de",
                    "role": "Developer"
                }
            ],
            "description": "Component for reading phar.io manifest information from a PHP Archive (PHAR)",
            "support": {
                "issues": "https://github.com/phar-io/manifest/issues",
                "source": "https://github.com/phar-io/manifest/tree/2.0.4"
            },
            "funding": [
                {
                    "url": "https://github.com/theseer",
                    "type": "github"
                }
            ],
            "time": "2024-03-03T12:33:53+00:00"
        },
        {
            "name": "phar-io/version",
            "version": "3.2.1",
            "source": {
                "type": "git",
                "url": "https://github.com/phar-io/version.git",
                "reference": "4f7fd7836c6f332bb2933569e566a0d6c4cbed74"
            },
            "dist": {
                "type": "zip",
                "url": "https://api.github.com/repos/phar-io/version/zipball/4f7fd7836c6f332bb2933569e566a0d6c4cbed74",
                "reference": "4f7fd7836c6f332bb2933569e566a0d6c4cbed74",
                "shasum": ""
            },
            "require": {
                "php": "^7.2 || ^8.0"
            },
            "type": "library",
            "autoload": {
                "classmap": [
                    "src/"
                ]
            },
            "notification-url": "https://packagist.org/downloads/",
            "license": [
                "BSD-3-Clause"
            ],
            "authors": [
                {
                    "name": "Arne Blankerts",
                    "email": "arne@blankerts.de",
                    "role": "Developer"
                },
                {
                    "name": "Sebastian Heuer",
                    "email": "sebastian@phpeople.de",
                    "role": "Developer"
                },
                {
                    "name": "Sebastian Bergmann",
                    "email": "sebastian@phpunit.de",
                    "role": "Developer"
                }
            ],
            "description": "Library for handling version information and constraints",
            "support": {
                "issues": "https://github.com/phar-io/version/issues",
                "source": "https://github.com/phar-io/version/tree/3.2.1"
            },
            "time": "2022-02-21T01:04:05+00:00"
        },
        {
            "name": "phpunit/php-code-coverage",
            "version": "11.0.6",
            "source": {
                "type": "git",
                "url": "https://github.com/sebastianbergmann/php-code-coverage.git",
                "reference": "ebdffc9e09585dafa71b9bffcdb0a229d4704c45"
            },
            "dist": {
                "type": "zip",
                "url": "https://api.github.com/repos/sebastianbergmann/php-code-coverage/zipball/ebdffc9e09585dafa71b9bffcdb0a229d4704c45",
                "reference": "ebdffc9e09585dafa71b9bffcdb0a229d4704c45",
                "shasum": ""
            },
            "require": {
                "ext-dom": "*",
                "ext-libxml": "*",
                "ext-xmlwriter": "*",
                "nikic/php-parser": "^5.1.0",
                "php": ">=8.2",
                "phpunit/php-file-iterator": "^5.0.1",
                "phpunit/php-text-template": "^4.0.1",
                "sebastian/code-unit-reverse-lookup": "^4.0.1",
                "sebastian/complexity": "^4.0.1",
                "sebastian/environment": "^7.2.0",
                "sebastian/lines-of-code": "^3.0.1",
                "sebastian/version": "^5.0.1",
                "theseer/tokenizer": "^1.2.3"
            },
            "require-dev": {
                "phpunit/phpunit": "^11.0"
            },
            "suggest": {
                "ext-pcov": "PHP extension that provides line coverage",
                "ext-xdebug": "PHP extension that provides line coverage as well as branch and path coverage"
            },
            "type": "library",
            "extra": {
                "branch-alias": {
                    "dev-main": "11.0.x-dev"
                }
            },
            "autoload": {
                "classmap": [
                    "src/"
                ]
            },
            "notification-url": "https://packagist.org/downloads/",
            "license": [
                "BSD-3-Clause"
            ],
            "authors": [
                {
                    "name": "Sebastian Bergmann",
                    "email": "sebastian@phpunit.de",
                    "role": "lead"
                }
            ],
            "description": "Library that provides collection, processing, and rendering functionality for PHP code coverage information.",
            "homepage": "https://github.com/sebastianbergmann/php-code-coverage",
            "keywords": [
                "coverage",
                "testing",
                "xunit"
            ],
            "support": {
                "issues": "https://github.com/sebastianbergmann/php-code-coverage/issues",
                "security": "https://github.com/sebastianbergmann/php-code-coverage/security/policy",
                "source": "https://github.com/sebastianbergmann/php-code-coverage/tree/11.0.6"
            },
            "funding": [
                {
                    "url": "https://github.com/sebastianbergmann",
                    "type": "github"
                }
            ],
            "time": "2024-08-22T04:37:56+00:00"
        },
        {
            "name": "phpunit/php-file-iterator",
            "version": "5.0.1",
            "source": {
                "type": "git",
                "url": "https://github.com/sebastianbergmann/php-file-iterator.git",
                "reference": "6ed896bf50bbbfe4d504a33ed5886278c78e4a26"
            },
            "dist": {
                "type": "zip",
                "url": "https://api.github.com/repos/sebastianbergmann/php-file-iterator/zipball/6ed896bf50bbbfe4d504a33ed5886278c78e4a26",
                "reference": "6ed896bf50bbbfe4d504a33ed5886278c78e4a26",
                "shasum": ""
            },
            "require": {
                "php": ">=8.2"
            },
            "require-dev": {
                "phpunit/phpunit": "^11.0"
            },
            "type": "library",
            "extra": {
                "branch-alias": {
                    "dev-main": "5.0-dev"
                }
            },
            "autoload": {
                "classmap": [
                    "src/"
                ]
            },
            "notification-url": "https://packagist.org/downloads/",
            "license": [
                "BSD-3-Clause"
            ],
            "authors": [
                {
                    "name": "Sebastian Bergmann",
                    "email": "sebastian@phpunit.de",
                    "role": "lead"
                }
            ],
            "description": "FilterIterator implementation that filters files based on a list of suffixes.",
            "homepage": "https://github.com/sebastianbergmann/php-file-iterator/",
            "keywords": [
                "filesystem",
                "iterator"
            ],
            "support": {
                "issues": "https://github.com/sebastianbergmann/php-file-iterator/issues",
                "security": "https://github.com/sebastianbergmann/php-file-iterator/security/policy",
                "source": "https://github.com/sebastianbergmann/php-file-iterator/tree/5.0.1"
            },
            "funding": [
                {
                    "url": "https://github.com/sebastianbergmann",
                    "type": "github"
                }
            ],
            "time": "2024-07-03T05:06:37+00:00"
        },
        {
            "name": "phpunit/php-invoker",
            "version": "5.0.1",
            "source": {
                "type": "git",
                "url": "https://github.com/sebastianbergmann/php-invoker.git",
                "reference": "c1ca3814734c07492b3d4c5f794f4b0995333da2"
            },
            "dist": {
                "type": "zip",
                "url": "https://api.github.com/repos/sebastianbergmann/php-invoker/zipball/c1ca3814734c07492b3d4c5f794f4b0995333da2",
                "reference": "c1ca3814734c07492b3d4c5f794f4b0995333da2",
                "shasum": ""
            },
            "require": {
                "php": ">=8.2"
            },
            "require-dev": {
                "ext-pcntl": "*",
                "phpunit/phpunit": "^11.0"
            },
            "suggest": {
                "ext-pcntl": "*"
            },
            "type": "library",
            "extra": {
                "branch-alias": {
                    "dev-main": "5.0-dev"
                }
            },
            "autoload": {
                "classmap": [
                    "src/"
                ]
            },
            "notification-url": "https://packagist.org/downloads/",
            "license": [
                "BSD-3-Clause"
            ],
            "authors": [
                {
                    "name": "Sebastian Bergmann",
                    "email": "sebastian@phpunit.de",
                    "role": "lead"
                }
            ],
            "description": "Invoke callables with a timeout",
            "homepage": "https://github.com/sebastianbergmann/php-invoker/",
            "keywords": [
                "process"
            ],
            "support": {
                "issues": "https://github.com/sebastianbergmann/php-invoker/issues",
                "security": "https://github.com/sebastianbergmann/php-invoker/security/policy",
                "source": "https://github.com/sebastianbergmann/php-invoker/tree/5.0.1"
            },
            "funding": [
                {
                    "url": "https://github.com/sebastianbergmann",
                    "type": "github"
                }
            ],
            "time": "2024-07-03T05:07:44+00:00"
        },
        {
            "name": "phpunit/php-text-template",
            "version": "4.0.1",
            "source": {
                "type": "git",
                "url": "https://github.com/sebastianbergmann/php-text-template.git",
                "reference": "3e0404dc6b300e6bf56415467ebcb3fe4f33e964"
            },
            "dist": {
                "type": "zip",
                "url": "https://api.github.com/repos/sebastianbergmann/php-text-template/zipball/3e0404dc6b300e6bf56415467ebcb3fe4f33e964",
                "reference": "3e0404dc6b300e6bf56415467ebcb3fe4f33e964",
                "shasum": ""
            },
            "require": {
                "php": ">=8.2"
            },
            "require-dev": {
                "phpunit/phpunit": "^11.0"
            },
            "type": "library",
            "extra": {
                "branch-alias": {
                    "dev-main": "4.0-dev"
                }
            },
            "autoload": {
                "classmap": [
                    "src/"
                ]
            },
            "notification-url": "https://packagist.org/downloads/",
            "license": [
                "BSD-3-Clause"
            ],
            "authors": [
                {
                    "name": "Sebastian Bergmann",
                    "email": "sebastian@phpunit.de",
                    "role": "lead"
                }
            ],
            "description": "Simple template engine.",
            "homepage": "https://github.com/sebastianbergmann/php-text-template/",
            "keywords": [
                "template"
            ],
            "support": {
                "issues": "https://github.com/sebastianbergmann/php-text-template/issues",
                "security": "https://github.com/sebastianbergmann/php-text-template/security/policy",
                "source": "https://github.com/sebastianbergmann/php-text-template/tree/4.0.1"
            },
            "funding": [
                {
                    "url": "https://github.com/sebastianbergmann",
                    "type": "github"
                }
            ],
            "time": "2024-07-03T05:08:43+00:00"
        },
        {
            "name": "phpunit/php-timer",
            "version": "7.0.1",
            "source": {
                "type": "git",
                "url": "https://github.com/sebastianbergmann/php-timer.git",
                "reference": "3b415def83fbcb41f991d9ebf16ae4ad8b7837b3"
            },
            "dist": {
                "type": "zip",
                "url": "https://api.github.com/repos/sebastianbergmann/php-timer/zipball/3b415def83fbcb41f991d9ebf16ae4ad8b7837b3",
                "reference": "3b415def83fbcb41f991d9ebf16ae4ad8b7837b3",
                "shasum": ""
            },
            "require": {
                "php": ">=8.2"
            },
            "require-dev": {
                "phpunit/phpunit": "^11.0"
            },
            "type": "library",
            "extra": {
                "branch-alias": {
                    "dev-main": "7.0-dev"
                }
            },
            "autoload": {
                "classmap": [
                    "src/"
                ]
            },
            "notification-url": "https://packagist.org/downloads/",
            "license": [
                "BSD-3-Clause"
            ],
            "authors": [
                {
                    "name": "Sebastian Bergmann",
                    "email": "sebastian@phpunit.de",
                    "role": "lead"
                }
            ],
            "description": "Utility class for timing",
            "homepage": "https://github.com/sebastianbergmann/php-timer/",
            "keywords": [
                "timer"
            ],
            "support": {
                "issues": "https://github.com/sebastianbergmann/php-timer/issues",
                "security": "https://github.com/sebastianbergmann/php-timer/security/policy",
                "source": "https://github.com/sebastianbergmann/php-timer/tree/7.0.1"
            },
            "funding": [
                {
                    "url": "https://github.com/sebastianbergmann",
                    "type": "github"
                }
            ],
            "time": "2024-07-03T05:09:35+00:00"
        },
        {
            "name": "sebastian/cli-parser",
            "version": "3.0.2",
            "source": {
                "type": "git",
                "url": "https://github.com/sebastianbergmann/cli-parser.git",
                "reference": "15c5dd40dc4f38794d383bb95465193f5e0ae180"
            },
            "dist": {
                "type": "zip",
                "url": "https://api.github.com/repos/sebastianbergmann/cli-parser/zipball/15c5dd40dc4f38794d383bb95465193f5e0ae180",
                "reference": "15c5dd40dc4f38794d383bb95465193f5e0ae180",
                "shasum": ""
            },
            "require": {
                "php": ">=8.2"
            },
            "require-dev": {
                "phpunit/phpunit": "^11.0"
            },
            "type": "library",
            "extra": {
                "branch-alias": {
                    "dev-main": "3.0-dev"
                }
            },
            "autoload": {
                "classmap": [
                    "src/"
                ]
            },
            "notification-url": "https://packagist.org/downloads/",
            "license": [
                "BSD-3-Clause"
            ],
            "authors": [
                {
                    "name": "Sebastian Bergmann",
                    "email": "sebastian@phpunit.de",
                    "role": "lead"
                }
            ],
            "description": "Library for parsing CLI options",
            "homepage": "https://github.com/sebastianbergmann/cli-parser",
            "support": {
                "issues": "https://github.com/sebastianbergmann/cli-parser/issues",
                "security": "https://github.com/sebastianbergmann/cli-parser/security/policy",
                "source": "https://github.com/sebastianbergmann/cli-parser/tree/3.0.2"
            },
            "funding": [
                {
                    "url": "https://github.com/sebastianbergmann",
                    "type": "github"
                }
            ],
            "time": "2024-07-03T04:41:36+00:00"
        },
        {
            "name": "sebastian/code-unit",
            "version": "3.0.1",
            "source": {
                "type": "git",
                "url": "https://github.com/sebastianbergmann/code-unit.git",
                "reference": "6bb7d09d6623567178cf54126afa9c2310114268"
            },
            "dist": {
                "type": "zip",
                "url": "https://api.github.com/repos/sebastianbergmann/code-unit/zipball/6bb7d09d6623567178cf54126afa9c2310114268",
                "reference": "6bb7d09d6623567178cf54126afa9c2310114268",
                "shasum": ""
            },
            "require": {
                "php": ">=8.2"
            },
            "require-dev": {
                "phpunit/phpunit": "^11.0"
            },
            "type": "library",
            "extra": {
                "branch-alias": {
                    "dev-main": "3.0-dev"
                }
            },
            "autoload": {
                "classmap": [
                    "src/"
                ]
            },
            "notification-url": "https://packagist.org/downloads/",
            "license": [
                "BSD-3-Clause"
            ],
            "authors": [
                {
                    "name": "Sebastian Bergmann",
                    "email": "sebastian@phpunit.de",
                    "role": "lead"
                }
            ],
            "description": "Collection of value objects that represent the PHP code units",
            "homepage": "https://github.com/sebastianbergmann/code-unit",
            "support": {
                "issues": "https://github.com/sebastianbergmann/code-unit/issues",
                "security": "https://github.com/sebastianbergmann/code-unit/security/policy",
                "source": "https://github.com/sebastianbergmann/code-unit/tree/3.0.1"
            },
            "funding": [
                {
                    "url": "https://github.com/sebastianbergmann",
                    "type": "github"
                }
            ],
            "time": "2024-07-03T04:44:28+00:00"
        },
        {
            "name": "sebastian/code-unit-reverse-lookup",
            "version": "4.0.1",
            "source": {
                "type": "git",
                "url": "https://github.com/sebastianbergmann/code-unit-reverse-lookup.git",
                "reference": "183a9b2632194febd219bb9246eee421dad8d45e"
            },
            "dist": {
                "type": "zip",
                "url": "https://api.github.com/repos/sebastianbergmann/code-unit-reverse-lookup/zipball/183a9b2632194febd219bb9246eee421dad8d45e",
                "reference": "183a9b2632194febd219bb9246eee421dad8d45e",
                "shasum": ""
            },
            "require": {
                "php": ">=8.2"
            },
            "require-dev": {
                "phpunit/phpunit": "^11.0"
            },
            "type": "library",
            "extra": {
                "branch-alias": {
                    "dev-main": "4.0-dev"
                }
            },
            "autoload": {
                "classmap": [
                    "src/"
                ]
            },
            "notification-url": "https://packagist.org/downloads/",
            "license": [
                "BSD-3-Clause"
            ],
            "authors": [
                {
                    "name": "Sebastian Bergmann",
                    "email": "sebastian@phpunit.de"
                }
            ],
            "description": "Looks up which function or method a line of code belongs to",
            "homepage": "https://github.com/sebastianbergmann/code-unit-reverse-lookup/",
            "support": {
                "issues": "https://github.com/sebastianbergmann/code-unit-reverse-lookup/issues",
                "security": "https://github.com/sebastianbergmann/code-unit-reverse-lookup/security/policy",
                "source": "https://github.com/sebastianbergmann/code-unit-reverse-lookup/tree/4.0.1"
            },
            "funding": [
                {
                    "url": "https://github.com/sebastianbergmann",
                    "type": "github"
                }
            ],
            "time": "2024-07-03T04:45:54+00:00"
        },
        {
            "name": "sebastian/comparator",
            "version": "6.0.2",
            "source": {
                "type": "git",
                "url": "https://github.com/sebastianbergmann/comparator.git",
                "reference": "450d8f237bd611c45b5acf0733ce43e6bb280f81"
            },
            "dist": {
                "type": "zip",
                "url": "https://api.github.com/repos/sebastianbergmann/comparator/zipball/450d8f237bd611c45b5acf0733ce43e6bb280f81",
                "reference": "450d8f237bd611c45b5acf0733ce43e6bb280f81",
                "shasum": ""
            },
            "require": {
                "ext-dom": "*",
                "ext-mbstring": "*",
                "php": ">=8.2",
                "sebastian/diff": "^6.0",
                "sebastian/exporter": "^6.0"
            },
            "require-dev": {
                "phpunit/phpunit": "^11.0"
            },
            "type": "library",
            "extra": {
                "branch-alias": {
                    "dev-main": "6.0-dev"
                }
            },
            "autoload": {
                "classmap": [
                    "src/"
                ]
            },
            "notification-url": "https://packagist.org/downloads/",
            "license": [
                "BSD-3-Clause"
            ],
            "authors": [
                {
                    "name": "Sebastian Bergmann",
                    "email": "sebastian@phpunit.de"
                },
                {
                    "name": "Jeff Welch",
                    "email": "whatthejeff@gmail.com"
                },
                {
                    "name": "Volker Dusch",
                    "email": "github@wallbash.com"
                },
                {
                    "name": "Bernhard Schussek",
                    "email": "bschussek@2bepublished.at"
                }
            ],
            "description": "Provides the functionality to compare PHP values for equality",
            "homepage": "https://github.com/sebastianbergmann/comparator",
            "keywords": [
                "comparator",
                "compare",
                "equality"
            ],
            "support": {
                "issues": "https://github.com/sebastianbergmann/comparator/issues",
                "security": "https://github.com/sebastianbergmann/comparator/security/policy",
                "source": "https://github.com/sebastianbergmann/comparator/tree/6.0.2"
            },
            "funding": [
                {
                    "url": "https://github.com/sebastianbergmann",
                    "type": "github"
                }
            ],
            "time": "2024-08-12T06:07:25+00:00"
        },
        {
            "name": "sebastian/complexity",
            "version": "4.0.1",
            "source": {
                "type": "git",
                "url": "https://github.com/sebastianbergmann/complexity.git",
                "reference": "ee41d384ab1906c68852636b6de493846e13e5a0"
            },
            "dist": {
                "type": "zip",
                "url": "https://api.github.com/repos/sebastianbergmann/complexity/zipball/ee41d384ab1906c68852636b6de493846e13e5a0",
                "reference": "ee41d384ab1906c68852636b6de493846e13e5a0",
                "shasum": ""
            },
            "require": {
                "nikic/php-parser": "^5.0",
                "php": ">=8.2"
            },
            "require-dev": {
                "phpunit/phpunit": "^11.0"
            },
            "type": "library",
            "extra": {
                "branch-alias": {
                    "dev-main": "4.0-dev"
                }
            },
            "autoload": {
                "classmap": [
                    "src/"
                ]
            },
            "notification-url": "https://packagist.org/downloads/",
            "license": [
                "BSD-3-Clause"
            ],
            "authors": [
                {
                    "name": "Sebastian Bergmann",
                    "email": "sebastian@phpunit.de",
                    "role": "lead"
                }
            ],
            "description": "Library for calculating the complexity of PHP code units",
            "homepage": "https://github.com/sebastianbergmann/complexity",
            "support": {
                "issues": "https://github.com/sebastianbergmann/complexity/issues",
                "security": "https://github.com/sebastianbergmann/complexity/security/policy",
                "source": "https://github.com/sebastianbergmann/complexity/tree/4.0.1"
            },
            "funding": [
                {
                    "url": "https://github.com/sebastianbergmann",
                    "type": "github"
                }
            ],
            "time": "2024-07-03T04:49:50+00:00"
        },
        {
            "name": "sebastian/diff",
            "version": "6.0.2",
            "source": {
                "type": "git",
                "url": "https://github.com/sebastianbergmann/diff.git",
                "reference": "b4ccd857127db5d41a5b676f24b51371d76d8544"
            },
            "dist": {
                "type": "zip",
                "url": "https://api.github.com/repos/sebastianbergmann/diff/zipball/b4ccd857127db5d41a5b676f24b51371d76d8544",
                "reference": "b4ccd857127db5d41a5b676f24b51371d76d8544",
                "shasum": ""
            },
            "require": {
                "php": ">=8.2"
            },
            "require-dev": {
                "phpunit/phpunit": "^11.0",
                "symfony/process": "^4.2 || ^5"
            },
            "type": "library",
            "extra": {
                "branch-alias": {
                    "dev-main": "6.0-dev"
                }
            },
            "autoload": {
                "classmap": [
                    "src/"
                ]
            },
            "notification-url": "https://packagist.org/downloads/",
            "license": [
                "BSD-3-Clause"
            ],
            "authors": [
                {
                    "name": "Sebastian Bergmann",
                    "email": "sebastian@phpunit.de"
                },
                {
                    "name": "Kore Nordmann",
                    "email": "mail@kore-nordmann.de"
                }
            ],
            "description": "Diff implementation",
            "homepage": "https://github.com/sebastianbergmann/diff",
            "keywords": [
                "diff",
                "udiff",
                "unidiff",
                "unified diff"
            ],
            "support": {
                "issues": "https://github.com/sebastianbergmann/diff/issues",
                "security": "https://github.com/sebastianbergmann/diff/security/policy",
                "source": "https://github.com/sebastianbergmann/diff/tree/6.0.2"
            },
            "funding": [
                {
                    "url": "https://github.com/sebastianbergmann",
                    "type": "github"
                }
            ],
            "time": "2024-07-03T04:53:05+00:00"
        },
        {
            "name": "sebastian/environment",
            "version": "7.2.0",
            "source": {
                "type": "git",
                "url": "https://github.com/sebastianbergmann/environment.git",
                "reference": "855f3ae0ab316bbafe1ba4e16e9f3c078d24a0c5"
            },
            "dist": {
                "type": "zip",
                "url": "https://api.github.com/repos/sebastianbergmann/environment/zipball/855f3ae0ab316bbafe1ba4e16e9f3c078d24a0c5",
                "reference": "855f3ae0ab316bbafe1ba4e16e9f3c078d24a0c5",
                "shasum": ""
            },
            "require": {
                "php": ">=8.2"
            },
            "require-dev": {
                "phpunit/phpunit": "^11.0"
            },
            "suggest": {
                "ext-posix": "*"
            },
            "type": "library",
            "extra": {
                "branch-alias": {
                    "dev-main": "7.2-dev"
                }
            },
            "autoload": {
                "classmap": [
                    "src/"
                ]
            },
            "notification-url": "https://packagist.org/downloads/",
            "license": [
                "BSD-3-Clause"
            ],
            "authors": [
                {
                    "name": "Sebastian Bergmann",
                    "email": "sebastian@phpunit.de"
                }
            ],
            "description": "Provides functionality to handle HHVM/PHP environments",
            "homepage": "https://github.com/sebastianbergmann/environment",
            "keywords": [
                "Xdebug",
                "environment",
                "hhvm"
            ],
            "support": {
                "issues": "https://github.com/sebastianbergmann/environment/issues",
                "security": "https://github.com/sebastianbergmann/environment/security/policy",
                "source": "https://github.com/sebastianbergmann/environment/tree/7.2.0"
            },
            "funding": [
                {
                    "url": "https://github.com/sebastianbergmann",
                    "type": "github"
                }
            ],
            "time": "2024-07-03T04:54:44+00:00"
        },
        {
            "name": "sebastian/exporter",
            "version": "6.1.3",
            "source": {
                "type": "git",
                "url": "https://github.com/sebastianbergmann/exporter.git",
                "reference": "c414673eee9a8f9d51bbf8d61fc9e3ef1e85b20e"
            },
            "dist": {
                "type": "zip",
                "url": "https://api.github.com/repos/sebastianbergmann/exporter/zipball/c414673eee9a8f9d51bbf8d61fc9e3ef1e85b20e",
                "reference": "c414673eee9a8f9d51bbf8d61fc9e3ef1e85b20e",
                "shasum": ""
            },
            "require": {
                "ext-mbstring": "*",
                "php": ">=8.2",
                "sebastian/recursion-context": "^6.0"
            },
            "require-dev": {
                "phpunit/phpunit": "^11.2"
            },
            "type": "library",
            "extra": {
                "branch-alias": {
                    "dev-main": "6.1-dev"
                }
            },
            "autoload": {
                "classmap": [
                    "src/"
                ]
            },
            "notification-url": "https://packagist.org/downloads/",
            "license": [
                "BSD-3-Clause"
            ],
            "authors": [
                {
                    "name": "Sebastian Bergmann",
                    "email": "sebastian@phpunit.de"
                },
                {
                    "name": "Jeff Welch",
                    "email": "whatthejeff@gmail.com"
                },
                {
                    "name": "Volker Dusch",
                    "email": "github@wallbash.com"
                },
                {
                    "name": "Adam Harvey",
                    "email": "aharvey@php.net"
                },
                {
                    "name": "Bernhard Schussek",
                    "email": "bschussek@gmail.com"
                }
            ],
            "description": "Provides the functionality to export PHP variables for visualization",
            "homepage": "https://www.github.com/sebastianbergmann/exporter",
            "keywords": [
                "export",
                "exporter"
            ],
            "support": {
                "issues": "https://github.com/sebastianbergmann/exporter/issues",
                "security": "https://github.com/sebastianbergmann/exporter/security/policy",
                "source": "https://github.com/sebastianbergmann/exporter/tree/6.1.3"
            },
            "funding": [
                {
                    "url": "https://github.com/sebastianbergmann",
                    "type": "github"
                }
            ],
            "time": "2024-07-03T04:56:19+00:00"
        },
        {
            "name": "sebastian/global-state",
            "version": "7.0.2",
            "source": {
                "type": "git",
                "url": "https://github.com/sebastianbergmann/global-state.git",
                "reference": "3be331570a721f9a4b5917f4209773de17f747d7"
            },
            "dist": {
                "type": "zip",
                "url": "https://api.github.com/repos/sebastianbergmann/global-state/zipball/3be331570a721f9a4b5917f4209773de17f747d7",
                "reference": "3be331570a721f9a4b5917f4209773de17f747d7",
                "shasum": ""
            },
            "require": {
                "php": ">=8.2",
                "sebastian/object-reflector": "^4.0",
                "sebastian/recursion-context": "^6.0"
            },
            "require-dev": {
                "ext-dom": "*",
                "phpunit/phpunit": "^11.0"
            },
            "type": "library",
            "extra": {
                "branch-alias": {
                    "dev-main": "7.0-dev"
                }
            },
            "autoload": {
                "classmap": [
                    "src/"
                ]
            },
            "notification-url": "https://packagist.org/downloads/",
            "license": [
                "BSD-3-Clause"
            ],
            "authors": [
                {
                    "name": "Sebastian Bergmann",
                    "email": "sebastian@phpunit.de"
                }
            ],
            "description": "Snapshotting of global state",
            "homepage": "https://www.github.com/sebastianbergmann/global-state",
            "keywords": [
                "global state"
            ],
            "support": {
                "issues": "https://github.com/sebastianbergmann/global-state/issues",
                "security": "https://github.com/sebastianbergmann/global-state/security/policy",
                "source": "https://github.com/sebastianbergmann/global-state/tree/7.0.2"
            },
            "funding": [
                {
                    "url": "https://github.com/sebastianbergmann",
                    "type": "github"
                }
            ],
            "time": "2024-07-03T04:57:36+00:00"
        },
        {
            "name": "sebastian/lines-of-code",
            "version": "3.0.1",
            "source": {
                "type": "git",
                "url": "https://github.com/sebastianbergmann/lines-of-code.git",
                "reference": "d36ad0d782e5756913e42ad87cb2890f4ffe467a"
            },
            "dist": {
                "type": "zip",
                "url": "https://api.github.com/repos/sebastianbergmann/lines-of-code/zipball/d36ad0d782e5756913e42ad87cb2890f4ffe467a",
                "reference": "d36ad0d782e5756913e42ad87cb2890f4ffe467a",
                "shasum": ""
            },
            "require": {
                "nikic/php-parser": "^5.0",
                "php": ">=8.2"
            },
            "require-dev": {
                "phpunit/phpunit": "^11.0"
            },
            "type": "library",
            "extra": {
                "branch-alias": {
                    "dev-main": "3.0-dev"
                }
            },
            "autoload": {
                "classmap": [
                    "src/"
                ]
            },
            "notification-url": "https://packagist.org/downloads/",
            "license": [
                "BSD-3-Clause"
            ],
            "authors": [
                {
                    "name": "Sebastian Bergmann",
                    "email": "sebastian@phpunit.de",
                    "role": "lead"
                }
            ],
            "description": "Library for counting the lines of code in PHP source code",
            "homepage": "https://github.com/sebastianbergmann/lines-of-code",
            "support": {
                "issues": "https://github.com/sebastianbergmann/lines-of-code/issues",
                "security": "https://github.com/sebastianbergmann/lines-of-code/security/policy",
                "source": "https://github.com/sebastianbergmann/lines-of-code/tree/3.0.1"
            },
            "funding": [
                {
                    "url": "https://github.com/sebastianbergmann",
                    "type": "github"
                }
            ],
            "time": "2024-07-03T04:58:38+00:00"
        },
        {
            "name": "sebastian/object-enumerator",
            "version": "6.0.1",
            "source": {
                "type": "git",
                "url": "https://github.com/sebastianbergmann/object-enumerator.git",
                "reference": "f5b498e631a74204185071eb41f33f38d64608aa"
            },
            "dist": {
                "type": "zip",
                "url": "https://api.github.com/repos/sebastianbergmann/object-enumerator/zipball/f5b498e631a74204185071eb41f33f38d64608aa",
                "reference": "f5b498e631a74204185071eb41f33f38d64608aa",
                "shasum": ""
            },
            "require": {
                "php": ">=8.2",
                "sebastian/object-reflector": "^4.0",
                "sebastian/recursion-context": "^6.0"
            },
            "require-dev": {
                "phpunit/phpunit": "^11.0"
            },
            "type": "library",
            "extra": {
                "branch-alias": {
                    "dev-main": "6.0-dev"
                }
            },
            "autoload": {
                "classmap": [
                    "src/"
                ]
            },
            "notification-url": "https://packagist.org/downloads/",
            "license": [
                "BSD-3-Clause"
            ],
            "authors": [
                {
                    "name": "Sebastian Bergmann",
                    "email": "sebastian@phpunit.de"
                }
            ],
            "description": "Traverses array structures and object graphs to enumerate all referenced objects",
            "homepage": "https://github.com/sebastianbergmann/object-enumerator/",
            "support": {
                "issues": "https://github.com/sebastianbergmann/object-enumerator/issues",
                "security": "https://github.com/sebastianbergmann/object-enumerator/security/policy",
                "source": "https://github.com/sebastianbergmann/object-enumerator/tree/6.0.1"
            },
            "funding": [
                {
                    "url": "https://github.com/sebastianbergmann",
                    "type": "github"
                }
            ],
            "time": "2024-07-03T05:00:13+00:00"
        },
        {
            "name": "sebastian/object-reflector",
            "version": "4.0.1",
            "source": {
                "type": "git",
                "url": "https://github.com/sebastianbergmann/object-reflector.git",
                "reference": "6e1a43b411b2ad34146dee7524cb13a068bb35f9"
            },
            "dist": {
                "type": "zip",
                "url": "https://api.github.com/repos/sebastianbergmann/object-reflector/zipball/6e1a43b411b2ad34146dee7524cb13a068bb35f9",
                "reference": "6e1a43b411b2ad34146dee7524cb13a068bb35f9",
                "shasum": ""
            },
            "require": {
                "php": ">=8.2"
            },
            "require-dev": {
                "phpunit/phpunit": "^11.0"
            },
            "type": "library",
            "extra": {
                "branch-alias": {
                    "dev-main": "4.0-dev"
                }
            },
            "autoload": {
                "classmap": [
                    "src/"
                ]
            },
            "notification-url": "https://packagist.org/downloads/",
            "license": [
                "BSD-3-Clause"
            ],
            "authors": [
                {
                    "name": "Sebastian Bergmann",
                    "email": "sebastian@phpunit.de"
                }
            ],
            "description": "Allows reflection of object attributes, including inherited and non-public ones",
            "homepage": "https://github.com/sebastianbergmann/object-reflector/",
            "support": {
                "issues": "https://github.com/sebastianbergmann/object-reflector/issues",
                "security": "https://github.com/sebastianbergmann/object-reflector/security/policy",
                "source": "https://github.com/sebastianbergmann/object-reflector/tree/4.0.1"
            },
            "funding": [
                {
                    "url": "https://github.com/sebastianbergmann",
                    "type": "github"
                }
            ],
            "time": "2024-07-03T05:01:32+00:00"
        },
        {
            "name": "sebastian/recursion-context",
            "version": "6.0.2",
            "source": {
                "type": "git",
                "url": "https://github.com/sebastianbergmann/recursion-context.git",
                "reference": "694d156164372abbd149a4b85ccda2e4670c0e16"
            },
            "dist": {
                "type": "zip",
                "url": "https://api.github.com/repos/sebastianbergmann/recursion-context/zipball/694d156164372abbd149a4b85ccda2e4670c0e16",
                "reference": "694d156164372abbd149a4b85ccda2e4670c0e16",
                "shasum": ""
            },
            "require": {
                "php": ">=8.2"
            },
            "require-dev": {
                "phpunit/phpunit": "^11.0"
            },
            "type": "library",
            "extra": {
                "branch-alias": {
                    "dev-main": "6.0-dev"
                }
            },
            "autoload": {
                "classmap": [
                    "src/"
                ]
            },
            "notification-url": "https://packagist.org/downloads/",
            "license": [
                "BSD-3-Clause"
            ],
            "authors": [
                {
                    "name": "Sebastian Bergmann",
                    "email": "sebastian@phpunit.de"
                },
                {
                    "name": "Jeff Welch",
                    "email": "whatthejeff@gmail.com"
                },
                {
                    "name": "Adam Harvey",
                    "email": "aharvey@php.net"
                }
            ],
            "description": "Provides functionality to recursively process PHP variables",
            "homepage": "https://github.com/sebastianbergmann/recursion-context",
            "support": {
                "issues": "https://github.com/sebastianbergmann/recursion-context/issues",
                "security": "https://github.com/sebastianbergmann/recursion-context/security/policy",
                "source": "https://github.com/sebastianbergmann/recursion-context/tree/6.0.2"
            },
            "funding": [
                {
                    "url": "https://github.com/sebastianbergmann",
                    "type": "github"
                }
            ],
            "time": "2024-07-03T05:10:34+00:00"
        },
        {
            "name": "sebastian/type",
            "version": "5.0.1",
            "source": {
                "type": "git",
                "url": "https://github.com/sebastianbergmann/type.git",
                "reference": "fb6a6566f9589e86661291d13eba708cce5eb4aa"
            },
            "dist": {
                "type": "zip",
                "url": "https://api.github.com/repos/sebastianbergmann/type/zipball/fb6a6566f9589e86661291d13eba708cce5eb4aa",
                "reference": "fb6a6566f9589e86661291d13eba708cce5eb4aa",
                "shasum": ""
            },
            "require": {
                "php": ">=8.2"
            },
            "require-dev": {
                "phpunit/phpunit": "^11.0"
            },
            "type": "library",
            "extra": {
                "branch-alias": {
                    "dev-main": "5.0-dev"
                }
            },
            "autoload": {
                "classmap": [
                    "src/"
                ]
            },
            "notification-url": "https://packagist.org/downloads/",
            "license": [
                "BSD-3-Clause"
            ],
            "authors": [
                {
                    "name": "Sebastian Bergmann",
                    "email": "sebastian@phpunit.de",
                    "role": "lead"
                }
            ],
            "description": "Collection of value objects that represent the types of the PHP type system",
            "homepage": "https://github.com/sebastianbergmann/type",
            "support": {
                "issues": "https://github.com/sebastianbergmann/type/issues",
                "security": "https://github.com/sebastianbergmann/type/security/policy",
                "source": "https://github.com/sebastianbergmann/type/tree/5.0.1"
            },
            "funding": [
                {
                    "url": "https://github.com/sebastianbergmann",
                    "type": "github"
                }
            ],
            "time": "2024-07-03T05:11:49+00:00"
        },
        {
            "name": "sebastian/version",
            "version": "5.0.1",
            "source": {
                "type": "git",
                "url": "https://github.com/sebastianbergmann/version.git",
                "reference": "45c9debb7d039ce9b97de2f749c2cf5832a06ac4"
            },
            "dist": {
                "type": "zip",
                "url": "https://api.github.com/repos/sebastianbergmann/version/zipball/45c9debb7d039ce9b97de2f749c2cf5832a06ac4",
                "reference": "45c9debb7d039ce9b97de2f749c2cf5832a06ac4",
                "shasum": ""
            },
            "require": {
                "php": ">=8.2"
            },
            "type": "library",
            "extra": {
                "branch-alias": {
                    "dev-main": "5.0-dev"
                }
            },
            "autoload": {
                "classmap": [
                    "src/"
                ]
            },
            "notification-url": "https://packagist.org/downloads/",
            "license": [
                "BSD-3-Clause"
            ],
            "authors": [
                {
                    "name": "Sebastian Bergmann",
                    "email": "sebastian@phpunit.de",
                    "role": "lead"
                }
            ],
            "description": "Library that helps with managing the version number of Git-hosted PHP projects",
            "homepage": "https://github.com/sebastianbergmann/version",
            "support": {
                "issues": "https://github.com/sebastianbergmann/version/issues",
                "security": "https://github.com/sebastianbergmann/version/security/policy",
                "source": "https://github.com/sebastianbergmann/version/tree/5.0.1"
            },
            "funding": [
                {
                    "url": "https://github.com/sebastianbergmann",
                    "type": "github"
                }
            ],
            "time": "2024-07-03T05:13:08+00:00"
        },
        {
            "name": "theseer/tokenizer",
            "version": "1.2.3",
            "source": {
                "type": "git",
                "url": "https://github.com/theseer/tokenizer.git",
                "reference": "737eda637ed5e28c3413cb1ebe8bb52cbf1ca7a2"
            },
            "dist": {
                "type": "zip",
                "url": "https://api.github.com/repos/theseer/tokenizer/zipball/737eda637ed5e28c3413cb1ebe8bb52cbf1ca7a2",
                "reference": "737eda637ed5e28c3413cb1ebe8bb52cbf1ca7a2",
                "shasum": ""
            },
            "require": {
                "ext-dom": "*",
                "ext-tokenizer": "*",
                "ext-xmlwriter": "*",
                "php": "^7.2 || ^8.0"
            },
            "type": "library",
            "autoload": {
                "classmap": [
                    "src/"
                ]
            },
            "notification-url": "https://packagist.org/downloads/",
            "license": [
                "BSD-3-Clause"
            ],
            "authors": [
                {
                    "name": "Arne Blankerts",
                    "email": "arne@blankerts.de",
                    "role": "Developer"
                }
            ],
            "description": "A small library for converting tokenized PHP source code into XML and potentially other formats",
            "support": {
                "issues": "https://github.com/theseer/tokenizer/issues",
                "source": "https://github.com/theseer/tokenizer/tree/1.2.3"
            },
            "funding": [
                {
                    "url": "https://github.com/theseer",
                    "type": "github"
                }
            ],
            "time": "2024-03-03T12:36:25+00:00"
        }
    ],
    "packages-dev": [],
    "aliases": [],
    "minimum-stability": "stable",
    "stability-flags": [],
    "prefer-stable": true,
    "prefer-lowest": false,
    "platform": {
        "php": ">=8.2",
        "ext-dom": "*",
        "ext-json": "*",
        "ext-libxml": "*",
        "ext-mbstring": "*",
        "ext-xml": "*",
        "ext-xmlwriter": "*"
    },
    "platform-dev": [],
    "platform-overrides": {
        "php": "8.2.0"
    },
    "plugin-api-version": "2.6.0"
}<|MERGE_RESOLUTION|>--- conflicted
+++ resolved
@@ -4,11 +4,7 @@
         "Read more about it at https://getcomposer.org/doc/01-basic-usage.md#installing-dependencies",
         "This file is @generated automatically"
     ],
-<<<<<<< HEAD
-    "content-hash": "bc89b043397e0868e4f8a6322bca1883",
-=======
-    "content-hash": "eb33754d058ccd0dc3a157bb4cf28f2f",
->>>>>>> 315db6a1
+    "content-hash": "0fbf0b478bd824683423ee751535b5a4",
     "packages": [
         {
             "name": "myclabs/deep-copy",
