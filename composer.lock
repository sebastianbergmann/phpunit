{
    "_readme": [
        "This file locks the dependencies of your project to a known state",
        "Read more about it at https://getcomposer.org/doc/01-basic-usage.md#installing-dependencies",
        "This file is @generated automatically"
    ],
<<<<<<< HEAD
    "content-hash": "b998e720488c50f2dcfa15949b1d6586",
=======
    "content-hash": "e83e9d41ce629de99826e92a02e6bb89",
>>>>>>> 9f79830b
    "packages": [
        {
            "name": "myclabs/deep-copy",
            "version": "1.13.4",
            "source": {
                "type": "git",
                "url": "https://github.com/myclabs/DeepCopy.git",
                "reference": "07d290f0c47959fd5eed98c95ee5602db07e0b6a"
            },
            "dist": {
                "type": "zip",
                "url": "https://api.github.com/repos/myclabs/DeepCopy/zipball/07d290f0c47959fd5eed98c95ee5602db07e0b6a",
                "reference": "07d290f0c47959fd5eed98c95ee5602db07e0b6a",
                "shasum": ""
            },
            "require": {
                "php": "^7.1 || ^8.0"
            },
            "conflict": {
                "doctrine/collections": "<1.6.8",
                "doctrine/common": "<2.13.3 || >=3 <3.2.2"
            },
            "require-dev": {
                "doctrine/collections": "^1.6.8",
                "doctrine/common": "^2.13.3 || ^3.2.2",
                "phpspec/prophecy": "^1.10",
                "phpunit/phpunit": "^7.5.20 || ^8.5.23 || ^9.5.13"
            },
            "type": "library",
            "autoload": {
                "files": [
                    "src/DeepCopy/deep_copy.php"
                ],
                "psr-4": {
                    "DeepCopy\\": "src/DeepCopy/"
                }
            },
            "notification-url": "https://packagist.org/downloads/",
            "license": [
                "MIT"
            ],
            "description": "Create deep copies (clones) of your objects",
            "keywords": [
                "clone",
                "copy",
                "duplicate",
                "object",
                "object graph"
            ],
            "support": {
                "issues": "https://github.com/myclabs/DeepCopy/issues",
                "source": "https://github.com/myclabs/DeepCopy/tree/1.13.4"
            },
            "funding": [
                {
                    "url": "https://tidelift.com/funding/github/packagist/myclabs/deep-copy",
                    "type": "tidelift"
                }
            ],
            "time": "2025-08-01T08:46:24+00:00"
        },
        {
            "name": "nikic/php-parser",
            "version": "v5.6.1",
            "source": {
                "type": "git",
                "url": "https://github.com/nikic/PHP-Parser.git",
                "reference": "f103601b29efebd7ff4a1ca7b3eeea9e3336a2a2"
            },
            "dist": {
                "type": "zip",
                "url": "https://api.github.com/repos/nikic/PHP-Parser/zipball/f103601b29efebd7ff4a1ca7b3eeea9e3336a2a2",
                "reference": "f103601b29efebd7ff4a1ca7b3eeea9e3336a2a2",
                "shasum": ""
            },
            "require": {
                "ext-ctype": "*",
                "ext-json": "*",
                "ext-tokenizer": "*",
                "php": ">=7.4"
            },
            "require-dev": {
                "ircmaxell/php-yacc": "^0.0.7",
                "phpunit/phpunit": "^9.0"
            },
            "bin": [
                "bin/php-parse"
            ],
            "type": "library",
            "extra": {
                "branch-alias": {
                    "dev-master": "5.x-dev"
                }
            },
            "autoload": {
                "psr-4": {
                    "PhpParser\\": "lib/PhpParser"
                }
            },
            "notification-url": "https://packagist.org/downloads/",
            "license": [
                "BSD-3-Clause"
            ],
            "authors": [
                {
                    "name": "Nikita Popov"
                }
            ],
            "description": "A PHP parser written in PHP",
            "keywords": [
                "parser",
                "php"
            ],
            "support": {
                "issues": "https://github.com/nikic/PHP-Parser/issues",
                "source": "https://github.com/nikic/PHP-Parser/tree/v5.6.1"
            },
            "time": "2025-08-13T20:13:15+00:00"
        },
        {
            "name": "phar-io/manifest",
            "version": "2.0.4",
            "source": {
                "type": "git",
                "url": "https://github.com/phar-io/manifest.git",
                "reference": "54750ef60c58e43759730615a392c31c80e23176"
            },
            "dist": {
                "type": "zip",
                "url": "https://api.github.com/repos/phar-io/manifest/zipball/54750ef60c58e43759730615a392c31c80e23176",
                "reference": "54750ef60c58e43759730615a392c31c80e23176",
                "shasum": ""
            },
            "require": {
                "ext-dom": "*",
                "ext-libxml": "*",
                "ext-phar": "*",
                "ext-xmlwriter": "*",
                "phar-io/version": "^3.0.1",
                "php": "^7.2 || ^8.0"
            },
            "type": "library",
            "extra": {
                "branch-alias": {
                    "dev-master": "2.0.x-dev"
                }
            },
            "autoload": {
                "classmap": [
                    "src/"
                ]
            },
            "notification-url": "https://packagist.org/downloads/",
            "license": [
                "BSD-3-Clause"
            ],
            "authors": [
                {
                    "name": "Arne Blankerts",
                    "email": "arne@blankerts.de",
                    "role": "Developer"
                },
                {
                    "name": "Sebastian Heuer",
                    "email": "sebastian@phpeople.de",
                    "role": "Developer"
                },
                {
                    "name": "Sebastian Bergmann",
                    "email": "sebastian@phpunit.de",
                    "role": "Developer"
                }
            ],
            "description": "Component for reading phar.io manifest information from a PHP Archive (PHAR)",
            "support": {
                "issues": "https://github.com/phar-io/manifest/issues",
                "source": "https://github.com/phar-io/manifest/tree/2.0.4"
            },
            "funding": [
                {
                    "url": "https://github.com/theseer",
                    "type": "github"
                }
            ],
            "time": "2024-03-03T12:33:53+00:00"
        },
        {
            "name": "phar-io/version",
            "version": "3.2.1",
            "source": {
                "type": "git",
                "url": "https://github.com/phar-io/version.git",
                "reference": "4f7fd7836c6f332bb2933569e566a0d6c4cbed74"
            },
            "dist": {
                "type": "zip",
                "url": "https://api.github.com/repos/phar-io/version/zipball/4f7fd7836c6f332bb2933569e566a0d6c4cbed74",
                "reference": "4f7fd7836c6f332bb2933569e566a0d6c4cbed74",
                "shasum": ""
            },
            "require": {
                "php": "^7.2 || ^8.0"
            },
            "type": "library",
            "autoload": {
                "classmap": [
                    "src/"
                ]
            },
            "notification-url": "https://packagist.org/downloads/",
            "license": [
                "BSD-3-Clause"
            ],
            "authors": [
                {
                    "name": "Arne Blankerts",
                    "email": "arne@blankerts.de",
                    "role": "Developer"
                },
                {
                    "name": "Sebastian Heuer",
                    "email": "sebastian@phpeople.de",
                    "role": "Developer"
                },
                {
                    "name": "Sebastian Bergmann",
                    "email": "sebastian@phpunit.de",
                    "role": "Developer"
                }
            ],
            "description": "Library for handling version information and constraints",
            "support": {
                "issues": "https://github.com/phar-io/version/issues",
                "source": "https://github.com/phar-io/version/tree/3.2.1"
            },
            "time": "2022-02-21T01:04:05+00:00"
        },
        {
            "name": "phpunit/php-code-coverage",
            "version": "12.4.0",
            "source": {
                "type": "git",
                "url": "https://github.com/sebastianbergmann/php-code-coverage.git",
                "reference": "67e8aed88f93d0e6e1cb7effe1a2dfc2fee6022c"
            },
            "dist": {
                "type": "zip",
                "url": "https://api.github.com/repos/sebastianbergmann/php-code-coverage/zipball/67e8aed88f93d0e6e1cb7effe1a2dfc2fee6022c",
                "reference": "67e8aed88f93d0e6e1cb7effe1a2dfc2fee6022c",
                "shasum": ""
            },
            "require": {
                "ext-dom": "*",
                "ext-libxml": "*",
                "ext-xmlwriter": "*",
                "nikic/php-parser": "^5.6.1",
                "php": ">=8.3",
                "phpunit/php-file-iterator": "^6.0",
                "phpunit/php-text-template": "^5.0",
                "sebastian/complexity": "^5.0",
                "sebastian/environment": "^8.0.3",
                "sebastian/lines-of-code": "^4.0",
                "sebastian/version": "^6.0",
                "theseer/tokenizer": "^1.2.3"
            },
            "require-dev": {
                "phpunit/phpunit": "^12.3.7"
            },
            "suggest": {
                "ext-pcov": "PHP extension that provides line coverage",
                "ext-xdebug": "PHP extension that provides line coverage as well as branch and path coverage"
            },
            "type": "library",
            "extra": {
                "branch-alias": {
                    "dev-main": "12.4.x-dev"
                }
            },
            "autoload": {
                "classmap": [
                    "src/"
                ]
            },
            "notification-url": "https://packagist.org/downloads/",
            "license": [
                "BSD-3-Clause"
            ],
            "authors": [
                {
                    "name": "Sebastian Bergmann",
                    "email": "sebastian@phpunit.de",
                    "role": "lead"
                }
            ],
            "description": "Library that provides collection, processing, and rendering functionality for PHP code coverage information.",
            "homepage": "https://github.com/sebastianbergmann/php-code-coverage",
            "keywords": [
                "coverage",
                "testing",
                "xunit"
            ],
            "support": {
                "issues": "https://github.com/sebastianbergmann/php-code-coverage/issues",
                "security": "https://github.com/sebastianbergmann/php-code-coverage/security/policy",
                "source": "https://github.com/sebastianbergmann/php-code-coverage/tree/12.4.0"
            },
            "funding": [
                {
                    "url": "https://github.com/sebastianbergmann",
                    "type": "github"
                },
                {
                    "url": "https://liberapay.com/sebastianbergmann",
                    "type": "liberapay"
                },
                {
                    "url": "https://thanks.dev/u/gh/sebastianbergmann",
                    "type": "thanks_dev"
                },
                {
                    "url": "https://tidelift.com/funding/github/packagist/phpunit/php-code-coverage",
                    "type": "tidelift"
                }
            ],
            "time": "2025-09-24T13:44:41+00:00"
        },
        {
            "name": "phpunit/php-file-iterator",
            "version": "6.0.0",
            "source": {
                "type": "git",
                "url": "https://github.com/sebastianbergmann/php-file-iterator.git",
                "reference": "961bc913d42fe24a257bfff826a5068079ac7782"
            },
            "dist": {
                "type": "zip",
                "url": "https://api.github.com/repos/sebastianbergmann/php-file-iterator/zipball/961bc913d42fe24a257bfff826a5068079ac7782",
                "reference": "961bc913d42fe24a257bfff826a5068079ac7782",
                "shasum": ""
            },
            "require": {
                "php": ">=8.3"
            },
            "require-dev": {
                "phpunit/phpunit": "^12.0"
            },
            "type": "library",
            "extra": {
                "branch-alias": {
                    "dev-main": "6.0-dev"
                }
            },
            "autoload": {
                "classmap": [
                    "src/"
                ]
            },
            "notification-url": "https://packagist.org/downloads/",
            "license": [
                "BSD-3-Clause"
            ],
            "authors": [
                {
                    "name": "Sebastian Bergmann",
                    "email": "sebastian@phpunit.de",
                    "role": "lead"
                }
            ],
            "description": "FilterIterator implementation that filters files based on a list of suffixes.",
            "homepage": "https://github.com/sebastianbergmann/php-file-iterator/",
            "keywords": [
                "filesystem",
                "iterator"
            ],
            "support": {
                "issues": "https://github.com/sebastianbergmann/php-file-iterator/issues",
                "security": "https://github.com/sebastianbergmann/php-file-iterator/security/policy",
                "source": "https://github.com/sebastianbergmann/php-file-iterator/tree/6.0.0"
            },
            "funding": [
                {
                    "url": "https://github.com/sebastianbergmann",
                    "type": "github"
                }
            ],
            "time": "2025-02-07T04:58:37+00:00"
        },
        {
            "name": "phpunit/php-invoker",
            "version": "6.0.0",
            "source": {
                "type": "git",
                "url": "https://github.com/sebastianbergmann/php-invoker.git",
                "reference": "12b54e689b07a25a9b41e57736dfab6ec9ae5406"
            },
            "dist": {
                "type": "zip",
                "url": "https://api.github.com/repos/sebastianbergmann/php-invoker/zipball/12b54e689b07a25a9b41e57736dfab6ec9ae5406",
                "reference": "12b54e689b07a25a9b41e57736dfab6ec9ae5406",
                "shasum": ""
            },
            "require": {
                "php": ">=8.3"
            },
            "require-dev": {
                "ext-pcntl": "*",
                "phpunit/phpunit": "^12.0"
            },
            "suggest": {
                "ext-pcntl": "*"
            },
            "type": "library",
            "extra": {
                "branch-alias": {
                    "dev-main": "6.0-dev"
                }
            },
            "autoload": {
                "classmap": [
                    "src/"
                ]
            },
            "notification-url": "https://packagist.org/downloads/",
            "license": [
                "BSD-3-Clause"
            ],
            "authors": [
                {
                    "name": "Sebastian Bergmann",
                    "email": "sebastian@phpunit.de",
                    "role": "lead"
                }
            ],
            "description": "Invoke callables with a timeout",
            "homepage": "https://github.com/sebastianbergmann/php-invoker/",
            "keywords": [
                "process"
            ],
            "support": {
                "issues": "https://github.com/sebastianbergmann/php-invoker/issues",
                "security": "https://github.com/sebastianbergmann/php-invoker/security/policy",
                "source": "https://github.com/sebastianbergmann/php-invoker/tree/6.0.0"
            },
            "funding": [
                {
                    "url": "https://github.com/sebastianbergmann",
                    "type": "github"
                }
            ],
            "time": "2025-02-07T04:58:58+00:00"
        },
        {
            "name": "phpunit/php-text-template",
            "version": "5.0.0",
            "source": {
                "type": "git",
                "url": "https://github.com/sebastianbergmann/php-text-template.git",
                "reference": "e1367a453f0eda562eedb4f659e13aa900d66c53"
            },
            "dist": {
                "type": "zip",
                "url": "https://api.github.com/repos/sebastianbergmann/php-text-template/zipball/e1367a453f0eda562eedb4f659e13aa900d66c53",
                "reference": "e1367a453f0eda562eedb4f659e13aa900d66c53",
                "shasum": ""
            },
            "require": {
                "php": ">=8.3"
            },
            "require-dev": {
                "phpunit/phpunit": "^12.0"
            },
            "type": "library",
            "extra": {
                "branch-alias": {
                    "dev-main": "5.0-dev"
                }
            },
            "autoload": {
                "classmap": [
                    "src/"
                ]
            },
            "notification-url": "https://packagist.org/downloads/",
            "license": [
                "BSD-3-Clause"
            ],
            "authors": [
                {
                    "name": "Sebastian Bergmann",
                    "email": "sebastian@phpunit.de",
                    "role": "lead"
                }
            ],
            "description": "Simple template engine.",
            "homepage": "https://github.com/sebastianbergmann/php-text-template/",
            "keywords": [
                "template"
            ],
            "support": {
                "issues": "https://github.com/sebastianbergmann/php-text-template/issues",
                "security": "https://github.com/sebastianbergmann/php-text-template/security/policy",
                "source": "https://github.com/sebastianbergmann/php-text-template/tree/5.0.0"
            },
            "funding": [
                {
                    "url": "https://github.com/sebastianbergmann",
                    "type": "github"
                }
            ],
            "time": "2025-02-07T04:59:16+00:00"
        },
        {
            "name": "phpunit/php-timer",
            "version": "8.0.0",
            "source": {
                "type": "git",
                "url": "https://github.com/sebastianbergmann/php-timer.git",
                "reference": "f258ce36aa457f3aa3339f9ed4c81fc66dc8c2cc"
            },
            "dist": {
                "type": "zip",
                "url": "https://api.github.com/repos/sebastianbergmann/php-timer/zipball/f258ce36aa457f3aa3339f9ed4c81fc66dc8c2cc",
                "reference": "f258ce36aa457f3aa3339f9ed4c81fc66dc8c2cc",
                "shasum": ""
            },
            "require": {
                "php": ">=8.3"
            },
            "require-dev": {
                "phpunit/phpunit": "^12.0"
            },
            "type": "library",
            "extra": {
                "branch-alias": {
                    "dev-main": "8.0-dev"
                }
            },
            "autoload": {
                "classmap": [
                    "src/"
                ]
            },
            "notification-url": "https://packagist.org/downloads/",
            "license": [
                "BSD-3-Clause"
            ],
            "authors": [
                {
                    "name": "Sebastian Bergmann",
                    "email": "sebastian@phpunit.de",
                    "role": "lead"
                }
            ],
            "description": "Utility class for timing",
            "homepage": "https://github.com/sebastianbergmann/php-timer/",
            "keywords": [
                "timer"
            ],
            "support": {
                "issues": "https://github.com/sebastianbergmann/php-timer/issues",
                "security": "https://github.com/sebastianbergmann/php-timer/security/policy",
                "source": "https://github.com/sebastianbergmann/php-timer/tree/8.0.0"
            },
            "funding": [
                {
                    "url": "https://github.com/sebastianbergmann",
                    "type": "github"
                }
            ],
            "time": "2025-02-07T04:59:38+00:00"
        },
        {
            "name": "sebastian/cli-parser",
            "version": "4.2.0",
            "source": {
                "type": "git",
                "url": "https://github.com/sebastianbergmann/cli-parser.git",
                "reference": "90f41072d220e5c40df6e8635f5dafba2d9d4d04"
            },
            "dist": {
                "type": "zip",
                "url": "https://api.github.com/repos/sebastianbergmann/cli-parser/zipball/90f41072d220e5c40df6e8635f5dafba2d9d4d04",
                "reference": "90f41072d220e5c40df6e8635f5dafba2d9d4d04",
                "shasum": ""
            },
            "require": {
                "php": ">=8.3"
            },
            "require-dev": {
                "phpunit/phpunit": "^12.0"
            },
            "type": "library",
            "extra": {
                "branch-alias": {
                    "dev-main": "4.2-dev"
                }
            },
            "autoload": {
                "classmap": [
                    "src/"
                ]
            },
            "notification-url": "https://packagist.org/downloads/",
            "license": [
                "BSD-3-Clause"
            ],
            "authors": [
                {
                    "name": "Sebastian Bergmann",
                    "email": "sebastian@phpunit.de",
                    "role": "lead"
                }
            ],
            "description": "Library for parsing CLI options",
            "homepage": "https://github.com/sebastianbergmann/cli-parser",
            "support": {
                "issues": "https://github.com/sebastianbergmann/cli-parser/issues",
                "security": "https://github.com/sebastianbergmann/cli-parser/security/policy",
                "source": "https://github.com/sebastianbergmann/cli-parser/tree/4.2.0"
            },
            "funding": [
                {
                    "url": "https://github.com/sebastianbergmann",
                    "type": "github"
                },
                {
                    "url": "https://liberapay.com/sebastianbergmann",
                    "type": "liberapay"
                },
                {
                    "url": "https://thanks.dev/u/gh/sebastianbergmann",
                    "type": "thanks_dev"
                },
                {
                    "url": "https://tidelift.com/funding/github/packagist/sebastian/cli-parser",
                    "type": "tidelift"
                }
            ],
            "time": "2025-09-14T09:36:45+00:00"
        },
        {
            "name": "sebastian/comparator",
            "version": "7.1.3",
            "source": {
                "type": "git",
                "url": "https://github.com/sebastianbergmann/comparator.git",
                "reference": "dc904b4bb3ab070865fa4068cd84f3da8b945148"
            },
            "dist": {
                "type": "zip",
                "url": "https://api.github.com/repos/sebastianbergmann/comparator/zipball/dc904b4bb3ab070865fa4068cd84f3da8b945148",
                "reference": "dc904b4bb3ab070865fa4068cd84f3da8b945148",
                "shasum": ""
            },
            "require": {
                "ext-dom": "*",
                "ext-mbstring": "*",
                "php": ">=8.3",
                "sebastian/diff": "^7.0",
                "sebastian/exporter": "^7.0"
            },
            "require-dev": {
                "phpunit/phpunit": "^12.2"
            },
            "suggest": {
                "ext-bcmath": "For comparing BcMath\\Number objects"
            },
            "type": "library",
            "extra": {
                "branch-alias": {
                    "dev-main": "7.1-dev"
                }
            },
            "autoload": {
                "classmap": [
                    "src/"
                ]
            },
            "notification-url": "https://packagist.org/downloads/",
            "license": [
                "BSD-3-Clause"
            ],
            "authors": [
                {
                    "name": "Sebastian Bergmann",
                    "email": "sebastian@phpunit.de"
                },
                {
                    "name": "Jeff Welch",
                    "email": "whatthejeff@gmail.com"
                },
                {
                    "name": "Volker Dusch",
                    "email": "github@wallbash.com"
                },
                {
                    "name": "Bernhard Schussek",
                    "email": "bschussek@2bepublished.at"
                }
            ],
            "description": "Provides the functionality to compare PHP values for equality",
            "homepage": "https://github.com/sebastianbergmann/comparator",
            "keywords": [
                "comparator",
                "compare",
                "equality"
            ],
            "support": {
                "issues": "https://github.com/sebastianbergmann/comparator/issues",
                "security": "https://github.com/sebastianbergmann/comparator/security/policy",
                "source": "https://github.com/sebastianbergmann/comparator/tree/7.1.3"
            },
            "funding": [
                {
                    "url": "https://github.com/sebastianbergmann",
                    "type": "github"
                },
                {
                    "url": "https://liberapay.com/sebastianbergmann",
                    "type": "liberapay"
                },
                {
                    "url": "https://thanks.dev/u/gh/sebastianbergmann",
                    "type": "thanks_dev"
                },
                {
                    "url": "https://tidelift.com/funding/github/packagist/sebastian/comparator",
                    "type": "tidelift"
                }
            ],
            "time": "2025-08-20T11:27:00+00:00"
        },
        {
            "name": "sebastian/complexity",
            "version": "5.0.0",
            "source": {
                "type": "git",
                "url": "https://github.com/sebastianbergmann/complexity.git",
                "reference": "bad4316aba5303d0221f43f8cee37eb58d384bbb"
            },
            "dist": {
                "type": "zip",
                "url": "https://api.github.com/repos/sebastianbergmann/complexity/zipball/bad4316aba5303d0221f43f8cee37eb58d384bbb",
                "reference": "bad4316aba5303d0221f43f8cee37eb58d384bbb",
                "shasum": ""
            },
            "require": {
                "nikic/php-parser": "^5.0",
                "php": ">=8.3"
            },
            "require-dev": {
                "phpunit/phpunit": "^12.0"
            },
            "type": "library",
            "extra": {
                "branch-alias": {
                    "dev-main": "5.0-dev"
                }
            },
            "autoload": {
                "classmap": [
                    "src/"
                ]
            },
            "notification-url": "https://packagist.org/downloads/",
            "license": [
                "BSD-3-Clause"
            ],
            "authors": [
                {
                    "name": "Sebastian Bergmann",
                    "email": "sebastian@phpunit.de",
                    "role": "lead"
                }
            ],
            "description": "Library for calculating the complexity of PHP code units",
            "homepage": "https://github.com/sebastianbergmann/complexity",
            "support": {
                "issues": "https://github.com/sebastianbergmann/complexity/issues",
                "security": "https://github.com/sebastianbergmann/complexity/security/policy",
                "source": "https://github.com/sebastianbergmann/complexity/tree/5.0.0"
            },
            "funding": [
                {
                    "url": "https://github.com/sebastianbergmann",
                    "type": "github"
                }
            ],
            "time": "2025-02-07T04:55:25+00:00"
        },
        {
            "name": "sebastian/diff",
            "version": "7.0.0",
            "source": {
                "type": "git",
                "url": "https://github.com/sebastianbergmann/diff.git",
                "reference": "7ab1ea946c012266ca32390913653d844ecd085f"
            },
            "dist": {
                "type": "zip",
                "url": "https://api.github.com/repos/sebastianbergmann/diff/zipball/7ab1ea946c012266ca32390913653d844ecd085f",
                "reference": "7ab1ea946c012266ca32390913653d844ecd085f",
                "shasum": ""
            },
            "require": {
                "php": ">=8.3"
            },
            "require-dev": {
                "phpunit/phpunit": "^12.0",
                "symfony/process": "^7.2"
            },
            "type": "library",
            "extra": {
                "branch-alias": {
                    "dev-main": "7.0-dev"
                }
            },
            "autoload": {
                "classmap": [
                    "src/"
                ]
            },
            "notification-url": "https://packagist.org/downloads/",
            "license": [
                "BSD-3-Clause"
            ],
            "authors": [
                {
                    "name": "Sebastian Bergmann",
                    "email": "sebastian@phpunit.de"
                },
                {
                    "name": "Kore Nordmann",
                    "email": "mail@kore-nordmann.de"
                }
            ],
            "description": "Diff implementation",
            "homepage": "https://github.com/sebastianbergmann/diff",
            "keywords": [
                "diff",
                "udiff",
                "unidiff",
                "unified diff"
            ],
            "support": {
                "issues": "https://github.com/sebastianbergmann/diff/issues",
                "security": "https://github.com/sebastianbergmann/diff/security/policy",
                "source": "https://github.com/sebastianbergmann/diff/tree/7.0.0"
            },
            "funding": [
                {
                    "url": "https://github.com/sebastianbergmann",
                    "type": "github"
                }
            ],
            "time": "2025-02-07T04:55:46+00:00"
        },
        {
            "name": "sebastian/environment",
            "version": "8.0.3",
            "source": {
                "type": "git",
                "url": "https://github.com/sebastianbergmann/environment.git",
                "reference": "24a711b5c916efc6d6e62aa65aa2ec98fef77f68"
            },
            "dist": {
                "type": "zip",
                "url": "https://api.github.com/repos/sebastianbergmann/environment/zipball/24a711b5c916efc6d6e62aa65aa2ec98fef77f68",
                "reference": "24a711b5c916efc6d6e62aa65aa2ec98fef77f68",
                "shasum": ""
            },
            "require": {
                "php": ">=8.3"
            },
            "require-dev": {
                "phpunit/phpunit": "^12.0"
            },
            "suggest": {
                "ext-posix": "*"
            },
            "type": "library",
            "extra": {
                "branch-alias": {
                    "dev-main": "8.0-dev"
                }
            },
            "autoload": {
                "classmap": [
                    "src/"
                ]
            },
            "notification-url": "https://packagist.org/downloads/",
            "license": [
                "BSD-3-Clause"
            ],
            "authors": [
                {
                    "name": "Sebastian Bergmann",
                    "email": "sebastian@phpunit.de"
                }
            ],
            "description": "Provides functionality to handle HHVM/PHP environments",
            "homepage": "https://github.com/sebastianbergmann/environment",
            "keywords": [
                "Xdebug",
                "environment",
                "hhvm"
            ],
            "support": {
                "issues": "https://github.com/sebastianbergmann/environment/issues",
                "security": "https://github.com/sebastianbergmann/environment/security/policy",
                "source": "https://github.com/sebastianbergmann/environment/tree/8.0.3"
            },
            "funding": [
                {
                    "url": "https://github.com/sebastianbergmann",
                    "type": "github"
                },
                {
                    "url": "https://liberapay.com/sebastianbergmann",
                    "type": "liberapay"
                },
                {
                    "url": "https://thanks.dev/u/gh/sebastianbergmann",
                    "type": "thanks_dev"
                },
                {
                    "url": "https://tidelift.com/funding/github/packagist/sebastian/environment",
                    "type": "tidelift"
                }
            ],
            "time": "2025-08-12T14:11:56+00:00"
        },
        {
            "name": "sebastian/exporter",
            "version": "7.0.2",
            "source": {
                "type": "git",
                "url": "https://github.com/sebastianbergmann/exporter.git",
                "reference": "016951ae10980765e4e7aee491eb288c64e505b7"
            },
            "dist": {
                "type": "zip",
                "url": "https://api.github.com/repos/sebastianbergmann/exporter/zipball/016951ae10980765e4e7aee491eb288c64e505b7",
                "reference": "016951ae10980765e4e7aee491eb288c64e505b7",
                "shasum": ""
            },
            "require": {
                "ext-mbstring": "*",
                "php": ">=8.3",
                "sebastian/recursion-context": "^7.0"
            },
            "require-dev": {
                "phpunit/phpunit": "^12.0"
            },
            "type": "library",
            "extra": {
                "branch-alias": {
                    "dev-main": "7.0-dev"
                }
            },
            "autoload": {
                "classmap": [
                    "src/"
                ]
            },
            "notification-url": "https://packagist.org/downloads/",
            "license": [
                "BSD-3-Clause"
            ],
            "authors": [
                {
                    "name": "Sebastian Bergmann",
                    "email": "sebastian@phpunit.de"
                },
                {
                    "name": "Jeff Welch",
                    "email": "whatthejeff@gmail.com"
                },
                {
                    "name": "Volker Dusch",
                    "email": "github@wallbash.com"
                },
                {
                    "name": "Adam Harvey",
                    "email": "aharvey@php.net"
                },
                {
                    "name": "Bernhard Schussek",
                    "email": "bschussek@gmail.com"
                }
            ],
            "description": "Provides the functionality to export PHP variables for visualization",
            "homepage": "https://www.github.com/sebastianbergmann/exporter",
            "keywords": [
                "export",
                "exporter"
            ],
            "support": {
                "issues": "https://github.com/sebastianbergmann/exporter/issues",
                "security": "https://github.com/sebastianbergmann/exporter/security/policy",
                "source": "https://github.com/sebastianbergmann/exporter/tree/7.0.2"
            },
            "funding": [
                {
                    "url": "https://github.com/sebastianbergmann",
                    "type": "github"
                },
                {
                    "url": "https://liberapay.com/sebastianbergmann",
                    "type": "liberapay"
                },
                {
                    "url": "https://thanks.dev/u/gh/sebastianbergmann",
                    "type": "thanks_dev"
                },
                {
                    "url": "https://tidelift.com/funding/github/packagist/sebastian/exporter",
                    "type": "tidelift"
                }
            ],
            "time": "2025-09-24T06:16:11+00:00"
        },
        {
            "name": "sebastian/global-state",
            "version": "8.0.2",
            "source": {
                "type": "git",
                "url": "https://github.com/sebastianbergmann/global-state.git",
                "reference": "ef1377171613d09edd25b7816f05be8313f9115d"
            },
            "dist": {
                "type": "zip",
                "url": "https://api.github.com/repos/sebastianbergmann/global-state/zipball/ef1377171613d09edd25b7816f05be8313f9115d",
                "reference": "ef1377171613d09edd25b7816f05be8313f9115d",
                "shasum": ""
            },
            "require": {
                "php": ">=8.3",
                "sebastian/object-reflector": "^5.0",
                "sebastian/recursion-context": "^7.0"
            },
            "require-dev": {
                "ext-dom": "*",
                "phpunit/phpunit": "^12.0"
            },
            "type": "library",
            "extra": {
                "branch-alias": {
                    "dev-main": "8.0-dev"
                }
            },
            "autoload": {
                "classmap": [
                    "src/"
                ]
            },
            "notification-url": "https://packagist.org/downloads/",
            "license": [
                "BSD-3-Clause"
            ],
            "authors": [
                {
                    "name": "Sebastian Bergmann",
                    "email": "sebastian@phpunit.de"
                }
            ],
            "description": "Snapshotting of global state",
            "homepage": "https://www.github.com/sebastianbergmann/global-state",
            "keywords": [
                "global state"
            ],
            "support": {
                "issues": "https://github.com/sebastianbergmann/global-state/issues",
                "security": "https://github.com/sebastianbergmann/global-state/security/policy",
                "source": "https://github.com/sebastianbergmann/global-state/tree/8.0.2"
            },
            "funding": [
                {
                    "url": "https://github.com/sebastianbergmann",
                    "type": "github"
                },
                {
                    "url": "https://liberapay.com/sebastianbergmann",
                    "type": "liberapay"
                },
                {
                    "url": "https://thanks.dev/u/gh/sebastianbergmann",
                    "type": "thanks_dev"
                },
                {
                    "url": "https://tidelift.com/funding/github/packagist/sebastian/global-state",
                    "type": "tidelift"
                }
            ],
            "time": "2025-08-29T11:29:25+00:00"
        },
        {
            "name": "sebastian/lines-of-code",
            "version": "4.0.0",
            "source": {
                "type": "git",
                "url": "https://github.com/sebastianbergmann/lines-of-code.git",
                "reference": "97ffee3bcfb5805568d6af7f0f893678fc076d2f"
            },
            "dist": {
                "type": "zip",
                "url": "https://api.github.com/repos/sebastianbergmann/lines-of-code/zipball/97ffee3bcfb5805568d6af7f0f893678fc076d2f",
                "reference": "97ffee3bcfb5805568d6af7f0f893678fc076d2f",
                "shasum": ""
            },
            "require": {
                "nikic/php-parser": "^5.0",
                "php": ">=8.3"
            },
            "require-dev": {
                "phpunit/phpunit": "^12.0"
            },
            "type": "library",
            "extra": {
                "branch-alias": {
                    "dev-main": "4.0-dev"
                }
            },
            "autoload": {
                "classmap": [
                    "src/"
                ]
            },
            "notification-url": "https://packagist.org/downloads/",
            "license": [
                "BSD-3-Clause"
            ],
            "authors": [
                {
                    "name": "Sebastian Bergmann",
                    "email": "sebastian@phpunit.de",
                    "role": "lead"
                }
            ],
            "description": "Library for counting the lines of code in PHP source code",
            "homepage": "https://github.com/sebastianbergmann/lines-of-code",
            "support": {
                "issues": "https://github.com/sebastianbergmann/lines-of-code/issues",
                "security": "https://github.com/sebastianbergmann/lines-of-code/security/policy",
                "source": "https://github.com/sebastianbergmann/lines-of-code/tree/4.0.0"
            },
            "funding": [
                {
                    "url": "https://github.com/sebastianbergmann",
                    "type": "github"
                }
            ],
            "time": "2025-02-07T04:57:28+00:00"
        },
        {
            "name": "sebastian/object-enumerator",
            "version": "7.0.0",
            "source": {
                "type": "git",
                "url": "https://github.com/sebastianbergmann/object-enumerator.git",
                "reference": "1effe8e9b8e068e9ae228e542d5d11b5d16db894"
            },
            "dist": {
                "type": "zip",
                "url": "https://api.github.com/repos/sebastianbergmann/object-enumerator/zipball/1effe8e9b8e068e9ae228e542d5d11b5d16db894",
                "reference": "1effe8e9b8e068e9ae228e542d5d11b5d16db894",
                "shasum": ""
            },
            "require": {
                "php": ">=8.3",
                "sebastian/object-reflector": "^5.0",
                "sebastian/recursion-context": "^7.0"
            },
            "require-dev": {
                "phpunit/phpunit": "^12.0"
            },
            "type": "library",
            "extra": {
                "branch-alias": {
                    "dev-main": "7.0-dev"
                }
            },
            "autoload": {
                "classmap": [
                    "src/"
                ]
            },
            "notification-url": "https://packagist.org/downloads/",
            "license": [
                "BSD-3-Clause"
            ],
            "authors": [
                {
                    "name": "Sebastian Bergmann",
                    "email": "sebastian@phpunit.de"
                }
            ],
            "description": "Traverses array structures and object graphs to enumerate all referenced objects",
            "homepage": "https://github.com/sebastianbergmann/object-enumerator/",
            "support": {
                "issues": "https://github.com/sebastianbergmann/object-enumerator/issues",
                "security": "https://github.com/sebastianbergmann/object-enumerator/security/policy",
                "source": "https://github.com/sebastianbergmann/object-enumerator/tree/7.0.0"
            },
            "funding": [
                {
                    "url": "https://github.com/sebastianbergmann",
                    "type": "github"
                }
            ],
            "time": "2025-02-07T04:57:48+00:00"
        },
        {
            "name": "sebastian/object-reflector",
            "version": "5.0.0",
            "source": {
                "type": "git",
                "url": "https://github.com/sebastianbergmann/object-reflector.git",
                "reference": "4bfa827c969c98be1e527abd576533293c634f6a"
            },
            "dist": {
                "type": "zip",
                "url": "https://api.github.com/repos/sebastianbergmann/object-reflector/zipball/4bfa827c969c98be1e527abd576533293c634f6a",
                "reference": "4bfa827c969c98be1e527abd576533293c634f6a",
                "shasum": ""
            },
            "require": {
                "php": ">=8.3"
            },
            "require-dev": {
                "phpunit/phpunit": "^12.0"
            },
            "type": "library",
            "extra": {
                "branch-alias": {
                    "dev-main": "5.0-dev"
                }
            },
            "autoload": {
                "classmap": [
                    "src/"
                ]
            },
            "notification-url": "https://packagist.org/downloads/",
            "license": [
                "BSD-3-Clause"
            ],
            "authors": [
                {
                    "name": "Sebastian Bergmann",
                    "email": "sebastian@phpunit.de"
                }
            ],
            "description": "Allows reflection of object attributes, including inherited and non-public ones",
            "homepage": "https://github.com/sebastianbergmann/object-reflector/",
            "support": {
                "issues": "https://github.com/sebastianbergmann/object-reflector/issues",
                "security": "https://github.com/sebastianbergmann/object-reflector/security/policy",
                "source": "https://github.com/sebastianbergmann/object-reflector/tree/5.0.0"
            },
            "funding": [
                {
                    "url": "https://github.com/sebastianbergmann",
                    "type": "github"
                }
            ],
            "time": "2025-02-07T04:58:17+00:00"
        },
        {
            "name": "sebastian/recursion-context",
            "version": "7.0.1",
            "source": {
                "type": "git",
                "url": "https://github.com/sebastianbergmann/recursion-context.git",
                "reference": "0b01998a7d5b1f122911a66bebcb8d46f0c82d8c"
            },
            "dist": {
                "type": "zip",
                "url": "https://api.github.com/repos/sebastianbergmann/recursion-context/zipball/0b01998a7d5b1f122911a66bebcb8d46f0c82d8c",
                "reference": "0b01998a7d5b1f122911a66bebcb8d46f0c82d8c",
                "shasum": ""
            },
            "require": {
                "php": ">=8.3"
            },
            "require-dev": {
                "phpunit/phpunit": "^12.0"
            },
            "type": "library",
            "extra": {
                "branch-alias": {
                    "dev-main": "7.0-dev"
                }
            },
            "autoload": {
                "classmap": [
                    "src/"
                ]
            },
            "notification-url": "https://packagist.org/downloads/",
            "license": [
                "BSD-3-Clause"
            ],
            "authors": [
                {
                    "name": "Sebastian Bergmann",
                    "email": "sebastian@phpunit.de"
                },
                {
                    "name": "Jeff Welch",
                    "email": "whatthejeff@gmail.com"
                },
                {
                    "name": "Adam Harvey",
                    "email": "aharvey@php.net"
                }
            ],
            "description": "Provides functionality to recursively process PHP variables",
            "homepage": "https://github.com/sebastianbergmann/recursion-context",
            "support": {
                "issues": "https://github.com/sebastianbergmann/recursion-context/issues",
                "security": "https://github.com/sebastianbergmann/recursion-context/security/policy",
                "source": "https://github.com/sebastianbergmann/recursion-context/tree/7.0.1"
            },
            "funding": [
                {
                    "url": "https://github.com/sebastianbergmann",
                    "type": "github"
                },
                {
                    "url": "https://liberapay.com/sebastianbergmann",
                    "type": "liberapay"
                },
                {
                    "url": "https://thanks.dev/u/gh/sebastianbergmann",
                    "type": "thanks_dev"
                },
                {
                    "url": "https://tidelift.com/funding/github/packagist/sebastian/recursion-context",
                    "type": "tidelift"
                }
            ],
            "time": "2025-08-13T04:44:59+00:00"
        },
        {
            "name": "sebastian/type",
            "version": "6.0.3",
            "source": {
                "type": "git",
                "url": "https://github.com/sebastianbergmann/type.git",
                "reference": "e549163b9760b8f71f191651d22acf32d56d6d4d"
            },
            "dist": {
                "type": "zip",
                "url": "https://api.github.com/repos/sebastianbergmann/type/zipball/e549163b9760b8f71f191651d22acf32d56d6d4d",
                "reference": "e549163b9760b8f71f191651d22acf32d56d6d4d",
                "shasum": ""
            },
            "require": {
                "php": ">=8.3"
            },
            "require-dev": {
                "phpunit/phpunit": "^12.0"
            },
            "type": "library",
            "extra": {
                "branch-alias": {
                    "dev-main": "6.0-dev"
                }
            },
            "autoload": {
                "classmap": [
                    "src/"
                ]
            },
            "notification-url": "https://packagist.org/downloads/",
            "license": [
                "BSD-3-Clause"
            ],
            "authors": [
                {
                    "name": "Sebastian Bergmann",
                    "email": "sebastian@phpunit.de",
                    "role": "lead"
                }
            ],
            "description": "Collection of value objects that represent the types of the PHP type system",
            "homepage": "https://github.com/sebastianbergmann/type",
            "support": {
                "issues": "https://github.com/sebastianbergmann/type/issues",
                "security": "https://github.com/sebastianbergmann/type/security/policy",
                "source": "https://github.com/sebastianbergmann/type/tree/6.0.3"
            },
            "funding": [
                {
                    "url": "https://github.com/sebastianbergmann",
                    "type": "github"
                },
                {
                    "url": "https://liberapay.com/sebastianbergmann",
                    "type": "liberapay"
                },
                {
                    "url": "https://thanks.dev/u/gh/sebastianbergmann",
                    "type": "thanks_dev"
                },
                {
                    "url": "https://tidelift.com/funding/github/packagist/sebastian/type",
                    "type": "tidelift"
                }
            ],
            "time": "2025-08-09T06:57:12+00:00"
        },
        {
            "name": "sebastian/version",
            "version": "6.0.0",
            "source": {
                "type": "git",
                "url": "https://github.com/sebastianbergmann/version.git",
                "reference": "3e6ccf7657d4f0a59200564b08cead899313b53c"
            },
            "dist": {
                "type": "zip",
                "url": "https://api.github.com/repos/sebastianbergmann/version/zipball/3e6ccf7657d4f0a59200564b08cead899313b53c",
                "reference": "3e6ccf7657d4f0a59200564b08cead899313b53c",
                "shasum": ""
            },
            "require": {
                "php": ">=8.3"
            },
            "type": "library",
            "extra": {
                "branch-alias": {
                    "dev-main": "6.0-dev"
                }
            },
            "autoload": {
                "classmap": [
                    "src/"
                ]
            },
            "notification-url": "https://packagist.org/downloads/",
            "license": [
                "BSD-3-Clause"
            ],
            "authors": [
                {
                    "name": "Sebastian Bergmann",
                    "email": "sebastian@phpunit.de",
                    "role": "lead"
                }
            ],
            "description": "Library that helps with managing the version number of Git-hosted PHP projects",
            "homepage": "https://github.com/sebastianbergmann/version",
            "support": {
                "issues": "https://github.com/sebastianbergmann/version/issues",
                "security": "https://github.com/sebastianbergmann/version/security/policy",
                "source": "https://github.com/sebastianbergmann/version/tree/6.0.0"
            },
            "funding": [
                {
                    "url": "https://github.com/sebastianbergmann",
                    "type": "github"
                }
            ],
            "time": "2025-02-07T05:00:38+00:00"
        },
        {
            "name": "staabm/side-effects-detector",
            "version": "1.0.5",
            "source": {
                "type": "git",
                "url": "https://github.com/staabm/side-effects-detector.git",
                "reference": "d8334211a140ce329c13726d4a715adbddd0a163"
            },
            "dist": {
                "type": "zip",
                "url": "https://api.github.com/repos/staabm/side-effects-detector/zipball/d8334211a140ce329c13726d4a715adbddd0a163",
                "reference": "d8334211a140ce329c13726d4a715adbddd0a163",
                "shasum": ""
            },
            "require": {
                "ext-tokenizer": "*",
                "php": "^7.4 || ^8.0"
            },
            "require-dev": {
                "phpstan/extension-installer": "^1.4.3",
                "phpstan/phpstan": "^1.12.6",
                "phpunit/phpunit": "^9.6.21",
                "symfony/var-dumper": "^5.4.43",
                "tomasvotruba/type-coverage": "1.0.0",
                "tomasvotruba/unused-public": "1.0.0"
            },
            "type": "library",
            "autoload": {
                "classmap": [
                    "lib/"
                ]
            },
            "notification-url": "https://packagist.org/downloads/",
            "license": [
                "MIT"
            ],
            "description": "A static analysis tool to detect side effects in PHP code",
            "keywords": [
                "static analysis"
            ],
            "support": {
                "issues": "https://github.com/staabm/side-effects-detector/issues",
                "source": "https://github.com/staabm/side-effects-detector/tree/1.0.5"
            },
            "funding": [
                {
                    "url": "https://github.com/staabm",
                    "type": "github"
                }
            ],
            "time": "2024-10-20T05:08:20+00:00"
        },
        {
            "name": "theseer/tokenizer",
            "version": "1.2.3",
            "source": {
                "type": "git",
                "url": "https://github.com/theseer/tokenizer.git",
                "reference": "737eda637ed5e28c3413cb1ebe8bb52cbf1ca7a2"
            },
            "dist": {
                "type": "zip",
                "url": "https://api.github.com/repos/theseer/tokenizer/zipball/737eda637ed5e28c3413cb1ebe8bb52cbf1ca7a2",
                "reference": "737eda637ed5e28c3413cb1ebe8bb52cbf1ca7a2",
                "shasum": ""
            },
            "require": {
                "ext-dom": "*",
                "ext-tokenizer": "*",
                "ext-xmlwriter": "*",
                "php": "^7.2 || ^8.0"
            },
            "type": "library",
            "autoload": {
                "classmap": [
                    "src/"
                ]
            },
            "notification-url": "https://packagist.org/downloads/",
            "license": [
                "BSD-3-Clause"
            ],
            "authors": [
                {
                    "name": "Arne Blankerts",
                    "email": "arne@blankerts.de",
                    "role": "Developer"
                }
            ],
            "description": "A small library for converting tokenized PHP source code into XML and potentially other formats",
            "support": {
                "issues": "https://github.com/theseer/tokenizer/issues",
                "source": "https://github.com/theseer/tokenizer/tree/1.2.3"
            },
            "funding": [
                {
                    "url": "https://github.com/theseer",
                    "type": "github"
                }
            ],
            "time": "2024-03-03T12:36:25+00:00"
        }
    ],
    "packages-dev": [],
    "aliases": [],
    "minimum-stability": "stable",
    "stability-flags": {},
    "prefer-stable": true,
    "prefer-lowest": false,
    "platform": {
        "php": ">=8.3",
        "ext-dom": "*",
        "ext-json": "*",
        "ext-libxml": "*",
        "ext-mbstring": "*",
        "ext-xml": "*",
        "ext-xmlwriter": "*"
    },
    "platform-dev": {},
    "platform-overrides": {
        "php": "8.3.0"
    },
    "plugin-api-version": "2.6.0"
}<|MERGE_RESOLUTION|>--- conflicted
+++ resolved
@@ -4,11 +4,7 @@
         "Read more about it at https://getcomposer.org/doc/01-basic-usage.md#installing-dependencies",
         "This file is @generated automatically"
     ],
-<<<<<<< HEAD
-    "content-hash": "b998e720488c50f2dcfa15949b1d6586",
-=======
-    "content-hash": "e83e9d41ce629de99826e92a02e6bb89",
->>>>>>> 9f79830b
+    "content-hash": "348d5216685bebd9b47e9a0f2fd6b0f5",
     "packages": [
         {
             "name": "myclabs/deep-copy",
