--- conflicted
+++ resolved
@@ -4,11 +4,7 @@
         "Read more about it at https://getcomposer.org/doc/01-basic-usage.md#installing-dependencies",
         "This file is @generated automatically"
     ],
-<<<<<<< HEAD
-    "content-hash": "ff6e6079d661dd5c1c9c2301bc2fdbde",
-=======
-    "content-hash": "38b1258e847d51899d40b5d4eabeacf7",
->>>>>>> 069ff7ad
+    "content-hash": "707ea61541b2958a417e4f3e628280f2",
     "packages": [
         {
             "name": "myclabs/deep-copy",
