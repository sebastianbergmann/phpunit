--- conflicted
+++ resolved
@@ -4,11 +4,7 @@
         "Read more about it at https://getcomposer.org/doc/01-basic-usage.md#installing-dependencies",
         "This file is @generated automatically"
     ],
-<<<<<<< HEAD
-    "content-hash": "0aaf1d6b445b22103d5c9e972a331f3c",
-=======
-    "content-hash": "21bb7268fe0e6a68208276cb36600090",
->>>>>>> 049c45ad
+    "content-hash": "38b1258e847d51899d40b5d4eabeacf7",
     "packages": [
         {
             "name": "myclabs/deep-copy",
