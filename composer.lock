{
    "_readme": [
        "This file locks the dependencies of your project to a known state",
        "Read more about it at https://getcomposer.org/doc/01-basic-usage.md#installing-dependencies",
        "This file is @generated automatically"
    ],
<<<<<<< HEAD
    "content-hash": "d6581c72eb5bab3794167cfbe7e747bd",
=======
    "content-hash": "50bd4710de2feb2687ad2fe3bf35b74d",
>>>>>>> 04625a3c
    "packages": [
        {
            "name": "myclabs/deep-copy",
            "version": "1.12.0",
            "source": {
                "type": "git",
                "url": "https://github.com/myclabs/DeepCopy.git",
                "reference": "3a6b9a42cd8f8771bd4295d13e1423fa7f3d942c"
            },
            "dist": {
                "type": "zip",
                "url": "https://api.github.com/repos/myclabs/DeepCopy/zipball/3a6b9a42cd8f8771bd4295d13e1423fa7f3d942c",
                "reference": "3a6b9a42cd8f8771bd4295d13e1423fa7f3d942c",
                "shasum": ""
            },
            "require": {
                "php": "^7.1 || ^8.0"
            },
            "conflict": {
                "doctrine/collections": "<1.6.8",
                "doctrine/common": "<2.13.3 || >=3 <3.2.2"
            },
            "require-dev": {
                "doctrine/collections": "^1.6.8",
                "doctrine/common": "^2.13.3 || ^3.2.2",
                "phpspec/prophecy": "^1.10",
                "phpunit/phpunit": "^7.5.20 || ^8.5.23 || ^9.5.13"
            },
            "type": "library",
            "autoload": {
                "files": [
                    "src/DeepCopy/deep_copy.php"
                ],
                "psr-4": {
                    "DeepCopy\\": "src/DeepCopy/"
                }
            },
            "notification-url": "https://packagist.org/downloads/",
            "license": [
                "MIT"
            ],
            "description": "Create deep copies (clones) of your objects",
            "keywords": [
                "clone",
                "copy",
                "duplicate",
                "object",
                "object graph"
            ],
            "support": {
                "issues": "https://github.com/myclabs/DeepCopy/issues",
                "source": "https://github.com/myclabs/DeepCopy/tree/1.12.0"
            },
            "funding": [
                {
                    "url": "https://tidelift.com/funding/github/packagist/myclabs/deep-copy",
                    "type": "tidelift"
                }
            ],
            "time": "2024-06-12T14:39:25+00:00"
        },
        {
            "name": "nikic/php-parser",
            "version": "v5.3.1",
            "source": {
                "type": "git",
                "url": "https://github.com/nikic/PHP-Parser.git",
                "reference": "8eea230464783aa9671db8eea6f8c6ac5285794b"
            },
            "dist": {
                "type": "zip",
                "url": "https://api.github.com/repos/nikic/PHP-Parser/zipball/8eea230464783aa9671db8eea6f8c6ac5285794b",
                "reference": "8eea230464783aa9671db8eea6f8c6ac5285794b",
                "shasum": ""
            },
            "require": {
                "ext-ctype": "*",
                "ext-json": "*",
                "ext-tokenizer": "*",
                "php": ">=7.4"
            },
            "require-dev": {
                "ircmaxell/php-yacc": "^0.0.7",
                "phpunit/phpunit": "^9.0"
            },
            "bin": [
                "bin/php-parse"
            ],
            "type": "library",
            "extra": {
                "branch-alias": {
                    "dev-master": "5.0-dev"
                }
            },
            "autoload": {
                "psr-4": {
                    "PhpParser\\": "lib/PhpParser"
                }
            },
            "notification-url": "https://packagist.org/downloads/",
            "license": [
                "BSD-3-Clause"
            ],
            "authors": [
                {
                    "name": "Nikita Popov"
                }
            ],
            "description": "A PHP parser written in PHP",
            "keywords": [
                "parser",
                "php"
            ],
            "support": {
                "issues": "https://github.com/nikic/PHP-Parser/issues",
                "source": "https://github.com/nikic/PHP-Parser/tree/v5.3.1"
            },
            "time": "2024-10-08T18:51:32+00:00"
        },
        {
            "name": "phar-io/manifest",
            "version": "2.0.4",
            "source": {
                "type": "git",
                "url": "https://github.com/phar-io/manifest.git",
                "reference": "54750ef60c58e43759730615a392c31c80e23176"
            },
            "dist": {
                "type": "zip",
                "url": "https://api.github.com/repos/phar-io/manifest/zipball/54750ef60c58e43759730615a392c31c80e23176",
                "reference": "54750ef60c58e43759730615a392c31c80e23176",
                "shasum": ""
            },
            "require": {
                "ext-dom": "*",
                "ext-libxml": "*",
                "ext-phar": "*",
                "ext-xmlwriter": "*",
                "phar-io/version": "^3.0.1",
                "php": "^7.2 || ^8.0"
            },
            "type": "library",
            "extra": {
                "branch-alias": {
                    "dev-master": "2.0.x-dev"
                }
            },
            "autoload": {
                "classmap": [
                    "src/"
                ]
            },
            "notification-url": "https://packagist.org/downloads/",
            "license": [
                "BSD-3-Clause"
            ],
            "authors": [
                {
                    "name": "Arne Blankerts",
                    "email": "arne@blankerts.de",
                    "role": "Developer"
                },
                {
                    "name": "Sebastian Heuer",
                    "email": "sebastian@phpeople.de",
                    "role": "Developer"
                },
                {
                    "name": "Sebastian Bergmann",
                    "email": "sebastian@phpunit.de",
                    "role": "Developer"
                }
            ],
            "description": "Component for reading phar.io manifest information from a PHP Archive (PHAR)",
            "support": {
                "issues": "https://github.com/phar-io/manifest/issues",
                "source": "https://github.com/phar-io/manifest/tree/2.0.4"
            },
            "funding": [
                {
                    "url": "https://github.com/theseer",
                    "type": "github"
                }
            ],
            "time": "2024-03-03T12:33:53+00:00"
        },
        {
            "name": "phar-io/version",
            "version": "3.2.1",
            "source": {
                "type": "git",
                "url": "https://github.com/phar-io/version.git",
                "reference": "4f7fd7836c6f332bb2933569e566a0d6c4cbed74"
            },
            "dist": {
                "type": "zip",
                "url": "https://api.github.com/repos/phar-io/version/zipball/4f7fd7836c6f332bb2933569e566a0d6c4cbed74",
                "reference": "4f7fd7836c6f332bb2933569e566a0d6c4cbed74",
                "shasum": ""
            },
            "require": {
                "php": "^7.2 || ^8.0"
            },
            "type": "library",
            "autoload": {
                "classmap": [
                    "src/"
                ]
            },
            "notification-url": "https://packagist.org/downloads/",
            "license": [
                "BSD-3-Clause"
            ],
            "authors": [
                {
                    "name": "Arne Blankerts",
                    "email": "arne@blankerts.de",
                    "role": "Developer"
                },
                {
                    "name": "Sebastian Heuer",
                    "email": "sebastian@phpeople.de",
                    "role": "Developer"
                },
                {
                    "name": "Sebastian Bergmann",
                    "email": "sebastian@phpunit.de",
                    "role": "Developer"
                }
            ],
            "description": "Library for handling version information and constraints",
            "support": {
                "issues": "https://github.com/phar-io/version/issues",
                "source": "https://github.com/phar-io/version/tree/3.2.1"
            },
            "time": "2022-02-21T01:04:05+00:00"
        },
        {
            "name": "phpunit/php-code-coverage",
            "version": "11.0.7",
            "source": {
                "type": "git",
                "url": "https://github.com/sebastianbergmann/php-code-coverage.git",
                "reference": "f7f08030e8811582cc459871d28d6f5a1a4d35ca"
            },
            "dist": {
                "type": "zip",
                "url": "https://api.github.com/repos/sebastianbergmann/php-code-coverage/zipball/f7f08030e8811582cc459871d28d6f5a1a4d35ca",
                "reference": "f7f08030e8811582cc459871d28d6f5a1a4d35ca",
                "shasum": ""
            },
            "require": {
                "ext-dom": "*",
                "ext-libxml": "*",
                "ext-xmlwriter": "*",
                "nikic/php-parser": "^5.3.1",
                "php": ">=8.2",
                "phpunit/php-file-iterator": "^5.1.0",
                "phpunit/php-text-template": "^4.0.1",
                "sebastian/code-unit-reverse-lookup": "^4.0.1",
                "sebastian/complexity": "^4.0.1",
                "sebastian/environment": "^7.2.0",
                "sebastian/lines-of-code": "^3.0.1",
                "sebastian/version": "^5.0.2",
                "theseer/tokenizer": "^1.2.3"
            },
            "require-dev": {
                "phpunit/phpunit": "^11.4.1"
            },
            "suggest": {
                "ext-pcov": "PHP extension that provides line coverage",
                "ext-xdebug": "PHP extension that provides line coverage as well as branch and path coverage"
            },
            "type": "library",
            "extra": {
                "branch-alias": {
                    "dev-main": "11.0.x-dev"
                }
            },
            "autoload": {
                "classmap": [
                    "src/"
                ]
            },
            "notification-url": "https://packagist.org/downloads/",
            "license": [
                "BSD-3-Clause"
            ],
            "authors": [
                {
                    "name": "Sebastian Bergmann",
                    "email": "sebastian@phpunit.de",
                    "role": "lead"
                }
            ],
            "description": "Library that provides collection, processing, and rendering functionality for PHP code coverage information.",
            "homepage": "https://github.com/sebastianbergmann/php-code-coverage",
            "keywords": [
                "coverage",
                "testing",
                "xunit"
            ],
            "support": {
                "issues": "https://github.com/sebastianbergmann/php-code-coverage/issues",
                "security": "https://github.com/sebastianbergmann/php-code-coverage/security/policy",
                "source": "https://github.com/sebastianbergmann/php-code-coverage/tree/11.0.7"
            },
            "funding": [
                {
                    "url": "https://github.com/sebastianbergmann",
                    "type": "github"
                }
            ],
            "time": "2024-10-09T06:21:38+00:00"
        },
        {
            "name": "phpunit/php-file-iterator",
            "version": "5.1.0",
            "source": {
                "type": "git",
                "url": "https://github.com/sebastianbergmann/php-file-iterator.git",
                "reference": "118cfaaa8bc5aef3287bf315b6060b1174754af6"
            },
            "dist": {
                "type": "zip",
                "url": "https://api.github.com/repos/sebastianbergmann/php-file-iterator/zipball/118cfaaa8bc5aef3287bf315b6060b1174754af6",
                "reference": "118cfaaa8bc5aef3287bf315b6060b1174754af6",
                "shasum": ""
            },
            "require": {
                "php": ">=8.2"
            },
            "require-dev": {
                "phpunit/phpunit": "^11.0"
            },
            "type": "library",
            "extra": {
                "branch-alias": {
                    "dev-main": "5.0-dev"
                }
            },
            "autoload": {
                "classmap": [
                    "src/"
                ]
            },
            "notification-url": "https://packagist.org/downloads/",
            "license": [
                "BSD-3-Clause"
            ],
            "authors": [
                {
                    "name": "Sebastian Bergmann",
                    "email": "sebastian@phpunit.de",
                    "role": "lead"
                }
            ],
            "description": "FilterIterator implementation that filters files based on a list of suffixes.",
            "homepage": "https://github.com/sebastianbergmann/php-file-iterator/",
            "keywords": [
                "filesystem",
                "iterator"
            ],
            "support": {
                "issues": "https://github.com/sebastianbergmann/php-file-iterator/issues",
                "security": "https://github.com/sebastianbergmann/php-file-iterator/security/policy",
                "source": "https://github.com/sebastianbergmann/php-file-iterator/tree/5.1.0"
            },
            "funding": [
                {
                    "url": "https://github.com/sebastianbergmann",
                    "type": "github"
                }
            ],
            "time": "2024-08-27T05:02:59+00:00"
        },
        {
            "name": "phpunit/php-invoker",
            "version": "5.0.1",
            "source": {
                "type": "git",
                "url": "https://github.com/sebastianbergmann/php-invoker.git",
                "reference": "c1ca3814734c07492b3d4c5f794f4b0995333da2"
            },
            "dist": {
                "type": "zip",
                "url": "https://api.github.com/repos/sebastianbergmann/php-invoker/zipball/c1ca3814734c07492b3d4c5f794f4b0995333da2",
                "reference": "c1ca3814734c07492b3d4c5f794f4b0995333da2",
                "shasum": ""
            },
            "require": {
                "php": ">=8.2"
            },
            "require-dev": {
                "ext-pcntl": "*",
                "phpunit/phpunit": "^11.0"
            },
            "suggest": {
                "ext-pcntl": "*"
            },
            "type": "library",
            "extra": {
                "branch-alias": {
                    "dev-main": "5.0-dev"
                }
            },
            "autoload": {
                "classmap": [
                    "src/"
                ]
            },
            "notification-url": "https://packagist.org/downloads/",
            "license": [
                "BSD-3-Clause"
            ],
            "authors": [
                {
                    "name": "Sebastian Bergmann",
                    "email": "sebastian@phpunit.de",
                    "role": "lead"
                }
            ],
            "description": "Invoke callables with a timeout",
            "homepage": "https://github.com/sebastianbergmann/php-invoker/",
            "keywords": [
                "process"
            ],
            "support": {
                "issues": "https://github.com/sebastianbergmann/php-invoker/issues",
                "security": "https://github.com/sebastianbergmann/php-invoker/security/policy",
                "source": "https://github.com/sebastianbergmann/php-invoker/tree/5.0.1"
            },
            "funding": [
                {
                    "url": "https://github.com/sebastianbergmann",
                    "type": "github"
                }
            ],
            "time": "2024-07-03T05:07:44+00:00"
        },
        {
            "name": "phpunit/php-text-template",
            "version": "4.0.1",
            "source": {
                "type": "git",
                "url": "https://github.com/sebastianbergmann/php-text-template.git",
                "reference": "3e0404dc6b300e6bf56415467ebcb3fe4f33e964"
            },
            "dist": {
                "type": "zip",
                "url": "https://api.github.com/repos/sebastianbergmann/php-text-template/zipball/3e0404dc6b300e6bf56415467ebcb3fe4f33e964",
                "reference": "3e0404dc6b300e6bf56415467ebcb3fe4f33e964",
                "shasum": ""
            },
            "require": {
                "php": ">=8.2"
            },
            "require-dev": {
                "phpunit/phpunit": "^11.0"
            },
            "type": "library",
            "extra": {
                "branch-alias": {
                    "dev-main": "4.0-dev"
                }
            },
            "autoload": {
                "classmap": [
                    "src/"
                ]
            },
            "notification-url": "https://packagist.org/downloads/",
            "license": [
                "BSD-3-Clause"
            ],
            "authors": [
                {
                    "name": "Sebastian Bergmann",
                    "email": "sebastian@phpunit.de",
                    "role": "lead"
                }
            ],
            "description": "Simple template engine.",
            "homepage": "https://github.com/sebastianbergmann/php-text-template/",
            "keywords": [
                "template"
            ],
            "support": {
                "issues": "https://github.com/sebastianbergmann/php-text-template/issues",
                "security": "https://github.com/sebastianbergmann/php-text-template/security/policy",
                "source": "https://github.com/sebastianbergmann/php-text-template/tree/4.0.1"
            },
            "funding": [
                {
                    "url": "https://github.com/sebastianbergmann",
                    "type": "github"
                }
            ],
            "time": "2024-07-03T05:08:43+00:00"
        },
        {
            "name": "phpunit/php-timer",
            "version": "7.0.1",
            "source": {
                "type": "git",
                "url": "https://github.com/sebastianbergmann/php-timer.git",
                "reference": "3b415def83fbcb41f991d9ebf16ae4ad8b7837b3"
            },
            "dist": {
                "type": "zip",
                "url": "https://api.github.com/repos/sebastianbergmann/php-timer/zipball/3b415def83fbcb41f991d9ebf16ae4ad8b7837b3",
                "reference": "3b415def83fbcb41f991d9ebf16ae4ad8b7837b3",
                "shasum": ""
            },
            "require": {
                "php": ">=8.2"
            },
            "require-dev": {
                "phpunit/phpunit": "^11.0"
            },
            "type": "library",
            "extra": {
                "branch-alias": {
                    "dev-main": "7.0-dev"
                }
            },
            "autoload": {
                "classmap": [
                    "src/"
                ]
            },
            "notification-url": "https://packagist.org/downloads/",
            "license": [
                "BSD-3-Clause"
            ],
            "authors": [
                {
                    "name": "Sebastian Bergmann",
                    "email": "sebastian@phpunit.de",
                    "role": "lead"
                }
            ],
            "description": "Utility class for timing",
            "homepage": "https://github.com/sebastianbergmann/php-timer/",
            "keywords": [
                "timer"
            ],
            "support": {
                "issues": "https://github.com/sebastianbergmann/php-timer/issues",
                "security": "https://github.com/sebastianbergmann/php-timer/security/policy",
                "source": "https://github.com/sebastianbergmann/php-timer/tree/7.0.1"
            },
            "funding": [
                {
                    "url": "https://github.com/sebastianbergmann",
                    "type": "github"
                }
            ],
            "time": "2024-07-03T05:09:35+00:00"
        },
        {
            "name": "sebastian/cli-parser",
            "version": "3.0.2",
            "source": {
                "type": "git",
                "url": "https://github.com/sebastianbergmann/cli-parser.git",
                "reference": "15c5dd40dc4f38794d383bb95465193f5e0ae180"
            },
            "dist": {
                "type": "zip",
                "url": "https://api.github.com/repos/sebastianbergmann/cli-parser/zipball/15c5dd40dc4f38794d383bb95465193f5e0ae180",
                "reference": "15c5dd40dc4f38794d383bb95465193f5e0ae180",
                "shasum": ""
            },
            "require": {
                "php": ">=8.2"
            },
            "require-dev": {
                "phpunit/phpunit": "^11.0"
            },
            "type": "library",
            "extra": {
                "branch-alias": {
                    "dev-main": "3.0-dev"
                }
            },
            "autoload": {
                "classmap": [
                    "src/"
                ]
            },
            "notification-url": "https://packagist.org/downloads/",
            "license": [
                "BSD-3-Clause"
            ],
            "authors": [
                {
                    "name": "Sebastian Bergmann",
                    "email": "sebastian@phpunit.de",
                    "role": "lead"
                }
            ],
            "description": "Library for parsing CLI options",
            "homepage": "https://github.com/sebastianbergmann/cli-parser",
            "support": {
                "issues": "https://github.com/sebastianbergmann/cli-parser/issues",
                "security": "https://github.com/sebastianbergmann/cli-parser/security/policy",
                "source": "https://github.com/sebastianbergmann/cli-parser/tree/3.0.2"
            },
            "funding": [
                {
                    "url": "https://github.com/sebastianbergmann",
                    "type": "github"
                }
            ],
            "time": "2024-07-03T04:41:36+00:00"
        },
        {
            "name": "sebastian/code-unit",
            "version": "3.0.1",
            "source": {
                "type": "git",
                "url": "https://github.com/sebastianbergmann/code-unit.git",
                "reference": "6bb7d09d6623567178cf54126afa9c2310114268"
            },
            "dist": {
                "type": "zip",
                "url": "https://api.github.com/repos/sebastianbergmann/code-unit/zipball/6bb7d09d6623567178cf54126afa9c2310114268",
                "reference": "6bb7d09d6623567178cf54126afa9c2310114268",
                "shasum": ""
            },
            "require": {
                "php": ">=8.2"
            },
            "require-dev": {
                "phpunit/phpunit": "^11.0"
            },
            "type": "library",
            "extra": {
                "branch-alias": {
                    "dev-main": "3.0-dev"
                }
            },
            "autoload": {
                "classmap": [
                    "src/"
                ]
            },
            "notification-url": "https://packagist.org/downloads/",
            "license": [
                "BSD-3-Clause"
            ],
            "authors": [
                {
                    "name": "Sebastian Bergmann",
                    "email": "sebastian@phpunit.de",
                    "role": "lead"
                }
            ],
            "description": "Collection of value objects that represent the PHP code units",
            "homepage": "https://github.com/sebastianbergmann/code-unit",
            "support": {
                "issues": "https://github.com/sebastianbergmann/code-unit/issues",
                "security": "https://github.com/sebastianbergmann/code-unit/security/policy",
                "source": "https://github.com/sebastianbergmann/code-unit/tree/3.0.1"
            },
            "funding": [
                {
                    "url": "https://github.com/sebastianbergmann",
                    "type": "github"
                }
            ],
            "time": "2024-07-03T04:44:28+00:00"
        },
        {
            "name": "sebastian/code-unit-reverse-lookup",
            "version": "4.0.1",
            "source": {
                "type": "git",
                "url": "https://github.com/sebastianbergmann/code-unit-reverse-lookup.git",
                "reference": "183a9b2632194febd219bb9246eee421dad8d45e"
            },
            "dist": {
                "type": "zip",
                "url": "https://api.github.com/repos/sebastianbergmann/code-unit-reverse-lookup/zipball/183a9b2632194febd219bb9246eee421dad8d45e",
                "reference": "183a9b2632194febd219bb9246eee421dad8d45e",
                "shasum": ""
            },
            "require": {
                "php": ">=8.2"
            },
            "require-dev": {
                "phpunit/phpunit": "^11.0"
            },
            "type": "library",
            "extra": {
                "branch-alias": {
                    "dev-main": "4.0-dev"
                }
            },
            "autoload": {
                "classmap": [
                    "src/"
                ]
            },
            "notification-url": "https://packagist.org/downloads/",
            "license": [
                "BSD-3-Clause"
            ],
            "authors": [
                {
                    "name": "Sebastian Bergmann",
                    "email": "sebastian@phpunit.de"
                }
            ],
            "description": "Looks up which function or method a line of code belongs to",
            "homepage": "https://github.com/sebastianbergmann/code-unit-reverse-lookup/",
            "support": {
                "issues": "https://github.com/sebastianbergmann/code-unit-reverse-lookup/issues",
                "security": "https://github.com/sebastianbergmann/code-unit-reverse-lookup/security/policy",
                "source": "https://github.com/sebastianbergmann/code-unit-reverse-lookup/tree/4.0.1"
            },
            "funding": [
                {
                    "url": "https://github.com/sebastianbergmann",
                    "type": "github"
                }
            ],
            "time": "2024-07-03T04:45:54+00:00"
        },
        {
            "name": "sebastian/comparator",
            "version": "6.1.1",
            "source": {
                "type": "git",
                "url": "https://github.com/sebastianbergmann/comparator.git",
                "reference": "5ef523a49ae7a302b87b2102b72b1eda8918d686"
            },
            "dist": {
                "type": "zip",
                "url": "https://api.github.com/repos/sebastianbergmann/comparator/zipball/5ef523a49ae7a302b87b2102b72b1eda8918d686",
                "reference": "5ef523a49ae7a302b87b2102b72b1eda8918d686",
                "shasum": ""
            },
            "require": {
                "ext-dom": "*",
                "ext-mbstring": "*",
                "php": ">=8.2",
                "sebastian/diff": "^6.0",
                "sebastian/exporter": "^6.0"
            },
            "require-dev": {
                "phpunit/phpunit": "^11.3"
            },
            "type": "library",
            "extra": {
                "branch-alias": {
                    "dev-main": "6.1-dev"
                }
            },
            "autoload": {
                "classmap": [
                    "src/"
                ]
            },
            "notification-url": "https://packagist.org/downloads/",
            "license": [
                "BSD-3-Clause"
            ],
            "authors": [
                {
                    "name": "Sebastian Bergmann",
                    "email": "sebastian@phpunit.de"
                },
                {
                    "name": "Jeff Welch",
                    "email": "whatthejeff@gmail.com"
                },
                {
                    "name": "Volker Dusch",
                    "email": "github@wallbash.com"
                },
                {
                    "name": "Bernhard Schussek",
                    "email": "bschussek@2bepublished.at"
                }
            ],
            "description": "Provides the functionality to compare PHP values for equality",
            "homepage": "https://github.com/sebastianbergmann/comparator",
            "keywords": [
                "comparator",
                "compare",
                "equality"
            ],
            "support": {
                "issues": "https://github.com/sebastianbergmann/comparator/issues",
                "security": "https://github.com/sebastianbergmann/comparator/security/policy",
                "source": "https://github.com/sebastianbergmann/comparator/tree/6.1.1"
            },
            "funding": [
                {
                    "url": "https://github.com/sebastianbergmann",
                    "type": "github"
                }
            ],
            "time": "2024-10-18T15:00:48+00:00"
        },
        {
            "name": "sebastian/complexity",
            "version": "4.0.1",
            "source": {
                "type": "git",
                "url": "https://github.com/sebastianbergmann/complexity.git",
                "reference": "ee41d384ab1906c68852636b6de493846e13e5a0"
            },
            "dist": {
                "type": "zip",
                "url": "https://api.github.com/repos/sebastianbergmann/complexity/zipball/ee41d384ab1906c68852636b6de493846e13e5a0",
                "reference": "ee41d384ab1906c68852636b6de493846e13e5a0",
                "shasum": ""
            },
            "require": {
                "nikic/php-parser": "^5.0",
                "php": ">=8.2"
            },
            "require-dev": {
                "phpunit/phpunit": "^11.0"
            },
            "type": "library",
            "extra": {
                "branch-alias": {
                    "dev-main": "4.0-dev"
                }
            },
            "autoload": {
                "classmap": [
                    "src/"
                ]
            },
            "notification-url": "https://packagist.org/downloads/",
            "license": [
                "BSD-3-Clause"
            ],
            "authors": [
                {
                    "name": "Sebastian Bergmann",
                    "email": "sebastian@phpunit.de",
                    "role": "lead"
                }
            ],
            "description": "Library for calculating the complexity of PHP code units",
            "homepage": "https://github.com/sebastianbergmann/complexity",
            "support": {
                "issues": "https://github.com/sebastianbergmann/complexity/issues",
                "security": "https://github.com/sebastianbergmann/complexity/security/policy",
                "source": "https://github.com/sebastianbergmann/complexity/tree/4.0.1"
            },
            "funding": [
                {
                    "url": "https://github.com/sebastianbergmann",
                    "type": "github"
                }
            ],
            "time": "2024-07-03T04:49:50+00:00"
        },
        {
            "name": "sebastian/diff",
            "version": "6.0.2",
            "source": {
                "type": "git",
                "url": "https://github.com/sebastianbergmann/diff.git",
                "reference": "b4ccd857127db5d41a5b676f24b51371d76d8544"
            },
            "dist": {
                "type": "zip",
                "url": "https://api.github.com/repos/sebastianbergmann/diff/zipball/b4ccd857127db5d41a5b676f24b51371d76d8544",
                "reference": "b4ccd857127db5d41a5b676f24b51371d76d8544",
                "shasum": ""
            },
            "require": {
                "php": ">=8.2"
            },
            "require-dev": {
                "phpunit/phpunit": "^11.0",
                "symfony/process": "^4.2 || ^5"
            },
            "type": "library",
            "extra": {
                "branch-alias": {
                    "dev-main": "6.0-dev"
                }
            },
            "autoload": {
                "classmap": [
                    "src/"
                ]
            },
            "notification-url": "https://packagist.org/downloads/",
            "license": [
                "BSD-3-Clause"
            ],
            "authors": [
                {
                    "name": "Sebastian Bergmann",
                    "email": "sebastian@phpunit.de"
                },
                {
                    "name": "Kore Nordmann",
                    "email": "mail@kore-nordmann.de"
                }
            ],
            "description": "Diff implementation",
            "homepage": "https://github.com/sebastianbergmann/diff",
            "keywords": [
                "diff",
                "udiff",
                "unidiff",
                "unified diff"
            ],
            "support": {
                "issues": "https://github.com/sebastianbergmann/diff/issues",
                "security": "https://github.com/sebastianbergmann/diff/security/policy",
                "source": "https://github.com/sebastianbergmann/diff/tree/6.0.2"
            },
            "funding": [
                {
                    "url": "https://github.com/sebastianbergmann",
                    "type": "github"
                }
            ],
            "time": "2024-07-03T04:53:05+00:00"
        },
        {
            "name": "sebastian/environment",
            "version": "7.2.0",
            "source": {
                "type": "git",
                "url": "https://github.com/sebastianbergmann/environment.git",
                "reference": "855f3ae0ab316bbafe1ba4e16e9f3c078d24a0c5"
            },
            "dist": {
                "type": "zip",
                "url": "https://api.github.com/repos/sebastianbergmann/environment/zipball/855f3ae0ab316bbafe1ba4e16e9f3c078d24a0c5",
                "reference": "855f3ae0ab316bbafe1ba4e16e9f3c078d24a0c5",
                "shasum": ""
            },
            "require": {
                "php": ">=8.2"
            },
            "require-dev": {
                "phpunit/phpunit": "^11.0"
            },
            "suggest": {
                "ext-posix": "*"
            },
            "type": "library",
            "extra": {
                "branch-alias": {
                    "dev-main": "7.2-dev"
                }
            },
            "autoload": {
                "classmap": [
                    "src/"
                ]
            },
            "notification-url": "https://packagist.org/downloads/",
            "license": [
                "BSD-3-Clause"
            ],
            "authors": [
                {
                    "name": "Sebastian Bergmann",
                    "email": "sebastian@phpunit.de"
                }
            ],
            "description": "Provides functionality to handle HHVM/PHP environments",
            "homepage": "https://github.com/sebastianbergmann/environment",
            "keywords": [
                "Xdebug",
                "environment",
                "hhvm"
            ],
            "support": {
                "issues": "https://github.com/sebastianbergmann/environment/issues",
                "security": "https://github.com/sebastianbergmann/environment/security/policy",
                "source": "https://github.com/sebastianbergmann/environment/tree/7.2.0"
            },
            "funding": [
                {
                    "url": "https://github.com/sebastianbergmann",
                    "type": "github"
                }
            ],
            "time": "2024-07-03T04:54:44+00:00"
        },
        {
            "name": "sebastian/exporter",
            "version": "6.1.3",
            "source": {
                "type": "git",
                "url": "https://github.com/sebastianbergmann/exporter.git",
                "reference": "c414673eee9a8f9d51bbf8d61fc9e3ef1e85b20e"
            },
            "dist": {
                "type": "zip",
                "url": "https://api.github.com/repos/sebastianbergmann/exporter/zipball/c414673eee9a8f9d51bbf8d61fc9e3ef1e85b20e",
                "reference": "c414673eee9a8f9d51bbf8d61fc9e3ef1e85b20e",
                "shasum": ""
            },
            "require": {
                "ext-mbstring": "*",
                "php": ">=8.2",
                "sebastian/recursion-context": "^6.0"
            },
            "require-dev": {
                "phpunit/phpunit": "^11.2"
            },
            "type": "library",
            "extra": {
                "branch-alias": {
                    "dev-main": "6.1-dev"
                }
            },
            "autoload": {
                "classmap": [
                    "src/"
                ]
            },
            "notification-url": "https://packagist.org/downloads/",
            "license": [
                "BSD-3-Clause"
            ],
            "authors": [
                {
                    "name": "Sebastian Bergmann",
                    "email": "sebastian@phpunit.de"
                },
                {
                    "name": "Jeff Welch",
                    "email": "whatthejeff@gmail.com"
                },
                {
                    "name": "Volker Dusch",
                    "email": "github@wallbash.com"
                },
                {
                    "name": "Adam Harvey",
                    "email": "aharvey@php.net"
                },
                {
                    "name": "Bernhard Schussek",
                    "email": "bschussek@gmail.com"
                }
            ],
            "description": "Provides the functionality to export PHP variables for visualization",
            "homepage": "https://www.github.com/sebastianbergmann/exporter",
            "keywords": [
                "export",
                "exporter"
            ],
            "support": {
                "issues": "https://github.com/sebastianbergmann/exporter/issues",
                "security": "https://github.com/sebastianbergmann/exporter/security/policy",
                "source": "https://github.com/sebastianbergmann/exporter/tree/6.1.3"
            },
            "funding": [
                {
                    "url": "https://github.com/sebastianbergmann",
                    "type": "github"
                }
            ],
            "time": "2024-07-03T04:56:19+00:00"
        },
        {
            "name": "sebastian/global-state",
            "version": "7.0.2",
            "source": {
                "type": "git",
                "url": "https://github.com/sebastianbergmann/global-state.git",
                "reference": "3be331570a721f9a4b5917f4209773de17f747d7"
            },
            "dist": {
                "type": "zip",
                "url": "https://api.github.com/repos/sebastianbergmann/global-state/zipball/3be331570a721f9a4b5917f4209773de17f747d7",
                "reference": "3be331570a721f9a4b5917f4209773de17f747d7",
                "shasum": ""
            },
            "require": {
                "php": ">=8.2",
                "sebastian/object-reflector": "^4.0",
                "sebastian/recursion-context": "^6.0"
            },
            "require-dev": {
                "ext-dom": "*",
                "phpunit/phpunit": "^11.0"
            },
            "type": "library",
            "extra": {
                "branch-alias": {
                    "dev-main": "7.0-dev"
                }
            },
            "autoload": {
                "classmap": [
                    "src/"
                ]
            },
            "notification-url": "https://packagist.org/downloads/",
            "license": [
                "BSD-3-Clause"
            ],
            "authors": [
                {
                    "name": "Sebastian Bergmann",
                    "email": "sebastian@phpunit.de"
                }
            ],
            "description": "Snapshotting of global state",
            "homepage": "https://www.github.com/sebastianbergmann/global-state",
            "keywords": [
                "global state"
            ],
            "support": {
                "issues": "https://github.com/sebastianbergmann/global-state/issues",
                "security": "https://github.com/sebastianbergmann/global-state/security/policy",
                "source": "https://github.com/sebastianbergmann/global-state/tree/7.0.2"
            },
            "funding": [
                {
                    "url": "https://github.com/sebastianbergmann",
                    "type": "github"
                }
            ],
            "time": "2024-07-03T04:57:36+00:00"
        },
        {
            "name": "sebastian/lines-of-code",
            "version": "3.0.1",
            "source": {
                "type": "git",
                "url": "https://github.com/sebastianbergmann/lines-of-code.git",
                "reference": "d36ad0d782e5756913e42ad87cb2890f4ffe467a"
            },
            "dist": {
                "type": "zip",
                "url": "https://api.github.com/repos/sebastianbergmann/lines-of-code/zipball/d36ad0d782e5756913e42ad87cb2890f4ffe467a",
                "reference": "d36ad0d782e5756913e42ad87cb2890f4ffe467a",
                "shasum": ""
            },
            "require": {
                "nikic/php-parser": "^5.0",
                "php": ">=8.2"
            },
            "require-dev": {
                "phpunit/phpunit": "^11.0"
            },
            "type": "library",
            "extra": {
                "branch-alias": {
                    "dev-main": "3.0-dev"
                }
            },
            "autoload": {
                "classmap": [
                    "src/"
                ]
            },
            "notification-url": "https://packagist.org/downloads/",
            "license": [
                "BSD-3-Clause"
            ],
            "authors": [
                {
                    "name": "Sebastian Bergmann",
                    "email": "sebastian@phpunit.de",
                    "role": "lead"
                }
            ],
            "description": "Library for counting the lines of code in PHP source code",
            "homepage": "https://github.com/sebastianbergmann/lines-of-code",
            "support": {
                "issues": "https://github.com/sebastianbergmann/lines-of-code/issues",
                "security": "https://github.com/sebastianbergmann/lines-of-code/security/policy",
                "source": "https://github.com/sebastianbergmann/lines-of-code/tree/3.0.1"
            },
            "funding": [
                {
                    "url": "https://github.com/sebastianbergmann",
                    "type": "github"
                }
            ],
            "time": "2024-07-03T04:58:38+00:00"
        },
        {
            "name": "sebastian/object-enumerator",
            "version": "6.0.1",
            "source": {
                "type": "git",
                "url": "https://github.com/sebastianbergmann/object-enumerator.git",
                "reference": "f5b498e631a74204185071eb41f33f38d64608aa"
            },
            "dist": {
                "type": "zip",
                "url": "https://api.github.com/repos/sebastianbergmann/object-enumerator/zipball/f5b498e631a74204185071eb41f33f38d64608aa",
                "reference": "f5b498e631a74204185071eb41f33f38d64608aa",
                "shasum": ""
            },
            "require": {
                "php": ">=8.2",
                "sebastian/object-reflector": "^4.0",
                "sebastian/recursion-context": "^6.0"
            },
            "require-dev": {
                "phpunit/phpunit": "^11.0"
            },
            "type": "library",
            "extra": {
                "branch-alias": {
                    "dev-main": "6.0-dev"
                }
            },
            "autoload": {
                "classmap": [
                    "src/"
                ]
            },
            "notification-url": "https://packagist.org/downloads/",
            "license": [
                "BSD-3-Clause"
            ],
            "authors": [
                {
                    "name": "Sebastian Bergmann",
                    "email": "sebastian@phpunit.de"
                }
            ],
            "description": "Traverses array structures and object graphs to enumerate all referenced objects",
            "homepage": "https://github.com/sebastianbergmann/object-enumerator/",
            "support": {
                "issues": "https://github.com/sebastianbergmann/object-enumerator/issues",
                "security": "https://github.com/sebastianbergmann/object-enumerator/security/policy",
                "source": "https://github.com/sebastianbergmann/object-enumerator/tree/6.0.1"
            },
            "funding": [
                {
                    "url": "https://github.com/sebastianbergmann",
                    "type": "github"
                }
            ],
            "time": "2024-07-03T05:00:13+00:00"
        },
        {
            "name": "sebastian/object-reflector",
            "version": "4.0.1",
            "source": {
                "type": "git",
                "url": "https://github.com/sebastianbergmann/object-reflector.git",
                "reference": "6e1a43b411b2ad34146dee7524cb13a068bb35f9"
            },
            "dist": {
                "type": "zip",
                "url": "https://api.github.com/repos/sebastianbergmann/object-reflector/zipball/6e1a43b411b2ad34146dee7524cb13a068bb35f9",
                "reference": "6e1a43b411b2ad34146dee7524cb13a068bb35f9",
                "shasum": ""
            },
            "require": {
                "php": ">=8.2"
            },
            "require-dev": {
                "phpunit/phpunit": "^11.0"
            },
            "type": "library",
            "extra": {
                "branch-alias": {
                    "dev-main": "4.0-dev"
                }
            },
            "autoload": {
                "classmap": [
                    "src/"
                ]
            },
            "notification-url": "https://packagist.org/downloads/",
            "license": [
                "BSD-3-Clause"
            ],
            "authors": [
                {
                    "name": "Sebastian Bergmann",
                    "email": "sebastian@phpunit.de"
                }
            ],
            "description": "Allows reflection of object attributes, including inherited and non-public ones",
            "homepage": "https://github.com/sebastianbergmann/object-reflector/",
            "support": {
                "issues": "https://github.com/sebastianbergmann/object-reflector/issues",
                "security": "https://github.com/sebastianbergmann/object-reflector/security/policy",
                "source": "https://github.com/sebastianbergmann/object-reflector/tree/4.0.1"
            },
            "funding": [
                {
                    "url": "https://github.com/sebastianbergmann",
                    "type": "github"
                }
            ],
            "time": "2024-07-03T05:01:32+00:00"
        },
        {
            "name": "sebastian/recursion-context",
            "version": "6.0.2",
            "source": {
                "type": "git",
                "url": "https://github.com/sebastianbergmann/recursion-context.git",
                "reference": "694d156164372abbd149a4b85ccda2e4670c0e16"
            },
            "dist": {
                "type": "zip",
                "url": "https://api.github.com/repos/sebastianbergmann/recursion-context/zipball/694d156164372abbd149a4b85ccda2e4670c0e16",
                "reference": "694d156164372abbd149a4b85ccda2e4670c0e16",
                "shasum": ""
            },
            "require": {
                "php": ">=8.2"
            },
            "require-dev": {
                "phpunit/phpunit": "^11.0"
            },
            "type": "library",
            "extra": {
                "branch-alias": {
                    "dev-main": "6.0-dev"
                }
            },
            "autoload": {
                "classmap": [
                    "src/"
                ]
            },
            "notification-url": "https://packagist.org/downloads/",
            "license": [
                "BSD-3-Clause"
            ],
            "authors": [
                {
                    "name": "Sebastian Bergmann",
                    "email": "sebastian@phpunit.de"
                },
                {
                    "name": "Jeff Welch",
                    "email": "whatthejeff@gmail.com"
                },
                {
                    "name": "Adam Harvey",
                    "email": "aharvey@php.net"
                }
            ],
            "description": "Provides functionality to recursively process PHP variables",
            "homepage": "https://github.com/sebastianbergmann/recursion-context",
            "support": {
                "issues": "https://github.com/sebastianbergmann/recursion-context/issues",
                "security": "https://github.com/sebastianbergmann/recursion-context/security/policy",
                "source": "https://github.com/sebastianbergmann/recursion-context/tree/6.0.2"
            },
            "funding": [
                {
                    "url": "https://github.com/sebastianbergmann",
                    "type": "github"
                }
            ],
            "time": "2024-07-03T05:10:34+00:00"
        },
        {
            "name": "sebastian/type",
            "version": "5.1.0",
            "source": {
                "type": "git",
                "url": "https://github.com/sebastianbergmann/type.git",
                "reference": "461b9c5da241511a2a0e8f240814fb23ce5c0aac"
            },
            "dist": {
                "type": "zip",
                "url": "https://api.github.com/repos/sebastianbergmann/type/zipball/461b9c5da241511a2a0e8f240814fb23ce5c0aac",
                "reference": "461b9c5da241511a2a0e8f240814fb23ce5c0aac",
                "shasum": ""
            },
            "require": {
                "php": ">=8.2"
            },
            "require-dev": {
                "phpunit/phpunit": "^11.3"
            },
            "type": "library",
            "extra": {
                "branch-alias": {
                    "dev-main": "5.1-dev"
                }
            },
            "autoload": {
                "classmap": [
                    "src/"
                ]
            },
            "notification-url": "https://packagist.org/downloads/",
            "license": [
                "BSD-3-Clause"
            ],
            "authors": [
                {
                    "name": "Sebastian Bergmann",
                    "email": "sebastian@phpunit.de",
                    "role": "lead"
                }
            ],
            "description": "Collection of value objects that represent the types of the PHP type system",
            "homepage": "https://github.com/sebastianbergmann/type",
            "support": {
                "issues": "https://github.com/sebastianbergmann/type/issues",
                "security": "https://github.com/sebastianbergmann/type/security/policy",
                "source": "https://github.com/sebastianbergmann/type/tree/5.1.0"
            },
            "funding": [
                {
                    "url": "https://github.com/sebastianbergmann",
                    "type": "github"
                }
            ],
            "time": "2024-09-17T13:12:04+00:00"
        },
        {
            "name": "sebastian/version",
            "version": "5.0.2",
            "source": {
                "type": "git",
                "url": "https://github.com/sebastianbergmann/version.git",
                "reference": "c687e3387b99f5b03b6caa64c74b63e2936ff874"
            },
            "dist": {
                "type": "zip",
                "url": "https://api.github.com/repos/sebastianbergmann/version/zipball/c687e3387b99f5b03b6caa64c74b63e2936ff874",
                "reference": "c687e3387b99f5b03b6caa64c74b63e2936ff874",
                "shasum": ""
            },
            "require": {
                "php": ">=8.2"
            },
            "type": "library",
            "extra": {
                "branch-alias": {
                    "dev-main": "5.0-dev"
                }
            },
            "autoload": {
                "classmap": [
                    "src/"
                ]
            },
            "notification-url": "https://packagist.org/downloads/",
            "license": [
                "BSD-3-Clause"
            ],
            "authors": [
                {
                    "name": "Sebastian Bergmann",
                    "email": "sebastian@phpunit.de",
                    "role": "lead"
                }
            ],
            "description": "Library that helps with managing the version number of Git-hosted PHP projects",
            "homepage": "https://github.com/sebastianbergmann/version",
            "support": {
                "issues": "https://github.com/sebastianbergmann/version/issues",
                "security": "https://github.com/sebastianbergmann/version/security/policy",
                "source": "https://github.com/sebastianbergmann/version/tree/5.0.2"
            },
            "funding": [
                {
                    "url": "https://github.com/sebastianbergmann",
                    "type": "github"
                }
            ],
            "time": "2024-10-09T05:16:32+00:00"
        },
        {
            "name": "staabm/side-effects-detector",
            "version": "1.0.1",
            "source": {
                "type": "git",
                "url": "https://github.com/staabm/side-effects-detector.git",
                "reference": "863968bf57936b3de18be192545c0ca2c7d2b8ba"
            },
            "dist": {
                "type": "zip",
                "url": "https://api.github.com/repos/staabm/side-effects-detector/zipball/863968bf57936b3de18be192545c0ca2c7d2b8ba",
                "reference": "863968bf57936b3de18be192545c0ca2c7d2b8ba",
                "shasum": ""
            },
            "require": {
                "ext-tokenizer": "*",
                "php": "^7.4 || ^8.0"
            },
            "require-dev": {
                "phpstan/extension-installer": "^1.4.3",
                "phpstan/phpstan": "^1.12.6",
                "phpunit/phpunit": "^9.6.21",
                "symfony/var-dumper": "^5.4.43",
                "tomasvotruba/type-coverage": "1.0.0",
                "tomasvotruba/unused-public": "1.0.0"
            },
            "type": "library",
            "autoload": {
                "classmap": [
                    "lib/"
                ]
            },
            "notification-url": "https://packagist.org/downloads/",
            "license": [
                "MIT"
            ],
            "description": "A static analysis tool to detect side effects in PHP code",
            "keywords": [
                "static analysis"
            ],
            "support": {
                "issues": "https://github.com/staabm/side-effects-detector/issues",
                "source": "https://github.com/staabm/side-effects-detector/tree/1.0.1"
            },
            "funding": [
                {
                    "url": "https://github.com/staabm",
                    "type": "github"
                }
            ],
            "time": "2024-10-18T15:09:59+00:00"
        },
        {
            "name": "theseer/tokenizer",
            "version": "1.2.3",
            "source": {
                "type": "git",
                "url": "https://github.com/theseer/tokenizer.git",
                "reference": "737eda637ed5e28c3413cb1ebe8bb52cbf1ca7a2"
            },
            "dist": {
                "type": "zip",
                "url": "https://api.github.com/repos/theseer/tokenizer/zipball/737eda637ed5e28c3413cb1ebe8bb52cbf1ca7a2",
                "reference": "737eda637ed5e28c3413cb1ebe8bb52cbf1ca7a2",
                "shasum": ""
            },
            "require": {
                "ext-dom": "*",
                "ext-tokenizer": "*",
                "ext-xmlwriter": "*",
                "php": "^7.2 || ^8.0"
            },
            "type": "library",
            "autoload": {
                "classmap": [
                    "src/"
                ]
            },
            "notification-url": "https://packagist.org/downloads/",
            "license": [
                "BSD-3-Clause"
            ],
            "authors": [
                {
                    "name": "Arne Blankerts",
                    "email": "arne@blankerts.de",
                    "role": "Developer"
                }
            ],
            "description": "A small library for converting tokenized PHP source code into XML and potentially other formats",
            "support": {
                "issues": "https://github.com/theseer/tokenizer/issues",
                "source": "https://github.com/theseer/tokenizer/tree/1.2.3"
            },
            "funding": [
                {
                    "url": "https://github.com/theseer",
                    "type": "github"
                }
            ],
            "time": "2024-03-03T12:36:25+00:00"
        }
    ],
    "packages-dev": [],
    "aliases": [],
    "minimum-stability": "stable",
    "stability-flags": [],
    "prefer-stable": true,
    "prefer-lowest": false,
    "platform": {
        "php": ">=8.3",
        "ext-dom": "*",
        "ext-json": "*",
        "ext-libxml": "*",
        "ext-mbstring": "*",
        "ext-xml": "*",
        "ext-xmlwriter": "*"
    },
    "platform-dev": [],
    "platform-overrides": {
        "php": "8.3.0"
    },
    "plugin-api-version": "2.6.0"
}<|MERGE_RESOLUTION|>--- conflicted
+++ resolved
@@ -4,11 +4,7 @@
         "Read more about it at https://getcomposer.org/doc/01-basic-usage.md#installing-dependencies",
         "This file is @generated automatically"
     ],
-<<<<<<< HEAD
-    "content-hash": "d6581c72eb5bab3794167cfbe7e747bd",
-=======
-    "content-hash": "50bd4710de2feb2687ad2fe3bf35b74d",
->>>>>>> 04625a3c
+    "content-hash": "12192c439a6b8ee107dc79eec1b7e647",
     "packages": [
         {
             "name": "myclabs/deep-copy",
