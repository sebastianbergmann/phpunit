--- conflicted
+++ resolved
@@ -4,11 +4,7 @@
         "Read more about it at https://getcomposer.org/doc/01-basic-usage.md#installing-dependencies",
         "This file is @generated automatically"
     ],
-<<<<<<< HEAD
-    "content-hash": "7cfa1e67596ccb490896f411730b9a34",
-=======
-    "content-hash": "92b20e381ceacba23cad1aaee9ffff20",
->>>>>>> 88f4d522
+    "content-hash": "af8eef3e102db86a9bb72700e0904e5c",
     "packages": [
         {
             "name": "myclabs/deep-copy",
