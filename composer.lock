--- conflicted
+++ resolved
@@ -4,11 +4,7 @@
         "Read more about it at https://getcomposer.org/doc/01-basic-usage.md#installing-dependencies",
         "This file is @generated automatically"
     ],
-<<<<<<< HEAD
-    "content-hash": "fb522ffa74b528a170f9b42490999685",
-=======
-    "content-hash": "653cb3ffbd6ee51c5f1dd7dc9e560c00",
->>>>>>> dbf49312
+    "content-hash": "e39ba7d8beff72fdba12a84f2cb19711",
     "packages": [
         {
             "name": "myclabs/deep-copy",
