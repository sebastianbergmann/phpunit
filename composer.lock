{
    "_readme": [
        "This file locks the dependencies of your project to a known state",
        "Read more about it at https://getcomposer.org/doc/01-basic-usage.md#installing-dependencies",
        "This file is @generated automatically"
    ],
<<<<<<< HEAD
    "content-hash": "2d3c0a5f3d1ef19d10ba7f0a45a96a9d",
=======
    "content-hash": "58e1faa37b24b6fed22023522c97ae7a",
>>>>>>> dcb0277a
    "packages": [
        {
            "name": "myclabs/deep-copy",
            "version": "1.12.0",
            "source": {
                "type": "git",
                "url": "https://github.com/myclabs/DeepCopy.git",
                "reference": "3a6b9a42cd8f8771bd4295d13e1423fa7f3d942c"
            },
            "dist": {
                "type": "zip",
                "url": "https://api.github.com/repos/myclabs/DeepCopy/zipball/3a6b9a42cd8f8771bd4295d13e1423fa7f3d942c",
                "reference": "3a6b9a42cd8f8771bd4295d13e1423fa7f3d942c",
                "shasum": ""
            },
            "require": {
                "php": "^7.1 || ^8.0"
            },
            "conflict": {
                "doctrine/collections": "<1.6.8",
                "doctrine/common": "<2.13.3 || >=3 <3.2.2"
            },
            "require-dev": {
                "doctrine/collections": "^1.6.8",
                "doctrine/common": "^2.13.3 || ^3.2.2",
                "phpspec/prophecy": "^1.10",
                "phpunit/phpunit": "^7.5.20 || ^8.5.23 || ^9.5.13"
            },
            "type": "library",
            "autoload": {
                "files": [
                    "src/DeepCopy/deep_copy.php"
                ],
                "psr-4": {
                    "DeepCopy\\": "src/DeepCopy/"
                }
            },
            "notification-url": "https://packagist.org/downloads/",
            "license": [
                "MIT"
            ],
            "description": "Create deep copies (clones) of your objects",
            "keywords": [
                "clone",
                "copy",
                "duplicate",
                "object",
                "object graph"
            ],
            "support": {
                "issues": "https://github.com/myclabs/DeepCopy/issues",
                "source": "https://github.com/myclabs/DeepCopy/tree/1.12.0"
            },
            "funding": [
                {
                    "url": "https://tidelift.com/funding/github/packagist/myclabs/deep-copy",
                    "type": "tidelift"
                }
            ],
            "time": "2024-06-12T14:39:25+00:00"
        },
        {
            "name": "nikic/php-parser",
            "version": "v5.3.1",
            "source": {
                "type": "git",
                "url": "https://github.com/nikic/PHP-Parser.git",
                "reference": "8eea230464783aa9671db8eea6f8c6ac5285794b"
            },
            "dist": {
                "type": "zip",
                "url": "https://api.github.com/repos/nikic/PHP-Parser/zipball/8eea230464783aa9671db8eea6f8c6ac5285794b",
                "reference": "8eea230464783aa9671db8eea6f8c6ac5285794b",
                "shasum": ""
            },
            "require": {
                "ext-ctype": "*",
                "ext-json": "*",
                "ext-tokenizer": "*",
                "php": ">=7.4"
            },
            "require-dev": {
                "ircmaxell/php-yacc": "^0.0.7",
                "phpunit/phpunit": "^9.0"
            },
            "bin": [
                "bin/php-parse"
            ],
            "type": "library",
            "extra": {
                "branch-alias": {
                    "dev-master": "5.0-dev"
                }
            },
            "autoload": {
                "psr-4": {
                    "PhpParser\\": "lib/PhpParser"
                }
            },
            "notification-url": "https://packagist.org/downloads/",
            "license": [
                "BSD-3-Clause"
            ],
            "authors": [
                {
                    "name": "Nikita Popov"
                }
            ],
            "description": "A PHP parser written in PHP",
            "keywords": [
                "parser",
                "php"
            ],
            "support": {
                "issues": "https://github.com/nikic/PHP-Parser/issues",
                "source": "https://github.com/nikic/PHP-Parser/tree/v5.3.1"
            },
            "time": "2024-10-08T18:51:32+00:00"
        },
        {
            "name": "phar-io/manifest",
            "version": "2.0.4",
            "source": {
                "type": "git",
                "url": "https://github.com/phar-io/manifest.git",
                "reference": "54750ef60c58e43759730615a392c31c80e23176"
            },
            "dist": {
                "type": "zip",
                "url": "https://api.github.com/repos/phar-io/manifest/zipball/54750ef60c58e43759730615a392c31c80e23176",
                "reference": "54750ef60c58e43759730615a392c31c80e23176",
                "shasum": ""
            },
            "require": {
                "ext-dom": "*",
                "ext-libxml": "*",
                "ext-phar": "*",
                "ext-xmlwriter": "*",
                "phar-io/version": "^3.0.1",
                "php": "^7.2 || ^8.0"
            },
            "type": "library",
            "extra": {
                "branch-alias": {
                    "dev-master": "2.0.x-dev"
                }
            },
            "autoload": {
                "classmap": [
                    "src/"
                ]
            },
            "notification-url": "https://packagist.org/downloads/",
            "license": [
                "BSD-3-Clause"
            ],
            "authors": [
                {
                    "name": "Arne Blankerts",
                    "email": "arne@blankerts.de",
                    "role": "Developer"
                },
                {
                    "name": "Sebastian Heuer",
                    "email": "sebastian@phpeople.de",
                    "role": "Developer"
                },
                {
                    "name": "Sebastian Bergmann",
                    "email": "sebastian@phpunit.de",
                    "role": "Developer"
                }
            ],
            "description": "Component for reading phar.io manifest information from a PHP Archive (PHAR)",
            "support": {
                "issues": "https://github.com/phar-io/manifest/issues",
                "source": "https://github.com/phar-io/manifest/tree/2.0.4"
            },
            "funding": [
                {
                    "url": "https://github.com/theseer",
                    "type": "github"
                }
            ],
            "time": "2024-03-03T12:33:53+00:00"
        },
        {
            "name": "phar-io/version",
            "version": "3.2.1",
            "source": {
                "type": "git",
                "url": "https://github.com/phar-io/version.git",
                "reference": "4f7fd7836c6f332bb2933569e566a0d6c4cbed74"
            },
            "dist": {
                "type": "zip",
                "url": "https://api.github.com/repos/phar-io/version/zipball/4f7fd7836c6f332bb2933569e566a0d6c4cbed74",
                "reference": "4f7fd7836c6f332bb2933569e566a0d6c4cbed74",
                "shasum": ""
            },
            "require": {
                "php": "^7.2 || ^8.0"
            },
            "type": "library",
            "autoload": {
                "classmap": [
                    "src/"
                ]
            },
            "notification-url": "https://packagist.org/downloads/",
            "license": [
                "BSD-3-Clause"
            ],
            "authors": [
                {
                    "name": "Arne Blankerts",
                    "email": "arne@blankerts.de",
                    "role": "Developer"
                },
                {
                    "name": "Sebastian Heuer",
                    "email": "sebastian@phpeople.de",
                    "role": "Developer"
                },
                {
                    "name": "Sebastian Bergmann",
                    "email": "sebastian@phpunit.de",
                    "role": "Developer"
                }
            ],
            "description": "Library for handling version information and constraints",
            "support": {
                "issues": "https://github.com/phar-io/version/issues",
                "source": "https://github.com/phar-io/version/tree/3.2.1"
            },
            "time": "2022-02-21T01:04:05+00:00"
        },
        {
            "name": "phpunit/php-code-coverage",
            "version": "11.0.7",
            "source": {
                "type": "git",
                "url": "https://github.com/sebastianbergmann/php-code-coverage.git",
                "reference": "f7f08030e8811582cc459871d28d6f5a1a4d35ca"
            },
            "dist": {
                "type": "zip",
                "url": "https://api.github.com/repos/sebastianbergmann/php-code-coverage/zipball/f7f08030e8811582cc459871d28d6f5a1a4d35ca",
                "reference": "f7f08030e8811582cc459871d28d6f5a1a4d35ca",
                "shasum": ""
            },
            "require": {
                "ext-dom": "*",
                "ext-libxml": "*",
                "ext-xmlwriter": "*",
                "nikic/php-parser": "^5.3.1",
                "php": ">=8.2",
                "phpunit/php-file-iterator": "^5.1.0",
                "phpunit/php-text-template": "^4.0.1",
                "sebastian/code-unit-reverse-lookup": "^4.0.1",
                "sebastian/complexity": "^4.0.1",
                "sebastian/environment": "^7.2.0",
                "sebastian/lines-of-code": "^3.0.1",
                "sebastian/version": "^5.0.2",
                "theseer/tokenizer": "^1.2.3"
            },
            "require-dev": {
                "phpunit/phpunit": "^11.4.1"
            },
            "suggest": {
                "ext-pcov": "PHP extension that provides line coverage",
                "ext-xdebug": "PHP extension that provides line coverage as well as branch and path coverage"
            },
            "type": "library",
            "extra": {
                "branch-alias": {
                    "dev-main": "11.0.x-dev"
                }
            },
            "autoload": {
                "classmap": [
                    "src/"
                ]
            },
            "notification-url": "https://packagist.org/downloads/",
            "license": [
                "BSD-3-Clause"
            ],
            "authors": [
                {
                    "name": "Sebastian Bergmann",
                    "email": "sebastian@phpunit.de",
                    "role": "lead"
                }
            ],
            "description": "Library that provides collection, processing, and rendering functionality for PHP code coverage information.",
            "homepage": "https://github.com/sebastianbergmann/php-code-coverage",
            "keywords": [
                "coverage",
                "testing",
                "xunit"
            ],
            "support": {
                "issues": "https://github.com/sebastianbergmann/php-code-coverage/issues",
                "security": "https://github.com/sebastianbergmann/php-code-coverage/security/policy",
                "source": "https://github.com/sebastianbergmann/php-code-coverage/tree/11.0.7"
            },
            "funding": [
                {
                    "url": "https://github.com/sebastianbergmann",
                    "type": "github"
                }
            ],
            "time": "2024-10-09T06:21:38+00:00"
        },
        {
            "name": "phpunit/php-file-iterator",
            "version": "5.1.0",
            "source": {
                "type": "git",
                "url": "https://github.com/sebastianbergmann/php-file-iterator.git",
                "reference": "118cfaaa8bc5aef3287bf315b6060b1174754af6"
            },
            "dist": {
                "type": "zip",
                "url": "https://api.github.com/repos/sebastianbergmann/php-file-iterator/zipball/118cfaaa8bc5aef3287bf315b6060b1174754af6",
                "reference": "118cfaaa8bc5aef3287bf315b6060b1174754af6",
                "shasum": ""
            },
            "require": {
                "php": ">=8.2"
            },
            "require-dev": {
                "phpunit/phpunit": "^11.0"
            },
            "type": "library",
            "extra": {
                "branch-alias": {
                    "dev-main": "5.0-dev"
                }
            },
            "autoload": {
                "classmap": [
                    "src/"
                ]
            },
            "notification-url": "https://packagist.org/downloads/",
            "license": [
                "BSD-3-Clause"
            ],
            "authors": [
                {
                    "name": "Sebastian Bergmann",
                    "email": "sebastian@phpunit.de",
                    "role": "lead"
                }
            ],
            "description": "FilterIterator implementation that filters files based on a list of suffixes.",
            "homepage": "https://github.com/sebastianbergmann/php-file-iterator/",
            "keywords": [
                "filesystem",
                "iterator"
            ],
            "support": {
                "issues": "https://github.com/sebastianbergmann/php-file-iterator/issues",
                "security": "https://github.com/sebastianbergmann/php-file-iterator/security/policy",
                "source": "https://github.com/sebastianbergmann/php-file-iterator/tree/5.1.0"
            },
            "funding": [
                {
                    "url": "https://github.com/sebastianbergmann",
                    "type": "github"
                }
            ],
            "time": "2024-08-27T05:02:59+00:00"
        },
        {
            "name": "phpunit/php-invoker",
            "version": "5.0.1",
            "source": {
                "type": "git",
                "url": "https://github.com/sebastianbergmann/php-invoker.git",
                "reference": "c1ca3814734c07492b3d4c5f794f4b0995333da2"
            },
            "dist": {
                "type": "zip",
                "url": "https://api.github.com/repos/sebastianbergmann/php-invoker/zipball/c1ca3814734c07492b3d4c5f794f4b0995333da2",
                "reference": "c1ca3814734c07492b3d4c5f794f4b0995333da2",
                "shasum": ""
            },
            "require": {
                "php": ">=8.2"
            },
            "require-dev": {
                "ext-pcntl": "*",
                "phpunit/phpunit": "^11.0"
            },
            "suggest": {
                "ext-pcntl": "*"
            },
            "type": "library",
            "extra": {
                "branch-alias": {
                    "dev-main": "5.0-dev"
                }
            },
            "autoload": {
                "classmap": [
                    "src/"
                ]
            },
            "notification-url": "https://packagist.org/downloads/",
            "license": [
                "BSD-3-Clause"
            ],
            "authors": [
                {
                    "name": "Sebastian Bergmann",
                    "email": "sebastian@phpunit.de",
                    "role": "lead"
                }
            ],
            "description": "Invoke callables with a timeout",
            "homepage": "https://github.com/sebastianbergmann/php-invoker/",
            "keywords": [
                "process"
            ],
            "support": {
                "issues": "https://github.com/sebastianbergmann/php-invoker/issues",
                "security": "https://github.com/sebastianbergmann/php-invoker/security/policy",
                "source": "https://github.com/sebastianbergmann/php-invoker/tree/5.0.1"
            },
            "funding": [
                {
                    "url": "https://github.com/sebastianbergmann",
                    "type": "github"
                }
            ],
            "time": "2024-07-03T05:07:44+00:00"
        },
        {
            "name": "phpunit/php-text-template",
            "version": "4.0.1",
            "source": {
                "type": "git",
                "url": "https://github.com/sebastianbergmann/php-text-template.git",
                "reference": "3e0404dc6b300e6bf56415467ebcb3fe4f33e964"
            },
            "dist": {
                "type": "zip",
                "url": "https://api.github.com/repos/sebastianbergmann/php-text-template/zipball/3e0404dc6b300e6bf56415467ebcb3fe4f33e964",
                "reference": "3e0404dc6b300e6bf56415467ebcb3fe4f33e964",
                "shasum": ""
            },
            "require": {
                "php": ">=8.2"
            },
            "require-dev": {
                "phpunit/phpunit": "^11.0"
            },
            "type": "library",
            "extra": {
                "branch-alias": {
                    "dev-main": "4.0-dev"
                }
            },
            "autoload": {
                "classmap": [
                    "src/"
                ]
            },
            "notification-url": "https://packagist.org/downloads/",
            "license": [
                "BSD-3-Clause"
            ],
            "authors": [
                {
                    "name": "Sebastian Bergmann",
                    "email": "sebastian@phpunit.de",
                    "role": "lead"
                }
            ],
            "description": "Simple template engine.",
            "homepage": "https://github.com/sebastianbergmann/php-text-template/",
            "keywords": [
                "template"
            ],
            "support": {
                "issues": "https://github.com/sebastianbergmann/php-text-template/issues",
                "security": "https://github.com/sebastianbergmann/php-text-template/security/policy",
                "source": "https://github.com/sebastianbergmann/php-text-template/tree/4.0.1"
            },
            "funding": [
                {
                    "url": "https://github.com/sebastianbergmann",
                    "type": "github"
                }
            ],
            "time": "2024-07-03T05:08:43+00:00"
        },
        {
            "name": "phpunit/php-timer",
            "version": "7.0.1",
            "source": {
                "type": "git",
                "url": "https://github.com/sebastianbergmann/php-timer.git",
                "reference": "3b415def83fbcb41f991d9ebf16ae4ad8b7837b3"
            },
            "dist": {
                "type": "zip",
                "url": "https://api.github.com/repos/sebastianbergmann/php-timer/zipball/3b415def83fbcb41f991d9ebf16ae4ad8b7837b3",
                "reference": "3b415def83fbcb41f991d9ebf16ae4ad8b7837b3",
                "shasum": ""
            },
            "require": {
                "php": ">=8.2"
            },
            "require-dev": {
                "phpunit/phpunit": "^11.0"
            },
            "type": "library",
            "extra": {
                "branch-alias": {
                    "dev-main": "7.0-dev"
                }
            },
            "autoload": {
                "classmap": [
                    "src/"
                ]
            },
            "notification-url": "https://packagist.org/downloads/",
            "license": [
                "BSD-3-Clause"
            ],
            "authors": [
                {
                    "name": "Sebastian Bergmann",
                    "email": "sebastian@phpunit.de",
                    "role": "lead"
                }
            ],
            "description": "Utility class for timing",
            "homepage": "https://github.com/sebastianbergmann/php-timer/",
            "keywords": [
                "timer"
            ],
            "support": {
                "issues": "https://github.com/sebastianbergmann/php-timer/issues",
                "security": "https://github.com/sebastianbergmann/php-timer/security/policy",
                "source": "https://github.com/sebastianbergmann/php-timer/tree/7.0.1"
            },
            "funding": [
                {
                    "url": "https://github.com/sebastianbergmann",
                    "type": "github"
                }
            ],
            "time": "2024-07-03T05:09:35+00:00"
        },
        {
            "name": "sebastian/cli-parser",
            "version": "3.0.2",
            "source": {
                "type": "git",
                "url": "https://github.com/sebastianbergmann/cli-parser.git",
                "reference": "15c5dd40dc4f38794d383bb95465193f5e0ae180"
            },
            "dist": {
                "type": "zip",
                "url": "https://api.github.com/repos/sebastianbergmann/cli-parser/zipball/15c5dd40dc4f38794d383bb95465193f5e0ae180",
                "reference": "15c5dd40dc4f38794d383bb95465193f5e0ae180",
                "shasum": ""
            },
            "require": {
                "php": ">=8.2"
            },
            "require-dev": {
                "phpunit/phpunit": "^11.0"
            },
            "type": "library",
            "extra": {
                "branch-alias": {
                    "dev-main": "3.0-dev"
                }
            },
            "autoload": {
                "classmap": [
                    "src/"
                ]
            },
            "notification-url": "https://packagist.org/downloads/",
            "license": [
                "BSD-3-Clause"
            ],
            "authors": [
                {
                    "name": "Sebastian Bergmann",
                    "email": "sebastian@phpunit.de",
                    "role": "lead"
                }
            ],
            "description": "Library for parsing CLI options",
            "homepage": "https://github.com/sebastianbergmann/cli-parser",
            "support": {
                "issues": "https://github.com/sebastianbergmann/cli-parser/issues",
                "security": "https://github.com/sebastianbergmann/cli-parser/security/policy",
                "source": "https://github.com/sebastianbergmann/cli-parser/tree/3.0.2"
            },
            "funding": [
                {
                    "url": "https://github.com/sebastianbergmann",
                    "type": "github"
                }
            ],
            "time": "2024-07-03T04:41:36+00:00"
        },
        {
            "name": "sebastian/code-unit",
            "version": "3.0.1",
            "source": {
                "type": "git",
                "url": "https://github.com/sebastianbergmann/code-unit.git",
                "reference": "6bb7d09d6623567178cf54126afa9c2310114268"
            },
            "dist": {
                "type": "zip",
                "url": "https://api.github.com/repos/sebastianbergmann/code-unit/zipball/6bb7d09d6623567178cf54126afa9c2310114268",
                "reference": "6bb7d09d6623567178cf54126afa9c2310114268",
                "shasum": ""
            },
            "require": {
                "php": ">=8.2"
            },
            "require-dev": {
                "phpunit/phpunit": "^11.0"
            },
            "type": "library",
            "extra": {
                "branch-alias": {
                    "dev-main": "3.0-dev"
                }
            },
            "autoload": {
                "classmap": [
                    "src/"
                ]
            },
            "notification-url": "https://packagist.org/downloads/",
            "license": [
                "BSD-3-Clause"
            ],
            "authors": [
                {
                    "name": "Sebastian Bergmann",
                    "email": "sebastian@phpunit.de",
                    "role": "lead"
                }
            ],
            "description": "Collection of value objects that represent the PHP code units",
            "homepage": "https://github.com/sebastianbergmann/code-unit",
            "support": {
                "issues": "https://github.com/sebastianbergmann/code-unit/issues",
                "security": "https://github.com/sebastianbergmann/code-unit/security/policy",
                "source": "https://github.com/sebastianbergmann/code-unit/tree/3.0.1"
            },
            "funding": [
                {
                    "url": "https://github.com/sebastianbergmann",
                    "type": "github"
                }
            ],
            "time": "2024-07-03T04:44:28+00:00"
        },
        {
            "name": "sebastian/code-unit-reverse-lookup",
            "version": "4.0.1",
            "source": {
                "type": "git",
                "url": "https://github.com/sebastianbergmann/code-unit-reverse-lookup.git",
                "reference": "183a9b2632194febd219bb9246eee421dad8d45e"
            },
            "dist": {
                "type": "zip",
                "url": "https://api.github.com/repos/sebastianbergmann/code-unit-reverse-lookup/zipball/183a9b2632194febd219bb9246eee421dad8d45e",
                "reference": "183a9b2632194febd219bb9246eee421dad8d45e",
                "shasum": ""
            },
            "require": {
                "php": ">=8.2"
            },
            "require-dev": {
                "phpunit/phpunit": "^11.0"
            },
            "type": "library",
            "extra": {
                "branch-alias": {
                    "dev-main": "4.0-dev"
                }
            },
            "autoload": {
                "classmap": [
                    "src/"
                ]
            },
            "notification-url": "https://packagist.org/downloads/",
            "license": [
                "BSD-3-Clause"
            ],
            "authors": [
                {
                    "name": "Sebastian Bergmann",
                    "email": "sebastian@phpunit.de"
                }
            ],
            "description": "Looks up which function or method a line of code belongs to",
            "homepage": "https://github.com/sebastianbergmann/code-unit-reverse-lookup/",
            "support": {
                "issues": "https://github.com/sebastianbergmann/code-unit-reverse-lookup/issues",
                "security": "https://github.com/sebastianbergmann/code-unit-reverse-lookup/security/policy",
                "source": "https://github.com/sebastianbergmann/code-unit-reverse-lookup/tree/4.0.1"
            },
            "funding": [
                {
                    "url": "https://github.com/sebastianbergmann",
                    "type": "github"
                }
            ],
            "time": "2024-07-03T04:45:54+00:00"
        },
        {
            "name": "sebastian/comparator",
            "version": "6.1.1",
            "source": {
                "type": "git",
                "url": "https://github.com/sebastianbergmann/comparator.git",
                "reference": "5ef523a49ae7a302b87b2102b72b1eda8918d686"
            },
            "dist": {
                "type": "zip",
                "url": "https://api.github.com/repos/sebastianbergmann/comparator/zipball/5ef523a49ae7a302b87b2102b72b1eda8918d686",
                "reference": "5ef523a49ae7a302b87b2102b72b1eda8918d686",
                "shasum": ""
            },
            "require": {
                "ext-dom": "*",
                "ext-mbstring": "*",
                "php": ">=8.2",
                "sebastian/diff": "^6.0",
                "sebastian/exporter": "^6.0"
            },
            "require-dev": {
                "phpunit/phpunit": "^11.3"
            },
            "type": "library",
            "extra": {
                "branch-alias": {
                    "dev-main": "6.1-dev"
                }
            },
            "autoload": {
                "classmap": [
                    "src/"
                ]
            },
            "notification-url": "https://packagist.org/downloads/",
            "license": [
                "BSD-3-Clause"
            ],
            "authors": [
                {
                    "name": "Sebastian Bergmann",
                    "email": "sebastian@phpunit.de"
                },
                {
                    "name": "Jeff Welch",
                    "email": "whatthejeff@gmail.com"
                },
                {
                    "name": "Volker Dusch",
                    "email": "github@wallbash.com"
                },
                {
                    "name": "Bernhard Schussek",
                    "email": "bschussek@2bepublished.at"
                }
            ],
            "description": "Provides the functionality to compare PHP values for equality",
            "homepage": "https://github.com/sebastianbergmann/comparator",
            "keywords": [
                "comparator",
                "compare",
                "equality"
            ],
            "support": {
                "issues": "https://github.com/sebastianbergmann/comparator/issues",
                "security": "https://github.com/sebastianbergmann/comparator/security/policy",
                "source": "https://github.com/sebastianbergmann/comparator/tree/6.1.1"
            },
            "funding": [
                {
                    "url": "https://github.com/sebastianbergmann",
                    "type": "github"
                }
            ],
            "time": "2024-10-18T15:00:48+00:00"
        },
        {
            "name": "sebastian/complexity",
            "version": "4.0.1",
            "source": {
                "type": "git",
                "url": "https://github.com/sebastianbergmann/complexity.git",
                "reference": "ee41d384ab1906c68852636b6de493846e13e5a0"
            },
            "dist": {
                "type": "zip",
                "url": "https://api.github.com/repos/sebastianbergmann/complexity/zipball/ee41d384ab1906c68852636b6de493846e13e5a0",
                "reference": "ee41d384ab1906c68852636b6de493846e13e5a0",
                "shasum": ""
            },
            "require": {
                "nikic/php-parser": "^5.0",
                "php": ">=8.2"
            },
            "require-dev": {
                "phpunit/phpunit": "^11.0"
            },
            "type": "library",
            "extra": {
                "branch-alias": {
                    "dev-main": "4.0-dev"
                }
            },
            "autoload": {
                "classmap": [
                    "src/"
                ]
            },
            "notification-url": "https://packagist.org/downloads/",
            "license": [
                "BSD-3-Clause"
            ],
            "authors": [
                {
                    "name": "Sebastian Bergmann",
                    "email": "sebastian@phpunit.de",
                    "role": "lead"
                }
            ],
            "description": "Library for calculating the complexity of PHP code units",
            "homepage": "https://github.com/sebastianbergmann/complexity",
            "support": {
                "issues": "https://github.com/sebastianbergmann/complexity/issues",
                "security": "https://github.com/sebastianbergmann/complexity/security/policy",
                "source": "https://github.com/sebastianbergmann/complexity/tree/4.0.1"
            },
            "funding": [
                {
                    "url": "https://github.com/sebastianbergmann",
                    "type": "github"
                }
            ],
            "time": "2024-07-03T04:49:50+00:00"
        },
        {
            "name": "sebastian/diff",
            "version": "6.0.2",
            "source": {
                "type": "git",
                "url": "https://github.com/sebastianbergmann/diff.git",
                "reference": "b4ccd857127db5d41a5b676f24b51371d76d8544"
            },
            "dist": {
                "type": "zip",
                "url": "https://api.github.com/repos/sebastianbergmann/diff/zipball/b4ccd857127db5d41a5b676f24b51371d76d8544",
                "reference": "b4ccd857127db5d41a5b676f24b51371d76d8544",
                "shasum": ""
            },
            "require": {
                "php": ">=8.2"
            },
            "require-dev": {
                "phpunit/phpunit": "^11.0",
                "symfony/process": "^4.2 || ^5"
            },
            "type": "library",
            "extra": {
                "branch-alias": {
                    "dev-main": "6.0-dev"
                }
            },
            "autoload": {
                "classmap": [
                    "src/"
                ]
            },
            "notification-url": "https://packagist.org/downloads/",
            "license": [
                "BSD-3-Clause"
            ],
            "authors": [
                {
                    "name": "Sebastian Bergmann",
                    "email": "sebastian@phpunit.de"
                },
                {
                    "name": "Kore Nordmann",
                    "email": "mail@kore-nordmann.de"
                }
            ],
            "description": "Diff implementation",
            "homepage": "https://github.com/sebastianbergmann/diff",
            "keywords": [
                "diff",
                "udiff",
                "unidiff",
                "unified diff"
            ],
            "support": {
                "issues": "https://github.com/sebastianbergmann/diff/issues",
                "security": "https://github.com/sebastianbergmann/diff/security/policy",
                "source": "https://github.com/sebastianbergmann/diff/tree/6.0.2"
            },
            "funding": [
                {
                    "url": "https://github.com/sebastianbergmann",
                    "type": "github"
                }
            ],
            "time": "2024-07-03T04:53:05+00:00"
        },
        {
            "name": "sebastian/environment",
            "version": "7.2.0",
            "source": {
                "type": "git",
                "url": "https://github.com/sebastianbergmann/environment.git",
                "reference": "855f3ae0ab316bbafe1ba4e16e9f3c078d24a0c5"
            },
            "dist": {
                "type": "zip",
                "url": "https://api.github.com/repos/sebastianbergmann/environment/zipball/855f3ae0ab316bbafe1ba4e16e9f3c078d24a0c5",
                "reference": "855f3ae0ab316bbafe1ba4e16e9f3c078d24a0c5",
                "shasum": ""
            },
            "require": {
                "php": ">=8.2"
            },
            "require-dev": {
                "phpunit/phpunit": "^11.0"
            },
            "suggest": {
                "ext-posix": "*"
            },
            "type": "library",
            "extra": {
                "branch-alias": {
                    "dev-main": "7.2-dev"
                }
            },
            "autoload": {
                "classmap": [
                    "src/"
                ]
            },
            "notification-url": "https://packagist.org/downloads/",
            "license": [
                "BSD-3-Clause"
            ],
            "authors": [
                {
                    "name": "Sebastian Bergmann",
                    "email": "sebastian@phpunit.de"
                }
            ],
            "description": "Provides functionality to handle HHVM/PHP environments",
            "homepage": "https://github.com/sebastianbergmann/environment",
            "keywords": [
                "Xdebug",
                "environment",
                "hhvm"
            ],
            "support": {
                "issues": "https://github.com/sebastianbergmann/environment/issues",
                "security": "https://github.com/sebastianbergmann/environment/security/policy",
                "source": "https://github.com/sebastianbergmann/environment/tree/7.2.0"
            },
            "funding": [
                {
                    "url": "https://github.com/sebastianbergmann",
                    "type": "github"
                }
            ],
            "time": "2024-07-03T04:54:44+00:00"
        },
        {
            "name": "sebastian/exporter",
            "version": "6.1.3",
            "source": {
                "type": "git",
                "url": "https://github.com/sebastianbergmann/exporter.git",
                "reference": "c414673eee9a8f9d51bbf8d61fc9e3ef1e85b20e"
            },
            "dist": {
                "type": "zip",
                "url": "https://api.github.com/repos/sebastianbergmann/exporter/zipball/c414673eee9a8f9d51bbf8d61fc9e3ef1e85b20e",
                "reference": "c414673eee9a8f9d51bbf8d61fc9e3ef1e85b20e",
                "shasum": ""
            },
            "require": {
                "ext-mbstring": "*",
                "php": ">=8.2",
                "sebastian/recursion-context": "^6.0"
            },
            "require-dev": {
                "phpunit/phpunit": "^11.2"
            },
            "type": "library",
            "extra": {
                "branch-alias": {
                    "dev-main": "6.1-dev"
                }
            },
            "autoload": {
                "classmap": [
                    "src/"
                ]
            },
            "notification-url": "https://packagist.org/downloads/",
            "license": [
                "BSD-3-Clause"
            ],
            "authors": [
                {
                    "name": "Sebastian Bergmann",
                    "email": "sebastian@phpunit.de"
                },
                {
                    "name": "Jeff Welch",
                    "email": "whatthejeff@gmail.com"
                },
                {
                    "name": "Volker Dusch",
                    "email": "github@wallbash.com"
                },
                {
                    "name": "Adam Harvey",
                    "email": "aharvey@php.net"
                },
                {
                    "name": "Bernhard Schussek",
                    "email": "bschussek@gmail.com"
                }
            ],
            "description": "Provides the functionality to export PHP variables for visualization",
            "homepage": "https://www.github.com/sebastianbergmann/exporter",
            "keywords": [
                "export",
                "exporter"
            ],
            "support": {
                "issues": "https://github.com/sebastianbergmann/exporter/issues",
                "security": "https://github.com/sebastianbergmann/exporter/security/policy",
                "source": "https://github.com/sebastianbergmann/exporter/tree/6.1.3"
            },
            "funding": [
                {
                    "url": "https://github.com/sebastianbergmann",
                    "type": "github"
                }
            ],
            "time": "2024-07-03T04:56:19+00:00"
        },
        {
            "name": "sebastian/global-state",
            "version": "7.0.2",
            "source": {
                "type": "git",
                "url": "https://github.com/sebastianbergmann/global-state.git",
                "reference": "3be331570a721f9a4b5917f4209773de17f747d7"
            },
            "dist": {
                "type": "zip",
                "url": "https://api.github.com/repos/sebastianbergmann/global-state/zipball/3be331570a721f9a4b5917f4209773de17f747d7",
                "reference": "3be331570a721f9a4b5917f4209773de17f747d7",
                "shasum": ""
            },
            "require": {
                "php": ">=8.2",
                "sebastian/object-reflector": "^4.0",
                "sebastian/recursion-context": "^6.0"
            },
            "require-dev": {
                "ext-dom": "*",
                "phpunit/phpunit": "^11.0"
            },
            "type": "library",
            "extra": {
                "branch-alias": {
                    "dev-main": "7.0-dev"
                }
            },
            "autoload": {
                "classmap": [
                    "src/"
                ]
            },
            "notification-url": "https://packagist.org/downloads/",
            "license": [
                "BSD-3-Clause"
            ],
            "authors": [
                {
                    "name": "Sebastian Bergmann",
                    "email": "sebastian@phpunit.de"
                }
            ],
            "description": "Snapshotting of global state",
            "homepage": "https://www.github.com/sebastianbergmann/global-state",
            "keywords": [
                "global state"
            ],
            "support": {
                "issues": "https://github.com/sebastianbergmann/global-state/issues",
                "security": "https://github.com/sebastianbergmann/global-state/security/policy",
                "source": "https://github.com/sebastianbergmann/global-state/tree/7.0.2"
            },
            "funding": [
                {
                    "url": "https://github.com/sebastianbergmann",
                    "type": "github"
                }
            ],
            "time": "2024-07-03T04:57:36+00:00"
        },
        {
            "name": "sebastian/lines-of-code",
            "version": "3.0.1",
            "source": {
                "type": "git",
                "url": "https://github.com/sebastianbergmann/lines-of-code.git",
                "reference": "d36ad0d782e5756913e42ad87cb2890f4ffe467a"
            },
            "dist": {
                "type": "zip",
                "url": "https://api.github.com/repos/sebastianbergmann/lines-of-code/zipball/d36ad0d782e5756913e42ad87cb2890f4ffe467a",
                "reference": "d36ad0d782e5756913e42ad87cb2890f4ffe467a",
                "shasum": ""
            },
            "require": {
                "nikic/php-parser": "^5.0",
                "php": ">=8.2"
            },
            "require-dev": {
                "phpunit/phpunit": "^11.0"
            },
            "type": "library",
            "extra": {
                "branch-alias": {
                    "dev-main": "3.0-dev"
                }
            },
            "autoload": {
                "classmap": [
                    "src/"
                ]
            },
            "notification-url": "https://packagist.org/downloads/",
            "license": [
                "BSD-3-Clause"
            ],
            "authors": [
                {
                    "name": "Sebastian Bergmann",
                    "email": "sebastian@phpunit.de",
                    "role": "lead"
                }
            ],
            "description": "Library for counting the lines of code in PHP source code",
            "homepage": "https://github.com/sebastianbergmann/lines-of-code",
            "support": {
                "issues": "https://github.com/sebastianbergmann/lines-of-code/issues",
                "security": "https://github.com/sebastianbergmann/lines-of-code/security/policy",
                "source": "https://github.com/sebastianbergmann/lines-of-code/tree/3.0.1"
            },
            "funding": [
                {
                    "url": "https://github.com/sebastianbergmann",
                    "type": "github"
                }
            ],
            "time": "2024-07-03T04:58:38+00:00"
        },
        {
            "name": "sebastian/object-enumerator",
            "version": "6.0.1",
            "source": {
                "type": "git",
                "url": "https://github.com/sebastianbergmann/object-enumerator.git",
                "reference": "f5b498e631a74204185071eb41f33f38d64608aa"
            },
            "dist": {
                "type": "zip",
                "url": "https://api.github.com/repos/sebastianbergmann/object-enumerator/zipball/f5b498e631a74204185071eb41f33f38d64608aa",
                "reference": "f5b498e631a74204185071eb41f33f38d64608aa",
                "shasum": ""
            },
            "require": {
                "php": ">=8.2",
                "sebastian/object-reflector": "^4.0",
                "sebastian/recursion-context": "^6.0"
            },
            "require-dev": {
                "phpunit/phpunit": "^11.0"
            },
            "type": "library",
            "extra": {
                "branch-alias": {
                    "dev-main": "6.0-dev"
                }
            },
            "autoload": {
                "classmap": [
                    "src/"
                ]
            },
            "notification-url": "https://packagist.org/downloads/",
            "license": [
                "BSD-3-Clause"
            ],
            "authors": [
                {
                    "name": "Sebastian Bergmann",
                    "email": "sebastian@phpunit.de"
                }
            ],
            "description": "Traverses array structures and object graphs to enumerate all referenced objects",
            "homepage": "https://github.com/sebastianbergmann/object-enumerator/",
            "support": {
                "issues": "https://github.com/sebastianbergmann/object-enumerator/issues",
                "security": "https://github.com/sebastianbergmann/object-enumerator/security/policy",
                "source": "https://github.com/sebastianbergmann/object-enumerator/tree/6.0.1"
            },
            "funding": [
                {
                    "url": "https://github.com/sebastianbergmann",
                    "type": "github"
                }
            ],
            "time": "2024-07-03T05:00:13+00:00"
        },
        {
            "name": "sebastian/object-reflector",
            "version": "4.0.1",
            "source": {
                "type": "git",
                "url": "https://github.com/sebastianbergmann/object-reflector.git",
                "reference": "6e1a43b411b2ad34146dee7524cb13a068bb35f9"
            },
            "dist": {
                "type": "zip",
                "url": "https://api.github.com/repos/sebastianbergmann/object-reflector/zipball/6e1a43b411b2ad34146dee7524cb13a068bb35f9",
                "reference": "6e1a43b411b2ad34146dee7524cb13a068bb35f9",
                "shasum": ""
            },
            "require": {
                "php": ">=8.2"
            },
            "require-dev": {
                "phpunit/phpunit": "^11.0"
            },
            "type": "library",
            "extra": {
                "branch-alias": {
                    "dev-main": "4.0-dev"
                }
            },
            "autoload": {
                "classmap": [
                    "src/"
                ]
            },
            "notification-url": "https://packagist.org/downloads/",
            "license": [
                "BSD-3-Clause"
            ],
            "authors": [
                {
                    "name": "Sebastian Bergmann",
                    "email": "sebastian@phpunit.de"
                }
            ],
            "description": "Allows reflection of object attributes, including inherited and non-public ones",
            "homepage": "https://github.com/sebastianbergmann/object-reflector/",
            "support": {
                "issues": "https://github.com/sebastianbergmann/object-reflector/issues",
                "security": "https://github.com/sebastianbergmann/object-reflector/security/policy",
                "source": "https://github.com/sebastianbergmann/object-reflector/tree/4.0.1"
            },
            "funding": [
                {
                    "url": "https://github.com/sebastianbergmann",
                    "type": "github"
                }
            ],
            "time": "2024-07-03T05:01:32+00:00"
        },
        {
            "name": "sebastian/recursion-context",
            "version": "6.0.2",
            "source": {
                "type": "git",
                "url": "https://github.com/sebastianbergmann/recursion-context.git",
                "reference": "694d156164372abbd149a4b85ccda2e4670c0e16"
            },
            "dist": {
                "type": "zip",
                "url": "https://api.github.com/repos/sebastianbergmann/recursion-context/zipball/694d156164372abbd149a4b85ccda2e4670c0e16",
                "reference": "694d156164372abbd149a4b85ccda2e4670c0e16",
                "shasum": ""
            },
            "require": {
                "php": ">=8.2"
            },
            "require-dev": {
                "phpunit/phpunit": "^11.0"
            },
            "type": "library",
            "extra": {
                "branch-alias": {
                    "dev-main": "6.0-dev"
                }
            },
            "autoload": {
                "classmap": [
                    "src/"
                ]
            },
            "notification-url": "https://packagist.org/downloads/",
            "license": [
                "BSD-3-Clause"
            ],
            "authors": [
                {
                    "name": "Sebastian Bergmann",
                    "email": "sebastian@phpunit.de"
                },
                {
                    "name": "Jeff Welch",
                    "email": "whatthejeff@gmail.com"
                },
                {
                    "name": "Adam Harvey",
                    "email": "aharvey@php.net"
                }
            ],
            "description": "Provides functionality to recursively process PHP variables",
            "homepage": "https://github.com/sebastianbergmann/recursion-context",
            "support": {
                "issues": "https://github.com/sebastianbergmann/recursion-context/issues",
                "security": "https://github.com/sebastianbergmann/recursion-context/security/policy",
                "source": "https://github.com/sebastianbergmann/recursion-context/tree/6.0.2"
            },
            "funding": [
                {
                    "url": "https://github.com/sebastianbergmann",
                    "type": "github"
                }
            ],
            "time": "2024-07-03T05:10:34+00:00"
        },
        {
            "name": "sebastian/type",
            "version": "5.1.0",
            "source": {
                "type": "git",
                "url": "https://github.com/sebastianbergmann/type.git",
                "reference": "461b9c5da241511a2a0e8f240814fb23ce5c0aac"
            },
            "dist": {
                "type": "zip",
                "url": "https://api.github.com/repos/sebastianbergmann/type/zipball/461b9c5da241511a2a0e8f240814fb23ce5c0aac",
                "reference": "461b9c5da241511a2a0e8f240814fb23ce5c0aac",
                "shasum": ""
            },
            "require": {
                "php": ">=8.2"
            },
            "require-dev": {
                "phpunit/phpunit": "^11.3"
            },
            "type": "library",
            "extra": {
                "branch-alias": {
                    "dev-main": "5.1-dev"
                }
            },
            "autoload": {
                "classmap": [
                    "src/"
                ]
            },
            "notification-url": "https://packagist.org/downloads/",
            "license": [
                "BSD-3-Clause"
            ],
            "authors": [
                {
                    "name": "Sebastian Bergmann",
                    "email": "sebastian@phpunit.de",
                    "role": "lead"
                }
            ],
            "description": "Collection of value objects that represent the types of the PHP type system",
            "homepage": "https://github.com/sebastianbergmann/type",
            "support": {
                "issues": "https://github.com/sebastianbergmann/type/issues",
                "security": "https://github.com/sebastianbergmann/type/security/policy",
                "source": "https://github.com/sebastianbergmann/type/tree/5.1.0"
            },
            "funding": [
                {
                    "url": "https://github.com/sebastianbergmann",
                    "type": "github"
                }
            ],
            "time": "2024-09-17T13:12:04+00:00"
        },
        {
            "name": "sebastian/version",
            "version": "5.0.2",
            "source": {
                "type": "git",
                "url": "https://github.com/sebastianbergmann/version.git",
                "reference": "c687e3387b99f5b03b6caa64c74b63e2936ff874"
            },
            "dist": {
                "type": "zip",
                "url": "https://api.github.com/repos/sebastianbergmann/version/zipball/c687e3387b99f5b03b6caa64c74b63e2936ff874",
                "reference": "c687e3387b99f5b03b6caa64c74b63e2936ff874",
                "shasum": ""
            },
            "require": {
                "php": ">=8.2"
            },
            "type": "library",
            "extra": {
                "branch-alias": {
                    "dev-main": "5.0-dev"
                }
            },
            "autoload": {
                "classmap": [
                    "src/"
                ]
            },
            "notification-url": "https://packagist.org/downloads/",
            "license": [
                "BSD-3-Clause"
            ],
            "authors": [
                {
                    "name": "Sebastian Bergmann",
                    "email": "sebastian@phpunit.de",
                    "role": "lead"
                }
            ],
            "description": "Library that helps with managing the version number of Git-hosted PHP projects",
            "homepage": "https://github.com/sebastianbergmann/version",
            "support": {
                "issues": "https://github.com/sebastianbergmann/version/issues",
                "security": "https://github.com/sebastianbergmann/version/security/policy",
                "source": "https://github.com/sebastianbergmann/version/tree/5.0.2"
            },
            "funding": [
                {
                    "url": "https://github.com/sebastianbergmann",
                    "type": "github"
                }
            ],
            "time": "2024-10-09T05:16:32+00:00"
        },
        {
            "name": "theseer/tokenizer",
            "version": "1.2.3",
            "source": {
                "type": "git",
                "url": "https://github.com/theseer/tokenizer.git",
                "reference": "737eda637ed5e28c3413cb1ebe8bb52cbf1ca7a2"
            },
            "dist": {
                "type": "zip",
                "url": "https://api.github.com/repos/theseer/tokenizer/zipball/737eda637ed5e28c3413cb1ebe8bb52cbf1ca7a2",
                "reference": "737eda637ed5e28c3413cb1ebe8bb52cbf1ca7a2",
                "shasum": ""
            },
            "require": {
                "ext-dom": "*",
                "ext-tokenizer": "*",
                "ext-xmlwriter": "*",
                "php": "^7.2 || ^8.0"
            },
            "type": "library",
            "autoload": {
                "classmap": [
                    "src/"
                ]
            },
            "notification-url": "https://packagist.org/downloads/",
            "license": [
                "BSD-3-Clause"
            ],
            "authors": [
                {
                    "name": "Arne Blankerts",
                    "email": "arne@blankerts.de",
                    "role": "Developer"
                }
            ],
            "description": "A small library for converting tokenized PHP source code into XML and potentially other formats",
            "support": {
                "issues": "https://github.com/theseer/tokenizer/issues",
                "source": "https://github.com/theseer/tokenizer/tree/1.2.3"
            },
            "funding": [
                {
                    "url": "https://github.com/theseer",
                    "type": "github"
                }
            ],
            "time": "2024-03-03T12:36:25+00:00"
        }
    ],
    "packages-dev": [],
    "aliases": [],
    "minimum-stability": "stable",
    "stability-flags": {},
    "prefer-stable": true,
    "prefer-lowest": false,
    "platform": {
        "php": ">=8.2",
        "ext-dom": "*",
        "ext-json": "*",
        "ext-libxml": "*",
        "ext-mbstring": "*",
        "ext-xml": "*",
        "ext-xmlwriter": "*"
    },
    "platform-dev": {},
    "platform-overrides": {
        "php": "8.2.0"
    },
    "plugin-api-version": "2.6.0"
}<|MERGE_RESOLUTION|>--- conflicted
+++ resolved
@@ -4,11 +4,7 @@
         "Read more about it at https://getcomposer.org/doc/01-basic-usage.md#installing-dependencies",
         "This file is @generated automatically"
     ],
-<<<<<<< HEAD
-    "content-hash": "2d3c0a5f3d1ef19d10ba7f0a45a96a9d",
-=======
-    "content-hash": "58e1faa37b24b6fed22023522c97ae7a",
->>>>>>> dcb0277a
+    "content-hash": "75c757e2d7d7e1610277d8574dc8e7f4",
     "packages": [
         {
             "name": "myclabs/deep-copy",
