{
    "_readme": [
        "This file locks the dependencies of your project to a known state",
        "Read more about it at https://getcomposer.org/doc/01-basic-usage.md#installing-dependencies",
        "This file is @generated automatically"
    ],
<<<<<<< HEAD
    "content-hash": "cdfd04c2cc8d0d3dded4c9a9fdb084da",
=======
    "content-hash": "75c757e2d7d7e1610277d8574dc8e7f4",
>>>>>>> f22ea1e4
    "packages": [
        {
            "name": "myclabs/deep-copy",
            "version": "1.12.0",
            "source": {
                "type": "git",
                "url": "https://github.com/myclabs/DeepCopy.git",
                "reference": "3a6b9a42cd8f8771bd4295d13e1423fa7f3d942c"
            },
            "dist": {
                "type": "zip",
                "url": "https://api.github.com/repos/myclabs/DeepCopy/zipball/3a6b9a42cd8f8771bd4295d13e1423fa7f3d942c",
                "reference": "3a6b9a42cd8f8771bd4295d13e1423fa7f3d942c",
                "shasum": ""
            },
            "require": {
                "php": "^7.1 || ^8.0"
            },
            "conflict": {
                "doctrine/collections": "<1.6.8",
                "doctrine/common": "<2.13.3 || >=3 <3.2.2"
            },
            "require-dev": {
                "doctrine/collections": "^1.6.8",
                "doctrine/common": "^2.13.3 || ^3.2.2",
                "phpspec/prophecy": "^1.10",
                "phpunit/phpunit": "^7.5.20 || ^8.5.23 || ^9.5.13"
            },
            "type": "library",
            "autoload": {
                "files": [
                    "src/DeepCopy/deep_copy.php"
                ],
                "psr-4": {
                    "DeepCopy\\": "src/DeepCopy/"
                }
            },
            "notification-url": "https://packagist.org/downloads/",
            "license": [
                "MIT"
            ],
            "description": "Create deep copies (clones) of your objects",
            "keywords": [
                "clone",
                "copy",
                "duplicate",
                "object",
                "object graph"
            ],
            "support": {
                "issues": "https://github.com/myclabs/DeepCopy/issues",
                "source": "https://github.com/myclabs/DeepCopy/tree/1.12.0"
            },
            "funding": [
                {
                    "url": "https://tidelift.com/funding/github/packagist/myclabs/deep-copy",
                    "type": "tidelift"
                }
            ],
            "time": "2024-06-12T14:39:25+00:00"
        },
        {
            "name": "nikic/php-parser",
            "version": "v5.3.1",
            "source": {
                "type": "git",
                "url": "https://github.com/nikic/PHP-Parser.git",
                "reference": "8eea230464783aa9671db8eea6f8c6ac5285794b"
            },
            "dist": {
                "type": "zip",
                "url": "https://api.github.com/repos/nikic/PHP-Parser/zipball/8eea230464783aa9671db8eea6f8c6ac5285794b",
                "reference": "8eea230464783aa9671db8eea6f8c6ac5285794b",
                "shasum": ""
            },
            "require": {
                "ext-ctype": "*",
                "ext-json": "*",
                "ext-tokenizer": "*",
                "php": ">=7.4"
            },
            "require-dev": {
                "ircmaxell/php-yacc": "^0.0.7",
                "phpunit/phpunit": "^9.0"
            },
            "bin": [
                "bin/php-parse"
            ],
            "type": "library",
            "extra": {
                "branch-alias": {
                    "dev-master": "5.0-dev"
                }
            },
            "autoload": {
                "psr-4": {
                    "PhpParser\\": "lib/PhpParser"
                }
            },
            "notification-url": "https://packagist.org/downloads/",
            "license": [
                "BSD-3-Clause"
            ],
            "authors": [
                {
                    "name": "Nikita Popov"
                }
            ],
            "description": "A PHP parser written in PHP",
            "keywords": [
                "parser",
                "php"
            ],
            "support": {
                "issues": "https://github.com/nikic/PHP-Parser/issues",
                "source": "https://github.com/nikic/PHP-Parser/tree/v5.3.1"
            },
            "time": "2024-10-08T18:51:32+00:00"
        },
        {
            "name": "phar-io/manifest",
            "version": "2.0.4",
            "source": {
                "type": "git",
                "url": "https://github.com/phar-io/manifest.git",
                "reference": "54750ef60c58e43759730615a392c31c80e23176"
            },
            "dist": {
                "type": "zip",
                "url": "https://api.github.com/repos/phar-io/manifest/zipball/54750ef60c58e43759730615a392c31c80e23176",
                "reference": "54750ef60c58e43759730615a392c31c80e23176",
                "shasum": ""
            },
            "require": {
                "ext-dom": "*",
                "ext-libxml": "*",
                "ext-phar": "*",
                "ext-xmlwriter": "*",
                "phar-io/version": "^3.0.1",
                "php": "^7.2 || ^8.0"
            },
            "type": "library",
            "extra": {
                "branch-alias": {
                    "dev-master": "2.0.x-dev"
                }
            },
            "autoload": {
                "classmap": [
                    "src/"
                ]
            },
            "notification-url": "https://packagist.org/downloads/",
            "license": [
                "BSD-3-Clause"
            ],
            "authors": [
                {
                    "name": "Arne Blankerts",
                    "email": "arne@blankerts.de",
                    "role": "Developer"
                },
                {
                    "name": "Sebastian Heuer",
                    "email": "sebastian@phpeople.de",
                    "role": "Developer"
                },
                {
                    "name": "Sebastian Bergmann",
                    "email": "sebastian@phpunit.de",
                    "role": "Developer"
                }
            ],
            "description": "Component for reading phar.io manifest information from a PHP Archive (PHAR)",
            "support": {
                "issues": "https://github.com/phar-io/manifest/issues",
                "source": "https://github.com/phar-io/manifest/tree/2.0.4"
            },
            "funding": [
                {
                    "url": "https://github.com/theseer",
                    "type": "github"
                }
            ],
            "time": "2024-03-03T12:33:53+00:00"
        },
        {
            "name": "phar-io/version",
            "version": "3.2.1",
            "source": {
                "type": "git",
                "url": "https://github.com/phar-io/version.git",
                "reference": "4f7fd7836c6f332bb2933569e566a0d6c4cbed74"
            },
            "dist": {
                "type": "zip",
                "url": "https://api.github.com/repos/phar-io/version/zipball/4f7fd7836c6f332bb2933569e566a0d6c4cbed74",
                "reference": "4f7fd7836c6f332bb2933569e566a0d6c4cbed74",
                "shasum": ""
            },
            "require": {
                "php": "^7.2 || ^8.0"
            },
            "type": "library",
            "autoload": {
                "classmap": [
                    "src/"
                ]
            },
            "notification-url": "https://packagist.org/downloads/",
            "license": [
                "BSD-3-Clause"
            ],
            "authors": [
                {
                    "name": "Arne Blankerts",
                    "email": "arne@blankerts.de",
                    "role": "Developer"
                },
                {
                    "name": "Sebastian Heuer",
                    "email": "sebastian@phpeople.de",
                    "role": "Developer"
                },
                {
                    "name": "Sebastian Bergmann",
                    "email": "sebastian@phpunit.de",
                    "role": "Developer"
                }
            ],
            "description": "Library for handling version information and constraints",
            "support": {
                "issues": "https://github.com/phar-io/version/issues",
                "source": "https://github.com/phar-io/version/tree/3.2.1"
            },
            "time": "2022-02-21T01:04:05+00:00"
        },
        {
            "name": "phpunit/php-code-coverage",
            "version": "11.0.7",
            "source": {
                "type": "git",
                "url": "https://github.com/sebastianbergmann/php-code-coverage.git",
                "reference": "f7f08030e8811582cc459871d28d6f5a1a4d35ca"
            },
            "dist": {
                "type": "zip",
                "url": "https://api.github.com/repos/sebastianbergmann/php-code-coverage/zipball/f7f08030e8811582cc459871d28d6f5a1a4d35ca",
                "reference": "f7f08030e8811582cc459871d28d6f5a1a4d35ca",
                "shasum": ""
            },
            "require": {
                "ext-dom": "*",
                "ext-libxml": "*",
                "ext-xmlwriter": "*",
                "nikic/php-parser": "^5.3.1",
                "php": ">=8.2",
                "phpunit/php-file-iterator": "^5.1.0",
                "phpunit/php-text-template": "^4.0.1",
                "sebastian/code-unit-reverse-lookup": "^4.0.1",
                "sebastian/complexity": "^4.0.1",
                "sebastian/environment": "^7.2.0",
                "sebastian/lines-of-code": "^3.0.1",
                "sebastian/version": "^5.0.2",
                "theseer/tokenizer": "^1.2.3"
            },
            "require-dev": {
                "phpunit/phpunit": "^11.4.1"
            },
            "suggest": {
                "ext-pcov": "PHP extension that provides line coverage",
                "ext-xdebug": "PHP extension that provides line coverage as well as branch and path coverage"
            },
            "type": "library",
            "extra": {
                "branch-alias": {
                    "dev-main": "11.0.x-dev"
                }
            },
            "autoload": {
                "classmap": [
                    "src/"
                ]
            },
            "notification-url": "https://packagist.org/downloads/",
            "license": [
                "BSD-3-Clause"
            ],
            "authors": [
                {
                    "name": "Sebastian Bergmann",
                    "email": "sebastian@phpunit.de",
                    "role": "lead"
                }
            ],
            "description": "Library that provides collection, processing, and rendering functionality for PHP code coverage information.",
            "homepage": "https://github.com/sebastianbergmann/php-code-coverage",
            "keywords": [
                "coverage",
                "testing",
                "xunit"
            ],
            "support": {
                "issues": "https://github.com/sebastianbergmann/php-code-coverage/issues",
                "security": "https://github.com/sebastianbergmann/php-code-coverage/security/policy",
                "source": "https://github.com/sebastianbergmann/php-code-coverage/tree/11.0.7"
            },
            "funding": [
                {
                    "url": "https://github.com/sebastianbergmann",
                    "type": "github"
                }
            ],
            "time": "2024-10-09T06:21:38+00:00"
        },
        {
            "name": "phpunit/php-file-iterator",
            "version": "5.1.0",
            "source": {
                "type": "git",
                "url": "https://github.com/sebastianbergmann/php-file-iterator.git",
                "reference": "118cfaaa8bc5aef3287bf315b6060b1174754af6"
            },
            "dist": {
                "type": "zip",
                "url": "https://api.github.com/repos/sebastianbergmann/php-file-iterator/zipball/118cfaaa8bc5aef3287bf315b6060b1174754af6",
                "reference": "118cfaaa8bc5aef3287bf315b6060b1174754af6",
                "shasum": ""
            },
            "require": {
                "php": ">=8.2"
            },
            "require-dev": {
                "phpunit/phpunit": "^11.0"
            },
            "type": "library",
            "extra": {
                "branch-alias": {
                    "dev-main": "5.0-dev"
                }
            },
            "autoload": {
                "classmap": [
                    "src/"
                ]
            },
            "notification-url": "https://packagist.org/downloads/",
            "license": [
                "BSD-3-Clause"
            ],
            "authors": [
                {
                    "name": "Sebastian Bergmann",
                    "email": "sebastian@phpunit.de",
                    "role": "lead"
                }
            ],
            "description": "FilterIterator implementation that filters files based on a list of suffixes.",
            "homepage": "https://github.com/sebastianbergmann/php-file-iterator/",
            "keywords": [
                "filesystem",
                "iterator"
            ],
            "support": {
                "issues": "https://github.com/sebastianbergmann/php-file-iterator/issues",
                "security": "https://github.com/sebastianbergmann/php-file-iterator/security/policy",
                "source": "https://github.com/sebastianbergmann/php-file-iterator/tree/5.1.0"
            },
            "funding": [
                {
                    "url": "https://github.com/sebastianbergmann",
                    "type": "github"
                }
            ],
            "time": "2024-08-27T05:02:59+00:00"
        },
        {
            "name": "phpunit/php-invoker",
            "version": "5.0.1",
            "source": {
                "type": "git",
                "url": "https://github.com/sebastianbergmann/php-invoker.git",
                "reference": "c1ca3814734c07492b3d4c5f794f4b0995333da2"
            },
            "dist": {
                "type": "zip",
                "url": "https://api.github.com/repos/sebastianbergmann/php-invoker/zipball/c1ca3814734c07492b3d4c5f794f4b0995333da2",
                "reference": "c1ca3814734c07492b3d4c5f794f4b0995333da2",
                "shasum": ""
            },
            "require": {
                "php": ">=8.2"
            },
            "require-dev": {
                "ext-pcntl": "*",
                "phpunit/phpunit": "^11.0"
            },
            "suggest": {
                "ext-pcntl": "*"
            },
            "type": "library",
            "extra": {
                "branch-alias": {
                    "dev-main": "5.0-dev"
                }
            },
            "autoload": {
                "classmap": [
                    "src/"
                ]
            },
            "notification-url": "https://packagist.org/downloads/",
            "license": [
                "BSD-3-Clause"
            ],
            "authors": [
                {
                    "name": "Sebastian Bergmann",
                    "email": "sebastian@phpunit.de",
                    "role": "lead"
                }
            ],
            "description": "Invoke callables with a timeout",
            "homepage": "https://github.com/sebastianbergmann/php-invoker/",
            "keywords": [
                "process"
            ],
            "support": {
                "issues": "https://github.com/sebastianbergmann/php-invoker/issues",
                "security": "https://github.com/sebastianbergmann/php-invoker/security/policy",
                "source": "https://github.com/sebastianbergmann/php-invoker/tree/5.0.1"
            },
            "funding": [
                {
                    "url": "https://github.com/sebastianbergmann",
                    "type": "github"
                }
            ],
            "time": "2024-07-03T05:07:44+00:00"
        },
        {
            "name": "phpunit/php-text-template",
            "version": "4.0.1",
            "source": {
                "type": "git",
                "url": "https://github.com/sebastianbergmann/php-text-template.git",
                "reference": "3e0404dc6b300e6bf56415467ebcb3fe4f33e964"
            },
            "dist": {
                "type": "zip",
                "url": "https://api.github.com/repos/sebastianbergmann/php-text-template/zipball/3e0404dc6b300e6bf56415467ebcb3fe4f33e964",
                "reference": "3e0404dc6b300e6bf56415467ebcb3fe4f33e964",
                "shasum": ""
            },
            "require": {
                "php": ">=8.2"
            },
            "require-dev": {
                "phpunit/phpunit": "^11.0"
            },
            "type": "library",
            "extra": {
                "branch-alias": {
                    "dev-main": "4.0-dev"
                }
            },
            "autoload": {
                "classmap": [
                    "src/"
                ]
            },
            "notification-url": "https://packagist.org/downloads/",
            "license": [
                "BSD-3-Clause"
            ],
            "authors": [
                {
                    "name": "Sebastian Bergmann",
                    "email": "sebastian@phpunit.de",
                    "role": "lead"
                }
            ],
            "description": "Simple template engine.",
            "homepage": "https://github.com/sebastianbergmann/php-text-template/",
            "keywords": [
                "template"
            ],
            "support": {
                "issues": "https://github.com/sebastianbergmann/php-text-template/issues",
                "security": "https://github.com/sebastianbergmann/php-text-template/security/policy",
                "source": "https://github.com/sebastianbergmann/php-text-template/tree/4.0.1"
            },
            "funding": [
                {
                    "url": "https://github.com/sebastianbergmann",
                    "type": "github"
                }
            ],
            "time": "2024-07-03T05:08:43+00:00"
        },
        {
            "name": "phpunit/php-timer",
            "version": "7.0.1",
            "source": {
                "type": "git",
                "url": "https://github.com/sebastianbergmann/php-timer.git",
                "reference": "3b415def83fbcb41f991d9ebf16ae4ad8b7837b3"
            },
            "dist": {
                "type": "zip",
                "url": "https://api.github.com/repos/sebastianbergmann/php-timer/zipball/3b415def83fbcb41f991d9ebf16ae4ad8b7837b3",
                "reference": "3b415def83fbcb41f991d9ebf16ae4ad8b7837b3",
                "shasum": ""
            },
            "require": {
                "php": ">=8.2"
            },
            "require-dev": {
                "phpunit/phpunit": "^11.0"
            },
            "type": "library",
            "extra": {
                "branch-alias": {
                    "dev-main": "7.0-dev"
                }
            },
            "autoload": {
                "classmap": [
                    "src/"
                ]
            },
            "notification-url": "https://packagist.org/downloads/",
            "license": [
                "BSD-3-Clause"
            ],
            "authors": [
                {
                    "name": "Sebastian Bergmann",
                    "email": "sebastian@phpunit.de",
                    "role": "lead"
                }
            ],
            "description": "Utility class for timing",
            "homepage": "https://github.com/sebastianbergmann/php-timer/",
            "keywords": [
                "timer"
            ],
            "support": {
                "issues": "https://github.com/sebastianbergmann/php-timer/issues",
                "security": "https://github.com/sebastianbergmann/php-timer/security/policy",
                "source": "https://github.com/sebastianbergmann/php-timer/tree/7.0.1"
            },
            "funding": [
                {
                    "url": "https://github.com/sebastianbergmann",
                    "type": "github"
                }
            ],
            "time": "2024-07-03T05:09:35+00:00"
        },
        {
            "name": "sebastian/cli-parser",
            "version": "3.0.2",
            "source": {
                "type": "git",
                "url": "https://github.com/sebastianbergmann/cli-parser.git",
                "reference": "15c5dd40dc4f38794d383bb95465193f5e0ae180"
            },
            "dist": {
                "type": "zip",
                "url": "https://api.github.com/repos/sebastianbergmann/cli-parser/zipball/15c5dd40dc4f38794d383bb95465193f5e0ae180",
                "reference": "15c5dd40dc4f38794d383bb95465193f5e0ae180",
                "shasum": ""
            },
            "require": {
                "php": ">=8.2"
            },
            "require-dev": {
                "phpunit/phpunit": "^11.0"
            },
            "type": "library",
            "extra": {
                "branch-alias": {
                    "dev-main": "3.0-dev"
                }
            },
            "autoload": {
                "classmap": [
                    "src/"
                ]
            },
            "notification-url": "https://packagist.org/downloads/",
            "license": [
                "BSD-3-Clause"
            ],
            "authors": [
                {
                    "name": "Sebastian Bergmann",
                    "email": "sebastian@phpunit.de",
                    "role": "lead"
                }
            ],
            "description": "Library for parsing CLI options",
            "homepage": "https://github.com/sebastianbergmann/cli-parser",
            "support": {
                "issues": "https://github.com/sebastianbergmann/cli-parser/issues",
                "security": "https://github.com/sebastianbergmann/cli-parser/security/policy",
                "source": "https://github.com/sebastianbergmann/cli-parser/tree/3.0.2"
            },
            "funding": [
                {
                    "url": "https://github.com/sebastianbergmann",
                    "type": "github"
                }
            ],
            "time": "2024-07-03T04:41:36+00:00"
        },
        {
            "name": "sebastian/code-unit",
            "version": "3.0.1",
            "source": {
                "type": "git",
                "url": "https://github.com/sebastianbergmann/code-unit.git",
                "reference": "6bb7d09d6623567178cf54126afa9c2310114268"
            },
            "dist": {
                "type": "zip",
                "url": "https://api.github.com/repos/sebastianbergmann/code-unit/zipball/6bb7d09d6623567178cf54126afa9c2310114268",
                "reference": "6bb7d09d6623567178cf54126afa9c2310114268",
                "shasum": ""
            },
            "require": {
                "php": ">=8.2"
            },
            "require-dev": {
                "phpunit/phpunit": "^11.0"
            },
            "type": "library",
            "extra": {
                "branch-alias": {
                    "dev-main": "3.0-dev"
                }
            },
            "autoload": {
                "classmap": [
                    "src/"
                ]
            },
            "notification-url": "https://packagist.org/downloads/",
            "license": [
                "BSD-3-Clause"
            ],
            "authors": [
                {
                    "name": "Sebastian Bergmann",
                    "email": "sebastian@phpunit.de",
                    "role": "lead"
                }
            ],
            "description": "Collection of value objects that represent the PHP code units",
            "homepage": "https://github.com/sebastianbergmann/code-unit",
            "support": {
                "issues": "https://github.com/sebastianbergmann/code-unit/issues",
                "security": "https://github.com/sebastianbergmann/code-unit/security/policy",
                "source": "https://github.com/sebastianbergmann/code-unit/tree/3.0.1"
            },
            "funding": [
                {
                    "url": "https://github.com/sebastianbergmann",
                    "type": "github"
                }
            ],
            "time": "2024-07-03T04:44:28+00:00"
        },
        {
            "name": "sebastian/code-unit-reverse-lookup",
            "version": "4.0.1",
            "source": {
                "type": "git",
                "url": "https://github.com/sebastianbergmann/code-unit-reverse-lookup.git",
                "reference": "183a9b2632194febd219bb9246eee421dad8d45e"
            },
            "dist": {
                "type": "zip",
                "url": "https://api.github.com/repos/sebastianbergmann/code-unit-reverse-lookup/zipball/183a9b2632194febd219bb9246eee421dad8d45e",
                "reference": "183a9b2632194febd219bb9246eee421dad8d45e",
                "shasum": ""
            },
            "require": {
                "php": ">=8.2"
            },
            "require-dev": {
                "phpunit/phpunit": "^11.0"
            },
            "type": "library",
            "extra": {
                "branch-alias": {
                    "dev-main": "4.0-dev"
                }
            },
            "autoload": {
                "classmap": [
                    "src/"
                ]
            },
            "notification-url": "https://packagist.org/downloads/",
            "license": [
                "BSD-3-Clause"
            ],
            "authors": [
                {
                    "name": "Sebastian Bergmann",
                    "email": "sebastian@phpunit.de"
                }
            ],
            "description": "Looks up which function or method a line of code belongs to",
            "homepage": "https://github.com/sebastianbergmann/code-unit-reverse-lookup/",
            "support": {
                "issues": "https://github.com/sebastianbergmann/code-unit-reverse-lookup/issues",
                "security": "https://github.com/sebastianbergmann/code-unit-reverse-lookup/security/policy",
                "source": "https://github.com/sebastianbergmann/code-unit-reverse-lookup/tree/4.0.1"
            },
            "funding": [
                {
                    "url": "https://github.com/sebastianbergmann",
                    "type": "github"
                }
            ],
            "time": "2024-07-03T04:45:54+00:00"
        },
        {
            "name": "sebastian/comparator",
            "version": "6.1.1",
            "source": {
                "type": "git",
                "url": "https://github.com/sebastianbergmann/comparator.git",
                "reference": "5ef523a49ae7a302b87b2102b72b1eda8918d686"
            },
            "dist": {
                "type": "zip",
                "url": "https://api.github.com/repos/sebastianbergmann/comparator/zipball/5ef523a49ae7a302b87b2102b72b1eda8918d686",
                "reference": "5ef523a49ae7a302b87b2102b72b1eda8918d686",
                "shasum": ""
            },
            "require": {
                "ext-dom": "*",
                "ext-mbstring": "*",
                "php": ">=8.2",
                "sebastian/diff": "^6.0",
                "sebastian/exporter": "^6.0"
            },
            "require-dev": {
                "phpunit/phpunit": "^11.3"
            },
            "type": "library",
            "extra": {
                "branch-alias": {
                    "dev-main": "6.1-dev"
                }
            },
            "autoload": {
                "classmap": [
                    "src/"
                ]
            },
            "notification-url": "https://packagist.org/downloads/",
            "license": [
                "BSD-3-Clause"
            ],
            "authors": [
                {
                    "name": "Sebastian Bergmann",
                    "email": "sebastian@phpunit.de"
                },
                {
                    "name": "Jeff Welch",
                    "email": "whatthejeff@gmail.com"
                },
                {
                    "name": "Volker Dusch",
                    "email": "github@wallbash.com"
                },
                {
                    "name": "Bernhard Schussek",
                    "email": "bschussek@2bepublished.at"
                }
            ],
            "description": "Provides the functionality to compare PHP values for equality",
            "homepage": "https://github.com/sebastianbergmann/comparator",
            "keywords": [
                "comparator",
                "compare",
                "equality"
            ],
            "support": {
                "issues": "https://github.com/sebastianbergmann/comparator/issues",
                "security": "https://github.com/sebastianbergmann/comparator/security/policy",
                "source": "https://github.com/sebastianbergmann/comparator/tree/6.1.1"
            },
            "funding": [
                {
                    "url": "https://github.com/sebastianbergmann",
                    "type": "github"
                }
            ],
            "time": "2024-10-18T15:00:48+00:00"
        },
        {
            "name": "sebastian/complexity",
            "version": "4.0.1",
            "source": {
                "type": "git",
                "url": "https://github.com/sebastianbergmann/complexity.git",
                "reference": "ee41d384ab1906c68852636b6de493846e13e5a0"
            },
            "dist": {
                "type": "zip",
                "url": "https://api.github.com/repos/sebastianbergmann/complexity/zipball/ee41d384ab1906c68852636b6de493846e13e5a0",
                "reference": "ee41d384ab1906c68852636b6de493846e13e5a0",
                "shasum": ""
            },
            "require": {
                "nikic/php-parser": "^5.0",
                "php": ">=8.2"
            },
            "require-dev": {
                "phpunit/phpunit": "^11.0"
            },
            "type": "library",
            "extra": {
                "branch-alias": {
                    "dev-main": "4.0-dev"
                }
            },
            "autoload": {
                "classmap": [
                    "src/"
                ]
            },
            "notification-url": "https://packagist.org/downloads/",
            "license": [
                "BSD-3-Clause"
            ],
            "authors": [
                {
                    "name": "Sebastian Bergmann",
                    "email": "sebastian@phpunit.de",
                    "role": "lead"
                }
            ],
            "description": "Library for calculating the complexity of PHP code units",
            "homepage": "https://github.com/sebastianbergmann/complexity",
            "support": {
                "issues": "https://github.com/sebastianbergmann/complexity/issues",
                "security": "https://github.com/sebastianbergmann/complexity/security/policy",
                "source": "https://github.com/sebastianbergmann/complexity/tree/4.0.1"
            },
            "funding": [
                {
                    "url": "https://github.com/sebastianbergmann",
                    "type": "github"
                }
            ],
            "time": "2024-07-03T04:49:50+00:00"
        },
        {
            "name": "sebastian/diff",
            "version": "6.0.2",
            "source": {
                "type": "git",
                "url": "https://github.com/sebastianbergmann/diff.git",
                "reference": "b4ccd857127db5d41a5b676f24b51371d76d8544"
            },
            "dist": {
                "type": "zip",
                "url": "https://api.github.com/repos/sebastianbergmann/diff/zipball/b4ccd857127db5d41a5b676f24b51371d76d8544",
                "reference": "b4ccd857127db5d41a5b676f24b51371d76d8544",
                "shasum": ""
            },
            "require": {
                "php": ">=8.2"
            },
            "require-dev": {
                "phpunit/phpunit": "^11.0",
                "symfony/process": "^4.2 || ^5"
            },
            "type": "library",
            "extra": {
                "branch-alias": {
                    "dev-main": "6.0-dev"
                }
            },
            "autoload": {
                "classmap": [
                    "src/"
                ]
            },
            "notification-url": "https://packagist.org/downloads/",
            "license": [
                "BSD-3-Clause"
            ],
            "authors": [
                {
                    "name": "Sebastian Bergmann",
                    "email": "sebastian@phpunit.de"
                },
                {
                    "name": "Kore Nordmann",
                    "email": "mail@kore-nordmann.de"
                }
            ],
            "description": "Diff implementation",
            "homepage": "https://github.com/sebastianbergmann/diff",
            "keywords": [
                "diff",
                "udiff",
                "unidiff",
                "unified diff"
            ],
            "support": {
                "issues": "https://github.com/sebastianbergmann/diff/issues",
                "security": "https://github.com/sebastianbergmann/diff/security/policy",
                "source": "https://github.com/sebastianbergmann/diff/tree/6.0.2"
            },
            "funding": [
                {
                    "url": "https://github.com/sebastianbergmann",
                    "type": "github"
                }
            ],
            "time": "2024-07-03T04:53:05+00:00"
        },
        {
            "name": "sebastian/environment",
            "version": "7.2.0",
            "source": {
                "type": "git",
                "url": "https://github.com/sebastianbergmann/environment.git",
                "reference": "855f3ae0ab316bbafe1ba4e16e9f3c078d24a0c5"
            },
            "dist": {
                "type": "zip",
                "url": "https://api.github.com/repos/sebastianbergmann/environment/zipball/855f3ae0ab316bbafe1ba4e16e9f3c078d24a0c5",
                "reference": "855f3ae0ab316bbafe1ba4e16e9f3c078d24a0c5",
                "shasum": ""
            },
            "require": {
                "php": ">=8.2"
            },
            "require-dev": {
                "phpunit/phpunit": "^11.0"
            },
            "suggest": {
                "ext-posix": "*"
            },
            "type": "library",
            "extra": {
                "branch-alias": {
                    "dev-main": "7.2-dev"
                }
            },
            "autoload": {
                "classmap": [
                    "src/"
                ]
            },
            "notification-url": "https://packagist.org/downloads/",
            "license": [
                "BSD-3-Clause"
            ],
            "authors": [
                {
                    "name": "Sebastian Bergmann",
                    "email": "sebastian@phpunit.de"
                }
            ],
            "description": "Provides functionality to handle HHVM/PHP environments",
            "homepage": "https://github.com/sebastianbergmann/environment",
            "keywords": [
                "Xdebug",
                "environment",
                "hhvm"
            ],
            "support": {
                "issues": "https://github.com/sebastianbergmann/environment/issues",
                "security": "https://github.com/sebastianbergmann/environment/security/policy",
                "source": "https://github.com/sebastianbergmann/environment/tree/7.2.0"
            },
            "funding": [
                {
                    "url": "https://github.com/sebastianbergmann",
                    "type": "github"
                }
            ],
            "time": "2024-07-03T04:54:44+00:00"
        },
        {
            "name": "sebastian/exporter",
            "version": "6.1.3",
            "source": {
                "type": "git",
                "url": "https://github.com/sebastianbergmann/exporter.git",
                "reference": "c414673eee9a8f9d51bbf8d61fc9e3ef1e85b20e"
            },
            "dist": {
                "type": "zip",
                "url": "https://api.github.com/repos/sebastianbergmann/exporter/zipball/c414673eee9a8f9d51bbf8d61fc9e3ef1e85b20e",
                "reference": "c414673eee9a8f9d51bbf8d61fc9e3ef1e85b20e",
                "shasum": ""
            },
            "require": {
                "ext-mbstring": "*",
                "php": ">=8.2",
                "sebastian/recursion-context": "^6.0"
            },
            "require-dev": {
                "phpunit/phpunit": "^11.2"
            },
            "type": "library",
            "extra": {
                "branch-alias": {
                    "dev-main": "6.1-dev"
                }
            },
            "autoload": {
                "classmap": [
                    "src/"
                ]
            },
            "notification-url": "https://packagist.org/downloads/",
            "license": [
                "BSD-3-Clause"
            ],
            "authors": [
                {
                    "name": "Sebastian Bergmann",
                    "email": "sebastian@phpunit.de"
                },
                {
                    "name": "Jeff Welch",
                    "email": "whatthejeff@gmail.com"
                },
                {
                    "name": "Volker Dusch",
                    "email": "github@wallbash.com"
                },
                {
                    "name": "Adam Harvey",
                    "email": "aharvey@php.net"
                },
                {
                    "name": "Bernhard Schussek",
                    "email": "bschussek@gmail.com"
                }
            ],
            "description": "Provides the functionality to export PHP variables for visualization",
            "homepage": "https://www.github.com/sebastianbergmann/exporter",
            "keywords": [
                "export",
                "exporter"
            ],
            "support": {
                "issues": "https://github.com/sebastianbergmann/exporter/issues",
                "security": "https://github.com/sebastianbergmann/exporter/security/policy",
                "source": "https://github.com/sebastianbergmann/exporter/tree/6.1.3"
            },
            "funding": [
                {
                    "url": "https://github.com/sebastianbergmann",
                    "type": "github"
                }
            ],
            "time": "2024-07-03T04:56:19+00:00"
        },
        {
            "name": "sebastian/global-state",
            "version": "7.0.2",
            "source": {
                "type": "git",
                "url": "https://github.com/sebastianbergmann/global-state.git",
                "reference": "3be331570a721f9a4b5917f4209773de17f747d7"
            },
            "dist": {
                "type": "zip",
                "url": "https://api.github.com/repos/sebastianbergmann/global-state/zipball/3be331570a721f9a4b5917f4209773de17f747d7",
                "reference": "3be331570a721f9a4b5917f4209773de17f747d7",
                "shasum": ""
            },
            "require": {
                "php": ">=8.2",
                "sebastian/object-reflector": "^4.0",
                "sebastian/recursion-context": "^6.0"
            },
            "require-dev": {
                "ext-dom": "*",
                "phpunit/phpunit": "^11.0"
            },
            "type": "library",
            "extra": {
                "branch-alias": {
                    "dev-main": "7.0-dev"
                }
            },
            "autoload": {
                "classmap": [
                    "src/"
                ]
            },
            "notification-url": "https://packagist.org/downloads/",
            "license": [
                "BSD-3-Clause"
            ],
            "authors": [
                {
                    "name": "Sebastian Bergmann",
                    "email": "sebastian@phpunit.de"
                }
            ],
            "description": "Snapshotting of global state",
            "homepage": "https://www.github.com/sebastianbergmann/global-state",
            "keywords": [
                "global state"
            ],
            "support": {
                "issues": "https://github.com/sebastianbergmann/global-state/issues",
                "security": "https://github.com/sebastianbergmann/global-state/security/policy",
                "source": "https://github.com/sebastianbergmann/global-state/tree/7.0.2"
            },
            "funding": [
                {
                    "url": "https://github.com/sebastianbergmann",
                    "type": "github"
                }
            ],
            "time": "2024-07-03T04:57:36+00:00"
        },
        {
            "name": "sebastian/lines-of-code",
            "version": "3.0.1",
            "source": {
                "type": "git",
                "url": "https://github.com/sebastianbergmann/lines-of-code.git",
                "reference": "d36ad0d782e5756913e42ad87cb2890f4ffe467a"
            },
            "dist": {
                "type": "zip",
                "url": "https://api.github.com/repos/sebastianbergmann/lines-of-code/zipball/d36ad0d782e5756913e42ad87cb2890f4ffe467a",
                "reference": "d36ad0d782e5756913e42ad87cb2890f4ffe467a",
                "shasum": ""
            },
            "require": {
                "nikic/php-parser": "^5.0",
                "php": ">=8.2"
            },
            "require-dev": {
                "phpunit/phpunit": "^11.0"
            },
            "type": "library",
            "extra": {
                "branch-alias": {
                    "dev-main": "3.0-dev"
                }
            },
            "autoload": {
                "classmap": [
                    "src/"
                ]
            },
            "notification-url": "https://packagist.org/downloads/",
            "license": [
                "BSD-3-Clause"
            ],
            "authors": [
                {
                    "name": "Sebastian Bergmann",
                    "email": "sebastian@phpunit.de",
                    "role": "lead"
                }
            ],
            "description": "Library for counting the lines of code in PHP source code",
            "homepage": "https://github.com/sebastianbergmann/lines-of-code",
            "support": {
                "issues": "https://github.com/sebastianbergmann/lines-of-code/issues",
                "security": "https://github.com/sebastianbergmann/lines-of-code/security/policy",
                "source": "https://github.com/sebastianbergmann/lines-of-code/tree/3.0.1"
            },
            "funding": [
                {
                    "url": "https://github.com/sebastianbergmann",
                    "type": "github"
                }
            ],
            "time": "2024-07-03T04:58:38+00:00"
        },
        {
            "name": "sebastian/object-enumerator",
            "version": "6.0.1",
            "source": {
                "type": "git",
                "url": "https://github.com/sebastianbergmann/object-enumerator.git",
                "reference": "f5b498e631a74204185071eb41f33f38d64608aa"
            },
            "dist": {
                "type": "zip",
                "url": "https://api.github.com/repos/sebastianbergmann/object-enumerator/zipball/f5b498e631a74204185071eb41f33f38d64608aa",
                "reference": "f5b498e631a74204185071eb41f33f38d64608aa",
                "shasum": ""
            },
            "require": {
                "php": ">=8.2",
                "sebastian/object-reflector": "^4.0",
                "sebastian/recursion-context": "^6.0"
            },
            "require-dev": {
                "phpunit/phpunit": "^11.0"
            },
            "type": "library",
            "extra": {
                "branch-alias": {
                    "dev-main": "6.0-dev"
                }
            },
            "autoload": {
                "classmap": [
                    "src/"
                ]
            },
            "notification-url": "https://packagist.org/downloads/",
            "license": [
                "BSD-3-Clause"
            ],
            "authors": [
                {
                    "name": "Sebastian Bergmann",
                    "email": "sebastian@phpunit.de"
                }
            ],
            "description": "Traverses array structures and object graphs to enumerate all referenced objects",
            "homepage": "https://github.com/sebastianbergmann/object-enumerator/",
            "support": {
                "issues": "https://github.com/sebastianbergmann/object-enumerator/issues",
                "security": "https://github.com/sebastianbergmann/object-enumerator/security/policy",
                "source": "https://github.com/sebastianbergmann/object-enumerator/tree/6.0.1"
            },
            "funding": [
                {
                    "url": "https://github.com/sebastianbergmann",
                    "type": "github"
                }
            ],
            "time": "2024-07-03T05:00:13+00:00"
        },
        {
            "name": "sebastian/object-reflector",
            "version": "4.0.1",
            "source": {
                "type": "git",
                "url": "https://github.com/sebastianbergmann/object-reflector.git",
                "reference": "6e1a43b411b2ad34146dee7524cb13a068bb35f9"
            },
            "dist": {
                "type": "zip",
                "url": "https://api.github.com/repos/sebastianbergmann/object-reflector/zipball/6e1a43b411b2ad34146dee7524cb13a068bb35f9",
                "reference": "6e1a43b411b2ad34146dee7524cb13a068bb35f9",
                "shasum": ""
            },
            "require": {
                "php": ">=8.2"
            },
            "require-dev": {
                "phpunit/phpunit": "^11.0"
            },
            "type": "library",
            "extra": {
                "branch-alias": {
                    "dev-main": "4.0-dev"
                }
            },
            "autoload": {
                "classmap": [
                    "src/"
                ]
            },
            "notification-url": "https://packagist.org/downloads/",
            "license": [
                "BSD-3-Clause"
            ],
            "authors": [
                {
                    "name": "Sebastian Bergmann",
                    "email": "sebastian@phpunit.de"
                }
            ],
            "description": "Allows reflection of object attributes, including inherited and non-public ones",
            "homepage": "https://github.com/sebastianbergmann/object-reflector/",
            "support": {
                "issues": "https://github.com/sebastianbergmann/object-reflector/issues",
                "security": "https://github.com/sebastianbergmann/object-reflector/security/policy",
                "source": "https://github.com/sebastianbergmann/object-reflector/tree/4.0.1"
            },
            "funding": [
                {
                    "url": "https://github.com/sebastianbergmann",
                    "type": "github"
                }
            ],
            "time": "2024-07-03T05:01:32+00:00"
        },
        {
            "name": "sebastian/recursion-context",
            "version": "6.0.2",
            "source": {
                "type": "git",
                "url": "https://github.com/sebastianbergmann/recursion-context.git",
                "reference": "694d156164372abbd149a4b85ccda2e4670c0e16"
            },
            "dist": {
                "type": "zip",
                "url": "https://api.github.com/repos/sebastianbergmann/recursion-context/zipball/694d156164372abbd149a4b85ccda2e4670c0e16",
                "reference": "694d156164372abbd149a4b85ccda2e4670c0e16",
                "shasum": ""
            },
            "require": {
                "php": ">=8.2"
            },
            "require-dev": {
                "phpunit/phpunit": "^11.0"
            },
            "type": "library",
            "extra": {
                "branch-alias": {
                    "dev-main": "6.0-dev"
                }
            },
            "autoload": {
                "classmap": [
                    "src/"
                ]
            },
            "notification-url": "https://packagist.org/downloads/",
            "license": [
                "BSD-3-Clause"
            ],
            "authors": [
                {
                    "name": "Sebastian Bergmann",
                    "email": "sebastian@phpunit.de"
                },
                {
                    "name": "Jeff Welch",
                    "email": "whatthejeff@gmail.com"
                },
                {
                    "name": "Adam Harvey",
                    "email": "aharvey@php.net"
                }
            ],
            "description": "Provides functionality to recursively process PHP variables",
            "homepage": "https://github.com/sebastianbergmann/recursion-context",
            "support": {
                "issues": "https://github.com/sebastianbergmann/recursion-context/issues",
                "security": "https://github.com/sebastianbergmann/recursion-context/security/policy",
                "source": "https://github.com/sebastianbergmann/recursion-context/tree/6.0.2"
            },
            "funding": [
                {
                    "url": "https://github.com/sebastianbergmann",
                    "type": "github"
                }
            ],
            "time": "2024-07-03T05:10:34+00:00"
        },
        {
            "name": "sebastian/type",
            "version": "5.1.0",
            "source": {
                "type": "git",
                "url": "https://github.com/sebastianbergmann/type.git",
                "reference": "461b9c5da241511a2a0e8f240814fb23ce5c0aac"
            },
            "dist": {
                "type": "zip",
                "url": "https://api.github.com/repos/sebastianbergmann/type/zipball/461b9c5da241511a2a0e8f240814fb23ce5c0aac",
                "reference": "461b9c5da241511a2a0e8f240814fb23ce5c0aac",
                "shasum": ""
            },
            "require": {
                "php": ">=8.2"
            },
            "require-dev": {
                "phpunit/phpunit": "^11.3"
            },
            "type": "library",
            "extra": {
                "branch-alias": {
                    "dev-main": "5.1-dev"
                }
            },
            "autoload": {
                "classmap": [
                    "src/"
                ]
            },
            "notification-url": "https://packagist.org/downloads/",
            "license": [
                "BSD-3-Clause"
            ],
            "authors": [
                {
                    "name": "Sebastian Bergmann",
                    "email": "sebastian@phpunit.de",
                    "role": "lead"
                }
            ],
            "description": "Collection of value objects that represent the types of the PHP type system",
            "homepage": "https://github.com/sebastianbergmann/type",
            "support": {
                "issues": "https://github.com/sebastianbergmann/type/issues",
                "security": "https://github.com/sebastianbergmann/type/security/policy",
                "source": "https://github.com/sebastianbergmann/type/tree/5.1.0"
            },
            "funding": [
                {
                    "url": "https://github.com/sebastianbergmann",
                    "type": "github"
                }
            ],
            "time": "2024-09-17T13:12:04+00:00"
        },
        {
            "name": "sebastian/version",
            "version": "5.0.2",
            "source": {
                "type": "git",
                "url": "https://github.com/sebastianbergmann/version.git",
                "reference": "c687e3387b99f5b03b6caa64c74b63e2936ff874"
            },
            "dist": {
                "type": "zip",
                "url": "https://api.github.com/repos/sebastianbergmann/version/zipball/c687e3387b99f5b03b6caa64c74b63e2936ff874",
                "reference": "c687e3387b99f5b03b6caa64c74b63e2936ff874",
                "shasum": ""
            },
            "require": {
                "php": ">=8.2"
            },
            "type": "library",
            "extra": {
                "branch-alias": {
                    "dev-main": "5.0-dev"
                }
            },
            "autoload": {
                "classmap": [
                    "src/"
                ]
            },
            "notification-url": "https://packagist.org/downloads/",
            "license": [
                "BSD-3-Clause"
            ],
            "authors": [
                {
                    "name": "Sebastian Bergmann",
                    "email": "sebastian@phpunit.de",
                    "role": "lead"
                }
            ],
            "description": "Library that helps with managing the version number of Git-hosted PHP projects",
            "homepage": "https://github.com/sebastianbergmann/version",
            "support": {
                "issues": "https://github.com/sebastianbergmann/version/issues",
                "security": "https://github.com/sebastianbergmann/version/security/policy",
                "source": "https://github.com/sebastianbergmann/version/tree/5.0.2"
            },
            "funding": [
                {
                    "url": "https://github.com/sebastianbergmann",
                    "type": "github"
                }
            ],
            "time": "2024-10-09T05:16:32+00:00"
        },
        {
            "name": "theseer/tokenizer",
            "version": "1.2.3",
            "source": {
                "type": "git",
                "url": "https://github.com/theseer/tokenizer.git",
                "reference": "737eda637ed5e28c3413cb1ebe8bb52cbf1ca7a2"
            },
            "dist": {
                "type": "zip",
                "url": "https://api.github.com/repos/theseer/tokenizer/zipball/737eda637ed5e28c3413cb1ebe8bb52cbf1ca7a2",
                "reference": "737eda637ed5e28c3413cb1ebe8bb52cbf1ca7a2",
                "shasum": ""
            },
            "require": {
                "ext-dom": "*",
                "ext-tokenizer": "*",
                "ext-xmlwriter": "*",
                "php": "^7.2 || ^8.0"
            },
            "type": "library",
            "autoload": {
                "classmap": [
                    "src/"
                ]
            },
            "notification-url": "https://packagist.org/downloads/",
            "license": [
                "BSD-3-Clause"
            ],
            "authors": [
                {
                    "name": "Arne Blankerts",
                    "email": "arne@blankerts.de",
                    "role": "Developer"
                }
            ],
            "description": "A small library for converting tokenized PHP source code into XML and potentially other formats",
            "support": {
                "issues": "https://github.com/theseer/tokenizer/issues",
                "source": "https://github.com/theseer/tokenizer/tree/1.2.3"
            },
            "funding": [
                {
                    "url": "https://github.com/theseer",
                    "type": "github"
                }
            ],
            "time": "2024-03-03T12:36:25+00:00"
        }
    ],
    "packages-dev": [],
    "aliases": [],
    "minimum-stability": "stable",
    "stability-flags": {},
    "prefer-stable": true,
    "prefer-lowest": false,
    "platform": {
        "php": ">=8.3",
        "ext-dom": "*",
        "ext-json": "*",
        "ext-libxml": "*",
        "ext-mbstring": "*",
        "ext-xml": "*",
        "ext-xmlwriter": "*"
    },
    "platform-dev": {},
    "platform-overrides": {
        "php": "8.3.0"
    },
    "plugin-api-version": "2.6.0"
}<|MERGE_RESOLUTION|>--- conflicted
+++ resolved
@@ -4,11 +4,7 @@
         "Read more about it at https://getcomposer.org/doc/01-basic-usage.md#installing-dependencies",
         "This file is @generated automatically"
     ],
-<<<<<<< HEAD
-    "content-hash": "cdfd04c2cc8d0d3dded4c9a9fdb084da",
-=======
-    "content-hash": "75c757e2d7d7e1610277d8574dc8e7f4",
->>>>>>> f22ea1e4
+    "content-hash": "d6581c72eb5bab3794167cfbe7e747bd",
     "packages": [
         {
             "name": "myclabs/deep-copy",
