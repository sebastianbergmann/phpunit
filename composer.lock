{
    "_readme": [
        "This file locks the dependencies of your project to a known state",
        "Read more about it at https://getcomposer.org/doc/01-basic-usage.md#installing-dependencies",
        "This file is @generated automatically"
    ],
<<<<<<< HEAD
    "content-hash": "1961356222231e5766bf303f426b6eba",
=======
    "content-hash": "9ed18efde2d64b100c617b290b183726",
>>>>>>> c2d9a774
    "packages": [
        {
            "name": "myclabs/deep-copy",
            "version": "1.12.0",
            "source": {
                "type": "git",
                "url": "https://github.com/myclabs/DeepCopy.git",
                "reference": "3a6b9a42cd8f8771bd4295d13e1423fa7f3d942c"
            },
            "dist": {
                "type": "zip",
                "url": "https://api.github.com/repos/myclabs/DeepCopy/zipball/3a6b9a42cd8f8771bd4295d13e1423fa7f3d942c",
                "reference": "3a6b9a42cd8f8771bd4295d13e1423fa7f3d942c",
                "shasum": ""
            },
            "require": {
                "php": "^7.1 || ^8.0"
            },
            "conflict": {
                "doctrine/collections": "<1.6.8",
                "doctrine/common": "<2.13.3 || >=3 <3.2.2"
            },
            "require-dev": {
                "doctrine/collections": "^1.6.8",
                "doctrine/common": "^2.13.3 || ^3.2.2",
                "phpspec/prophecy": "^1.10",
                "phpunit/phpunit": "^7.5.20 || ^8.5.23 || ^9.5.13"
            },
            "type": "library",
            "autoload": {
                "files": [
                    "src/DeepCopy/deep_copy.php"
                ],
                "psr-4": {
                    "DeepCopy\\": "src/DeepCopy/"
                }
            },
            "notification-url": "https://packagist.org/downloads/",
            "license": [
                "MIT"
            ],
            "description": "Create deep copies (clones) of your objects",
            "keywords": [
                "clone",
                "copy",
                "duplicate",
                "object",
                "object graph"
            ],
            "support": {
                "issues": "https://github.com/myclabs/DeepCopy/issues",
                "source": "https://github.com/myclabs/DeepCopy/tree/1.12.0"
            },
            "funding": [
                {
                    "url": "https://tidelift.com/funding/github/packagist/myclabs/deep-copy",
                    "type": "tidelift"
                }
            ],
            "time": "2024-06-12T14:39:25+00:00"
        },
        {
            "name": "nikic/php-parser",
            "version": "v5.1.0",
            "source": {
                "type": "git",
                "url": "https://github.com/nikic/PHP-Parser.git",
                "reference": "683130c2ff8c2739f4822ff7ac5c873ec529abd1"
            },
            "dist": {
                "type": "zip",
                "url": "https://api.github.com/repos/nikic/PHP-Parser/zipball/683130c2ff8c2739f4822ff7ac5c873ec529abd1",
                "reference": "683130c2ff8c2739f4822ff7ac5c873ec529abd1",
                "shasum": ""
            },
            "require": {
                "ext-ctype": "*",
                "ext-json": "*",
                "ext-tokenizer": "*",
                "php": ">=7.4"
            },
            "require-dev": {
                "ircmaxell/php-yacc": "^0.0.7",
                "phpunit/phpunit": "^9.0"
            },
            "bin": [
                "bin/php-parse"
            ],
            "type": "library",
            "extra": {
                "branch-alias": {
                    "dev-master": "5.0-dev"
                }
            },
            "autoload": {
                "psr-4": {
                    "PhpParser\\": "lib/PhpParser"
                }
            },
            "notification-url": "https://packagist.org/downloads/",
            "license": [
                "BSD-3-Clause"
            ],
            "authors": [
                {
                    "name": "Nikita Popov"
                }
            ],
            "description": "A PHP parser written in PHP",
            "keywords": [
                "parser",
                "php"
            ],
            "support": {
                "issues": "https://github.com/nikic/PHP-Parser/issues",
                "source": "https://github.com/nikic/PHP-Parser/tree/v5.1.0"
            },
            "time": "2024-07-01T20:03:41+00:00"
        },
        {
            "name": "phar-io/manifest",
            "version": "2.0.4",
            "source": {
                "type": "git",
                "url": "https://github.com/phar-io/manifest.git",
                "reference": "54750ef60c58e43759730615a392c31c80e23176"
            },
            "dist": {
                "type": "zip",
                "url": "https://api.github.com/repos/phar-io/manifest/zipball/54750ef60c58e43759730615a392c31c80e23176",
                "reference": "54750ef60c58e43759730615a392c31c80e23176",
                "shasum": ""
            },
            "require": {
                "ext-dom": "*",
                "ext-libxml": "*",
                "ext-phar": "*",
                "ext-xmlwriter": "*",
                "phar-io/version": "^3.0.1",
                "php": "^7.2 || ^8.0"
            },
            "type": "library",
            "extra": {
                "branch-alias": {
                    "dev-master": "2.0.x-dev"
                }
            },
            "autoload": {
                "classmap": [
                    "src/"
                ]
            },
            "notification-url": "https://packagist.org/downloads/",
            "license": [
                "BSD-3-Clause"
            ],
            "authors": [
                {
                    "name": "Arne Blankerts",
                    "email": "arne@blankerts.de",
                    "role": "Developer"
                },
                {
                    "name": "Sebastian Heuer",
                    "email": "sebastian@phpeople.de",
                    "role": "Developer"
                },
                {
                    "name": "Sebastian Bergmann",
                    "email": "sebastian@phpunit.de",
                    "role": "Developer"
                }
            ],
            "description": "Component for reading phar.io manifest information from a PHP Archive (PHAR)",
            "support": {
                "issues": "https://github.com/phar-io/manifest/issues",
                "source": "https://github.com/phar-io/manifest/tree/2.0.4"
            },
            "funding": [
                {
                    "url": "https://github.com/theseer",
                    "type": "github"
                }
            ],
            "time": "2024-03-03T12:33:53+00:00"
        },
        {
            "name": "phar-io/version",
            "version": "3.2.1",
            "source": {
                "type": "git",
                "url": "https://github.com/phar-io/version.git",
                "reference": "4f7fd7836c6f332bb2933569e566a0d6c4cbed74"
            },
            "dist": {
                "type": "zip",
                "url": "https://api.github.com/repos/phar-io/version/zipball/4f7fd7836c6f332bb2933569e566a0d6c4cbed74",
                "reference": "4f7fd7836c6f332bb2933569e566a0d6c4cbed74",
                "shasum": ""
            },
            "require": {
                "php": "^7.2 || ^8.0"
            },
            "type": "library",
            "autoload": {
                "classmap": [
                    "src/"
                ]
            },
            "notification-url": "https://packagist.org/downloads/",
            "license": [
                "BSD-3-Clause"
            ],
            "authors": [
                {
                    "name": "Arne Blankerts",
                    "email": "arne@blankerts.de",
                    "role": "Developer"
                },
                {
                    "name": "Sebastian Heuer",
                    "email": "sebastian@phpeople.de",
                    "role": "Developer"
                },
                {
                    "name": "Sebastian Bergmann",
                    "email": "sebastian@phpunit.de",
                    "role": "Developer"
                }
            ],
            "description": "Library for handling version information and constraints",
            "support": {
                "issues": "https://github.com/phar-io/version/issues",
                "source": "https://github.com/phar-io/version/tree/3.2.1"
            },
            "time": "2022-02-21T01:04:05+00:00"
        },
        {
            "name": "phpunit/php-code-coverage",
            "version": "11.0.5",
            "source": {
                "type": "git",
                "url": "https://github.com/sebastianbergmann/php-code-coverage.git",
                "reference": "19b6365ab8b59a64438c0c3f4241feeb480c9861"
            },
            "dist": {
                "type": "zip",
                "url": "https://api.github.com/repos/sebastianbergmann/php-code-coverage/zipball/19b6365ab8b59a64438c0c3f4241feeb480c9861",
                "reference": "19b6365ab8b59a64438c0c3f4241feeb480c9861",
                "shasum": ""
            },
            "require": {
                "ext-dom": "*",
                "ext-libxml": "*",
                "ext-xmlwriter": "*",
                "nikic/php-parser": "^5.0",
                "php": ">=8.2",
                "phpunit/php-file-iterator": "^5.0",
                "phpunit/php-text-template": "^4.0",
                "sebastian/code-unit-reverse-lookup": "^4.0",
                "sebastian/complexity": "^4.0",
                "sebastian/environment": "^7.0",
                "sebastian/lines-of-code": "^3.0",
                "sebastian/version": "^5.0",
                "theseer/tokenizer": "^1.2.0"
            },
            "require-dev": {
                "phpunit/phpunit": "^11.0"
            },
            "suggest": {
                "ext-pcov": "PHP extension that provides line coverage",
                "ext-xdebug": "PHP extension that provides line coverage as well as branch and path coverage"
            },
            "type": "library",
            "extra": {
                "branch-alias": {
                    "dev-main": "11.0-dev"
                }
            },
            "autoload": {
                "classmap": [
                    "src/"
                ]
            },
            "notification-url": "https://packagist.org/downloads/",
            "license": [
                "BSD-3-Clause"
            ],
            "authors": [
                {
                    "name": "Sebastian Bergmann",
                    "email": "sebastian@phpunit.de",
                    "role": "lead"
                }
            ],
            "description": "Library that provides collection, processing, and rendering functionality for PHP code coverage information.",
            "homepage": "https://github.com/sebastianbergmann/php-code-coverage",
            "keywords": [
                "coverage",
                "testing",
                "xunit"
            ],
            "support": {
                "issues": "https://github.com/sebastianbergmann/php-code-coverage/issues",
                "security": "https://github.com/sebastianbergmann/php-code-coverage/security/policy",
                "source": "https://github.com/sebastianbergmann/php-code-coverage/tree/11.0.5"
            },
            "funding": [
                {
                    "url": "https://github.com/sebastianbergmann",
                    "type": "github"
                }
            ],
            "time": "2024-07-03T05:05:37+00:00"
        },
        {
            "name": "phpunit/php-file-iterator",
            "version": "5.0.1",
            "source": {
                "type": "git",
                "url": "https://github.com/sebastianbergmann/php-file-iterator.git",
                "reference": "6ed896bf50bbbfe4d504a33ed5886278c78e4a26"
            },
            "dist": {
                "type": "zip",
                "url": "https://api.github.com/repos/sebastianbergmann/php-file-iterator/zipball/6ed896bf50bbbfe4d504a33ed5886278c78e4a26",
                "reference": "6ed896bf50bbbfe4d504a33ed5886278c78e4a26",
                "shasum": ""
            },
            "require": {
                "php": ">=8.2"
            },
            "require-dev": {
                "phpunit/phpunit": "^11.0"
            },
            "type": "library",
            "extra": {
                "branch-alias": {
                    "dev-main": "5.0-dev"
                }
            },
            "autoload": {
                "classmap": [
                    "src/"
                ]
            },
            "notification-url": "https://packagist.org/downloads/",
            "license": [
                "BSD-3-Clause"
            ],
            "authors": [
                {
                    "name": "Sebastian Bergmann",
                    "email": "sebastian@phpunit.de",
                    "role": "lead"
                }
            ],
            "description": "FilterIterator implementation that filters files based on a list of suffixes.",
            "homepage": "https://github.com/sebastianbergmann/php-file-iterator/",
            "keywords": [
                "filesystem",
                "iterator"
            ],
            "support": {
                "issues": "https://github.com/sebastianbergmann/php-file-iterator/issues",
                "security": "https://github.com/sebastianbergmann/php-file-iterator/security/policy",
                "source": "https://github.com/sebastianbergmann/php-file-iterator/tree/5.0.1"
            },
            "funding": [
                {
                    "url": "https://github.com/sebastianbergmann",
                    "type": "github"
                }
            ],
            "time": "2024-07-03T05:06:37+00:00"
        },
        {
            "name": "phpunit/php-invoker",
            "version": "5.0.1",
            "source": {
                "type": "git",
                "url": "https://github.com/sebastianbergmann/php-invoker.git",
                "reference": "c1ca3814734c07492b3d4c5f794f4b0995333da2"
            },
            "dist": {
                "type": "zip",
                "url": "https://api.github.com/repos/sebastianbergmann/php-invoker/zipball/c1ca3814734c07492b3d4c5f794f4b0995333da2",
                "reference": "c1ca3814734c07492b3d4c5f794f4b0995333da2",
                "shasum": ""
            },
            "require": {
                "php": ">=8.2"
            },
            "require-dev": {
                "ext-pcntl": "*",
                "phpunit/phpunit": "^11.0"
            },
            "suggest": {
                "ext-pcntl": "*"
            },
            "type": "library",
            "extra": {
                "branch-alias": {
                    "dev-main": "5.0-dev"
                }
            },
            "autoload": {
                "classmap": [
                    "src/"
                ]
            },
            "notification-url": "https://packagist.org/downloads/",
            "license": [
                "BSD-3-Clause"
            ],
            "authors": [
                {
                    "name": "Sebastian Bergmann",
                    "email": "sebastian@phpunit.de",
                    "role": "lead"
                }
            ],
            "description": "Invoke callables with a timeout",
            "homepage": "https://github.com/sebastianbergmann/php-invoker/",
            "keywords": [
                "process"
            ],
            "support": {
                "issues": "https://github.com/sebastianbergmann/php-invoker/issues",
                "security": "https://github.com/sebastianbergmann/php-invoker/security/policy",
                "source": "https://github.com/sebastianbergmann/php-invoker/tree/5.0.1"
            },
            "funding": [
                {
                    "url": "https://github.com/sebastianbergmann",
                    "type": "github"
                }
            ],
            "time": "2024-07-03T05:07:44+00:00"
        },
        {
            "name": "phpunit/php-text-template",
            "version": "4.0.1",
            "source": {
                "type": "git",
                "url": "https://github.com/sebastianbergmann/php-text-template.git",
                "reference": "3e0404dc6b300e6bf56415467ebcb3fe4f33e964"
            },
            "dist": {
                "type": "zip",
                "url": "https://api.github.com/repos/sebastianbergmann/php-text-template/zipball/3e0404dc6b300e6bf56415467ebcb3fe4f33e964",
                "reference": "3e0404dc6b300e6bf56415467ebcb3fe4f33e964",
                "shasum": ""
            },
            "require": {
                "php": ">=8.2"
            },
            "require-dev": {
                "phpunit/phpunit": "^11.0"
            },
            "type": "library",
            "extra": {
                "branch-alias": {
                    "dev-main": "4.0-dev"
                }
            },
            "autoload": {
                "classmap": [
                    "src/"
                ]
            },
            "notification-url": "https://packagist.org/downloads/",
            "license": [
                "BSD-3-Clause"
            ],
            "authors": [
                {
                    "name": "Sebastian Bergmann",
                    "email": "sebastian@phpunit.de",
                    "role": "lead"
                }
            ],
            "description": "Simple template engine.",
            "homepage": "https://github.com/sebastianbergmann/php-text-template/",
            "keywords": [
                "template"
            ],
            "support": {
                "issues": "https://github.com/sebastianbergmann/php-text-template/issues",
                "security": "https://github.com/sebastianbergmann/php-text-template/security/policy",
                "source": "https://github.com/sebastianbergmann/php-text-template/tree/4.0.1"
            },
            "funding": [
                {
                    "url": "https://github.com/sebastianbergmann",
                    "type": "github"
                }
            ],
            "time": "2024-07-03T05:08:43+00:00"
        },
        {
            "name": "phpunit/php-timer",
            "version": "7.0.1",
            "source": {
                "type": "git",
                "url": "https://github.com/sebastianbergmann/php-timer.git",
                "reference": "3b415def83fbcb41f991d9ebf16ae4ad8b7837b3"
            },
            "dist": {
                "type": "zip",
                "url": "https://api.github.com/repos/sebastianbergmann/php-timer/zipball/3b415def83fbcb41f991d9ebf16ae4ad8b7837b3",
                "reference": "3b415def83fbcb41f991d9ebf16ae4ad8b7837b3",
                "shasum": ""
            },
            "require": {
                "php": ">=8.2"
            },
            "require-dev": {
                "phpunit/phpunit": "^11.0"
            },
            "type": "library",
            "extra": {
                "branch-alias": {
                    "dev-main": "7.0-dev"
                }
            },
            "autoload": {
                "classmap": [
                    "src/"
                ]
            },
            "notification-url": "https://packagist.org/downloads/",
            "license": [
                "BSD-3-Clause"
            ],
            "authors": [
                {
                    "name": "Sebastian Bergmann",
                    "email": "sebastian@phpunit.de",
                    "role": "lead"
                }
            ],
            "description": "Utility class for timing",
            "homepage": "https://github.com/sebastianbergmann/php-timer/",
            "keywords": [
                "timer"
            ],
            "support": {
                "issues": "https://github.com/sebastianbergmann/php-timer/issues",
                "security": "https://github.com/sebastianbergmann/php-timer/security/policy",
                "source": "https://github.com/sebastianbergmann/php-timer/tree/7.0.1"
            },
            "funding": [
                {
                    "url": "https://github.com/sebastianbergmann",
                    "type": "github"
                }
            ],
            "time": "2024-07-03T05:09:35+00:00"
        },
        {
            "name": "sebastian/cli-parser",
            "version": "3.0.2",
            "source": {
                "type": "git",
                "url": "https://github.com/sebastianbergmann/cli-parser.git",
                "reference": "15c5dd40dc4f38794d383bb95465193f5e0ae180"
            },
            "dist": {
                "type": "zip",
                "url": "https://api.github.com/repos/sebastianbergmann/cli-parser/zipball/15c5dd40dc4f38794d383bb95465193f5e0ae180",
                "reference": "15c5dd40dc4f38794d383bb95465193f5e0ae180",
                "shasum": ""
            },
            "require": {
                "php": ">=8.2"
            },
            "require-dev": {
                "phpunit/phpunit": "^11.0"
            },
            "type": "library",
            "extra": {
                "branch-alias": {
                    "dev-main": "3.0-dev"
                }
            },
            "autoload": {
                "classmap": [
                    "src/"
                ]
            },
            "notification-url": "https://packagist.org/downloads/",
            "license": [
                "BSD-3-Clause"
            ],
            "authors": [
                {
                    "name": "Sebastian Bergmann",
                    "email": "sebastian@phpunit.de",
                    "role": "lead"
                }
            ],
            "description": "Library for parsing CLI options",
            "homepage": "https://github.com/sebastianbergmann/cli-parser",
            "support": {
                "issues": "https://github.com/sebastianbergmann/cli-parser/issues",
                "security": "https://github.com/sebastianbergmann/cli-parser/security/policy",
                "source": "https://github.com/sebastianbergmann/cli-parser/tree/3.0.2"
            },
            "funding": [
                {
                    "url": "https://github.com/sebastianbergmann",
                    "type": "github"
                }
            ],
            "time": "2024-07-03T04:41:36+00:00"
        },
        {
            "name": "sebastian/code-unit",
            "version": "3.0.1",
            "source": {
                "type": "git",
                "url": "https://github.com/sebastianbergmann/code-unit.git",
                "reference": "6bb7d09d6623567178cf54126afa9c2310114268"
            },
            "dist": {
                "type": "zip",
                "url": "https://api.github.com/repos/sebastianbergmann/code-unit/zipball/6bb7d09d6623567178cf54126afa9c2310114268",
                "reference": "6bb7d09d6623567178cf54126afa9c2310114268",
                "shasum": ""
            },
            "require": {
                "php": ">=8.2"
            },
            "require-dev": {
                "phpunit/phpunit": "^11.0"
            },
            "type": "library",
            "extra": {
                "branch-alias": {
                    "dev-main": "3.0-dev"
                }
            },
            "autoload": {
                "classmap": [
                    "src/"
                ]
            },
            "notification-url": "https://packagist.org/downloads/",
            "license": [
                "BSD-3-Clause"
            ],
            "authors": [
                {
                    "name": "Sebastian Bergmann",
                    "email": "sebastian@phpunit.de",
                    "role": "lead"
                }
            ],
            "description": "Collection of value objects that represent the PHP code units",
            "homepage": "https://github.com/sebastianbergmann/code-unit",
            "support": {
                "issues": "https://github.com/sebastianbergmann/code-unit/issues",
                "security": "https://github.com/sebastianbergmann/code-unit/security/policy",
                "source": "https://github.com/sebastianbergmann/code-unit/tree/3.0.1"
            },
            "funding": [
                {
                    "url": "https://github.com/sebastianbergmann",
                    "type": "github"
                }
            ],
            "time": "2024-07-03T04:44:28+00:00"
        },
        {
            "name": "sebastian/code-unit-reverse-lookup",
            "version": "4.0.1",
            "source": {
                "type": "git",
                "url": "https://github.com/sebastianbergmann/code-unit-reverse-lookup.git",
                "reference": "183a9b2632194febd219bb9246eee421dad8d45e"
            },
            "dist": {
                "type": "zip",
                "url": "https://api.github.com/repos/sebastianbergmann/code-unit-reverse-lookup/zipball/183a9b2632194febd219bb9246eee421dad8d45e",
                "reference": "183a9b2632194febd219bb9246eee421dad8d45e",
                "shasum": ""
            },
            "require": {
                "php": ">=8.2"
            },
            "require-dev": {
                "phpunit/phpunit": "^11.0"
            },
            "type": "library",
            "extra": {
                "branch-alias": {
                    "dev-main": "4.0-dev"
                }
            },
            "autoload": {
                "classmap": [
                    "src/"
                ]
            },
            "notification-url": "https://packagist.org/downloads/",
            "license": [
                "BSD-3-Clause"
            ],
            "authors": [
                {
                    "name": "Sebastian Bergmann",
                    "email": "sebastian@phpunit.de"
                }
            ],
            "description": "Looks up which function or method a line of code belongs to",
            "homepage": "https://github.com/sebastianbergmann/code-unit-reverse-lookup/",
            "support": {
                "issues": "https://github.com/sebastianbergmann/code-unit-reverse-lookup/issues",
                "security": "https://github.com/sebastianbergmann/code-unit-reverse-lookup/security/policy",
                "source": "https://github.com/sebastianbergmann/code-unit-reverse-lookup/tree/4.0.1"
            },
            "funding": [
                {
                    "url": "https://github.com/sebastianbergmann",
                    "type": "github"
                }
            ],
            "time": "2024-07-03T04:45:54+00:00"
        },
        {
            "name": "sebastian/comparator",
<<<<<<< HEAD
            "version": "6.0.1",
            "source": {
                "type": "git",
                "url": "https://github.com/sebastianbergmann/comparator.git",
                "reference": "131942b86d3587291067a94f295498ab6ac79c20"
            },
            "dist": {
                "type": "zip",
                "url": "https://api.github.com/repos/sebastianbergmann/comparator/zipball/131942b86d3587291067a94f295498ab6ac79c20",
                "reference": "131942b86d3587291067a94f295498ab6ac79c20",
=======
            "version": "5.0.2",
            "source": {
                "type": "git",
                "url": "https://github.com/sebastianbergmann/comparator.git",
                "reference": "2d3e04c3b4c1e84a5e7382221ad8883c8fbc4f53"
            },
            "dist": {
                "type": "zip",
                "url": "https://api.github.com/repos/sebastianbergmann/comparator/zipball/2d3e04c3b4c1e84a5e7382221ad8883c8fbc4f53",
                "reference": "2d3e04c3b4c1e84a5e7382221ad8883c8fbc4f53",
>>>>>>> c2d9a774
                "shasum": ""
            },
            "require": {
                "ext-dom": "*",
                "ext-mbstring": "*",
                "php": ">=8.2",
                "sebastian/diff": "^6.0",
                "sebastian/exporter": "^6.0"
            },
            "require-dev": {
<<<<<<< HEAD
                "phpunit/phpunit": "^11.0"
=======
                "phpunit/phpunit": "^10.4"
>>>>>>> c2d9a774
            },
            "type": "library",
            "extra": {
                "branch-alias": {
                    "dev-main": "6.0-dev"
                }
            },
            "autoload": {
                "classmap": [
                    "src/"
                ]
            },
            "notification-url": "https://packagist.org/downloads/",
            "license": [
                "BSD-3-Clause"
            ],
            "authors": [
                {
                    "name": "Sebastian Bergmann",
                    "email": "sebastian@phpunit.de"
                },
                {
                    "name": "Jeff Welch",
                    "email": "whatthejeff@gmail.com"
                },
                {
                    "name": "Volker Dusch",
                    "email": "github@wallbash.com"
                },
                {
                    "name": "Bernhard Schussek",
                    "email": "bschussek@2bepublished.at"
                }
            ],
            "description": "Provides the functionality to compare PHP values for equality",
            "homepage": "https://github.com/sebastianbergmann/comparator",
            "keywords": [
                "comparator",
                "compare",
                "equality"
            ],
            "support": {
                "issues": "https://github.com/sebastianbergmann/comparator/issues",
                "security": "https://github.com/sebastianbergmann/comparator/security/policy",
<<<<<<< HEAD
                "source": "https://github.com/sebastianbergmann/comparator/tree/6.0.1"
=======
                "source": "https://github.com/sebastianbergmann/comparator/tree/5.0.2"
>>>>>>> c2d9a774
            },
            "funding": [
                {
                    "url": "https://github.com/sebastianbergmann",
                    "type": "github"
                }
            ],
<<<<<<< HEAD
            "time": "2024-07-03T04:48:07+00:00"
=======
            "time": "2024-08-12T06:03:08+00:00"
>>>>>>> c2d9a774
        },
        {
            "name": "sebastian/complexity",
            "version": "4.0.1",
            "source": {
                "type": "git",
                "url": "https://github.com/sebastianbergmann/complexity.git",
                "reference": "ee41d384ab1906c68852636b6de493846e13e5a0"
            },
            "dist": {
                "type": "zip",
                "url": "https://api.github.com/repos/sebastianbergmann/complexity/zipball/ee41d384ab1906c68852636b6de493846e13e5a0",
                "reference": "ee41d384ab1906c68852636b6de493846e13e5a0",
                "shasum": ""
            },
            "require": {
                "nikic/php-parser": "^5.0",
                "php": ">=8.2"
            },
            "require-dev": {
                "phpunit/phpunit": "^11.0"
            },
            "type": "library",
            "extra": {
                "branch-alias": {
                    "dev-main": "4.0-dev"
                }
            },
            "autoload": {
                "classmap": [
                    "src/"
                ]
            },
            "notification-url": "https://packagist.org/downloads/",
            "license": [
                "BSD-3-Clause"
            ],
            "authors": [
                {
                    "name": "Sebastian Bergmann",
                    "email": "sebastian@phpunit.de",
                    "role": "lead"
                }
            ],
            "description": "Library for calculating the complexity of PHP code units",
            "homepage": "https://github.com/sebastianbergmann/complexity",
            "support": {
                "issues": "https://github.com/sebastianbergmann/complexity/issues",
                "security": "https://github.com/sebastianbergmann/complexity/security/policy",
                "source": "https://github.com/sebastianbergmann/complexity/tree/4.0.1"
            },
            "funding": [
                {
                    "url": "https://github.com/sebastianbergmann",
                    "type": "github"
                }
            ],
            "time": "2024-07-03T04:49:50+00:00"
        },
        {
            "name": "sebastian/diff",
            "version": "6.0.2",
            "source": {
                "type": "git",
                "url": "https://github.com/sebastianbergmann/diff.git",
                "reference": "b4ccd857127db5d41a5b676f24b51371d76d8544"
            },
            "dist": {
                "type": "zip",
                "url": "https://api.github.com/repos/sebastianbergmann/diff/zipball/b4ccd857127db5d41a5b676f24b51371d76d8544",
                "reference": "b4ccd857127db5d41a5b676f24b51371d76d8544",
                "shasum": ""
            },
            "require": {
                "php": ">=8.2"
            },
            "require-dev": {
                "phpunit/phpunit": "^11.0",
                "symfony/process": "^4.2 || ^5"
            },
            "type": "library",
            "extra": {
                "branch-alias": {
                    "dev-main": "6.0-dev"
                }
            },
            "autoload": {
                "classmap": [
                    "src/"
                ]
            },
            "notification-url": "https://packagist.org/downloads/",
            "license": [
                "BSD-3-Clause"
            ],
            "authors": [
                {
                    "name": "Sebastian Bergmann",
                    "email": "sebastian@phpunit.de"
                },
                {
                    "name": "Kore Nordmann",
                    "email": "mail@kore-nordmann.de"
                }
            ],
            "description": "Diff implementation",
            "homepage": "https://github.com/sebastianbergmann/diff",
            "keywords": [
                "diff",
                "udiff",
                "unidiff",
                "unified diff"
            ],
            "support": {
                "issues": "https://github.com/sebastianbergmann/diff/issues",
                "security": "https://github.com/sebastianbergmann/diff/security/policy",
                "source": "https://github.com/sebastianbergmann/diff/tree/6.0.2"
            },
            "funding": [
                {
                    "url": "https://github.com/sebastianbergmann",
                    "type": "github"
                }
            ],
            "time": "2024-07-03T04:53:05+00:00"
        },
        {
            "name": "sebastian/environment",
            "version": "7.2.0",
            "source": {
                "type": "git",
                "url": "https://github.com/sebastianbergmann/environment.git",
                "reference": "855f3ae0ab316bbafe1ba4e16e9f3c078d24a0c5"
            },
            "dist": {
                "type": "zip",
                "url": "https://api.github.com/repos/sebastianbergmann/environment/zipball/855f3ae0ab316bbafe1ba4e16e9f3c078d24a0c5",
                "reference": "855f3ae0ab316bbafe1ba4e16e9f3c078d24a0c5",
                "shasum": ""
            },
            "require": {
                "php": ">=8.2"
            },
            "require-dev": {
                "phpunit/phpunit": "^11.0"
            },
            "suggest": {
                "ext-posix": "*"
            },
            "type": "library",
            "extra": {
                "branch-alias": {
                    "dev-main": "7.2-dev"
                }
            },
            "autoload": {
                "classmap": [
                    "src/"
                ]
            },
            "notification-url": "https://packagist.org/downloads/",
            "license": [
                "BSD-3-Clause"
            ],
            "authors": [
                {
                    "name": "Sebastian Bergmann",
                    "email": "sebastian@phpunit.de"
                }
            ],
            "description": "Provides functionality to handle HHVM/PHP environments",
            "homepage": "https://github.com/sebastianbergmann/environment",
            "keywords": [
                "Xdebug",
                "environment",
                "hhvm"
            ],
            "support": {
                "issues": "https://github.com/sebastianbergmann/environment/issues",
                "security": "https://github.com/sebastianbergmann/environment/security/policy",
                "source": "https://github.com/sebastianbergmann/environment/tree/7.2.0"
            },
            "funding": [
                {
                    "url": "https://github.com/sebastianbergmann",
                    "type": "github"
                }
            ],
            "time": "2024-07-03T04:54:44+00:00"
        },
        {
            "name": "sebastian/exporter",
            "version": "6.1.3",
            "source": {
                "type": "git",
                "url": "https://github.com/sebastianbergmann/exporter.git",
                "reference": "c414673eee9a8f9d51bbf8d61fc9e3ef1e85b20e"
            },
            "dist": {
                "type": "zip",
                "url": "https://api.github.com/repos/sebastianbergmann/exporter/zipball/c414673eee9a8f9d51bbf8d61fc9e3ef1e85b20e",
                "reference": "c414673eee9a8f9d51bbf8d61fc9e3ef1e85b20e",
                "shasum": ""
            },
            "require": {
                "ext-mbstring": "*",
                "php": ">=8.2",
                "sebastian/recursion-context": "^6.0"
            },
            "require-dev": {
                "phpunit/phpunit": "^11.2"
            },
            "type": "library",
            "extra": {
                "branch-alias": {
                    "dev-main": "6.1-dev"
                }
            },
            "autoload": {
                "classmap": [
                    "src/"
                ]
            },
            "notification-url": "https://packagist.org/downloads/",
            "license": [
                "BSD-3-Clause"
            ],
            "authors": [
                {
                    "name": "Sebastian Bergmann",
                    "email": "sebastian@phpunit.de"
                },
                {
                    "name": "Jeff Welch",
                    "email": "whatthejeff@gmail.com"
                },
                {
                    "name": "Volker Dusch",
                    "email": "github@wallbash.com"
                },
                {
                    "name": "Adam Harvey",
                    "email": "aharvey@php.net"
                },
                {
                    "name": "Bernhard Schussek",
                    "email": "bschussek@gmail.com"
                }
            ],
            "description": "Provides the functionality to export PHP variables for visualization",
            "homepage": "https://www.github.com/sebastianbergmann/exporter",
            "keywords": [
                "export",
                "exporter"
            ],
            "support": {
                "issues": "https://github.com/sebastianbergmann/exporter/issues",
                "security": "https://github.com/sebastianbergmann/exporter/security/policy",
                "source": "https://github.com/sebastianbergmann/exporter/tree/6.1.3"
            },
            "funding": [
                {
                    "url": "https://github.com/sebastianbergmann",
                    "type": "github"
                }
            ],
            "time": "2024-07-03T04:56:19+00:00"
        },
        {
            "name": "sebastian/global-state",
            "version": "7.0.2",
            "source": {
                "type": "git",
                "url": "https://github.com/sebastianbergmann/global-state.git",
                "reference": "3be331570a721f9a4b5917f4209773de17f747d7"
            },
            "dist": {
                "type": "zip",
                "url": "https://api.github.com/repos/sebastianbergmann/global-state/zipball/3be331570a721f9a4b5917f4209773de17f747d7",
                "reference": "3be331570a721f9a4b5917f4209773de17f747d7",
                "shasum": ""
            },
            "require": {
                "php": ">=8.2",
                "sebastian/object-reflector": "^4.0",
                "sebastian/recursion-context": "^6.0"
            },
            "require-dev": {
                "ext-dom": "*",
                "phpunit/phpunit": "^11.0"
            },
            "type": "library",
            "extra": {
                "branch-alias": {
                    "dev-main": "7.0-dev"
                }
            },
            "autoload": {
                "classmap": [
                    "src/"
                ]
            },
            "notification-url": "https://packagist.org/downloads/",
            "license": [
                "BSD-3-Clause"
            ],
            "authors": [
                {
                    "name": "Sebastian Bergmann",
                    "email": "sebastian@phpunit.de"
                }
            ],
            "description": "Snapshotting of global state",
            "homepage": "https://www.github.com/sebastianbergmann/global-state",
            "keywords": [
                "global state"
            ],
            "support": {
                "issues": "https://github.com/sebastianbergmann/global-state/issues",
                "security": "https://github.com/sebastianbergmann/global-state/security/policy",
                "source": "https://github.com/sebastianbergmann/global-state/tree/7.0.2"
            },
            "funding": [
                {
                    "url": "https://github.com/sebastianbergmann",
                    "type": "github"
                }
            ],
            "time": "2024-07-03T04:57:36+00:00"
        },
        {
            "name": "sebastian/lines-of-code",
            "version": "3.0.1",
            "source": {
                "type": "git",
                "url": "https://github.com/sebastianbergmann/lines-of-code.git",
                "reference": "d36ad0d782e5756913e42ad87cb2890f4ffe467a"
            },
            "dist": {
                "type": "zip",
                "url": "https://api.github.com/repos/sebastianbergmann/lines-of-code/zipball/d36ad0d782e5756913e42ad87cb2890f4ffe467a",
                "reference": "d36ad0d782e5756913e42ad87cb2890f4ffe467a",
                "shasum": ""
            },
            "require": {
                "nikic/php-parser": "^5.0",
                "php": ">=8.2"
            },
            "require-dev": {
                "phpunit/phpunit": "^11.0"
            },
            "type": "library",
            "extra": {
                "branch-alias": {
                    "dev-main": "3.0-dev"
                }
            },
            "autoload": {
                "classmap": [
                    "src/"
                ]
            },
            "notification-url": "https://packagist.org/downloads/",
            "license": [
                "BSD-3-Clause"
            ],
            "authors": [
                {
                    "name": "Sebastian Bergmann",
                    "email": "sebastian@phpunit.de",
                    "role": "lead"
                }
            ],
            "description": "Library for counting the lines of code in PHP source code",
            "homepage": "https://github.com/sebastianbergmann/lines-of-code",
            "support": {
                "issues": "https://github.com/sebastianbergmann/lines-of-code/issues",
                "security": "https://github.com/sebastianbergmann/lines-of-code/security/policy",
                "source": "https://github.com/sebastianbergmann/lines-of-code/tree/3.0.1"
            },
            "funding": [
                {
                    "url": "https://github.com/sebastianbergmann",
                    "type": "github"
                }
            ],
            "time": "2024-07-03T04:58:38+00:00"
        },
        {
            "name": "sebastian/object-enumerator",
            "version": "6.0.1",
            "source": {
                "type": "git",
                "url": "https://github.com/sebastianbergmann/object-enumerator.git",
                "reference": "f5b498e631a74204185071eb41f33f38d64608aa"
            },
            "dist": {
                "type": "zip",
                "url": "https://api.github.com/repos/sebastianbergmann/object-enumerator/zipball/f5b498e631a74204185071eb41f33f38d64608aa",
                "reference": "f5b498e631a74204185071eb41f33f38d64608aa",
                "shasum": ""
            },
            "require": {
                "php": ">=8.2",
                "sebastian/object-reflector": "^4.0",
                "sebastian/recursion-context": "^6.0"
            },
            "require-dev": {
                "phpunit/phpunit": "^11.0"
            },
            "type": "library",
            "extra": {
                "branch-alias": {
                    "dev-main": "6.0-dev"
                }
            },
            "autoload": {
                "classmap": [
                    "src/"
                ]
            },
            "notification-url": "https://packagist.org/downloads/",
            "license": [
                "BSD-3-Clause"
            ],
            "authors": [
                {
                    "name": "Sebastian Bergmann",
                    "email": "sebastian@phpunit.de"
                }
            ],
            "description": "Traverses array structures and object graphs to enumerate all referenced objects",
            "homepage": "https://github.com/sebastianbergmann/object-enumerator/",
            "support": {
                "issues": "https://github.com/sebastianbergmann/object-enumerator/issues",
                "security": "https://github.com/sebastianbergmann/object-enumerator/security/policy",
                "source": "https://github.com/sebastianbergmann/object-enumerator/tree/6.0.1"
            },
            "funding": [
                {
                    "url": "https://github.com/sebastianbergmann",
                    "type": "github"
                }
            ],
            "time": "2024-07-03T05:00:13+00:00"
        },
        {
            "name": "sebastian/object-reflector",
            "version": "4.0.1",
            "source": {
                "type": "git",
                "url": "https://github.com/sebastianbergmann/object-reflector.git",
                "reference": "6e1a43b411b2ad34146dee7524cb13a068bb35f9"
            },
            "dist": {
                "type": "zip",
                "url": "https://api.github.com/repos/sebastianbergmann/object-reflector/zipball/6e1a43b411b2ad34146dee7524cb13a068bb35f9",
                "reference": "6e1a43b411b2ad34146dee7524cb13a068bb35f9",
                "shasum": ""
            },
            "require": {
                "php": ">=8.2"
            },
            "require-dev": {
                "phpunit/phpunit": "^11.0"
            },
            "type": "library",
            "extra": {
                "branch-alias": {
                    "dev-main": "4.0-dev"
                }
            },
            "autoload": {
                "classmap": [
                    "src/"
                ]
            },
            "notification-url": "https://packagist.org/downloads/",
            "license": [
                "BSD-3-Clause"
            ],
            "authors": [
                {
                    "name": "Sebastian Bergmann",
                    "email": "sebastian@phpunit.de"
                }
            ],
            "description": "Allows reflection of object attributes, including inherited and non-public ones",
            "homepage": "https://github.com/sebastianbergmann/object-reflector/",
            "support": {
                "issues": "https://github.com/sebastianbergmann/object-reflector/issues",
                "security": "https://github.com/sebastianbergmann/object-reflector/security/policy",
                "source": "https://github.com/sebastianbergmann/object-reflector/tree/4.0.1"
            },
            "funding": [
                {
                    "url": "https://github.com/sebastianbergmann",
                    "type": "github"
                }
            ],
            "time": "2024-07-03T05:01:32+00:00"
        },
        {
            "name": "sebastian/recursion-context",
            "version": "6.0.2",
            "source": {
                "type": "git",
                "url": "https://github.com/sebastianbergmann/recursion-context.git",
                "reference": "694d156164372abbd149a4b85ccda2e4670c0e16"
            },
            "dist": {
                "type": "zip",
                "url": "https://api.github.com/repos/sebastianbergmann/recursion-context/zipball/694d156164372abbd149a4b85ccda2e4670c0e16",
                "reference": "694d156164372abbd149a4b85ccda2e4670c0e16",
                "shasum": ""
            },
            "require": {
                "php": ">=8.2"
            },
            "require-dev": {
                "phpunit/phpunit": "^11.0"
            },
            "type": "library",
            "extra": {
                "branch-alias": {
                    "dev-main": "6.0-dev"
                }
            },
            "autoload": {
                "classmap": [
                    "src/"
                ]
            },
            "notification-url": "https://packagist.org/downloads/",
            "license": [
                "BSD-3-Clause"
            ],
            "authors": [
                {
                    "name": "Sebastian Bergmann",
                    "email": "sebastian@phpunit.de"
                },
                {
                    "name": "Jeff Welch",
                    "email": "whatthejeff@gmail.com"
                },
                {
                    "name": "Adam Harvey",
                    "email": "aharvey@php.net"
                }
            ],
            "description": "Provides functionality to recursively process PHP variables",
            "homepage": "https://github.com/sebastianbergmann/recursion-context",
            "support": {
                "issues": "https://github.com/sebastianbergmann/recursion-context/issues",
                "security": "https://github.com/sebastianbergmann/recursion-context/security/policy",
                "source": "https://github.com/sebastianbergmann/recursion-context/tree/6.0.2"
            },
            "funding": [
                {
                    "url": "https://github.com/sebastianbergmann",
                    "type": "github"
                }
            ],
            "time": "2024-07-03T05:10:34+00:00"
        },
        {
            "name": "sebastian/type",
            "version": "5.0.1",
            "source": {
                "type": "git",
                "url": "https://github.com/sebastianbergmann/type.git",
                "reference": "fb6a6566f9589e86661291d13eba708cce5eb4aa"
            },
            "dist": {
                "type": "zip",
                "url": "https://api.github.com/repos/sebastianbergmann/type/zipball/fb6a6566f9589e86661291d13eba708cce5eb4aa",
                "reference": "fb6a6566f9589e86661291d13eba708cce5eb4aa",
                "shasum": ""
            },
            "require": {
                "php": ">=8.2"
            },
            "require-dev": {
                "phpunit/phpunit": "^11.0"
            },
            "type": "library",
            "extra": {
                "branch-alias": {
                    "dev-main": "5.0-dev"
                }
            },
            "autoload": {
                "classmap": [
                    "src/"
                ]
            },
            "notification-url": "https://packagist.org/downloads/",
            "license": [
                "BSD-3-Clause"
            ],
            "authors": [
                {
                    "name": "Sebastian Bergmann",
                    "email": "sebastian@phpunit.de",
                    "role": "lead"
                }
            ],
            "description": "Collection of value objects that represent the types of the PHP type system",
            "homepage": "https://github.com/sebastianbergmann/type",
            "support": {
                "issues": "https://github.com/sebastianbergmann/type/issues",
                "security": "https://github.com/sebastianbergmann/type/security/policy",
                "source": "https://github.com/sebastianbergmann/type/tree/5.0.1"
            },
            "funding": [
                {
                    "url": "https://github.com/sebastianbergmann",
                    "type": "github"
                }
            ],
            "time": "2024-07-03T05:11:49+00:00"
        },
        {
            "name": "sebastian/version",
            "version": "5.0.1",
            "source": {
                "type": "git",
                "url": "https://github.com/sebastianbergmann/version.git",
                "reference": "45c9debb7d039ce9b97de2f749c2cf5832a06ac4"
            },
            "dist": {
                "type": "zip",
                "url": "https://api.github.com/repos/sebastianbergmann/version/zipball/45c9debb7d039ce9b97de2f749c2cf5832a06ac4",
                "reference": "45c9debb7d039ce9b97de2f749c2cf5832a06ac4",
                "shasum": ""
            },
            "require": {
                "php": ">=8.2"
            },
            "type": "library",
            "extra": {
                "branch-alias": {
                    "dev-main": "5.0-dev"
                }
            },
            "autoload": {
                "classmap": [
                    "src/"
                ]
            },
            "notification-url": "https://packagist.org/downloads/",
            "license": [
                "BSD-3-Clause"
            ],
            "authors": [
                {
                    "name": "Sebastian Bergmann",
                    "email": "sebastian@phpunit.de",
                    "role": "lead"
                }
            ],
            "description": "Library that helps with managing the version number of Git-hosted PHP projects",
            "homepage": "https://github.com/sebastianbergmann/version",
            "support": {
                "issues": "https://github.com/sebastianbergmann/version/issues",
                "security": "https://github.com/sebastianbergmann/version/security/policy",
                "source": "https://github.com/sebastianbergmann/version/tree/5.0.1"
            },
            "funding": [
                {
                    "url": "https://github.com/sebastianbergmann",
                    "type": "github"
                }
            ],
            "time": "2024-07-03T05:13:08+00:00"
        },
        {
            "name": "theseer/tokenizer",
            "version": "1.2.3",
            "source": {
                "type": "git",
                "url": "https://github.com/theseer/tokenizer.git",
                "reference": "737eda637ed5e28c3413cb1ebe8bb52cbf1ca7a2"
            },
            "dist": {
                "type": "zip",
                "url": "https://api.github.com/repos/theseer/tokenizer/zipball/737eda637ed5e28c3413cb1ebe8bb52cbf1ca7a2",
                "reference": "737eda637ed5e28c3413cb1ebe8bb52cbf1ca7a2",
                "shasum": ""
            },
            "require": {
                "ext-dom": "*",
                "ext-tokenizer": "*",
                "ext-xmlwriter": "*",
                "php": "^7.2 || ^8.0"
            },
            "type": "library",
            "autoload": {
                "classmap": [
                    "src/"
                ]
            },
            "notification-url": "https://packagist.org/downloads/",
            "license": [
                "BSD-3-Clause"
            ],
            "authors": [
                {
                    "name": "Arne Blankerts",
                    "email": "arne@blankerts.de",
                    "role": "Developer"
                }
            ],
            "description": "A small library for converting tokenized PHP source code into XML and potentially other formats",
            "support": {
                "issues": "https://github.com/theseer/tokenizer/issues",
                "source": "https://github.com/theseer/tokenizer/tree/1.2.3"
            },
            "funding": [
                {
                    "url": "https://github.com/theseer",
                    "type": "github"
                }
            ],
            "time": "2024-03-03T12:36:25+00:00"
        }
    ],
    "packages-dev": [],
    "aliases": [],
    "minimum-stability": "stable",
    "stability-flags": [],
    "prefer-stable": true,
    "prefer-lowest": false,
    "platform": {
        "php": ">=8.2",
        "ext-dom": "*",
        "ext-json": "*",
        "ext-libxml": "*",
        "ext-mbstring": "*",
        "ext-xml": "*",
        "ext-xmlwriter": "*"
    },
    "platform-dev": [],
    "platform-overrides": {
        "php": "8.2.0"
    },
    "plugin-api-version": "2.6.0"
}<|MERGE_RESOLUTION|>--- conflicted
+++ resolved
@@ -4,11 +4,7 @@
         "Read more about it at https://getcomposer.org/doc/01-basic-usage.md#installing-dependencies",
         "This file is @generated automatically"
     ],
-<<<<<<< HEAD
-    "content-hash": "1961356222231e5766bf303f426b6eba",
-=======
-    "content-hash": "9ed18efde2d64b100c617b290b183726",
->>>>>>> c2d9a774
+    "content-hash": "61b119645b78ca11c08634201765a3a8",
     "packages": [
         {
             "name": "myclabs/deep-copy",
@@ -741,29 +737,16 @@
         },
         {
             "name": "sebastian/comparator",
-<<<<<<< HEAD
-            "version": "6.0.1",
+            "version": "6.0.2",
             "source": {
                 "type": "git",
                 "url": "https://github.com/sebastianbergmann/comparator.git",
-                "reference": "131942b86d3587291067a94f295498ab6ac79c20"
-            },
-            "dist": {
-                "type": "zip",
-                "url": "https://api.github.com/repos/sebastianbergmann/comparator/zipball/131942b86d3587291067a94f295498ab6ac79c20",
-                "reference": "131942b86d3587291067a94f295498ab6ac79c20",
-=======
-            "version": "5.0.2",
-            "source": {
-                "type": "git",
-                "url": "https://github.com/sebastianbergmann/comparator.git",
-                "reference": "2d3e04c3b4c1e84a5e7382221ad8883c8fbc4f53"
-            },
-            "dist": {
-                "type": "zip",
-                "url": "https://api.github.com/repos/sebastianbergmann/comparator/zipball/2d3e04c3b4c1e84a5e7382221ad8883c8fbc4f53",
-                "reference": "2d3e04c3b4c1e84a5e7382221ad8883c8fbc4f53",
->>>>>>> c2d9a774
+                "reference": "450d8f237bd611c45b5acf0733ce43e6bb280f81"
+            },
+            "dist": {
+                "type": "zip",
+                "url": "https://api.github.com/repos/sebastianbergmann/comparator/zipball/450d8f237bd611c45b5acf0733ce43e6bb280f81",
+                "reference": "450d8f237bd611c45b5acf0733ce43e6bb280f81",
                 "shasum": ""
             },
             "require": {
@@ -774,11 +757,7 @@
                 "sebastian/exporter": "^6.0"
             },
             "require-dev": {
-<<<<<<< HEAD
-                "phpunit/phpunit": "^11.0"
-=======
-                "phpunit/phpunit": "^10.4"
->>>>>>> c2d9a774
+                "phpunit/phpunit": "^11.0"
             },
             "type": "library",
             "extra": {
@@ -823,23 +802,15 @@
             "support": {
                 "issues": "https://github.com/sebastianbergmann/comparator/issues",
                 "security": "https://github.com/sebastianbergmann/comparator/security/policy",
-<<<<<<< HEAD
-                "source": "https://github.com/sebastianbergmann/comparator/tree/6.0.1"
-=======
-                "source": "https://github.com/sebastianbergmann/comparator/tree/5.0.2"
->>>>>>> c2d9a774
-            },
-            "funding": [
-                {
-                    "url": "https://github.com/sebastianbergmann",
-                    "type": "github"
-                }
-            ],
-<<<<<<< HEAD
-            "time": "2024-07-03T04:48:07+00:00"
-=======
-            "time": "2024-08-12T06:03:08+00:00"
->>>>>>> c2d9a774
+                "source": "https://github.com/sebastianbergmann/comparator/tree/6.0.2"
+            },
+            "funding": [
+                {
+                    "url": "https://github.com/sebastianbergmann",
+                    "type": "github"
+                }
+            ],
+            "time": "2024-08-12T06:07:25+00:00"
         },
         {
             "name": "sebastian/complexity",
