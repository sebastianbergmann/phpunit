--- conflicted
+++ resolved
@@ -4,11 +4,7 @@
         "Read more about it at https://getcomposer.org/doc/01-basic-usage.md#installing-dependencies",
         "This file is @generated automatically"
     ],
-<<<<<<< HEAD
-    "content-hash": "92b20e381ceacba23cad1aaee9ffff20",
-=======
-    "content-hash": "ff09b8396371ab5fdbc582e8a8a4a26c",
->>>>>>> 90644ee8
+    "content-hash": "21bb7268fe0e6a68208276cb36600090",
     "packages": [
         {
             "name": "myclabs/deep-copy",
