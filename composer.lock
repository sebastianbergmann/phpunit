{
    "_readme": [
        "This file locks the dependencies of your project to a known state",
        "Read more about it at https://getcomposer.org/doc/01-basic-usage.md#installing-dependencies",
        "This file is @generated automatically"
    ],
<<<<<<< HEAD
    "content-hash": "541c8807d47e8c77416042a2457a1b41",
=======
    "content-hash": "ed9a8cdddfac3831b8f24d3f3d0c3b8f",
>>>>>>> 12f04f8a
    "packages": [
        {
            "name": "myclabs/deep-copy",
            "version": "1.13.0",
            "source": {
                "type": "git",
                "url": "https://github.com/myclabs/DeepCopy.git",
                "reference": "024473a478be9df5fdaca2c793f2232fe788e414"
            },
            "dist": {
                "type": "zip",
                "url": "https://api.github.com/repos/myclabs/DeepCopy/zipball/024473a478be9df5fdaca2c793f2232fe788e414",
                "reference": "024473a478be9df5fdaca2c793f2232fe788e414",
                "shasum": ""
            },
            "require": {
                "php": "^7.1 || ^8.0"
            },
            "conflict": {
                "doctrine/collections": "<1.6.8",
                "doctrine/common": "<2.13.3 || >=3 <3.2.2"
            },
            "require-dev": {
                "doctrine/collections": "^1.6.8",
                "doctrine/common": "^2.13.3 || ^3.2.2",
                "phpspec/prophecy": "^1.10",
                "phpunit/phpunit": "^7.5.20 || ^8.5.23 || ^9.5.13"
            },
            "type": "library",
            "autoload": {
                "files": [
                    "src/DeepCopy/deep_copy.php"
                ],
                "psr-4": {
                    "DeepCopy\\": "src/DeepCopy/"
                }
            },
            "notification-url": "https://packagist.org/downloads/",
            "license": [
                "MIT"
            ],
            "description": "Create deep copies (clones) of your objects",
            "keywords": [
                "clone",
                "copy",
                "duplicate",
                "object",
                "object graph"
            ],
            "support": {
                "issues": "https://github.com/myclabs/DeepCopy/issues",
                "source": "https://github.com/myclabs/DeepCopy/tree/1.13.0"
            },
            "funding": [
                {
                    "url": "https://tidelift.com/funding/github/packagist/myclabs/deep-copy",
                    "type": "tidelift"
                }
            ],
            "time": "2025-02-12T12:17:51+00:00"
        },
        {
            "name": "nikic/php-parser",
            "version": "v5.4.0",
            "source": {
                "type": "git",
                "url": "https://github.com/nikic/PHP-Parser.git",
                "reference": "447a020a1f875a434d62f2a401f53b82a396e494"
            },
            "dist": {
                "type": "zip",
                "url": "https://api.github.com/repos/nikic/PHP-Parser/zipball/447a020a1f875a434d62f2a401f53b82a396e494",
                "reference": "447a020a1f875a434d62f2a401f53b82a396e494",
                "shasum": ""
            },
            "require": {
                "ext-ctype": "*",
                "ext-json": "*",
                "ext-tokenizer": "*",
                "php": ">=7.4"
            },
            "require-dev": {
                "ircmaxell/php-yacc": "^0.0.7",
                "phpunit/phpunit": "^9.0"
            },
            "bin": [
                "bin/php-parse"
            ],
            "type": "library",
            "extra": {
                "branch-alias": {
                    "dev-master": "5.0-dev"
                }
            },
            "autoload": {
                "psr-4": {
                    "PhpParser\\": "lib/PhpParser"
                }
            },
            "notification-url": "https://packagist.org/downloads/",
            "license": [
                "BSD-3-Clause"
            ],
            "authors": [
                {
                    "name": "Nikita Popov"
                }
            ],
            "description": "A PHP parser written in PHP",
            "keywords": [
                "parser",
                "php"
            ],
            "support": {
                "issues": "https://github.com/nikic/PHP-Parser/issues",
                "source": "https://github.com/nikic/PHP-Parser/tree/v5.4.0"
            },
            "time": "2024-12-30T11:07:19+00:00"
        },
        {
            "name": "phar-io/manifest",
            "version": "2.0.4",
            "source": {
                "type": "git",
                "url": "https://github.com/phar-io/manifest.git",
                "reference": "54750ef60c58e43759730615a392c31c80e23176"
            },
            "dist": {
                "type": "zip",
                "url": "https://api.github.com/repos/phar-io/manifest/zipball/54750ef60c58e43759730615a392c31c80e23176",
                "reference": "54750ef60c58e43759730615a392c31c80e23176",
                "shasum": ""
            },
            "require": {
                "ext-dom": "*",
                "ext-libxml": "*",
                "ext-phar": "*",
                "ext-xmlwriter": "*",
                "phar-io/version": "^3.0.1",
                "php": "^7.2 || ^8.0"
            },
            "type": "library",
            "extra": {
                "branch-alias": {
                    "dev-master": "2.0.x-dev"
                }
            },
            "autoload": {
                "classmap": [
                    "src/"
                ]
            },
            "notification-url": "https://packagist.org/downloads/",
            "license": [
                "BSD-3-Clause"
            ],
            "authors": [
                {
                    "name": "Arne Blankerts",
                    "email": "arne@blankerts.de",
                    "role": "Developer"
                },
                {
                    "name": "Sebastian Heuer",
                    "email": "sebastian@phpeople.de",
                    "role": "Developer"
                },
                {
                    "name": "Sebastian Bergmann",
                    "email": "sebastian@phpunit.de",
                    "role": "Developer"
                }
            ],
            "description": "Component for reading phar.io manifest information from a PHP Archive (PHAR)",
            "support": {
                "issues": "https://github.com/phar-io/manifest/issues",
                "source": "https://github.com/phar-io/manifest/tree/2.0.4"
            },
            "funding": [
                {
                    "url": "https://github.com/theseer",
                    "type": "github"
                }
            ],
            "time": "2024-03-03T12:33:53+00:00"
        },
        {
            "name": "phar-io/version",
            "version": "3.2.1",
            "source": {
                "type": "git",
                "url": "https://github.com/phar-io/version.git",
                "reference": "4f7fd7836c6f332bb2933569e566a0d6c4cbed74"
            },
            "dist": {
                "type": "zip",
                "url": "https://api.github.com/repos/phar-io/version/zipball/4f7fd7836c6f332bb2933569e566a0d6c4cbed74",
                "reference": "4f7fd7836c6f332bb2933569e566a0d6c4cbed74",
                "shasum": ""
            },
            "require": {
                "php": "^7.2 || ^8.0"
            },
            "type": "library",
            "autoload": {
                "classmap": [
                    "src/"
                ]
            },
            "notification-url": "https://packagist.org/downloads/",
            "license": [
                "BSD-3-Clause"
            ],
            "authors": [
                {
                    "name": "Arne Blankerts",
                    "email": "arne@blankerts.de",
                    "role": "Developer"
                },
                {
                    "name": "Sebastian Heuer",
                    "email": "sebastian@phpeople.de",
                    "role": "Developer"
                },
                {
                    "name": "Sebastian Bergmann",
                    "email": "sebastian@phpunit.de",
                    "role": "Developer"
                }
            ],
            "description": "Library for handling version information and constraints",
            "support": {
                "issues": "https://github.com/phar-io/version/issues",
                "source": "https://github.com/phar-io/version/tree/3.2.1"
            },
            "time": "2022-02-21T01:04:05+00:00"
        },
        {
            "name": "phpunit/php-code-coverage",
            "version": "12.0.5",
            "source": {
                "type": "git",
                "url": "https://github.com/sebastianbergmann/php-code-coverage.git",
                "reference": "da732486790670c622aa367eb3dbb7e1619e68be"
            },
            "dist": {
                "type": "zip",
                "url": "https://api.github.com/repos/sebastianbergmann/php-code-coverage/zipball/da732486790670c622aa367eb3dbb7e1619e68be",
                "reference": "da732486790670c622aa367eb3dbb7e1619e68be",
                "shasum": ""
            },
            "require": {
                "ext-dom": "*",
                "ext-libxml": "*",
                "ext-xmlwriter": "*",
                "nikic/php-parser": "^5.4.0",
                "php": ">=8.3",
                "phpunit/php-file-iterator": "^6.0",
                "phpunit/php-text-template": "^5.0",
                "sebastian/complexity": "^5.0",
                "sebastian/environment": "^8.0",
                "sebastian/lines-of-code": "^4.0",
                "sebastian/version": "^6.0",
                "theseer/tokenizer": "^1.2.3"
            },
            "require-dev": {
                "phpunit/phpunit": "^12.0"
            },
            "suggest": {
                "ext-pcov": "PHP extension that provides line coverage",
                "ext-xdebug": "PHP extension that provides line coverage as well as branch and path coverage"
            },
            "type": "library",
            "extra": {
                "branch-alias": {
                    "dev-main": "12.0.x-dev"
                }
            },
            "autoload": {
                "classmap": [
                    "src/"
                ]
            },
            "notification-url": "https://packagist.org/downloads/",
            "license": [
                "BSD-3-Clause"
            ],
            "authors": [
                {
                    "name": "Sebastian Bergmann",
                    "email": "sebastian@phpunit.de",
                    "role": "lead"
                }
            ],
            "description": "Library that provides collection, processing, and rendering functionality for PHP code coverage information.",
            "homepage": "https://github.com/sebastianbergmann/php-code-coverage",
            "keywords": [
                "coverage",
                "testing",
                "xunit"
            ],
            "support": {
                "issues": "https://github.com/sebastianbergmann/php-code-coverage/issues",
                "security": "https://github.com/sebastianbergmann/php-code-coverage/security/policy",
                "source": "https://github.com/sebastianbergmann/php-code-coverage/tree/12.0.5"
            },
            "funding": [
                {
                    "url": "https://github.com/sebastianbergmann",
                    "type": "github"
                }
            ],
            "time": "2025-03-15T07:24:51+00:00"
        },
        {
            "name": "phpunit/php-file-iterator",
            "version": "6.0.0",
            "source": {
                "type": "git",
                "url": "https://github.com/sebastianbergmann/php-file-iterator.git",
                "reference": "961bc913d42fe24a257bfff826a5068079ac7782"
            },
            "dist": {
                "type": "zip",
                "url": "https://api.github.com/repos/sebastianbergmann/php-file-iterator/zipball/961bc913d42fe24a257bfff826a5068079ac7782",
                "reference": "961bc913d42fe24a257bfff826a5068079ac7782",
                "shasum": ""
            },
            "require": {
                "php": ">=8.3"
            },
            "require-dev": {
                "phpunit/phpunit": "^12.0"
            },
            "type": "library",
            "extra": {
                "branch-alias": {
                    "dev-main": "6.0-dev"
                }
            },
            "autoload": {
                "classmap": [
                    "src/"
                ]
            },
            "notification-url": "https://packagist.org/downloads/",
            "license": [
                "BSD-3-Clause"
            ],
            "authors": [
                {
                    "name": "Sebastian Bergmann",
                    "email": "sebastian@phpunit.de",
                    "role": "lead"
                }
            ],
            "description": "FilterIterator implementation that filters files based on a list of suffixes.",
            "homepage": "https://github.com/sebastianbergmann/php-file-iterator/",
            "keywords": [
                "filesystem",
                "iterator"
            ],
            "support": {
                "issues": "https://github.com/sebastianbergmann/php-file-iterator/issues",
                "security": "https://github.com/sebastianbergmann/php-file-iterator/security/policy",
                "source": "https://github.com/sebastianbergmann/php-file-iterator/tree/6.0.0"
            },
            "funding": [
                {
                    "url": "https://github.com/sebastianbergmann",
                    "type": "github"
                }
            ],
            "time": "2025-02-07T04:58:37+00:00"
        },
        {
            "name": "phpunit/php-invoker",
            "version": "6.0.0",
            "source": {
                "type": "git",
                "url": "https://github.com/sebastianbergmann/php-invoker.git",
                "reference": "12b54e689b07a25a9b41e57736dfab6ec9ae5406"
            },
            "dist": {
                "type": "zip",
                "url": "https://api.github.com/repos/sebastianbergmann/php-invoker/zipball/12b54e689b07a25a9b41e57736dfab6ec9ae5406",
                "reference": "12b54e689b07a25a9b41e57736dfab6ec9ae5406",
                "shasum": ""
            },
            "require": {
                "php": ">=8.3"
            },
            "require-dev": {
                "ext-pcntl": "*",
                "phpunit/phpunit": "^12.0"
            },
            "suggest": {
                "ext-pcntl": "*"
            },
            "type": "library",
            "extra": {
                "branch-alias": {
                    "dev-main": "6.0-dev"
                }
            },
            "autoload": {
                "classmap": [
                    "src/"
                ]
            },
            "notification-url": "https://packagist.org/downloads/",
            "license": [
                "BSD-3-Clause"
            ],
            "authors": [
                {
                    "name": "Sebastian Bergmann",
                    "email": "sebastian@phpunit.de",
                    "role": "lead"
                }
            ],
            "description": "Invoke callables with a timeout",
            "homepage": "https://github.com/sebastianbergmann/php-invoker/",
            "keywords": [
                "process"
            ],
            "support": {
                "issues": "https://github.com/sebastianbergmann/php-invoker/issues",
                "security": "https://github.com/sebastianbergmann/php-invoker/security/policy",
                "source": "https://github.com/sebastianbergmann/php-invoker/tree/6.0.0"
            },
            "funding": [
                {
                    "url": "https://github.com/sebastianbergmann",
                    "type": "github"
                }
            ],
            "time": "2025-02-07T04:58:58+00:00"
        },
        {
            "name": "phpunit/php-text-template",
            "version": "5.0.0",
            "source": {
                "type": "git",
                "url": "https://github.com/sebastianbergmann/php-text-template.git",
                "reference": "e1367a453f0eda562eedb4f659e13aa900d66c53"
            },
            "dist": {
                "type": "zip",
                "url": "https://api.github.com/repos/sebastianbergmann/php-text-template/zipball/e1367a453f0eda562eedb4f659e13aa900d66c53",
                "reference": "e1367a453f0eda562eedb4f659e13aa900d66c53",
                "shasum": ""
            },
            "require": {
                "php": ">=8.3"
            },
            "require-dev": {
                "phpunit/phpunit": "^12.0"
            },
            "type": "library",
            "extra": {
                "branch-alias": {
                    "dev-main": "5.0-dev"
                }
            },
            "autoload": {
                "classmap": [
                    "src/"
                ]
            },
            "notification-url": "https://packagist.org/downloads/",
            "license": [
                "BSD-3-Clause"
            ],
            "authors": [
                {
                    "name": "Sebastian Bergmann",
                    "email": "sebastian@phpunit.de",
                    "role": "lead"
                }
            ],
            "description": "Simple template engine.",
            "homepage": "https://github.com/sebastianbergmann/php-text-template/",
            "keywords": [
                "template"
            ],
            "support": {
                "issues": "https://github.com/sebastianbergmann/php-text-template/issues",
                "security": "https://github.com/sebastianbergmann/php-text-template/security/policy",
                "source": "https://github.com/sebastianbergmann/php-text-template/tree/5.0.0"
            },
            "funding": [
                {
                    "url": "https://github.com/sebastianbergmann",
                    "type": "github"
                }
            ],
            "time": "2025-02-07T04:59:16+00:00"
        },
        {
            "name": "phpunit/php-timer",
            "version": "8.0.0",
            "source": {
                "type": "git",
                "url": "https://github.com/sebastianbergmann/php-timer.git",
                "reference": "f258ce36aa457f3aa3339f9ed4c81fc66dc8c2cc"
            },
            "dist": {
                "type": "zip",
                "url": "https://api.github.com/repos/sebastianbergmann/php-timer/zipball/f258ce36aa457f3aa3339f9ed4c81fc66dc8c2cc",
                "reference": "f258ce36aa457f3aa3339f9ed4c81fc66dc8c2cc",
                "shasum": ""
            },
            "require": {
                "php": ">=8.3"
            },
            "require-dev": {
                "phpunit/phpunit": "^12.0"
            },
            "type": "library",
            "extra": {
                "branch-alias": {
                    "dev-main": "8.0-dev"
                }
            },
            "autoload": {
                "classmap": [
                    "src/"
                ]
            },
            "notification-url": "https://packagist.org/downloads/",
            "license": [
                "BSD-3-Clause"
            ],
            "authors": [
                {
                    "name": "Sebastian Bergmann",
                    "email": "sebastian@phpunit.de",
                    "role": "lead"
                }
            ],
            "description": "Utility class for timing",
            "homepage": "https://github.com/sebastianbergmann/php-timer/",
            "keywords": [
                "timer"
            ],
            "support": {
                "issues": "https://github.com/sebastianbergmann/php-timer/issues",
                "security": "https://github.com/sebastianbergmann/php-timer/security/policy",
                "source": "https://github.com/sebastianbergmann/php-timer/tree/8.0.0"
            },
            "funding": [
                {
                    "url": "https://github.com/sebastianbergmann",
                    "type": "github"
                }
            ],
            "time": "2025-02-07T04:59:38+00:00"
        },
        {
            "name": "sebastian/cli-parser",
            "version": "4.0.0",
            "source": {
                "type": "git",
                "url": "https://github.com/sebastianbergmann/cli-parser.git",
                "reference": "6d584c727d9114bcdc14c86711cd1cad51778e7c"
            },
            "dist": {
                "type": "zip",
                "url": "https://api.github.com/repos/sebastianbergmann/cli-parser/zipball/6d584c727d9114bcdc14c86711cd1cad51778e7c",
                "reference": "6d584c727d9114bcdc14c86711cd1cad51778e7c",
                "shasum": ""
            },
            "require": {
                "php": ">=8.3"
            },
            "require-dev": {
                "phpunit/phpunit": "^12.0"
            },
            "type": "library",
            "extra": {
                "branch-alias": {
                    "dev-main": "4.0-dev"
                }
            },
            "autoload": {
                "classmap": [
                    "src/"
                ]
            },
            "notification-url": "https://packagist.org/downloads/",
            "license": [
                "BSD-3-Clause"
            ],
            "authors": [
                {
                    "name": "Sebastian Bergmann",
                    "email": "sebastian@phpunit.de",
                    "role": "lead"
                }
            ],
            "description": "Library for parsing CLI options",
            "homepage": "https://github.com/sebastianbergmann/cli-parser",
            "support": {
                "issues": "https://github.com/sebastianbergmann/cli-parser/issues",
                "security": "https://github.com/sebastianbergmann/cli-parser/security/policy",
                "source": "https://github.com/sebastianbergmann/cli-parser/tree/4.0.0"
            },
            "funding": [
                {
                    "url": "https://github.com/sebastianbergmann",
                    "type": "github"
                }
            ],
            "time": "2025-02-07T04:53:50+00:00"
        },
        {
            "name": "sebastian/comparator",
            "version": "7.0.1",
            "source": {
                "type": "git",
                "url": "https://github.com/sebastianbergmann/comparator.git",
                "reference": "b478f34614f934e0291598d0c08cbaba9644bee5"
            },
            "dist": {
                "type": "zip",
                "url": "https://api.github.com/repos/sebastianbergmann/comparator/zipball/b478f34614f934e0291598d0c08cbaba9644bee5",
                "reference": "b478f34614f934e0291598d0c08cbaba9644bee5",
                "shasum": ""
            },
            "require": {
                "ext-dom": "*",
                "ext-mbstring": "*",
                "php": ">=8.3",
                "sebastian/diff": "^7.0",
                "sebastian/exporter": "^7.0"
            },
            "require-dev": {
                "phpunit/phpunit": "^12.0"
            },
            "suggest": {
                "ext-bcmath": "For comparing BcMath\\Number objects"
            },
            "type": "library",
            "extra": {
                "branch-alias": {
                    "dev-main": "7.0-dev"
                }
            },
            "autoload": {
                "classmap": [
                    "src/"
                ]
            },
            "notification-url": "https://packagist.org/downloads/",
            "license": [
                "BSD-3-Clause"
            ],
            "authors": [
                {
                    "name": "Sebastian Bergmann",
                    "email": "sebastian@phpunit.de"
                },
                {
                    "name": "Jeff Welch",
                    "email": "whatthejeff@gmail.com"
                },
                {
                    "name": "Volker Dusch",
                    "email": "github@wallbash.com"
                },
                {
                    "name": "Bernhard Schussek",
                    "email": "bschussek@2bepublished.at"
                }
            ],
            "description": "Provides the functionality to compare PHP values for equality",
            "homepage": "https://github.com/sebastianbergmann/comparator",
            "keywords": [
                "comparator",
                "compare",
                "equality"
            ],
            "support": {
                "issues": "https://github.com/sebastianbergmann/comparator/issues",
                "security": "https://github.com/sebastianbergmann/comparator/security/policy",
                "source": "https://github.com/sebastianbergmann/comparator/tree/7.0.1"
            },
            "funding": [
                {
                    "url": "https://github.com/sebastianbergmann",
                    "type": "github"
                }
            ],
            "time": "2025-03-07T07:00:32+00:00"
        },
        {
            "name": "sebastian/complexity",
            "version": "5.0.0",
            "source": {
                "type": "git",
                "url": "https://github.com/sebastianbergmann/complexity.git",
                "reference": "bad4316aba5303d0221f43f8cee37eb58d384bbb"
            },
            "dist": {
                "type": "zip",
                "url": "https://api.github.com/repos/sebastianbergmann/complexity/zipball/bad4316aba5303d0221f43f8cee37eb58d384bbb",
                "reference": "bad4316aba5303d0221f43f8cee37eb58d384bbb",
                "shasum": ""
            },
            "require": {
                "nikic/php-parser": "^5.0",
                "php": ">=8.3"
            },
            "require-dev": {
                "phpunit/phpunit": "^12.0"
            },
            "type": "library",
            "extra": {
                "branch-alias": {
                    "dev-main": "5.0-dev"
                }
            },
            "autoload": {
                "classmap": [
                    "src/"
                ]
            },
            "notification-url": "https://packagist.org/downloads/",
            "license": [
                "BSD-3-Clause"
            ],
            "authors": [
                {
                    "name": "Sebastian Bergmann",
                    "email": "sebastian@phpunit.de",
                    "role": "lead"
                }
            ],
            "description": "Library for calculating the complexity of PHP code units",
            "homepage": "https://github.com/sebastianbergmann/complexity",
            "support": {
                "issues": "https://github.com/sebastianbergmann/complexity/issues",
                "security": "https://github.com/sebastianbergmann/complexity/security/policy",
                "source": "https://github.com/sebastianbergmann/complexity/tree/5.0.0"
            },
            "funding": [
                {
                    "url": "https://github.com/sebastianbergmann",
                    "type": "github"
                }
            ],
            "time": "2025-02-07T04:55:25+00:00"
        },
        {
            "name": "sebastian/diff",
            "version": "7.0.0",
            "source": {
                "type": "git",
                "url": "https://github.com/sebastianbergmann/diff.git",
                "reference": "7ab1ea946c012266ca32390913653d844ecd085f"
            },
            "dist": {
                "type": "zip",
                "url": "https://api.github.com/repos/sebastianbergmann/diff/zipball/7ab1ea946c012266ca32390913653d844ecd085f",
                "reference": "7ab1ea946c012266ca32390913653d844ecd085f",
                "shasum": ""
            },
            "require": {
                "php": ">=8.3"
            },
            "require-dev": {
                "phpunit/phpunit": "^12.0",
                "symfony/process": "^7.2"
            },
            "type": "library",
            "extra": {
                "branch-alias": {
                    "dev-main": "7.0-dev"
                }
            },
            "autoload": {
                "classmap": [
                    "src/"
                ]
            },
            "notification-url": "https://packagist.org/downloads/",
            "license": [
                "BSD-3-Clause"
            ],
            "authors": [
                {
                    "name": "Sebastian Bergmann",
                    "email": "sebastian@phpunit.de"
                },
                {
                    "name": "Kore Nordmann",
                    "email": "mail@kore-nordmann.de"
                }
            ],
            "description": "Diff implementation",
            "homepage": "https://github.com/sebastianbergmann/diff",
            "keywords": [
                "diff",
                "udiff",
                "unidiff",
                "unified diff"
            ],
            "support": {
                "issues": "https://github.com/sebastianbergmann/diff/issues",
                "security": "https://github.com/sebastianbergmann/diff/security/policy",
                "source": "https://github.com/sebastianbergmann/diff/tree/7.0.0"
            },
            "funding": [
                {
                    "url": "https://github.com/sebastianbergmann",
                    "type": "github"
                }
            ],
            "time": "2025-02-07T04:55:46+00:00"
        },
        {
            "name": "sebastian/environment",
            "version": "8.0.0",
            "source": {
                "type": "git",
                "url": "https://github.com/sebastianbergmann/environment.git",
                "reference": "8afe311eca49171bf95405cc0078be9a3821f9f2"
            },
            "dist": {
                "type": "zip",
                "url": "https://api.github.com/repos/sebastianbergmann/environment/zipball/8afe311eca49171bf95405cc0078be9a3821f9f2",
                "reference": "8afe311eca49171bf95405cc0078be9a3821f9f2",
                "shasum": ""
            },
            "require": {
                "php": ">=8.3"
            },
            "require-dev": {
                "phpunit/phpunit": "^12.0"
            },
            "suggest": {
                "ext-posix": "*"
            },
            "type": "library",
            "extra": {
                "branch-alias": {
                    "dev-main": "8.0-dev"
                }
            },
            "autoload": {
                "classmap": [
                    "src/"
                ]
            },
            "notification-url": "https://packagist.org/downloads/",
            "license": [
                "BSD-3-Clause"
            ],
            "authors": [
                {
                    "name": "Sebastian Bergmann",
                    "email": "sebastian@phpunit.de"
                }
            ],
            "description": "Provides functionality to handle HHVM/PHP environments",
            "homepage": "https://github.com/sebastianbergmann/environment",
            "keywords": [
                "Xdebug",
                "environment",
                "hhvm"
            ],
            "support": {
                "issues": "https://github.com/sebastianbergmann/environment/issues",
                "security": "https://github.com/sebastianbergmann/environment/security/policy",
                "source": "https://github.com/sebastianbergmann/environment/tree/8.0.0"
            },
            "funding": [
                {
                    "url": "https://github.com/sebastianbergmann",
                    "type": "github"
                }
            ],
            "time": "2025-02-07T04:56:08+00:00"
        },
        {
            "name": "sebastian/exporter",
            "version": "7.0.0",
            "source": {
                "type": "git",
                "url": "https://github.com/sebastianbergmann/exporter.git",
                "reference": "76432aafc58d50691a00d86d0632f1217a47b688"
            },
            "dist": {
                "type": "zip",
                "url": "https://api.github.com/repos/sebastianbergmann/exporter/zipball/76432aafc58d50691a00d86d0632f1217a47b688",
                "reference": "76432aafc58d50691a00d86d0632f1217a47b688",
                "shasum": ""
            },
            "require": {
                "ext-mbstring": "*",
                "php": ">=8.3",
                "sebastian/recursion-context": "^7.0"
            },
            "require-dev": {
                "phpunit/phpunit": "^12.0"
            },
            "type": "library",
            "extra": {
                "branch-alias": {
                    "dev-main": "7.0-dev"
                }
            },
            "autoload": {
                "classmap": [
                    "src/"
                ]
            },
            "notification-url": "https://packagist.org/downloads/",
            "license": [
                "BSD-3-Clause"
            ],
            "authors": [
                {
                    "name": "Sebastian Bergmann",
                    "email": "sebastian@phpunit.de"
                },
                {
                    "name": "Jeff Welch",
                    "email": "whatthejeff@gmail.com"
                },
                {
                    "name": "Volker Dusch",
                    "email": "github@wallbash.com"
                },
                {
                    "name": "Adam Harvey",
                    "email": "aharvey@php.net"
                },
                {
                    "name": "Bernhard Schussek",
                    "email": "bschussek@gmail.com"
                }
            ],
            "description": "Provides the functionality to export PHP variables for visualization",
            "homepage": "https://www.github.com/sebastianbergmann/exporter",
            "keywords": [
                "export",
                "exporter"
            ],
            "support": {
                "issues": "https://github.com/sebastianbergmann/exporter/issues",
                "security": "https://github.com/sebastianbergmann/exporter/security/policy",
                "source": "https://github.com/sebastianbergmann/exporter/tree/7.0.0"
            },
            "funding": [
                {
                    "url": "https://github.com/sebastianbergmann",
                    "type": "github"
                }
            ],
            "time": "2025-02-07T04:56:42+00:00"
        },
        {
            "name": "sebastian/global-state",
            "version": "8.0.0",
            "source": {
                "type": "git",
                "url": "https://github.com/sebastianbergmann/global-state.git",
                "reference": "570a2aeb26d40f057af686d63c4e99b075fb6cbc"
            },
            "dist": {
                "type": "zip",
                "url": "https://api.github.com/repos/sebastianbergmann/global-state/zipball/570a2aeb26d40f057af686d63c4e99b075fb6cbc",
                "reference": "570a2aeb26d40f057af686d63c4e99b075fb6cbc",
                "shasum": ""
            },
            "require": {
                "php": ">=8.3",
                "sebastian/object-reflector": "^5.0",
                "sebastian/recursion-context": "^7.0"
            },
            "require-dev": {
                "ext-dom": "*",
                "phpunit/phpunit": "^12.0"
            },
            "type": "library",
            "extra": {
                "branch-alias": {
                    "dev-main": "8.0-dev"
                }
            },
            "autoload": {
                "classmap": [
                    "src/"
                ]
            },
            "notification-url": "https://packagist.org/downloads/",
            "license": [
                "BSD-3-Clause"
            ],
            "authors": [
                {
                    "name": "Sebastian Bergmann",
                    "email": "sebastian@phpunit.de"
                }
            ],
            "description": "Snapshotting of global state",
            "homepage": "https://www.github.com/sebastianbergmann/global-state",
            "keywords": [
                "global state"
            ],
            "support": {
                "issues": "https://github.com/sebastianbergmann/global-state/issues",
                "security": "https://github.com/sebastianbergmann/global-state/security/policy",
                "source": "https://github.com/sebastianbergmann/global-state/tree/8.0.0"
            },
            "funding": [
                {
                    "url": "https://github.com/sebastianbergmann",
                    "type": "github"
                }
            ],
            "time": "2025-02-07T04:56:59+00:00"
        },
        {
            "name": "sebastian/lines-of-code",
            "version": "4.0.0",
            "source": {
                "type": "git",
                "url": "https://github.com/sebastianbergmann/lines-of-code.git",
                "reference": "97ffee3bcfb5805568d6af7f0f893678fc076d2f"
            },
            "dist": {
                "type": "zip",
                "url": "https://api.github.com/repos/sebastianbergmann/lines-of-code/zipball/97ffee3bcfb5805568d6af7f0f893678fc076d2f",
                "reference": "97ffee3bcfb5805568d6af7f0f893678fc076d2f",
                "shasum": ""
            },
            "require": {
                "nikic/php-parser": "^5.0",
                "php": ">=8.3"
            },
            "require-dev": {
                "phpunit/phpunit": "^12.0"
            },
            "type": "library",
            "extra": {
                "branch-alias": {
                    "dev-main": "4.0-dev"
                }
            },
            "autoload": {
                "classmap": [
                    "src/"
                ]
            },
            "notification-url": "https://packagist.org/downloads/",
            "license": [
                "BSD-3-Clause"
            ],
            "authors": [
                {
                    "name": "Sebastian Bergmann",
                    "email": "sebastian@phpunit.de",
                    "role": "lead"
                }
            ],
            "description": "Library for counting the lines of code in PHP source code",
            "homepage": "https://github.com/sebastianbergmann/lines-of-code",
            "support": {
                "issues": "https://github.com/sebastianbergmann/lines-of-code/issues",
                "security": "https://github.com/sebastianbergmann/lines-of-code/security/policy",
                "source": "https://github.com/sebastianbergmann/lines-of-code/tree/4.0.0"
            },
            "funding": [
                {
                    "url": "https://github.com/sebastianbergmann",
                    "type": "github"
                }
            ],
            "time": "2025-02-07T04:57:28+00:00"
        },
        {
            "name": "sebastian/object-enumerator",
            "version": "7.0.0",
            "source": {
                "type": "git",
                "url": "https://github.com/sebastianbergmann/object-enumerator.git",
                "reference": "1effe8e9b8e068e9ae228e542d5d11b5d16db894"
            },
            "dist": {
                "type": "zip",
                "url": "https://api.github.com/repos/sebastianbergmann/object-enumerator/zipball/1effe8e9b8e068e9ae228e542d5d11b5d16db894",
                "reference": "1effe8e9b8e068e9ae228e542d5d11b5d16db894",
                "shasum": ""
            },
            "require": {
                "php": ">=8.3",
                "sebastian/object-reflector": "^5.0",
                "sebastian/recursion-context": "^7.0"
            },
            "require-dev": {
                "phpunit/phpunit": "^12.0"
            },
            "type": "library",
            "extra": {
                "branch-alias": {
                    "dev-main": "7.0-dev"
                }
            },
            "autoload": {
                "classmap": [
                    "src/"
                ]
            },
            "notification-url": "https://packagist.org/downloads/",
            "license": [
                "BSD-3-Clause"
            ],
            "authors": [
                {
                    "name": "Sebastian Bergmann",
                    "email": "sebastian@phpunit.de"
                }
            ],
            "description": "Traverses array structures and object graphs to enumerate all referenced objects",
            "homepage": "https://github.com/sebastianbergmann/object-enumerator/",
            "support": {
                "issues": "https://github.com/sebastianbergmann/object-enumerator/issues",
                "security": "https://github.com/sebastianbergmann/object-enumerator/security/policy",
                "source": "https://github.com/sebastianbergmann/object-enumerator/tree/7.0.0"
            },
            "funding": [
                {
                    "url": "https://github.com/sebastianbergmann",
                    "type": "github"
                }
            ],
            "time": "2025-02-07T04:57:48+00:00"
        },
        {
            "name": "sebastian/object-reflector",
            "version": "5.0.0",
            "source": {
                "type": "git",
                "url": "https://github.com/sebastianbergmann/object-reflector.git",
                "reference": "4bfa827c969c98be1e527abd576533293c634f6a"
            },
            "dist": {
                "type": "zip",
                "url": "https://api.github.com/repos/sebastianbergmann/object-reflector/zipball/4bfa827c969c98be1e527abd576533293c634f6a",
                "reference": "4bfa827c969c98be1e527abd576533293c634f6a",
                "shasum": ""
            },
            "require": {
                "php": ">=8.3"
            },
            "require-dev": {
                "phpunit/phpunit": "^12.0"
            },
            "type": "library",
            "extra": {
                "branch-alias": {
                    "dev-main": "5.0-dev"
                }
            },
            "autoload": {
                "classmap": [
                    "src/"
                ]
            },
            "notification-url": "https://packagist.org/downloads/",
            "license": [
                "BSD-3-Clause"
            ],
            "authors": [
                {
                    "name": "Sebastian Bergmann",
                    "email": "sebastian@phpunit.de"
                }
            ],
            "description": "Allows reflection of object attributes, including inherited and non-public ones",
            "homepage": "https://github.com/sebastianbergmann/object-reflector/",
            "support": {
                "issues": "https://github.com/sebastianbergmann/object-reflector/issues",
                "security": "https://github.com/sebastianbergmann/object-reflector/security/policy",
                "source": "https://github.com/sebastianbergmann/object-reflector/tree/5.0.0"
            },
            "funding": [
                {
                    "url": "https://github.com/sebastianbergmann",
                    "type": "github"
                }
            ],
            "time": "2025-02-07T04:58:17+00:00"
        },
        {
            "name": "sebastian/recursion-context",
            "version": "7.0.0",
            "source": {
                "type": "git",
                "url": "https://github.com/sebastianbergmann/recursion-context.git",
                "reference": "c405ae3a63e01b32eb71577f8ec1604e39858a7c"
            },
            "dist": {
                "type": "zip",
                "url": "https://api.github.com/repos/sebastianbergmann/recursion-context/zipball/c405ae3a63e01b32eb71577f8ec1604e39858a7c",
                "reference": "c405ae3a63e01b32eb71577f8ec1604e39858a7c",
                "shasum": ""
            },
            "require": {
                "php": ">=8.3"
            },
            "require-dev": {
                "phpunit/phpunit": "^12.0"
            },
            "type": "library",
            "extra": {
                "branch-alias": {
                    "dev-main": "7.0-dev"
                }
            },
            "autoload": {
                "classmap": [
                    "src/"
                ]
            },
            "notification-url": "https://packagist.org/downloads/",
            "license": [
                "BSD-3-Clause"
            ],
            "authors": [
                {
                    "name": "Sebastian Bergmann",
                    "email": "sebastian@phpunit.de"
                },
                {
                    "name": "Jeff Welch",
                    "email": "whatthejeff@gmail.com"
                },
                {
                    "name": "Adam Harvey",
                    "email": "aharvey@php.net"
                }
            ],
            "description": "Provides functionality to recursively process PHP variables",
            "homepage": "https://github.com/sebastianbergmann/recursion-context",
            "support": {
                "issues": "https://github.com/sebastianbergmann/recursion-context/issues",
                "security": "https://github.com/sebastianbergmann/recursion-context/security/policy",
                "source": "https://github.com/sebastianbergmann/recursion-context/tree/7.0.0"
            },
            "funding": [
                {
                    "url": "https://github.com/sebastianbergmann",
                    "type": "github"
                }
            ],
            "time": "2025-02-07T05:00:01+00:00"
        },
        {
            "name": "sebastian/type",
            "version": "6.0.0",
            "source": {
                "type": "git",
                "url": "https://github.com/sebastianbergmann/type.git",
                "reference": "533fe082889a616f330bcba6f50965135f4f2fab"
            },
            "dist": {
                "type": "zip",
                "url": "https://api.github.com/repos/sebastianbergmann/type/zipball/533fe082889a616f330bcba6f50965135f4f2fab",
                "reference": "533fe082889a616f330bcba6f50965135f4f2fab",
                "shasum": ""
            },
            "require": {
                "php": ">=8.3"
            },
            "require-dev": {
                "phpunit/phpunit": "^12.0"
            },
            "type": "library",
            "extra": {
                "branch-alias": {
                    "dev-main": "6.0-dev"
                }
            },
            "autoload": {
                "classmap": [
                    "src/"
                ]
            },
            "notification-url": "https://packagist.org/downloads/",
            "license": [
                "BSD-3-Clause"
            ],
            "authors": [
                {
                    "name": "Sebastian Bergmann",
                    "email": "sebastian@phpunit.de",
                    "role": "lead"
                }
            ],
            "description": "Collection of value objects that represent the types of the PHP type system",
            "homepage": "https://github.com/sebastianbergmann/type",
            "support": {
                "issues": "https://github.com/sebastianbergmann/type/issues",
                "security": "https://github.com/sebastianbergmann/type/security/policy",
                "source": "https://github.com/sebastianbergmann/type/tree/6.0.0"
            },
            "funding": [
                {
                    "url": "https://github.com/sebastianbergmann",
                    "type": "github"
                }
            ],
            "time": "2025-02-07T05:00:19+00:00"
        },
        {
            "name": "sebastian/version",
            "version": "6.0.0",
            "source": {
                "type": "git",
                "url": "https://github.com/sebastianbergmann/version.git",
                "reference": "3e6ccf7657d4f0a59200564b08cead899313b53c"
            },
            "dist": {
                "type": "zip",
                "url": "https://api.github.com/repos/sebastianbergmann/version/zipball/3e6ccf7657d4f0a59200564b08cead899313b53c",
                "reference": "3e6ccf7657d4f0a59200564b08cead899313b53c",
                "shasum": ""
            },
            "require": {
                "php": ">=8.3"
            },
            "type": "library",
            "extra": {
                "branch-alias": {
                    "dev-main": "6.0-dev"
                }
            },
            "autoload": {
                "classmap": [
                    "src/"
                ]
            },
            "notification-url": "https://packagist.org/downloads/",
            "license": [
                "BSD-3-Clause"
            ],
            "authors": [
                {
                    "name": "Sebastian Bergmann",
                    "email": "sebastian@phpunit.de",
                    "role": "lead"
                }
            ],
            "description": "Library that helps with managing the version number of Git-hosted PHP projects",
            "homepage": "https://github.com/sebastianbergmann/version",
            "support": {
                "issues": "https://github.com/sebastianbergmann/version/issues",
                "security": "https://github.com/sebastianbergmann/version/security/policy",
                "source": "https://github.com/sebastianbergmann/version/tree/6.0.0"
            },
            "funding": [
                {
                    "url": "https://github.com/sebastianbergmann",
                    "type": "github"
                }
            ],
            "time": "2025-02-07T05:00:38+00:00"
        },
        {
            "name": "staabm/side-effects-detector",
            "version": "1.0.5",
            "source": {
                "type": "git",
                "url": "https://github.com/staabm/side-effects-detector.git",
                "reference": "d8334211a140ce329c13726d4a715adbddd0a163"
            },
            "dist": {
                "type": "zip",
                "url": "https://api.github.com/repos/staabm/side-effects-detector/zipball/d8334211a140ce329c13726d4a715adbddd0a163",
                "reference": "d8334211a140ce329c13726d4a715adbddd0a163",
                "shasum": ""
            },
            "require": {
                "ext-tokenizer": "*",
                "php": "^7.4 || ^8.0"
            },
            "require-dev": {
                "phpstan/extension-installer": "^1.4.3",
                "phpstan/phpstan": "^1.12.6",
                "phpunit/phpunit": "^9.6.21",
                "symfony/var-dumper": "^5.4.43",
                "tomasvotruba/type-coverage": "1.0.0",
                "tomasvotruba/unused-public": "1.0.0"
            },
            "type": "library",
            "autoload": {
                "classmap": [
                    "lib/"
                ]
            },
            "notification-url": "https://packagist.org/downloads/",
            "license": [
                "MIT"
            ],
            "description": "A static analysis tool to detect side effects in PHP code",
            "keywords": [
                "static analysis"
            ],
            "support": {
                "issues": "https://github.com/staabm/side-effects-detector/issues",
                "source": "https://github.com/staabm/side-effects-detector/tree/1.0.5"
            },
            "funding": [
                {
                    "url": "https://github.com/staabm",
                    "type": "github"
                }
            ],
            "time": "2024-10-20T05:08:20+00:00"
        },
        {
            "name": "theseer/tokenizer",
            "version": "1.2.3",
            "source": {
                "type": "git",
                "url": "https://github.com/theseer/tokenizer.git",
                "reference": "737eda637ed5e28c3413cb1ebe8bb52cbf1ca7a2"
            },
            "dist": {
                "type": "zip",
                "url": "https://api.github.com/repos/theseer/tokenizer/zipball/737eda637ed5e28c3413cb1ebe8bb52cbf1ca7a2",
                "reference": "737eda637ed5e28c3413cb1ebe8bb52cbf1ca7a2",
                "shasum": ""
            },
            "require": {
                "ext-dom": "*",
                "ext-tokenizer": "*",
                "ext-xmlwriter": "*",
                "php": "^7.2 || ^8.0"
            },
            "type": "library",
            "autoload": {
                "classmap": [
                    "src/"
                ]
            },
            "notification-url": "https://packagist.org/downloads/",
            "license": [
                "BSD-3-Clause"
            ],
            "authors": [
                {
                    "name": "Arne Blankerts",
                    "email": "arne@blankerts.de",
                    "role": "Developer"
                }
            ],
            "description": "A small library for converting tokenized PHP source code into XML and potentially other formats",
            "support": {
                "issues": "https://github.com/theseer/tokenizer/issues",
                "source": "https://github.com/theseer/tokenizer/tree/1.2.3"
            },
            "funding": [
                {
                    "url": "https://github.com/theseer",
                    "type": "github"
                }
            ],
            "time": "2024-03-03T12:36:25+00:00"
        }
    ],
    "packages-dev": [],
    "aliases": [],
    "minimum-stability": "stable",
    "stability-flags": {},
    "prefer-stable": true,
    "prefer-lowest": false,
    "platform": {
        "php": ">=8.3",
        "ext-dom": "*",
        "ext-json": "*",
        "ext-libxml": "*",
        "ext-mbstring": "*",
        "ext-xml": "*",
        "ext-xmlwriter": "*"
    },
    "platform-dev": {},
    "platform-overrides": {
        "php": "8.3.0"
    },
    "plugin-api-version": "2.6.0"
}<|MERGE_RESOLUTION|>--- conflicted
+++ resolved
@@ -4,11 +4,7 @@
         "Read more about it at https://getcomposer.org/doc/01-basic-usage.md#installing-dependencies",
         "This file is @generated automatically"
     ],
-<<<<<<< HEAD
-    "content-hash": "541c8807d47e8c77416042a2457a1b41",
-=======
-    "content-hash": "ed9a8cdddfac3831b8f24d3f3d0c3b8f",
->>>>>>> 12f04f8a
+    "content-hash": "830e689ecc0109ed4b1c5e93f126f960",
     "packages": [
         {
             "name": "myclabs/deep-copy",
