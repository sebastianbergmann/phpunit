{
    "_readme": [
        "This file locks the dependencies of your project to a known state",
        "Read more about it at https://getcomposer.org/doc/01-basic-usage.md#installing-dependencies",
        "This file is @generated automatically"
    ],
<<<<<<< HEAD
    "content-hash": "5d3b3f21ea87a1f72d9f10a44dc29be2",
=======
    "content-hash": "84cd9ff6fb22dbe4f3e9d9262498bce5",
>>>>>>> fa8756a6
    "packages": [
        {
            "name": "myclabs/deep-copy",
            "version": "1.13.4",
            "source": {
                "type": "git",
                "url": "https://github.com/myclabs/DeepCopy.git",
                "reference": "07d290f0c47959fd5eed98c95ee5602db07e0b6a"
            },
            "dist": {
                "type": "zip",
                "url": "https://api.github.com/repos/myclabs/DeepCopy/zipball/07d290f0c47959fd5eed98c95ee5602db07e0b6a",
                "reference": "07d290f0c47959fd5eed98c95ee5602db07e0b6a",
                "shasum": ""
            },
            "require": {
                "php": "^7.1 || ^8.0"
            },
            "conflict": {
                "doctrine/collections": "<1.6.8",
                "doctrine/common": "<2.13.3 || >=3 <3.2.2"
            },
            "require-dev": {
                "doctrine/collections": "^1.6.8",
                "doctrine/common": "^2.13.3 || ^3.2.2",
                "phpspec/prophecy": "^1.10",
                "phpunit/phpunit": "^7.5.20 || ^8.5.23 || ^9.5.13"
            },
            "type": "library",
            "autoload": {
                "files": [
                    "src/DeepCopy/deep_copy.php"
                ],
                "psr-4": {
                    "DeepCopy\\": "src/DeepCopy/"
                }
            },
            "notification-url": "https://packagist.org/downloads/",
            "license": [
                "MIT"
            ],
            "description": "Create deep copies (clones) of your objects",
            "keywords": [
                "clone",
                "copy",
                "duplicate",
                "object",
                "object graph"
            ],
            "support": {
                "issues": "https://github.com/myclabs/DeepCopy/issues",
                "source": "https://github.com/myclabs/DeepCopy/tree/1.13.4"
            },
            "funding": [
                {
                    "url": "https://tidelift.com/funding/github/packagist/myclabs/deep-copy",
                    "type": "tidelift"
                }
            ],
            "time": "2025-08-01T08:46:24+00:00"
        },
        {
            "name": "nikic/php-parser",
            "version": "v5.7.0",
            "source": {
                "type": "git",
                "url": "https://github.com/nikic/PHP-Parser.git",
                "reference": "dca41cd15c2ac9d055ad70dbfd011130757d1f82"
            },
            "dist": {
                "type": "zip",
                "url": "https://api.github.com/repos/nikic/PHP-Parser/zipball/dca41cd15c2ac9d055ad70dbfd011130757d1f82",
                "reference": "dca41cd15c2ac9d055ad70dbfd011130757d1f82",
                "shasum": ""
            },
            "require": {
                "ext-ctype": "*",
                "ext-json": "*",
                "ext-tokenizer": "*",
                "php": ">=7.4"
            },
            "require-dev": {
                "ircmaxell/php-yacc": "^0.0.7",
                "phpunit/phpunit": "^9.0"
            },
            "bin": [
                "bin/php-parse"
            ],
            "type": "library",
            "extra": {
                "branch-alias": {
                    "dev-master": "5.x-dev"
                }
            },
            "autoload": {
                "psr-4": {
                    "PhpParser\\": "lib/PhpParser"
                }
            },
            "notification-url": "https://packagist.org/downloads/",
            "license": [
                "BSD-3-Clause"
            ],
            "authors": [
                {
                    "name": "Nikita Popov"
                }
            ],
            "description": "A PHP parser written in PHP",
            "keywords": [
                "parser",
                "php"
            ],
            "support": {
                "issues": "https://github.com/nikic/PHP-Parser/issues",
                "source": "https://github.com/nikic/PHP-Parser/tree/v5.7.0"
            },
            "time": "2025-12-06T11:56:16+00:00"
        },
        {
            "name": "phar-io/manifest",
            "version": "2.0.4",
            "source": {
                "type": "git",
                "url": "https://github.com/phar-io/manifest.git",
                "reference": "54750ef60c58e43759730615a392c31c80e23176"
            },
            "dist": {
                "type": "zip",
                "url": "https://api.github.com/repos/phar-io/manifest/zipball/54750ef60c58e43759730615a392c31c80e23176",
                "reference": "54750ef60c58e43759730615a392c31c80e23176",
                "shasum": ""
            },
            "require": {
                "ext-dom": "*",
                "ext-libxml": "*",
                "ext-phar": "*",
                "ext-xmlwriter": "*",
                "phar-io/version": "^3.0.1",
                "php": "^7.2 || ^8.0"
            },
            "type": "library",
            "extra": {
                "branch-alias": {
                    "dev-master": "2.0.x-dev"
                }
            },
            "autoload": {
                "classmap": [
                    "src/"
                ]
            },
            "notification-url": "https://packagist.org/downloads/",
            "license": [
                "BSD-3-Clause"
            ],
            "authors": [
                {
                    "name": "Arne Blankerts",
                    "email": "arne@blankerts.de",
                    "role": "Developer"
                },
                {
                    "name": "Sebastian Heuer",
                    "email": "sebastian@phpeople.de",
                    "role": "Developer"
                },
                {
                    "name": "Sebastian Bergmann",
                    "email": "sebastian@phpunit.de",
                    "role": "Developer"
                }
            ],
            "description": "Component for reading phar.io manifest information from a PHP Archive (PHAR)",
            "support": {
                "issues": "https://github.com/phar-io/manifest/issues",
                "source": "https://github.com/phar-io/manifest/tree/2.0.4"
            },
            "funding": [
                {
                    "url": "https://github.com/theseer",
                    "type": "github"
                }
            ],
            "time": "2024-03-03T12:33:53+00:00"
        },
        {
            "name": "phar-io/version",
            "version": "3.2.1",
            "source": {
                "type": "git",
                "url": "https://github.com/phar-io/version.git",
                "reference": "4f7fd7836c6f332bb2933569e566a0d6c4cbed74"
            },
            "dist": {
                "type": "zip",
                "url": "https://api.github.com/repos/phar-io/version/zipball/4f7fd7836c6f332bb2933569e566a0d6c4cbed74",
                "reference": "4f7fd7836c6f332bb2933569e566a0d6c4cbed74",
                "shasum": ""
            },
            "require": {
                "php": "^7.2 || ^8.0"
            },
            "type": "library",
            "autoload": {
                "classmap": [
                    "src/"
                ]
            },
            "notification-url": "https://packagist.org/downloads/",
            "license": [
                "BSD-3-Clause"
            ],
            "authors": [
                {
                    "name": "Arne Blankerts",
                    "email": "arne@blankerts.de",
                    "role": "Developer"
                },
                {
                    "name": "Sebastian Heuer",
                    "email": "sebastian@phpeople.de",
                    "role": "Developer"
                },
                {
                    "name": "Sebastian Bergmann",
                    "email": "sebastian@phpunit.de",
                    "role": "Developer"
                }
            ],
            "description": "Library for handling version information and constraints",
            "support": {
                "issues": "https://github.com/phar-io/version/issues",
                "source": "https://github.com/phar-io/version/tree/3.2.1"
            },
            "time": "2022-02-21T01:04:05+00:00"
        },
        {
            "name": "phpunit/php-code-coverage",
            "version": "12.5.1",
            "source": {
                "type": "git",
                "url": "https://github.com/sebastianbergmann/php-code-coverage.git",
                "reference": "c467c59a4f6e04b942be422844e7a6352fa01b57"
            },
            "dist": {
                "type": "zip",
                "url": "https://api.github.com/repos/sebastianbergmann/php-code-coverage/zipball/c467c59a4f6e04b942be422844e7a6352fa01b57",
                "reference": "c467c59a4f6e04b942be422844e7a6352fa01b57",
                "shasum": ""
            },
            "require": {
                "ext-dom": "*",
                "ext-libxml": "*",
                "ext-xmlwriter": "*",
                "nikic/php-parser": "^5.7.0",
                "php": ">=8.3",
                "phpunit/php-file-iterator": "^6.0",
                "phpunit/php-text-template": "^5.0",
                "sebastian/complexity": "^5.0",
                "sebastian/environment": "^8.0.3",
                "sebastian/lines-of-code": "^4.0",
                "sebastian/version": "^6.0",
                "theseer/tokenizer": "^2.0"
            },
            "require-dev": {
                "phpunit/phpunit": "^12.5.1"
            },
            "suggest": {
                "ext-pcov": "PHP extension that provides line coverage",
                "ext-xdebug": "PHP extension that provides line coverage as well as branch and path coverage"
            },
            "type": "library",
            "extra": {
                "branch-alias": {
                    "dev-main": "12.5.x-dev"
                }
            },
            "autoload": {
                "classmap": [
                    "src/"
                ]
            },
            "notification-url": "https://packagist.org/downloads/",
            "license": [
                "BSD-3-Clause"
            ],
            "authors": [
                {
                    "name": "Sebastian Bergmann",
                    "email": "sebastian@phpunit.de",
                    "role": "lead"
                }
            ],
            "description": "Library that provides collection, processing, and rendering functionality for PHP code coverage information.",
            "homepage": "https://github.com/sebastianbergmann/php-code-coverage",
            "keywords": [
                "coverage",
                "testing",
                "xunit"
            ],
            "support": {
                "issues": "https://github.com/sebastianbergmann/php-code-coverage/issues",
                "security": "https://github.com/sebastianbergmann/php-code-coverage/security/policy",
                "source": "https://github.com/sebastianbergmann/php-code-coverage/tree/12.5.1"
            },
            "funding": [
                {
                    "url": "https://github.com/sebastianbergmann",
                    "type": "github"
                },
                {
                    "url": "https://liberapay.com/sebastianbergmann",
                    "type": "liberapay"
                },
                {
                    "url": "https://thanks.dev/u/gh/sebastianbergmann",
                    "type": "thanks_dev"
                },
                {
                    "url": "https://tidelift.com/funding/github/packagist/phpunit/php-code-coverage",
                    "type": "tidelift"
                }
            ],
            "time": "2025-12-08T07:17:58+00:00"
        },
        {
            "name": "phpunit/php-file-iterator",
            "version": "6.0.0",
            "source": {
                "type": "git",
                "url": "https://github.com/sebastianbergmann/php-file-iterator.git",
                "reference": "961bc913d42fe24a257bfff826a5068079ac7782"
            },
            "dist": {
                "type": "zip",
                "url": "https://api.github.com/repos/sebastianbergmann/php-file-iterator/zipball/961bc913d42fe24a257bfff826a5068079ac7782",
                "reference": "961bc913d42fe24a257bfff826a5068079ac7782",
                "shasum": ""
            },
            "require": {
                "php": ">=8.3"
            },
            "require-dev": {
                "phpunit/phpunit": "^12.0"
            },
            "type": "library",
            "extra": {
                "branch-alias": {
                    "dev-main": "6.0-dev"
                }
            },
            "autoload": {
                "classmap": [
                    "src/"
                ]
            },
            "notification-url": "https://packagist.org/downloads/",
            "license": [
                "BSD-3-Clause"
            ],
            "authors": [
                {
                    "name": "Sebastian Bergmann",
                    "email": "sebastian@phpunit.de",
                    "role": "lead"
                }
            ],
            "description": "FilterIterator implementation that filters files based on a list of suffixes.",
            "homepage": "https://github.com/sebastianbergmann/php-file-iterator/",
            "keywords": [
                "filesystem",
                "iterator"
            ],
            "support": {
                "issues": "https://github.com/sebastianbergmann/php-file-iterator/issues",
                "security": "https://github.com/sebastianbergmann/php-file-iterator/security/policy",
                "source": "https://github.com/sebastianbergmann/php-file-iterator/tree/6.0.0"
            },
            "funding": [
                {
                    "url": "https://github.com/sebastianbergmann",
                    "type": "github"
                }
            ],
            "time": "2025-02-07T04:58:37+00:00"
        },
        {
            "name": "phpunit/php-invoker",
            "version": "6.0.0",
            "source": {
                "type": "git",
                "url": "https://github.com/sebastianbergmann/php-invoker.git",
                "reference": "12b54e689b07a25a9b41e57736dfab6ec9ae5406"
            },
            "dist": {
                "type": "zip",
                "url": "https://api.github.com/repos/sebastianbergmann/php-invoker/zipball/12b54e689b07a25a9b41e57736dfab6ec9ae5406",
                "reference": "12b54e689b07a25a9b41e57736dfab6ec9ae5406",
                "shasum": ""
            },
            "require": {
                "php": ">=8.3"
            },
            "require-dev": {
                "ext-pcntl": "*",
                "phpunit/phpunit": "^12.0"
            },
            "suggest": {
                "ext-pcntl": "*"
            },
            "type": "library",
            "extra": {
                "branch-alias": {
                    "dev-main": "6.0-dev"
                }
            },
            "autoload": {
                "classmap": [
                    "src/"
                ]
            },
            "notification-url": "https://packagist.org/downloads/",
            "license": [
                "BSD-3-Clause"
            ],
            "authors": [
                {
                    "name": "Sebastian Bergmann",
                    "email": "sebastian@phpunit.de",
                    "role": "lead"
                }
            ],
            "description": "Invoke callables with a timeout",
            "homepage": "https://github.com/sebastianbergmann/php-invoker/",
            "keywords": [
                "process"
            ],
            "support": {
                "issues": "https://github.com/sebastianbergmann/php-invoker/issues",
                "security": "https://github.com/sebastianbergmann/php-invoker/security/policy",
                "source": "https://github.com/sebastianbergmann/php-invoker/tree/6.0.0"
            },
            "funding": [
                {
                    "url": "https://github.com/sebastianbergmann",
                    "type": "github"
                }
            ],
            "time": "2025-02-07T04:58:58+00:00"
        },
        {
            "name": "phpunit/php-text-template",
            "version": "5.0.0",
            "source": {
                "type": "git",
                "url": "https://github.com/sebastianbergmann/php-text-template.git",
                "reference": "e1367a453f0eda562eedb4f659e13aa900d66c53"
            },
            "dist": {
                "type": "zip",
                "url": "https://api.github.com/repos/sebastianbergmann/php-text-template/zipball/e1367a453f0eda562eedb4f659e13aa900d66c53",
                "reference": "e1367a453f0eda562eedb4f659e13aa900d66c53",
                "shasum": ""
            },
            "require": {
                "php": ">=8.3"
            },
            "require-dev": {
                "phpunit/phpunit": "^12.0"
            },
            "type": "library",
            "extra": {
                "branch-alias": {
                    "dev-main": "5.0-dev"
                }
            },
            "autoload": {
                "classmap": [
                    "src/"
                ]
            },
            "notification-url": "https://packagist.org/downloads/",
            "license": [
                "BSD-3-Clause"
            ],
            "authors": [
                {
                    "name": "Sebastian Bergmann",
                    "email": "sebastian@phpunit.de",
                    "role": "lead"
                }
            ],
            "description": "Simple template engine.",
            "homepage": "https://github.com/sebastianbergmann/php-text-template/",
            "keywords": [
                "template"
            ],
            "support": {
                "issues": "https://github.com/sebastianbergmann/php-text-template/issues",
                "security": "https://github.com/sebastianbergmann/php-text-template/security/policy",
                "source": "https://github.com/sebastianbergmann/php-text-template/tree/5.0.0"
            },
            "funding": [
                {
                    "url": "https://github.com/sebastianbergmann",
                    "type": "github"
                }
            ],
            "time": "2025-02-07T04:59:16+00:00"
        },
        {
            "name": "phpunit/php-timer",
            "version": "8.0.0",
            "source": {
                "type": "git",
                "url": "https://github.com/sebastianbergmann/php-timer.git",
                "reference": "f258ce36aa457f3aa3339f9ed4c81fc66dc8c2cc"
            },
            "dist": {
                "type": "zip",
                "url": "https://api.github.com/repos/sebastianbergmann/php-timer/zipball/f258ce36aa457f3aa3339f9ed4c81fc66dc8c2cc",
                "reference": "f258ce36aa457f3aa3339f9ed4c81fc66dc8c2cc",
                "shasum": ""
            },
            "require": {
                "php": ">=8.3"
            },
            "require-dev": {
                "phpunit/phpunit": "^12.0"
            },
            "type": "library",
            "extra": {
                "branch-alias": {
                    "dev-main": "8.0-dev"
                }
            },
            "autoload": {
                "classmap": [
                    "src/"
                ]
            },
            "notification-url": "https://packagist.org/downloads/",
            "license": [
                "BSD-3-Clause"
            ],
            "authors": [
                {
                    "name": "Sebastian Bergmann",
                    "email": "sebastian@phpunit.de",
                    "role": "lead"
                }
            ],
            "description": "Utility class for timing",
            "homepage": "https://github.com/sebastianbergmann/php-timer/",
            "keywords": [
                "timer"
            ],
            "support": {
                "issues": "https://github.com/sebastianbergmann/php-timer/issues",
                "security": "https://github.com/sebastianbergmann/php-timer/security/policy",
                "source": "https://github.com/sebastianbergmann/php-timer/tree/8.0.0"
            },
            "funding": [
                {
                    "url": "https://github.com/sebastianbergmann",
                    "type": "github"
                }
            ],
            "time": "2025-02-07T04:59:38+00:00"
        },
        {
            "name": "sebastian/cli-parser",
            "version": "4.2.0",
            "source": {
                "type": "git",
                "url": "https://github.com/sebastianbergmann/cli-parser.git",
                "reference": "90f41072d220e5c40df6e8635f5dafba2d9d4d04"
            },
            "dist": {
                "type": "zip",
                "url": "https://api.github.com/repos/sebastianbergmann/cli-parser/zipball/90f41072d220e5c40df6e8635f5dafba2d9d4d04",
                "reference": "90f41072d220e5c40df6e8635f5dafba2d9d4d04",
                "shasum": ""
            },
            "require": {
                "php": ">=8.3"
            },
            "require-dev": {
                "phpunit/phpunit": "^12.0"
            },
            "type": "library",
            "extra": {
                "branch-alias": {
                    "dev-main": "4.2-dev"
                }
            },
            "autoload": {
                "classmap": [
                    "src/"
                ]
            },
            "notification-url": "https://packagist.org/downloads/",
            "license": [
                "BSD-3-Clause"
            ],
            "authors": [
                {
                    "name": "Sebastian Bergmann",
                    "email": "sebastian@phpunit.de",
                    "role": "lead"
                }
            ],
            "description": "Library for parsing CLI options",
            "homepage": "https://github.com/sebastianbergmann/cli-parser",
            "support": {
                "issues": "https://github.com/sebastianbergmann/cli-parser/issues",
                "security": "https://github.com/sebastianbergmann/cli-parser/security/policy",
                "source": "https://github.com/sebastianbergmann/cli-parser/tree/4.2.0"
            },
            "funding": [
                {
                    "url": "https://github.com/sebastianbergmann",
                    "type": "github"
                },
                {
                    "url": "https://liberapay.com/sebastianbergmann",
                    "type": "liberapay"
                },
                {
                    "url": "https://thanks.dev/u/gh/sebastianbergmann",
                    "type": "thanks_dev"
                },
                {
                    "url": "https://tidelift.com/funding/github/packagist/sebastian/cli-parser",
                    "type": "tidelift"
                }
            ],
            "time": "2025-09-14T09:36:45+00:00"
        },
        {
            "name": "sebastian/comparator",
            "version": "7.1.3",
            "source": {
                "type": "git",
                "url": "https://github.com/sebastianbergmann/comparator.git",
                "reference": "dc904b4bb3ab070865fa4068cd84f3da8b945148"
            },
            "dist": {
                "type": "zip",
                "url": "https://api.github.com/repos/sebastianbergmann/comparator/zipball/dc904b4bb3ab070865fa4068cd84f3da8b945148",
                "reference": "dc904b4bb3ab070865fa4068cd84f3da8b945148",
                "shasum": ""
            },
            "require": {
                "ext-dom": "*",
                "ext-mbstring": "*",
                "php": ">=8.3",
                "sebastian/diff": "^7.0",
                "sebastian/exporter": "^7.0"
            },
            "require-dev": {
                "phpunit/phpunit": "^12.2"
            },
            "suggest": {
                "ext-bcmath": "For comparing BcMath\\Number objects"
            },
            "type": "library",
            "extra": {
                "branch-alias": {
                    "dev-main": "7.1-dev"
                }
            },
            "autoload": {
                "classmap": [
                    "src/"
                ]
            },
            "notification-url": "https://packagist.org/downloads/",
            "license": [
                "BSD-3-Clause"
            ],
            "authors": [
                {
                    "name": "Sebastian Bergmann",
                    "email": "sebastian@phpunit.de"
                },
                {
                    "name": "Jeff Welch",
                    "email": "whatthejeff@gmail.com"
                },
                {
                    "name": "Volker Dusch",
                    "email": "github@wallbash.com"
                },
                {
                    "name": "Bernhard Schussek",
                    "email": "bschussek@2bepublished.at"
                }
            ],
            "description": "Provides the functionality to compare PHP values for equality",
            "homepage": "https://github.com/sebastianbergmann/comparator",
            "keywords": [
                "comparator",
                "compare",
                "equality"
            ],
            "support": {
                "issues": "https://github.com/sebastianbergmann/comparator/issues",
                "security": "https://github.com/sebastianbergmann/comparator/security/policy",
                "source": "https://github.com/sebastianbergmann/comparator/tree/7.1.3"
            },
            "funding": [
                {
                    "url": "https://github.com/sebastianbergmann",
                    "type": "github"
                },
                {
                    "url": "https://liberapay.com/sebastianbergmann",
                    "type": "liberapay"
                },
                {
                    "url": "https://thanks.dev/u/gh/sebastianbergmann",
                    "type": "thanks_dev"
                },
                {
                    "url": "https://tidelift.com/funding/github/packagist/sebastian/comparator",
                    "type": "tidelift"
                }
            ],
            "time": "2025-08-20T11:27:00+00:00"
        },
        {
            "name": "sebastian/complexity",
            "version": "5.0.0",
            "source": {
                "type": "git",
                "url": "https://github.com/sebastianbergmann/complexity.git",
                "reference": "bad4316aba5303d0221f43f8cee37eb58d384bbb"
            },
            "dist": {
                "type": "zip",
                "url": "https://api.github.com/repos/sebastianbergmann/complexity/zipball/bad4316aba5303d0221f43f8cee37eb58d384bbb",
                "reference": "bad4316aba5303d0221f43f8cee37eb58d384bbb",
                "shasum": ""
            },
            "require": {
                "nikic/php-parser": "^5.0",
                "php": ">=8.3"
            },
            "require-dev": {
                "phpunit/phpunit": "^12.0"
            },
            "type": "library",
            "extra": {
                "branch-alias": {
                    "dev-main": "5.0-dev"
                }
            },
            "autoload": {
                "classmap": [
                    "src/"
                ]
            },
            "notification-url": "https://packagist.org/downloads/",
            "license": [
                "BSD-3-Clause"
            ],
            "authors": [
                {
                    "name": "Sebastian Bergmann",
                    "email": "sebastian@phpunit.de",
                    "role": "lead"
                }
            ],
            "description": "Library for calculating the complexity of PHP code units",
            "homepage": "https://github.com/sebastianbergmann/complexity",
            "support": {
                "issues": "https://github.com/sebastianbergmann/complexity/issues",
                "security": "https://github.com/sebastianbergmann/complexity/security/policy",
                "source": "https://github.com/sebastianbergmann/complexity/tree/5.0.0"
            },
            "funding": [
                {
                    "url": "https://github.com/sebastianbergmann",
                    "type": "github"
                }
            ],
            "time": "2025-02-07T04:55:25+00:00"
        },
        {
            "name": "sebastian/diff",
            "version": "7.0.0",
            "source": {
                "type": "git",
                "url": "https://github.com/sebastianbergmann/diff.git",
                "reference": "7ab1ea946c012266ca32390913653d844ecd085f"
            },
            "dist": {
                "type": "zip",
                "url": "https://api.github.com/repos/sebastianbergmann/diff/zipball/7ab1ea946c012266ca32390913653d844ecd085f",
                "reference": "7ab1ea946c012266ca32390913653d844ecd085f",
                "shasum": ""
            },
            "require": {
                "php": ">=8.3"
            },
            "require-dev": {
                "phpunit/phpunit": "^12.0",
                "symfony/process": "^7.2"
            },
            "type": "library",
            "extra": {
                "branch-alias": {
                    "dev-main": "7.0-dev"
                }
            },
            "autoload": {
                "classmap": [
                    "src/"
                ]
            },
            "notification-url": "https://packagist.org/downloads/",
            "license": [
                "BSD-3-Clause"
            ],
            "authors": [
                {
                    "name": "Sebastian Bergmann",
                    "email": "sebastian@phpunit.de"
                },
                {
                    "name": "Kore Nordmann",
                    "email": "mail@kore-nordmann.de"
                }
            ],
            "description": "Diff implementation",
            "homepage": "https://github.com/sebastianbergmann/diff",
            "keywords": [
                "diff",
                "udiff",
                "unidiff",
                "unified diff"
            ],
            "support": {
                "issues": "https://github.com/sebastianbergmann/diff/issues",
                "security": "https://github.com/sebastianbergmann/diff/security/policy",
                "source": "https://github.com/sebastianbergmann/diff/tree/7.0.0"
            },
            "funding": [
                {
                    "url": "https://github.com/sebastianbergmann",
                    "type": "github"
                }
            ],
            "time": "2025-02-07T04:55:46+00:00"
        },
        {
            "name": "sebastian/environment",
            "version": "8.0.3",
            "source": {
                "type": "git",
                "url": "https://github.com/sebastianbergmann/environment.git",
                "reference": "24a711b5c916efc6d6e62aa65aa2ec98fef77f68"
            },
            "dist": {
                "type": "zip",
                "url": "https://api.github.com/repos/sebastianbergmann/environment/zipball/24a711b5c916efc6d6e62aa65aa2ec98fef77f68",
                "reference": "24a711b5c916efc6d6e62aa65aa2ec98fef77f68",
                "shasum": ""
            },
            "require": {
                "php": ">=8.3"
            },
            "require-dev": {
                "phpunit/phpunit": "^12.0"
            },
            "suggest": {
                "ext-posix": "*"
            },
            "type": "library",
            "extra": {
                "branch-alias": {
                    "dev-main": "8.0-dev"
                }
            },
            "autoload": {
                "classmap": [
                    "src/"
                ]
            },
            "notification-url": "https://packagist.org/downloads/",
            "license": [
                "BSD-3-Clause"
            ],
            "authors": [
                {
                    "name": "Sebastian Bergmann",
                    "email": "sebastian@phpunit.de"
                }
            ],
            "description": "Provides functionality to handle HHVM/PHP environments",
            "homepage": "https://github.com/sebastianbergmann/environment",
            "keywords": [
                "Xdebug",
                "environment",
                "hhvm"
            ],
            "support": {
                "issues": "https://github.com/sebastianbergmann/environment/issues",
                "security": "https://github.com/sebastianbergmann/environment/security/policy",
                "source": "https://github.com/sebastianbergmann/environment/tree/8.0.3"
            },
            "funding": [
                {
                    "url": "https://github.com/sebastianbergmann",
                    "type": "github"
                },
                {
                    "url": "https://liberapay.com/sebastianbergmann",
                    "type": "liberapay"
                },
                {
                    "url": "https://thanks.dev/u/gh/sebastianbergmann",
                    "type": "thanks_dev"
                },
                {
                    "url": "https://tidelift.com/funding/github/packagist/sebastian/environment",
                    "type": "tidelift"
                }
            ],
            "time": "2025-08-12T14:11:56+00:00"
        },
        {
            "name": "sebastian/exporter",
            "version": "7.0.2",
            "source": {
                "type": "git",
                "url": "https://github.com/sebastianbergmann/exporter.git",
                "reference": "016951ae10980765e4e7aee491eb288c64e505b7"
            },
            "dist": {
                "type": "zip",
                "url": "https://api.github.com/repos/sebastianbergmann/exporter/zipball/016951ae10980765e4e7aee491eb288c64e505b7",
                "reference": "016951ae10980765e4e7aee491eb288c64e505b7",
                "shasum": ""
            },
            "require": {
                "ext-mbstring": "*",
                "php": ">=8.3",
                "sebastian/recursion-context": "^7.0"
            },
            "require-dev": {
                "phpunit/phpunit": "^12.0"
            },
            "type": "library",
            "extra": {
                "branch-alias": {
                    "dev-main": "7.0-dev"
                }
            },
            "autoload": {
                "classmap": [
                    "src/"
                ]
            },
            "notification-url": "https://packagist.org/downloads/",
            "license": [
                "BSD-3-Clause"
            ],
            "authors": [
                {
                    "name": "Sebastian Bergmann",
                    "email": "sebastian@phpunit.de"
                },
                {
                    "name": "Jeff Welch",
                    "email": "whatthejeff@gmail.com"
                },
                {
                    "name": "Volker Dusch",
                    "email": "github@wallbash.com"
                },
                {
                    "name": "Adam Harvey",
                    "email": "aharvey@php.net"
                },
                {
                    "name": "Bernhard Schussek",
                    "email": "bschussek@gmail.com"
                }
            ],
            "description": "Provides the functionality to export PHP variables for visualization",
            "homepage": "https://www.github.com/sebastianbergmann/exporter",
            "keywords": [
                "export",
                "exporter"
            ],
            "support": {
                "issues": "https://github.com/sebastianbergmann/exporter/issues",
                "security": "https://github.com/sebastianbergmann/exporter/security/policy",
                "source": "https://github.com/sebastianbergmann/exporter/tree/7.0.2"
            },
            "funding": [
                {
                    "url": "https://github.com/sebastianbergmann",
                    "type": "github"
                },
                {
                    "url": "https://liberapay.com/sebastianbergmann",
                    "type": "liberapay"
                },
                {
                    "url": "https://thanks.dev/u/gh/sebastianbergmann",
                    "type": "thanks_dev"
                },
                {
                    "url": "https://tidelift.com/funding/github/packagist/sebastian/exporter",
                    "type": "tidelift"
                }
            ],
            "time": "2025-09-24T06:16:11+00:00"
        },
        {
            "name": "sebastian/global-state",
            "version": "8.0.2",
            "source": {
                "type": "git",
                "url": "https://github.com/sebastianbergmann/global-state.git",
                "reference": "ef1377171613d09edd25b7816f05be8313f9115d"
            },
            "dist": {
                "type": "zip",
                "url": "https://api.github.com/repos/sebastianbergmann/global-state/zipball/ef1377171613d09edd25b7816f05be8313f9115d",
                "reference": "ef1377171613d09edd25b7816f05be8313f9115d",
                "shasum": ""
            },
            "require": {
                "php": ">=8.3",
                "sebastian/object-reflector": "^5.0",
                "sebastian/recursion-context": "^7.0"
            },
            "require-dev": {
                "ext-dom": "*",
                "phpunit/phpunit": "^12.0"
            },
            "type": "library",
            "extra": {
                "branch-alias": {
                    "dev-main": "8.0-dev"
                }
            },
            "autoload": {
                "classmap": [
                    "src/"
                ]
            },
            "notification-url": "https://packagist.org/downloads/",
            "license": [
                "BSD-3-Clause"
            ],
            "authors": [
                {
                    "name": "Sebastian Bergmann",
                    "email": "sebastian@phpunit.de"
                }
            ],
            "description": "Snapshotting of global state",
            "homepage": "https://www.github.com/sebastianbergmann/global-state",
            "keywords": [
                "global state"
            ],
            "support": {
                "issues": "https://github.com/sebastianbergmann/global-state/issues",
                "security": "https://github.com/sebastianbergmann/global-state/security/policy",
                "source": "https://github.com/sebastianbergmann/global-state/tree/8.0.2"
            },
            "funding": [
                {
                    "url": "https://github.com/sebastianbergmann",
                    "type": "github"
                },
                {
                    "url": "https://liberapay.com/sebastianbergmann",
                    "type": "liberapay"
                },
                {
                    "url": "https://thanks.dev/u/gh/sebastianbergmann",
                    "type": "thanks_dev"
                },
                {
                    "url": "https://tidelift.com/funding/github/packagist/sebastian/global-state",
                    "type": "tidelift"
                }
            ],
            "time": "2025-08-29T11:29:25+00:00"
        },
        {
            "name": "sebastian/lines-of-code",
            "version": "4.0.0",
            "source": {
                "type": "git",
                "url": "https://github.com/sebastianbergmann/lines-of-code.git",
                "reference": "97ffee3bcfb5805568d6af7f0f893678fc076d2f"
            },
            "dist": {
                "type": "zip",
                "url": "https://api.github.com/repos/sebastianbergmann/lines-of-code/zipball/97ffee3bcfb5805568d6af7f0f893678fc076d2f",
                "reference": "97ffee3bcfb5805568d6af7f0f893678fc076d2f",
                "shasum": ""
            },
            "require": {
                "nikic/php-parser": "^5.0",
                "php": ">=8.3"
            },
            "require-dev": {
                "phpunit/phpunit": "^12.0"
            },
            "type": "library",
            "extra": {
                "branch-alias": {
                    "dev-main": "4.0-dev"
                }
            },
            "autoload": {
                "classmap": [
                    "src/"
                ]
            },
            "notification-url": "https://packagist.org/downloads/",
            "license": [
                "BSD-3-Clause"
            ],
            "authors": [
                {
                    "name": "Sebastian Bergmann",
                    "email": "sebastian@phpunit.de",
                    "role": "lead"
                }
            ],
            "description": "Library for counting the lines of code in PHP source code",
            "homepage": "https://github.com/sebastianbergmann/lines-of-code",
            "support": {
                "issues": "https://github.com/sebastianbergmann/lines-of-code/issues",
                "security": "https://github.com/sebastianbergmann/lines-of-code/security/policy",
                "source": "https://github.com/sebastianbergmann/lines-of-code/tree/4.0.0"
            },
            "funding": [
                {
                    "url": "https://github.com/sebastianbergmann",
                    "type": "github"
                }
            ],
            "time": "2025-02-07T04:57:28+00:00"
        },
        {
            "name": "sebastian/object-enumerator",
            "version": "7.0.0",
            "source": {
                "type": "git",
                "url": "https://github.com/sebastianbergmann/object-enumerator.git",
                "reference": "1effe8e9b8e068e9ae228e542d5d11b5d16db894"
            },
            "dist": {
                "type": "zip",
                "url": "https://api.github.com/repos/sebastianbergmann/object-enumerator/zipball/1effe8e9b8e068e9ae228e542d5d11b5d16db894",
                "reference": "1effe8e9b8e068e9ae228e542d5d11b5d16db894",
                "shasum": ""
            },
            "require": {
                "php": ">=8.3",
                "sebastian/object-reflector": "^5.0",
                "sebastian/recursion-context": "^7.0"
            },
            "require-dev": {
                "phpunit/phpunit": "^12.0"
            },
            "type": "library",
            "extra": {
                "branch-alias": {
                    "dev-main": "7.0-dev"
                }
            },
            "autoload": {
                "classmap": [
                    "src/"
                ]
            },
            "notification-url": "https://packagist.org/downloads/",
            "license": [
                "BSD-3-Clause"
            ],
            "authors": [
                {
                    "name": "Sebastian Bergmann",
                    "email": "sebastian@phpunit.de"
                }
            ],
            "description": "Traverses array structures and object graphs to enumerate all referenced objects",
            "homepage": "https://github.com/sebastianbergmann/object-enumerator/",
            "support": {
                "issues": "https://github.com/sebastianbergmann/object-enumerator/issues",
                "security": "https://github.com/sebastianbergmann/object-enumerator/security/policy",
                "source": "https://github.com/sebastianbergmann/object-enumerator/tree/7.0.0"
            },
            "funding": [
                {
                    "url": "https://github.com/sebastianbergmann",
                    "type": "github"
                }
            ],
            "time": "2025-02-07T04:57:48+00:00"
        },
        {
            "name": "sebastian/object-reflector",
            "version": "5.0.0",
            "source": {
                "type": "git",
                "url": "https://github.com/sebastianbergmann/object-reflector.git",
                "reference": "4bfa827c969c98be1e527abd576533293c634f6a"
            },
            "dist": {
                "type": "zip",
                "url": "https://api.github.com/repos/sebastianbergmann/object-reflector/zipball/4bfa827c969c98be1e527abd576533293c634f6a",
                "reference": "4bfa827c969c98be1e527abd576533293c634f6a",
                "shasum": ""
            },
            "require": {
                "php": ">=8.3"
            },
            "require-dev": {
                "phpunit/phpunit": "^12.0"
            },
            "type": "library",
            "extra": {
                "branch-alias": {
                    "dev-main": "5.0-dev"
                }
            },
            "autoload": {
                "classmap": [
                    "src/"
                ]
            },
            "notification-url": "https://packagist.org/downloads/",
            "license": [
                "BSD-3-Clause"
            ],
            "authors": [
                {
                    "name": "Sebastian Bergmann",
                    "email": "sebastian@phpunit.de"
                }
            ],
            "description": "Allows reflection of object attributes, including inherited and non-public ones",
            "homepage": "https://github.com/sebastianbergmann/object-reflector/",
            "support": {
                "issues": "https://github.com/sebastianbergmann/object-reflector/issues",
                "security": "https://github.com/sebastianbergmann/object-reflector/security/policy",
                "source": "https://github.com/sebastianbergmann/object-reflector/tree/5.0.0"
            },
            "funding": [
                {
                    "url": "https://github.com/sebastianbergmann",
                    "type": "github"
                }
            ],
            "time": "2025-02-07T04:58:17+00:00"
        },
        {
            "name": "sebastian/recursion-context",
            "version": "7.0.1",
            "source": {
                "type": "git",
                "url": "https://github.com/sebastianbergmann/recursion-context.git",
                "reference": "0b01998a7d5b1f122911a66bebcb8d46f0c82d8c"
            },
            "dist": {
                "type": "zip",
                "url": "https://api.github.com/repos/sebastianbergmann/recursion-context/zipball/0b01998a7d5b1f122911a66bebcb8d46f0c82d8c",
                "reference": "0b01998a7d5b1f122911a66bebcb8d46f0c82d8c",
                "shasum": ""
            },
            "require": {
                "php": ">=8.3"
            },
            "require-dev": {
                "phpunit/phpunit": "^12.0"
            },
            "type": "library",
            "extra": {
                "branch-alias": {
                    "dev-main": "7.0-dev"
                }
            },
            "autoload": {
                "classmap": [
                    "src/"
                ]
            },
            "notification-url": "https://packagist.org/downloads/",
            "license": [
                "BSD-3-Clause"
            ],
            "authors": [
                {
                    "name": "Sebastian Bergmann",
                    "email": "sebastian@phpunit.de"
                },
                {
                    "name": "Jeff Welch",
                    "email": "whatthejeff@gmail.com"
                },
                {
                    "name": "Adam Harvey",
                    "email": "aharvey@php.net"
                }
            ],
            "description": "Provides functionality to recursively process PHP variables",
            "homepage": "https://github.com/sebastianbergmann/recursion-context",
            "support": {
                "issues": "https://github.com/sebastianbergmann/recursion-context/issues",
                "security": "https://github.com/sebastianbergmann/recursion-context/security/policy",
                "source": "https://github.com/sebastianbergmann/recursion-context/tree/7.0.1"
            },
            "funding": [
                {
                    "url": "https://github.com/sebastianbergmann",
                    "type": "github"
                },
                {
                    "url": "https://liberapay.com/sebastianbergmann",
                    "type": "liberapay"
                },
                {
                    "url": "https://thanks.dev/u/gh/sebastianbergmann",
                    "type": "thanks_dev"
                },
                {
                    "url": "https://tidelift.com/funding/github/packagist/sebastian/recursion-context",
                    "type": "tidelift"
                }
            ],
            "time": "2025-08-13T04:44:59+00:00"
        },
        {
            "name": "sebastian/type",
            "version": "6.0.3",
            "source": {
                "type": "git",
                "url": "https://github.com/sebastianbergmann/type.git",
                "reference": "e549163b9760b8f71f191651d22acf32d56d6d4d"
            },
            "dist": {
                "type": "zip",
                "url": "https://api.github.com/repos/sebastianbergmann/type/zipball/e549163b9760b8f71f191651d22acf32d56d6d4d",
                "reference": "e549163b9760b8f71f191651d22acf32d56d6d4d",
                "shasum": ""
            },
            "require": {
                "php": ">=8.3"
            },
            "require-dev": {
                "phpunit/phpunit": "^12.0"
            },
            "type": "library",
            "extra": {
                "branch-alias": {
                    "dev-main": "6.0-dev"
                }
            },
            "autoload": {
                "classmap": [
                    "src/"
                ]
            },
            "notification-url": "https://packagist.org/downloads/",
            "license": [
                "BSD-3-Clause"
            ],
            "authors": [
                {
                    "name": "Sebastian Bergmann",
                    "email": "sebastian@phpunit.de",
                    "role": "lead"
                }
            ],
            "description": "Collection of value objects that represent the types of the PHP type system",
            "homepage": "https://github.com/sebastianbergmann/type",
            "support": {
                "issues": "https://github.com/sebastianbergmann/type/issues",
                "security": "https://github.com/sebastianbergmann/type/security/policy",
                "source": "https://github.com/sebastianbergmann/type/tree/6.0.3"
            },
            "funding": [
                {
                    "url": "https://github.com/sebastianbergmann",
                    "type": "github"
                },
                {
                    "url": "https://liberapay.com/sebastianbergmann",
                    "type": "liberapay"
                },
                {
                    "url": "https://thanks.dev/u/gh/sebastianbergmann",
                    "type": "thanks_dev"
                },
                {
                    "url": "https://tidelift.com/funding/github/packagist/sebastian/type",
                    "type": "tidelift"
                }
            ],
            "time": "2025-08-09T06:57:12+00:00"
        },
        {
            "name": "sebastian/version",
            "version": "6.0.0",
            "source": {
                "type": "git",
                "url": "https://github.com/sebastianbergmann/version.git",
                "reference": "3e6ccf7657d4f0a59200564b08cead899313b53c"
            },
            "dist": {
                "type": "zip",
                "url": "https://api.github.com/repos/sebastianbergmann/version/zipball/3e6ccf7657d4f0a59200564b08cead899313b53c",
                "reference": "3e6ccf7657d4f0a59200564b08cead899313b53c",
                "shasum": ""
            },
            "require": {
                "php": ">=8.3"
            },
            "type": "library",
            "extra": {
                "branch-alias": {
                    "dev-main": "6.0-dev"
                }
            },
            "autoload": {
                "classmap": [
                    "src/"
                ]
            },
            "notification-url": "https://packagist.org/downloads/",
            "license": [
                "BSD-3-Clause"
            ],
            "authors": [
                {
                    "name": "Sebastian Bergmann",
                    "email": "sebastian@phpunit.de",
                    "role": "lead"
                }
            ],
            "description": "Library that helps with managing the version number of Git-hosted PHP projects",
            "homepage": "https://github.com/sebastianbergmann/version",
            "support": {
                "issues": "https://github.com/sebastianbergmann/version/issues",
                "security": "https://github.com/sebastianbergmann/version/security/policy",
                "source": "https://github.com/sebastianbergmann/version/tree/6.0.0"
            },
            "funding": [
                {
                    "url": "https://github.com/sebastianbergmann",
                    "type": "github"
                }
            ],
            "time": "2025-02-07T05:00:38+00:00"
        },
        {
            "name": "staabm/side-effects-detector",
            "version": "1.0.5",
            "source": {
                "type": "git",
                "url": "https://github.com/staabm/side-effects-detector.git",
                "reference": "d8334211a140ce329c13726d4a715adbddd0a163"
            },
            "dist": {
                "type": "zip",
                "url": "https://api.github.com/repos/staabm/side-effects-detector/zipball/d8334211a140ce329c13726d4a715adbddd0a163",
                "reference": "d8334211a140ce329c13726d4a715adbddd0a163",
                "shasum": ""
            },
            "require": {
                "ext-tokenizer": "*",
                "php": "^7.4 || ^8.0"
            },
            "require-dev": {
                "phpstan/extension-installer": "^1.4.3",
                "phpstan/phpstan": "^1.12.6",
                "phpunit/phpunit": "^9.6.21",
                "symfony/var-dumper": "^5.4.43",
                "tomasvotruba/type-coverage": "1.0.0",
                "tomasvotruba/unused-public": "1.0.0"
            },
            "type": "library",
            "autoload": {
                "classmap": [
                    "lib/"
                ]
            },
            "notification-url": "https://packagist.org/downloads/",
            "license": [
                "MIT"
            ],
            "description": "A static analysis tool to detect side effects in PHP code",
            "keywords": [
                "static analysis"
            ],
            "support": {
                "issues": "https://github.com/staabm/side-effects-detector/issues",
                "source": "https://github.com/staabm/side-effects-detector/tree/1.0.5"
            },
            "funding": [
                {
                    "url": "https://github.com/staabm",
                    "type": "github"
                }
            ],
            "time": "2024-10-20T05:08:20+00:00"
        },
        {
            "name": "theseer/tokenizer",
            "version": "2.0.0",
            "source": {
                "type": "git",
                "url": "https://github.com/theseer/tokenizer.git",
                "reference": "d1dd771235a40694cb5cb7239e531cf9b9702682"
            },
            "dist": {
                "type": "zip",
                "url": "https://api.github.com/repos/theseer/tokenizer/zipball/d1dd771235a40694cb5cb7239e531cf9b9702682",
                "reference": "d1dd771235a40694cb5cb7239e531cf9b9702682",
                "shasum": ""
            },
            "require": {
                "ext-dom": "*",
                "ext-tokenizer": "*",
                "ext-xmlwriter": "*",
                "php": "^8.1"
            },
            "type": "library",
            "autoload": {
                "classmap": [
                    "src/"
                ]
            },
            "notification-url": "https://packagist.org/downloads/",
            "license": [
                "BSD-3-Clause"
            ],
            "authors": [
                {
                    "name": "Arne Blankerts",
                    "email": "arne@blankerts.de",
                    "role": "Developer"
                }
            ],
            "description": "A small library for converting tokenized PHP source code into XML and potentially other formats",
            "support": {
                "issues": "https://github.com/theseer/tokenizer/issues",
                "source": "https://github.com/theseer/tokenizer/tree/2.0.0"
            },
            "funding": [
                {
                    "url": "https://github.com/theseer",
                    "type": "github"
                }
            ],
            "time": "2025-12-06T10:20:26+00:00"
        }
    ],
    "packages-dev": [],
    "aliases": [],
    "minimum-stability": "stable",
    "stability-flags": {},
    "prefer-stable": true,
    "prefer-lowest": false,
    "platform": {
        "php": ">=8.4.1",
        "ext-dom": "*",
        "ext-json": "*",
        "ext-libxml": "*",
        "ext-mbstring": "*",
        "ext-xml": "*",
        "ext-xmlwriter": "*"
    },
    "platform-dev": {},
    "platform-overrides": {
        "php": "8.4.1"
    },
    "plugin-api-version": "2.9.0"
}<|MERGE_RESOLUTION|>--- conflicted
+++ resolved
@@ -4,11 +4,7 @@
         "Read more about it at https://getcomposer.org/doc/01-basic-usage.md#installing-dependencies",
         "This file is @generated automatically"
     ],
-<<<<<<< HEAD
-    "content-hash": "5d3b3f21ea87a1f72d9f10a44dc29be2",
-=======
-    "content-hash": "84cd9ff6fb22dbe4f3e9d9262498bce5",
->>>>>>> fa8756a6
+    "content-hash": "0767fc66195e9d7c48bd39db47a67e1a",
     "packages": [
         {
             "name": "myclabs/deep-copy",
