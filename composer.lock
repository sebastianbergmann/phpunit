--- conflicted
+++ resolved
@@ -4,11 +4,7 @@
         "Read more about it at https://getcomposer.org/doc/01-basic-usage.md#installing-dependencies",
         "This file is @generated automatically"
     ],
-<<<<<<< HEAD
-    "content-hash": "9486dd35924bb212a37699b59e89c89c",
-=======
-    "content-hash": "9d64508b1a87f6ff2e56bc3a09cae5f6",
->>>>>>> 3c1ccc97
+    "content-hash": "f2b5ac4dee326271559186906f966324",
     "packages": [
         {
             "name": "myclabs/deep-copy",
