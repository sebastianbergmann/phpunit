{
    "_readme": [
        "This file locks the dependencies of your project to a known state",
        "Read more about it at https://getcomposer.org/doc/01-basic-usage.md#installing-dependencies",
        "This file is @generated automatically"
    ],
<<<<<<< HEAD
    "content-hash": "627f0f005de4f929c9b4eef3e3d2f21c",
=======
    "content-hash": "070e80b2182b9e18951e843519175c9e",
>>>>>>> d9f1300f
    "packages": [
        {
            "name": "myclabs/deep-copy",
            "version": "1.13.1",
            "source": {
                "type": "git",
                "url": "https://github.com/myclabs/DeepCopy.git",
                "reference": "1720ddd719e16cf0db4eb1c6eca108031636d46c"
            },
            "dist": {
                "type": "zip",
                "url": "https://api.github.com/repos/myclabs/DeepCopy/zipball/1720ddd719e16cf0db4eb1c6eca108031636d46c",
                "reference": "1720ddd719e16cf0db4eb1c6eca108031636d46c",
                "shasum": ""
            },
            "require": {
                "php": "^7.1 || ^8.0"
            },
            "conflict": {
                "doctrine/collections": "<1.6.8",
                "doctrine/common": "<2.13.3 || >=3 <3.2.2"
            },
            "require-dev": {
                "doctrine/collections": "^1.6.8",
                "doctrine/common": "^2.13.3 || ^3.2.2",
                "phpspec/prophecy": "^1.10",
                "phpunit/phpunit": "^7.5.20 || ^8.5.23 || ^9.5.13"
            },
            "type": "library",
            "autoload": {
                "files": [
                    "src/DeepCopy/deep_copy.php"
                ],
                "psr-4": {
                    "DeepCopy\\": "src/DeepCopy/"
                }
            },
            "notification-url": "https://packagist.org/downloads/",
            "license": [
                "MIT"
            ],
            "description": "Create deep copies (clones) of your objects",
            "keywords": [
                "clone",
                "copy",
                "duplicate",
                "object",
                "object graph"
            ],
            "support": {
                "issues": "https://github.com/myclabs/DeepCopy/issues",
                "source": "https://github.com/myclabs/DeepCopy/tree/1.13.1"
            },
            "funding": [
                {
                    "url": "https://tidelift.com/funding/github/packagist/myclabs/deep-copy",
                    "type": "tidelift"
                }
            ],
            "time": "2025-04-29T12:36:36+00:00"
        },
        {
            "name": "nikic/php-parser",
            "version": "v5.4.0",
            "source": {
                "type": "git",
                "url": "https://github.com/nikic/PHP-Parser.git",
                "reference": "447a020a1f875a434d62f2a401f53b82a396e494"
            },
            "dist": {
                "type": "zip",
                "url": "https://api.github.com/repos/nikic/PHP-Parser/zipball/447a020a1f875a434d62f2a401f53b82a396e494",
                "reference": "447a020a1f875a434d62f2a401f53b82a396e494",
                "shasum": ""
            },
            "require": {
                "ext-ctype": "*",
                "ext-json": "*",
                "ext-tokenizer": "*",
                "php": ">=7.4"
            },
            "require-dev": {
                "ircmaxell/php-yacc": "^0.0.7",
                "phpunit/phpunit": "^9.0"
            },
            "bin": [
                "bin/php-parse"
            ],
            "type": "library",
            "extra": {
                "branch-alias": {
                    "dev-master": "5.0-dev"
                }
            },
            "autoload": {
                "psr-4": {
                    "PhpParser\\": "lib/PhpParser"
                }
            },
            "notification-url": "https://packagist.org/downloads/",
            "license": [
                "BSD-3-Clause"
            ],
            "authors": [
                {
                    "name": "Nikita Popov"
                }
            ],
            "description": "A PHP parser written in PHP",
            "keywords": [
                "parser",
                "php"
            ],
            "support": {
                "issues": "https://github.com/nikic/PHP-Parser/issues",
                "source": "https://github.com/nikic/PHP-Parser/tree/v5.4.0"
            },
            "time": "2024-12-30T11:07:19+00:00"
        },
        {
            "name": "phar-io/manifest",
            "version": "2.0.4",
            "source": {
                "type": "git",
                "url": "https://github.com/phar-io/manifest.git",
                "reference": "54750ef60c58e43759730615a392c31c80e23176"
            },
            "dist": {
                "type": "zip",
                "url": "https://api.github.com/repos/phar-io/manifest/zipball/54750ef60c58e43759730615a392c31c80e23176",
                "reference": "54750ef60c58e43759730615a392c31c80e23176",
                "shasum": ""
            },
            "require": {
                "ext-dom": "*",
                "ext-libxml": "*",
                "ext-phar": "*",
                "ext-xmlwriter": "*",
                "phar-io/version": "^3.0.1",
                "php": "^7.2 || ^8.0"
            },
            "type": "library",
            "extra": {
                "branch-alias": {
                    "dev-master": "2.0.x-dev"
                }
            },
            "autoload": {
                "classmap": [
                    "src/"
                ]
            },
            "notification-url": "https://packagist.org/downloads/",
            "license": [
                "BSD-3-Clause"
            ],
            "authors": [
                {
                    "name": "Arne Blankerts",
                    "email": "arne@blankerts.de",
                    "role": "Developer"
                },
                {
                    "name": "Sebastian Heuer",
                    "email": "sebastian@phpeople.de",
                    "role": "Developer"
                },
                {
                    "name": "Sebastian Bergmann",
                    "email": "sebastian@phpunit.de",
                    "role": "Developer"
                }
            ],
            "description": "Component for reading phar.io manifest information from a PHP Archive (PHAR)",
            "support": {
                "issues": "https://github.com/phar-io/manifest/issues",
                "source": "https://github.com/phar-io/manifest/tree/2.0.4"
            },
            "funding": [
                {
                    "url": "https://github.com/theseer",
                    "type": "github"
                }
            ],
            "time": "2024-03-03T12:33:53+00:00"
        },
        {
            "name": "phar-io/version",
            "version": "3.2.1",
            "source": {
                "type": "git",
                "url": "https://github.com/phar-io/version.git",
                "reference": "4f7fd7836c6f332bb2933569e566a0d6c4cbed74"
            },
            "dist": {
                "type": "zip",
                "url": "https://api.github.com/repos/phar-io/version/zipball/4f7fd7836c6f332bb2933569e566a0d6c4cbed74",
                "reference": "4f7fd7836c6f332bb2933569e566a0d6c4cbed74",
                "shasum": ""
            },
            "require": {
                "php": "^7.2 || ^8.0"
            },
            "type": "library",
            "autoload": {
                "classmap": [
                    "src/"
                ]
            },
            "notification-url": "https://packagist.org/downloads/",
            "license": [
                "BSD-3-Clause"
            ],
            "authors": [
                {
                    "name": "Arne Blankerts",
                    "email": "arne@blankerts.de",
                    "role": "Developer"
                },
                {
                    "name": "Sebastian Heuer",
                    "email": "sebastian@phpeople.de",
                    "role": "Developer"
                },
                {
                    "name": "Sebastian Bergmann",
                    "email": "sebastian@phpunit.de",
                    "role": "Developer"
                }
            ],
            "description": "Library for handling version information and constraints",
            "support": {
                "issues": "https://github.com/phar-io/version/issues",
                "source": "https://github.com/phar-io/version/tree/3.2.1"
            },
            "time": "2022-02-21T01:04:05+00:00"
        },
        {
            "name": "phpunit/php-code-coverage",
            "version": "12.2.1",
            "source": {
                "type": "git",
                "url": "https://github.com/sebastianbergmann/php-code-coverage.git",
                "reference": "448f2c504d86dbff3949dcd02c95aa85db2c7617"
            },
            "dist": {
                "type": "zip",
                "url": "https://api.github.com/repos/sebastianbergmann/php-code-coverage/zipball/448f2c504d86dbff3949dcd02c95aa85db2c7617",
                "reference": "448f2c504d86dbff3949dcd02c95aa85db2c7617",
                "shasum": ""
            },
            "require": {
                "ext-dom": "*",
                "ext-libxml": "*",
                "ext-xmlwriter": "*",
                "nikic/php-parser": "^5.4.0",
                "php": ">=8.3",
                "phpunit/php-file-iterator": "^6.0",
                "phpunit/php-text-template": "^5.0",
                "sebastian/complexity": "^5.0",
                "sebastian/environment": "^8.0",
                "sebastian/lines-of-code": "^4.0",
                "sebastian/version": "^6.0",
                "theseer/tokenizer": "^1.2.3"
            },
            "require-dev": {
                "phpunit/phpunit": "^12.1"
            },
            "suggest": {
                "ext-pcov": "PHP extension that provides line coverage",
                "ext-xdebug": "PHP extension that provides line coverage as well as branch and path coverage"
            },
            "type": "library",
            "extra": {
                "branch-alias": {
                    "dev-main": "12.2.x-dev"
                }
            },
            "autoload": {
                "classmap": [
                    "src/"
                ]
            },
            "notification-url": "https://packagist.org/downloads/",
            "license": [
                "BSD-3-Clause"
            ],
            "authors": [
                {
                    "name": "Sebastian Bergmann",
                    "email": "sebastian@phpunit.de",
                    "role": "lead"
                }
            ],
            "description": "Library that provides collection, processing, and rendering functionality for PHP code coverage information.",
            "homepage": "https://github.com/sebastianbergmann/php-code-coverage",
            "keywords": [
                "coverage",
                "testing",
                "xunit"
            ],
            "support": {
                "issues": "https://github.com/sebastianbergmann/php-code-coverage/issues",
                "security": "https://github.com/sebastianbergmann/php-code-coverage/security/policy",
                "source": "https://github.com/sebastianbergmann/php-code-coverage/tree/12.2.1"
            },
            "funding": [
                {
                    "url": "https://github.com/sebastianbergmann",
                    "type": "github"
                },
                {
                    "url": "https://liberapay.com/sebastianbergmann",
                    "type": "liberapay"
                },
                {
                    "url": "https://thanks.dev/u/gh/sebastianbergmann",
                    "type": "thanks_dev"
                },
                {
                    "url": "https://tidelift.com/funding/github/packagist/phpunit/php-code-coverage",
                    "type": "tidelift"
                }
            ],
            "time": "2025-05-04T05:25:05+00:00"
        },
        {
            "name": "phpunit/php-file-iterator",
            "version": "6.0.0",
            "source": {
                "type": "git",
                "url": "https://github.com/sebastianbergmann/php-file-iterator.git",
                "reference": "961bc913d42fe24a257bfff826a5068079ac7782"
            },
            "dist": {
                "type": "zip",
                "url": "https://api.github.com/repos/sebastianbergmann/php-file-iterator/zipball/961bc913d42fe24a257bfff826a5068079ac7782",
                "reference": "961bc913d42fe24a257bfff826a5068079ac7782",
                "shasum": ""
            },
            "require": {
                "php": ">=8.3"
            },
            "require-dev": {
                "phpunit/phpunit": "^12.0"
            },
            "type": "library",
            "extra": {
                "branch-alias": {
                    "dev-main": "6.0-dev"
                }
            },
            "autoload": {
                "classmap": [
                    "src/"
                ]
            },
            "notification-url": "https://packagist.org/downloads/",
            "license": [
                "BSD-3-Clause"
            ],
            "authors": [
                {
                    "name": "Sebastian Bergmann",
                    "email": "sebastian@phpunit.de",
                    "role": "lead"
                }
            ],
            "description": "FilterIterator implementation that filters files based on a list of suffixes.",
            "homepage": "https://github.com/sebastianbergmann/php-file-iterator/",
            "keywords": [
                "filesystem",
                "iterator"
            ],
            "support": {
                "issues": "https://github.com/sebastianbergmann/php-file-iterator/issues",
                "security": "https://github.com/sebastianbergmann/php-file-iterator/security/policy",
                "source": "https://github.com/sebastianbergmann/php-file-iterator/tree/6.0.0"
            },
            "funding": [
                {
                    "url": "https://github.com/sebastianbergmann",
                    "type": "github"
                }
            ],
            "time": "2025-02-07T04:58:37+00:00"
        },
        {
            "name": "phpunit/php-invoker",
            "version": "6.0.0",
            "source": {
                "type": "git",
                "url": "https://github.com/sebastianbergmann/php-invoker.git",
                "reference": "12b54e689b07a25a9b41e57736dfab6ec9ae5406"
            },
            "dist": {
                "type": "zip",
                "url": "https://api.github.com/repos/sebastianbergmann/php-invoker/zipball/12b54e689b07a25a9b41e57736dfab6ec9ae5406",
                "reference": "12b54e689b07a25a9b41e57736dfab6ec9ae5406",
                "shasum": ""
            },
            "require": {
                "php": ">=8.3"
            },
            "require-dev": {
                "ext-pcntl": "*",
                "phpunit/phpunit": "^12.0"
            },
            "suggest": {
                "ext-pcntl": "*"
            },
            "type": "library",
            "extra": {
                "branch-alias": {
                    "dev-main": "6.0-dev"
                }
            },
            "autoload": {
                "classmap": [
                    "src/"
                ]
            },
            "notification-url": "https://packagist.org/downloads/",
            "license": [
                "BSD-3-Clause"
            ],
            "authors": [
                {
                    "name": "Sebastian Bergmann",
                    "email": "sebastian@phpunit.de",
                    "role": "lead"
                }
            ],
            "description": "Invoke callables with a timeout",
            "homepage": "https://github.com/sebastianbergmann/php-invoker/",
            "keywords": [
                "process"
            ],
            "support": {
                "issues": "https://github.com/sebastianbergmann/php-invoker/issues",
                "security": "https://github.com/sebastianbergmann/php-invoker/security/policy",
                "source": "https://github.com/sebastianbergmann/php-invoker/tree/6.0.0"
            },
            "funding": [
                {
                    "url": "https://github.com/sebastianbergmann",
                    "type": "github"
                }
            ],
            "time": "2025-02-07T04:58:58+00:00"
        },
        {
            "name": "phpunit/php-text-template",
            "version": "5.0.0",
            "source": {
                "type": "git",
                "url": "https://github.com/sebastianbergmann/php-text-template.git",
                "reference": "e1367a453f0eda562eedb4f659e13aa900d66c53"
            },
            "dist": {
                "type": "zip",
                "url": "https://api.github.com/repos/sebastianbergmann/php-text-template/zipball/e1367a453f0eda562eedb4f659e13aa900d66c53",
                "reference": "e1367a453f0eda562eedb4f659e13aa900d66c53",
                "shasum": ""
            },
            "require": {
                "php": ">=8.3"
            },
            "require-dev": {
                "phpunit/phpunit": "^12.0"
            },
            "type": "library",
            "extra": {
                "branch-alias": {
                    "dev-main": "5.0-dev"
                }
            },
            "autoload": {
                "classmap": [
                    "src/"
                ]
            },
            "notification-url": "https://packagist.org/downloads/",
            "license": [
                "BSD-3-Clause"
            ],
            "authors": [
                {
                    "name": "Sebastian Bergmann",
                    "email": "sebastian@phpunit.de",
                    "role": "lead"
                }
            ],
            "description": "Simple template engine.",
            "homepage": "https://github.com/sebastianbergmann/php-text-template/",
            "keywords": [
                "template"
            ],
            "support": {
                "issues": "https://github.com/sebastianbergmann/php-text-template/issues",
                "security": "https://github.com/sebastianbergmann/php-text-template/security/policy",
                "source": "https://github.com/sebastianbergmann/php-text-template/tree/5.0.0"
            },
            "funding": [
                {
                    "url": "https://github.com/sebastianbergmann",
                    "type": "github"
                }
            ],
            "time": "2025-02-07T04:59:16+00:00"
        },
        {
            "name": "phpunit/php-timer",
            "version": "8.0.0",
            "source": {
                "type": "git",
                "url": "https://github.com/sebastianbergmann/php-timer.git",
                "reference": "f258ce36aa457f3aa3339f9ed4c81fc66dc8c2cc"
            },
            "dist": {
                "type": "zip",
                "url": "https://api.github.com/repos/sebastianbergmann/php-timer/zipball/f258ce36aa457f3aa3339f9ed4c81fc66dc8c2cc",
                "reference": "f258ce36aa457f3aa3339f9ed4c81fc66dc8c2cc",
                "shasum": ""
            },
            "require": {
                "php": ">=8.3"
            },
            "require-dev": {
                "phpunit/phpunit": "^12.0"
            },
            "type": "library",
            "extra": {
                "branch-alias": {
                    "dev-main": "8.0-dev"
                }
            },
            "autoload": {
                "classmap": [
                    "src/"
                ]
            },
            "notification-url": "https://packagist.org/downloads/",
            "license": [
                "BSD-3-Clause"
            ],
            "authors": [
                {
                    "name": "Sebastian Bergmann",
                    "email": "sebastian@phpunit.de",
                    "role": "lead"
                }
            ],
            "description": "Utility class for timing",
            "homepage": "https://github.com/sebastianbergmann/php-timer/",
            "keywords": [
                "timer"
            ],
            "support": {
                "issues": "https://github.com/sebastianbergmann/php-timer/issues",
                "security": "https://github.com/sebastianbergmann/php-timer/security/policy",
                "source": "https://github.com/sebastianbergmann/php-timer/tree/8.0.0"
            },
            "funding": [
                {
                    "url": "https://github.com/sebastianbergmann",
                    "type": "github"
                }
            ],
            "time": "2025-02-07T04:59:38+00:00"
        },
        {
            "name": "sebastian/cli-parser",
            "version": "4.0.0",
            "source": {
                "type": "git",
                "url": "https://github.com/sebastianbergmann/cli-parser.git",
                "reference": "6d584c727d9114bcdc14c86711cd1cad51778e7c"
            },
            "dist": {
                "type": "zip",
                "url": "https://api.github.com/repos/sebastianbergmann/cli-parser/zipball/6d584c727d9114bcdc14c86711cd1cad51778e7c",
                "reference": "6d584c727d9114bcdc14c86711cd1cad51778e7c",
                "shasum": ""
            },
            "require": {
                "php": ">=8.3"
            },
            "require-dev": {
                "phpunit/phpunit": "^12.0"
            },
            "type": "library",
            "extra": {
                "branch-alias": {
                    "dev-main": "4.0-dev"
                }
            },
            "autoload": {
                "classmap": [
                    "src/"
                ]
            },
            "notification-url": "https://packagist.org/downloads/",
            "license": [
                "BSD-3-Clause"
            ],
            "authors": [
                {
                    "name": "Sebastian Bergmann",
                    "email": "sebastian@phpunit.de",
                    "role": "lead"
                }
            ],
            "description": "Library for parsing CLI options",
            "homepage": "https://github.com/sebastianbergmann/cli-parser",
            "support": {
                "issues": "https://github.com/sebastianbergmann/cli-parser/issues",
                "security": "https://github.com/sebastianbergmann/cli-parser/security/policy",
                "source": "https://github.com/sebastianbergmann/cli-parser/tree/4.0.0"
            },
            "funding": [
                {
                    "url": "https://github.com/sebastianbergmann",
                    "type": "github"
                }
            ],
            "time": "2025-02-07T04:53:50+00:00"
        },
        {
            "name": "sebastian/comparator",
            "version": "7.0.1",
            "source": {
                "type": "git",
                "url": "https://github.com/sebastianbergmann/comparator.git",
                "reference": "b478f34614f934e0291598d0c08cbaba9644bee5"
            },
            "dist": {
                "type": "zip",
                "url": "https://api.github.com/repos/sebastianbergmann/comparator/zipball/b478f34614f934e0291598d0c08cbaba9644bee5",
                "reference": "b478f34614f934e0291598d0c08cbaba9644bee5",
                "shasum": ""
            },
            "require": {
                "ext-dom": "*",
                "ext-mbstring": "*",
                "php": ">=8.3",
                "sebastian/diff": "^7.0",
                "sebastian/exporter": "^7.0"
            },
            "require-dev": {
                "phpunit/phpunit": "^12.0"
            },
            "suggest": {
                "ext-bcmath": "For comparing BcMath\\Number objects"
            },
            "type": "library",
            "extra": {
                "branch-alias": {
                    "dev-main": "7.0-dev"
                }
            },
            "autoload": {
                "classmap": [
                    "src/"
                ]
            },
            "notification-url": "https://packagist.org/downloads/",
            "license": [
                "BSD-3-Clause"
            ],
            "authors": [
                {
                    "name": "Sebastian Bergmann",
                    "email": "sebastian@phpunit.de"
                },
                {
                    "name": "Jeff Welch",
                    "email": "whatthejeff@gmail.com"
                },
                {
                    "name": "Volker Dusch",
                    "email": "github@wallbash.com"
                },
                {
                    "name": "Bernhard Schussek",
                    "email": "bschussek@2bepublished.at"
                }
            ],
            "description": "Provides the functionality to compare PHP values for equality",
            "homepage": "https://github.com/sebastianbergmann/comparator",
            "keywords": [
                "comparator",
                "compare",
                "equality"
            ],
            "support": {
                "issues": "https://github.com/sebastianbergmann/comparator/issues",
                "security": "https://github.com/sebastianbergmann/comparator/security/policy",
                "source": "https://github.com/sebastianbergmann/comparator/tree/7.0.1"
            },
            "funding": [
                {
                    "url": "https://github.com/sebastianbergmann",
                    "type": "github"
                }
            ],
            "time": "2025-03-07T07:00:32+00:00"
        },
        {
            "name": "sebastian/complexity",
            "version": "5.0.0",
            "source": {
                "type": "git",
                "url": "https://github.com/sebastianbergmann/complexity.git",
                "reference": "bad4316aba5303d0221f43f8cee37eb58d384bbb"
            },
            "dist": {
                "type": "zip",
                "url": "https://api.github.com/repos/sebastianbergmann/complexity/zipball/bad4316aba5303d0221f43f8cee37eb58d384bbb",
                "reference": "bad4316aba5303d0221f43f8cee37eb58d384bbb",
                "shasum": ""
            },
            "require": {
                "nikic/php-parser": "^5.0",
                "php": ">=8.3"
            },
            "require-dev": {
                "phpunit/phpunit": "^12.0"
            },
            "type": "library",
            "extra": {
                "branch-alias": {
                    "dev-main": "5.0-dev"
                }
            },
            "autoload": {
                "classmap": [
                    "src/"
                ]
            },
            "notification-url": "https://packagist.org/downloads/",
            "license": [
                "BSD-3-Clause"
            ],
            "authors": [
                {
                    "name": "Sebastian Bergmann",
                    "email": "sebastian@phpunit.de",
                    "role": "lead"
                }
            ],
            "description": "Library for calculating the complexity of PHP code units",
            "homepage": "https://github.com/sebastianbergmann/complexity",
            "support": {
                "issues": "https://github.com/sebastianbergmann/complexity/issues",
                "security": "https://github.com/sebastianbergmann/complexity/security/policy",
                "source": "https://github.com/sebastianbergmann/complexity/tree/5.0.0"
            },
            "funding": [
                {
                    "url": "https://github.com/sebastianbergmann",
                    "type": "github"
                }
            ],
            "time": "2025-02-07T04:55:25+00:00"
        },
        {
            "name": "sebastian/diff",
            "version": "7.0.0",
            "source": {
                "type": "git",
                "url": "https://github.com/sebastianbergmann/diff.git",
                "reference": "7ab1ea946c012266ca32390913653d844ecd085f"
            },
            "dist": {
                "type": "zip",
                "url": "https://api.github.com/repos/sebastianbergmann/diff/zipball/7ab1ea946c012266ca32390913653d844ecd085f",
                "reference": "7ab1ea946c012266ca32390913653d844ecd085f",
                "shasum": ""
            },
            "require": {
                "php": ">=8.3"
            },
            "require-dev": {
                "phpunit/phpunit": "^12.0",
                "symfony/process": "^7.2"
            },
            "type": "library",
            "extra": {
                "branch-alias": {
                    "dev-main": "7.0-dev"
                }
            },
            "autoload": {
                "classmap": [
                    "src/"
                ]
            },
            "notification-url": "https://packagist.org/downloads/",
            "license": [
                "BSD-3-Clause"
            ],
            "authors": [
                {
                    "name": "Sebastian Bergmann",
                    "email": "sebastian@phpunit.de"
                },
                {
                    "name": "Kore Nordmann",
                    "email": "mail@kore-nordmann.de"
                }
            ],
            "description": "Diff implementation",
            "homepage": "https://github.com/sebastianbergmann/diff",
            "keywords": [
                "diff",
                "udiff",
                "unidiff",
                "unified diff"
            ],
            "support": {
                "issues": "https://github.com/sebastianbergmann/diff/issues",
                "security": "https://github.com/sebastianbergmann/diff/security/policy",
                "source": "https://github.com/sebastianbergmann/diff/tree/7.0.0"
            },
            "funding": [
                {
                    "url": "https://github.com/sebastianbergmann",
                    "type": "github"
                }
            ],
            "time": "2025-02-07T04:55:46+00:00"
        },
        {
            "name": "sebastian/environment",
            "version": "8.0.2",
            "source": {
                "type": "git",
                "url": "https://github.com/sebastianbergmann/environment.git",
                "reference": "d364b9e5d0d3b18a2573351a1786fbf96b7e0792"
            },
            "dist": {
                "type": "zip",
                "url": "https://api.github.com/repos/sebastianbergmann/environment/zipball/d364b9e5d0d3b18a2573351a1786fbf96b7e0792",
                "reference": "d364b9e5d0d3b18a2573351a1786fbf96b7e0792",
                "shasum": ""
            },
            "require": {
                "php": ">=8.3"
            },
            "require-dev": {
                "phpunit/phpunit": "^12.0"
            },
            "suggest": {
                "ext-posix": "*"
            },
            "type": "library",
            "extra": {
                "branch-alias": {
                    "dev-main": "8.0-dev"
                }
            },
            "autoload": {
                "classmap": [
                    "src/"
                ]
            },
            "notification-url": "https://packagist.org/downloads/",
            "license": [
                "BSD-3-Clause"
            ],
            "authors": [
                {
                    "name": "Sebastian Bergmann",
                    "email": "sebastian@phpunit.de"
                }
            ],
            "description": "Provides functionality to handle HHVM/PHP environments",
            "homepage": "https://github.com/sebastianbergmann/environment",
            "keywords": [
                "Xdebug",
                "environment",
                "hhvm"
            ],
            "support": {
                "issues": "https://github.com/sebastianbergmann/environment/issues",
                "security": "https://github.com/sebastianbergmann/environment/security/policy",
                "source": "https://github.com/sebastianbergmann/environment/tree/8.0.2"
            },
            "funding": [
                {
                    "url": "https://github.com/sebastianbergmann",
                    "type": "github"
                },
                {
                    "url": "https://liberapay.com/sebastianbergmann",
                    "type": "liberapay"
                },
                {
                    "url": "https://thanks.dev/u/gh/sebastianbergmann",
                    "type": "thanks_dev"
                },
                {
                    "url": "https://tidelift.com/funding/github/packagist/sebastian/environment",
                    "type": "tidelift"
                }
            ],
            "time": "2025-05-21T15:05:44+00:00"
        },
        {
            "name": "sebastian/exporter",
            "version": "7.0.0",
            "source": {
                "type": "git",
                "url": "https://github.com/sebastianbergmann/exporter.git",
                "reference": "76432aafc58d50691a00d86d0632f1217a47b688"
            },
            "dist": {
                "type": "zip",
                "url": "https://api.github.com/repos/sebastianbergmann/exporter/zipball/76432aafc58d50691a00d86d0632f1217a47b688",
                "reference": "76432aafc58d50691a00d86d0632f1217a47b688",
                "shasum": ""
            },
            "require": {
                "ext-mbstring": "*",
                "php": ">=8.3",
                "sebastian/recursion-context": "^7.0"
            },
            "require-dev": {
                "phpunit/phpunit": "^12.0"
            },
            "type": "library",
            "extra": {
                "branch-alias": {
                    "dev-main": "7.0-dev"
                }
            },
            "autoload": {
                "classmap": [
                    "src/"
                ]
            },
            "notification-url": "https://packagist.org/downloads/",
            "license": [
                "BSD-3-Clause"
            ],
            "authors": [
                {
                    "name": "Sebastian Bergmann",
                    "email": "sebastian@phpunit.de"
                },
                {
                    "name": "Jeff Welch",
                    "email": "whatthejeff@gmail.com"
                },
                {
                    "name": "Volker Dusch",
                    "email": "github@wallbash.com"
                },
                {
                    "name": "Adam Harvey",
                    "email": "aharvey@php.net"
                },
                {
                    "name": "Bernhard Schussek",
                    "email": "bschussek@gmail.com"
                }
            ],
            "description": "Provides the functionality to export PHP variables for visualization",
            "homepage": "https://www.github.com/sebastianbergmann/exporter",
            "keywords": [
                "export",
                "exporter"
            ],
            "support": {
                "issues": "https://github.com/sebastianbergmann/exporter/issues",
                "security": "https://github.com/sebastianbergmann/exporter/security/policy",
                "source": "https://github.com/sebastianbergmann/exporter/tree/7.0.0"
            },
            "funding": [
                {
                    "url": "https://github.com/sebastianbergmann",
                    "type": "github"
                }
            ],
            "time": "2025-02-07T04:56:42+00:00"
        },
        {
            "name": "sebastian/global-state",
            "version": "8.0.0",
            "source": {
                "type": "git",
                "url": "https://github.com/sebastianbergmann/global-state.git",
                "reference": "570a2aeb26d40f057af686d63c4e99b075fb6cbc"
            },
            "dist": {
                "type": "zip",
                "url": "https://api.github.com/repos/sebastianbergmann/global-state/zipball/570a2aeb26d40f057af686d63c4e99b075fb6cbc",
                "reference": "570a2aeb26d40f057af686d63c4e99b075fb6cbc",
                "shasum": ""
            },
            "require": {
                "php": ">=8.3",
                "sebastian/object-reflector": "^5.0",
                "sebastian/recursion-context": "^7.0"
            },
            "require-dev": {
                "ext-dom": "*",
                "phpunit/phpunit": "^12.0"
            },
            "type": "library",
            "extra": {
                "branch-alias": {
                    "dev-main": "8.0-dev"
                }
            },
            "autoload": {
                "classmap": [
                    "src/"
                ]
            },
            "notification-url": "https://packagist.org/downloads/",
            "license": [
                "BSD-3-Clause"
            ],
            "authors": [
                {
                    "name": "Sebastian Bergmann",
                    "email": "sebastian@phpunit.de"
                }
            ],
            "description": "Snapshotting of global state",
            "homepage": "https://www.github.com/sebastianbergmann/global-state",
            "keywords": [
                "global state"
            ],
            "support": {
                "issues": "https://github.com/sebastianbergmann/global-state/issues",
                "security": "https://github.com/sebastianbergmann/global-state/security/policy",
                "source": "https://github.com/sebastianbergmann/global-state/tree/8.0.0"
            },
            "funding": [
                {
                    "url": "https://github.com/sebastianbergmann",
                    "type": "github"
                }
            ],
            "time": "2025-02-07T04:56:59+00:00"
        },
        {
            "name": "sebastian/lines-of-code",
            "version": "4.0.0",
            "source": {
                "type": "git",
                "url": "https://github.com/sebastianbergmann/lines-of-code.git",
                "reference": "97ffee3bcfb5805568d6af7f0f893678fc076d2f"
            },
            "dist": {
                "type": "zip",
                "url": "https://api.github.com/repos/sebastianbergmann/lines-of-code/zipball/97ffee3bcfb5805568d6af7f0f893678fc076d2f",
                "reference": "97ffee3bcfb5805568d6af7f0f893678fc076d2f",
                "shasum": ""
            },
            "require": {
                "nikic/php-parser": "^5.0",
                "php": ">=8.3"
            },
            "require-dev": {
                "phpunit/phpunit": "^12.0"
            },
            "type": "library",
            "extra": {
                "branch-alias": {
                    "dev-main": "4.0-dev"
                }
            },
            "autoload": {
                "classmap": [
                    "src/"
                ]
            },
            "notification-url": "https://packagist.org/downloads/",
            "license": [
                "BSD-3-Clause"
            ],
            "authors": [
                {
                    "name": "Sebastian Bergmann",
                    "email": "sebastian@phpunit.de",
                    "role": "lead"
                }
            ],
            "description": "Library for counting the lines of code in PHP source code",
            "homepage": "https://github.com/sebastianbergmann/lines-of-code",
            "support": {
                "issues": "https://github.com/sebastianbergmann/lines-of-code/issues",
                "security": "https://github.com/sebastianbergmann/lines-of-code/security/policy",
                "source": "https://github.com/sebastianbergmann/lines-of-code/tree/4.0.0"
            },
            "funding": [
                {
                    "url": "https://github.com/sebastianbergmann",
                    "type": "github"
                }
            ],
            "time": "2025-02-07T04:57:28+00:00"
        },
        {
            "name": "sebastian/object-enumerator",
            "version": "7.0.0",
            "source": {
                "type": "git",
                "url": "https://github.com/sebastianbergmann/object-enumerator.git",
                "reference": "1effe8e9b8e068e9ae228e542d5d11b5d16db894"
            },
            "dist": {
                "type": "zip",
                "url": "https://api.github.com/repos/sebastianbergmann/object-enumerator/zipball/1effe8e9b8e068e9ae228e542d5d11b5d16db894",
                "reference": "1effe8e9b8e068e9ae228e542d5d11b5d16db894",
                "shasum": ""
            },
            "require": {
                "php": ">=8.3",
                "sebastian/object-reflector": "^5.0",
                "sebastian/recursion-context": "^7.0"
            },
            "require-dev": {
                "phpunit/phpunit": "^12.0"
            },
            "type": "library",
            "extra": {
                "branch-alias": {
                    "dev-main": "7.0-dev"
                }
            },
            "autoload": {
                "classmap": [
                    "src/"
                ]
            },
            "notification-url": "https://packagist.org/downloads/",
            "license": [
                "BSD-3-Clause"
            ],
            "authors": [
                {
                    "name": "Sebastian Bergmann",
                    "email": "sebastian@phpunit.de"
                }
            ],
            "description": "Traverses array structures and object graphs to enumerate all referenced objects",
            "homepage": "https://github.com/sebastianbergmann/object-enumerator/",
            "support": {
                "issues": "https://github.com/sebastianbergmann/object-enumerator/issues",
                "security": "https://github.com/sebastianbergmann/object-enumerator/security/policy",
                "source": "https://github.com/sebastianbergmann/object-enumerator/tree/7.0.0"
            },
            "funding": [
                {
                    "url": "https://github.com/sebastianbergmann",
                    "type": "github"
                }
            ],
            "time": "2025-02-07T04:57:48+00:00"
        },
        {
            "name": "sebastian/object-reflector",
            "version": "5.0.0",
            "source": {
                "type": "git",
                "url": "https://github.com/sebastianbergmann/object-reflector.git",
                "reference": "4bfa827c969c98be1e527abd576533293c634f6a"
            },
            "dist": {
                "type": "zip",
                "url": "https://api.github.com/repos/sebastianbergmann/object-reflector/zipball/4bfa827c969c98be1e527abd576533293c634f6a",
                "reference": "4bfa827c969c98be1e527abd576533293c634f6a",
                "shasum": ""
            },
            "require": {
                "php": ">=8.3"
            },
            "require-dev": {
                "phpunit/phpunit": "^12.0"
            },
            "type": "library",
            "extra": {
                "branch-alias": {
                    "dev-main": "5.0-dev"
                }
            },
            "autoload": {
                "classmap": [
                    "src/"
                ]
            },
            "notification-url": "https://packagist.org/downloads/",
            "license": [
                "BSD-3-Clause"
            ],
            "authors": [
                {
                    "name": "Sebastian Bergmann",
                    "email": "sebastian@phpunit.de"
                }
            ],
            "description": "Allows reflection of object attributes, including inherited and non-public ones",
            "homepage": "https://github.com/sebastianbergmann/object-reflector/",
            "support": {
                "issues": "https://github.com/sebastianbergmann/object-reflector/issues",
                "security": "https://github.com/sebastianbergmann/object-reflector/security/policy",
                "source": "https://github.com/sebastianbergmann/object-reflector/tree/5.0.0"
            },
            "funding": [
                {
                    "url": "https://github.com/sebastianbergmann",
                    "type": "github"
                }
            ],
            "time": "2025-02-07T04:58:17+00:00"
        },
        {
            "name": "sebastian/recursion-context",
            "version": "7.0.0",
            "source": {
                "type": "git",
                "url": "https://github.com/sebastianbergmann/recursion-context.git",
                "reference": "c405ae3a63e01b32eb71577f8ec1604e39858a7c"
            },
            "dist": {
                "type": "zip",
                "url": "https://api.github.com/repos/sebastianbergmann/recursion-context/zipball/c405ae3a63e01b32eb71577f8ec1604e39858a7c",
                "reference": "c405ae3a63e01b32eb71577f8ec1604e39858a7c",
                "shasum": ""
            },
            "require": {
                "php": ">=8.3"
            },
            "require-dev": {
                "phpunit/phpunit": "^12.0"
            },
            "type": "library",
            "extra": {
                "branch-alias": {
                    "dev-main": "7.0-dev"
                }
            },
            "autoload": {
                "classmap": [
                    "src/"
                ]
            },
            "notification-url": "https://packagist.org/downloads/",
            "license": [
                "BSD-3-Clause"
            ],
            "authors": [
                {
                    "name": "Sebastian Bergmann",
                    "email": "sebastian@phpunit.de"
                },
                {
                    "name": "Jeff Welch",
                    "email": "whatthejeff@gmail.com"
                },
                {
                    "name": "Adam Harvey",
                    "email": "aharvey@php.net"
                }
            ],
            "description": "Provides functionality to recursively process PHP variables",
            "homepage": "https://github.com/sebastianbergmann/recursion-context",
            "support": {
                "issues": "https://github.com/sebastianbergmann/recursion-context/issues",
                "security": "https://github.com/sebastianbergmann/recursion-context/security/policy",
                "source": "https://github.com/sebastianbergmann/recursion-context/tree/7.0.0"
            },
            "funding": [
                {
                    "url": "https://github.com/sebastianbergmann",
                    "type": "github"
                }
            ],
            "time": "2025-02-07T05:00:01+00:00"
        },
        {
            "name": "sebastian/type",
            "version": "6.0.2",
            "source": {
                "type": "git",
                "url": "https://github.com/sebastianbergmann/type.git",
                "reference": "1d7cd6e514384c36d7a390347f57c385d4be6069"
            },
            "dist": {
                "type": "zip",
                "url": "https://api.github.com/repos/sebastianbergmann/type/zipball/1d7cd6e514384c36d7a390347f57c385d4be6069",
                "reference": "1d7cd6e514384c36d7a390347f57c385d4be6069",
                "shasum": ""
            },
            "require": {
                "php": ">=8.3"
            },
            "require-dev": {
                "phpunit/phpunit": "^12.0"
            },
            "type": "library",
            "extra": {
                "branch-alias": {
                    "dev-main": "6.0-dev"
                }
            },
            "autoload": {
                "classmap": [
                    "src/"
                ]
            },
            "notification-url": "https://packagist.org/downloads/",
            "license": [
                "BSD-3-Clause"
            ],
            "authors": [
                {
                    "name": "Sebastian Bergmann",
                    "email": "sebastian@phpunit.de",
                    "role": "lead"
                }
            ],
            "description": "Collection of value objects that represent the types of the PHP type system",
            "homepage": "https://github.com/sebastianbergmann/type",
            "support": {
                "issues": "https://github.com/sebastianbergmann/type/issues",
                "security": "https://github.com/sebastianbergmann/type/security/policy",
                "source": "https://github.com/sebastianbergmann/type/tree/6.0.2"
            },
            "funding": [
                {
                    "url": "https://github.com/sebastianbergmann",
                    "type": "github"
                }
            ],
            "time": "2025-03-18T13:37:31+00:00"
        },
        {
            "name": "sebastian/version",
            "version": "6.0.0",
            "source": {
                "type": "git",
                "url": "https://github.com/sebastianbergmann/version.git",
                "reference": "3e6ccf7657d4f0a59200564b08cead899313b53c"
            },
            "dist": {
                "type": "zip",
                "url": "https://api.github.com/repos/sebastianbergmann/version/zipball/3e6ccf7657d4f0a59200564b08cead899313b53c",
                "reference": "3e6ccf7657d4f0a59200564b08cead899313b53c",
                "shasum": ""
            },
            "require": {
                "php": ">=8.3"
            },
            "type": "library",
            "extra": {
                "branch-alias": {
                    "dev-main": "6.0-dev"
                }
            },
            "autoload": {
                "classmap": [
                    "src/"
                ]
            },
            "notification-url": "https://packagist.org/downloads/",
            "license": [
                "BSD-3-Clause"
            ],
            "authors": [
                {
                    "name": "Sebastian Bergmann",
                    "email": "sebastian@phpunit.de",
                    "role": "lead"
                }
            ],
            "description": "Library that helps with managing the version number of Git-hosted PHP projects",
            "homepage": "https://github.com/sebastianbergmann/version",
            "support": {
                "issues": "https://github.com/sebastianbergmann/version/issues",
                "security": "https://github.com/sebastianbergmann/version/security/policy",
                "source": "https://github.com/sebastianbergmann/version/tree/6.0.0"
            },
            "funding": [
                {
                    "url": "https://github.com/sebastianbergmann",
                    "type": "github"
                }
            ],
            "time": "2025-02-07T05:00:38+00:00"
        },
        {
            "name": "staabm/side-effects-detector",
            "version": "1.0.5",
            "source": {
                "type": "git",
                "url": "https://github.com/staabm/side-effects-detector.git",
                "reference": "d8334211a140ce329c13726d4a715adbddd0a163"
            },
            "dist": {
                "type": "zip",
                "url": "https://api.github.com/repos/staabm/side-effects-detector/zipball/d8334211a140ce329c13726d4a715adbddd0a163",
                "reference": "d8334211a140ce329c13726d4a715adbddd0a163",
                "shasum": ""
            },
            "require": {
                "ext-tokenizer": "*",
                "php": "^7.4 || ^8.0"
            },
            "require-dev": {
                "phpstan/extension-installer": "^1.4.3",
                "phpstan/phpstan": "^1.12.6",
                "phpunit/phpunit": "^9.6.21",
                "symfony/var-dumper": "^5.4.43",
                "tomasvotruba/type-coverage": "1.0.0",
                "tomasvotruba/unused-public": "1.0.0"
            },
            "type": "library",
            "autoload": {
                "classmap": [
                    "lib/"
                ]
            },
            "notification-url": "https://packagist.org/downloads/",
            "license": [
                "MIT"
            ],
            "description": "A static analysis tool to detect side effects in PHP code",
            "keywords": [
                "static analysis"
            ],
            "support": {
                "issues": "https://github.com/staabm/side-effects-detector/issues",
                "source": "https://github.com/staabm/side-effects-detector/tree/1.0.5"
            },
            "funding": [
                {
                    "url": "https://github.com/staabm",
                    "type": "github"
                }
            ],
            "time": "2024-10-20T05:08:20+00:00"
        },
        {
            "name": "theseer/tokenizer",
            "version": "1.2.3",
            "source": {
                "type": "git",
                "url": "https://github.com/theseer/tokenizer.git",
                "reference": "737eda637ed5e28c3413cb1ebe8bb52cbf1ca7a2"
            },
            "dist": {
                "type": "zip",
                "url": "https://api.github.com/repos/theseer/tokenizer/zipball/737eda637ed5e28c3413cb1ebe8bb52cbf1ca7a2",
                "reference": "737eda637ed5e28c3413cb1ebe8bb52cbf1ca7a2",
                "shasum": ""
            },
            "require": {
                "ext-dom": "*",
                "ext-tokenizer": "*",
                "ext-xmlwriter": "*",
                "php": "^7.2 || ^8.0"
            },
            "type": "library",
            "autoload": {
                "classmap": [
                    "src/"
                ]
            },
            "notification-url": "https://packagist.org/downloads/",
            "license": [
                "BSD-3-Clause"
            ],
            "authors": [
                {
                    "name": "Arne Blankerts",
                    "email": "arne@blankerts.de",
                    "role": "Developer"
                }
            ],
            "description": "A small library for converting tokenized PHP source code into XML and potentially other formats",
            "support": {
                "issues": "https://github.com/theseer/tokenizer/issues",
                "source": "https://github.com/theseer/tokenizer/tree/1.2.3"
            },
            "funding": [
                {
                    "url": "https://github.com/theseer",
                    "type": "github"
                }
            ],
            "time": "2024-03-03T12:36:25+00:00"
        }
    ],
    "packages-dev": [],
    "aliases": [],
    "minimum-stability": "stable",
    "stability-flags": {},
    "prefer-stable": true,
    "prefer-lowest": false,
    "platform": {
        "php": ">=8.3",
        "ext-dom": "*",
        "ext-json": "*",
        "ext-libxml": "*",
        "ext-mbstring": "*",
        "ext-xml": "*",
        "ext-xmlwriter": "*"
    },
    "platform-dev": {},
    "platform-overrides": {
        "php": "8.3.0"
    },
    "plugin-api-version": "2.6.0"
}<|MERGE_RESOLUTION|>--- conflicted
+++ resolved
@@ -4,11 +4,7 @@
         "Read more about it at https://getcomposer.org/doc/01-basic-usage.md#installing-dependencies",
         "This file is @generated automatically"
     ],
-<<<<<<< HEAD
-    "content-hash": "627f0f005de4f929c9b4eef3e3d2f21c",
-=======
-    "content-hash": "070e80b2182b9e18951e843519175c9e",
->>>>>>> d9f1300f
+    "content-hash": "94f5aa231a2cf6f30a5a3cc87d36f343",
     "packages": [
         {
             "name": "myclabs/deep-copy",
