--- conflicted
+++ resolved
@@ -4,11 +4,7 @@
         "Read more about it at https://getcomposer.org/doc/01-basic-usage.md#installing-dependencies",
         "This file is @generated automatically"
     ],
-<<<<<<< HEAD
-    "content-hash": "dbaf362669db8e886d38df1095af6188",
-=======
-    "content-hash": "a1d4568fcd3bc1b9d708b2bee000ded4",
->>>>>>> 1abbdc5b
+    "content-hash": "08406d092d8297e7c8fa686a024113e4",
     "packages": [
         {
             "name": "myclabs/deep-copy",
