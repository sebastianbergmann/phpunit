{
    "_readme": [
        "This file locks the dependencies of your project to a known state",
        "Read more about it at https://getcomposer.org/doc/01-basic-usage.md#installing-dependencies",
        "This file is @generated automatically"
    ],
<<<<<<< HEAD
    "content-hash": "30cdce420ece3f39255f76539a2762ba",
=======
    "content-hash": "6c61ae2650bb4252b88abb1c43fc9fe2",
>>>>>>> 6ce2932f
    "packages": [
        {
            "name": "myclabs/deep-copy",
            "version": "1.13.4",
            "source": {
                "type": "git",
                "url": "https://github.com/myclabs/DeepCopy.git",
                "reference": "07d290f0c47959fd5eed98c95ee5602db07e0b6a"
            },
            "dist": {
                "type": "zip",
                "url": "https://api.github.com/repos/myclabs/DeepCopy/zipball/07d290f0c47959fd5eed98c95ee5602db07e0b6a",
                "reference": "07d290f0c47959fd5eed98c95ee5602db07e0b6a",
                "shasum": ""
            },
            "require": {
                "php": "^7.1 || ^8.0"
            },
            "conflict": {
                "doctrine/collections": "<1.6.8",
                "doctrine/common": "<2.13.3 || >=3 <3.2.2"
            },
            "require-dev": {
                "doctrine/collections": "^1.6.8",
                "doctrine/common": "^2.13.3 || ^3.2.2",
                "phpspec/prophecy": "^1.10",
                "phpunit/phpunit": "^7.5.20 || ^8.5.23 || ^9.5.13"
            },
            "type": "library",
            "autoload": {
                "files": [
                    "src/DeepCopy/deep_copy.php"
                ],
                "psr-4": {
                    "DeepCopy\\": "src/DeepCopy/"
                }
            },
            "notification-url": "https://packagist.org/downloads/",
            "license": [
                "MIT"
            ],
            "description": "Create deep copies (clones) of your objects",
            "keywords": [
                "clone",
                "copy",
                "duplicate",
                "object",
                "object graph"
            ],
            "support": {
                "issues": "https://github.com/myclabs/DeepCopy/issues",
                "source": "https://github.com/myclabs/DeepCopy/tree/1.13.4"
            },
            "funding": [
                {
                    "url": "https://tidelift.com/funding/github/packagist/myclabs/deep-copy",
                    "type": "tidelift"
                }
            ],
            "time": "2025-08-01T08:46:24+00:00"
        },
        {
            "name": "nikic/php-parser",
            "version": "v5.6.0",
            "source": {
                "type": "git",
                "url": "https://github.com/nikic/PHP-Parser.git",
                "reference": "221b0d0fdf1369c71047ad1d18bb5880017bbc56"
            },
            "dist": {
                "type": "zip",
                "url": "https://api.github.com/repos/nikic/PHP-Parser/zipball/221b0d0fdf1369c71047ad1d18bb5880017bbc56",
                "reference": "221b0d0fdf1369c71047ad1d18bb5880017bbc56",
                "shasum": ""
            },
            "require": {
                "ext-ctype": "*",
                "ext-json": "*",
                "ext-tokenizer": "*",
                "php": ">=7.4"
            },
            "require-dev": {
                "ircmaxell/php-yacc": "^0.0.7",
                "phpunit/phpunit": "^9.0"
            },
            "bin": [
                "bin/php-parse"
            ],
            "type": "library",
            "extra": {
                "branch-alias": {
                    "dev-master": "5.0-dev"
                }
            },
            "autoload": {
                "psr-4": {
                    "PhpParser\\": "lib/PhpParser"
                }
            },
            "notification-url": "https://packagist.org/downloads/",
            "license": [
                "BSD-3-Clause"
            ],
            "authors": [
                {
                    "name": "Nikita Popov"
                }
            ],
            "description": "A PHP parser written in PHP",
            "keywords": [
                "parser",
                "php"
            ],
            "support": {
                "issues": "https://github.com/nikic/PHP-Parser/issues",
                "source": "https://github.com/nikic/PHP-Parser/tree/v5.6.0"
            },
            "time": "2025-07-27T20:03:57+00:00"
        },
        {
            "name": "phar-io/manifest",
            "version": "2.0.4",
            "source": {
                "type": "git",
                "url": "https://github.com/phar-io/manifest.git",
                "reference": "54750ef60c58e43759730615a392c31c80e23176"
            },
            "dist": {
                "type": "zip",
                "url": "https://api.github.com/repos/phar-io/manifest/zipball/54750ef60c58e43759730615a392c31c80e23176",
                "reference": "54750ef60c58e43759730615a392c31c80e23176",
                "shasum": ""
            },
            "require": {
                "ext-dom": "*",
                "ext-libxml": "*",
                "ext-phar": "*",
                "ext-xmlwriter": "*",
                "phar-io/version": "^3.0.1",
                "php": "^7.2 || ^8.0"
            },
            "type": "library",
            "extra": {
                "branch-alias": {
                    "dev-master": "2.0.x-dev"
                }
            },
            "autoload": {
                "classmap": [
                    "src/"
                ]
            },
            "notification-url": "https://packagist.org/downloads/",
            "license": [
                "BSD-3-Clause"
            ],
            "authors": [
                {
                    "name": "Arne Blankerts",
                    "email": "arne@blankerts.de",
                    "role": "Developer"
                },
                {
                    "name": "Sebastian Heuer",
                    "email": "sebastian@phpeople.de",
                    "role": "Developer"
                },
                {
                    "name": "Sebastian Bergmann",
                    "email": "sebastian@phpunit.de",
                    "role": "Developer"
                }
            ],
            "description": "Component for reading phar.io manifest information from a PHP Archive (PHAR)",
            "support": {
                "issues": "https://github.com/phar-io/manifest/issues",
                "source": "https://github.com/phar-io/manifest/tree/2.0.4"
            },
            "funding": [
                {
                    "url": "https://github.com/theseer",
                    "type": "github"
                }
            ],
            "time": "2024-03-03T12:33:53+00:00"
        },
        {
            "name": "phar-io/version",
            "version": "3.2.1",
            "source": {
                "type": "git",
                "url": "https://github.com/phar-io/version.git",
                "reference": "4f7fd7836c6f332bb2933569e566a0d6c4cbed74"
            },
            "dist": {
                "type": "zip",
                "url": "https://api.github.com/repos/phar-io/version/zipball/4f7fd7836c6f332bb2933569e566a0d6c4cbed74",
                "reference": "4f7fd7836c6f332bb2933569e566a0d6c4cbed74",
                "shasum": ""
            },
            "require": {
                "php": "^7.2 || ^8.0"
            },
            "type": "library",
            "autoload": {
                "classmap": [
                    "src/"
                ]
            },
            "notification-url": "https://packagist.org/downloads/",
            "license": [
                "BSD-3-Clause"
            ],
            "authors": [
                {
                    "name": "Arne Blankerts",
                    "email": "arne@blankerts.de",
                    "role": "Developer"
                },
                {
                    "name": "Sebastian Heuer",
                    "email": "sebastian@phpeople.de",
                    "role": "Developer"
                },
                {
                    "name": "Sebastian Bergmann",
                    "email": "sebastian@phpunit.de",
                    "role": "Developer"
                }
            ],
            "description": "Library for handling version information and constraints",
            "support": {
                "issues": "https://github.com/phar-io/version/issues",
                "source": "https://github.com/phar-io/version/tree/3.2.1"
            },
            "time": "2022-02-21T01:04:05+00:00"
        },
        {
            "name": "phpunit/php-code-coverage",
            "version": "12.3.2",
            "source": {
                "type": "git",
                "url": "https://github.com/sebastianbergmann/php-code-coverage.git",
                "reference": "086553c5b2e0e1e20293d782d788ab768202b621"
            },
            "dist": {
                "type": "zip",
                "url": "https://api.github.com/repos/sebastianbergmann/php-code-coverage/zipball/086553c5b2e0e1e20293d782d788ab768202b621",
                "reference": "086553c5b2e0e1e20293d782d788ab768202b621",
                "shasum": ""
            },
            "require": {
                "ext-dom": "*",
                "ext-libxml": "*",
                "ext-xmlwriter": "*",
                "nikic/php-parser": "^5.4.0",
                "php": ">=8.3",
                "phpunit/php-file-iterator": "^6.0",
                "phpunit/php-text-template": "^5.0",
                "sebastian/complexity": "^5.0",
                "sebastian/environment": "^8.0",
                "sebastian/lines-of-code": "^4.0",
                "sebastian/version": "^6.0",
                "theseer/tokenizer": "^1.2.3"
            },
            "require-dev": {
                "phpunit/phpunit": "^12.1"
            },
            "suggest": {
                "ext-pcov": "PHP extension that provides line coverage",
                "ext-xdebug": "PHP extension that provides line coverage as well as branch and path coverage"
            },
            "type": "library",
            "extra": {
                "branch-alias": {
                    "dev-main": "12.3.x-dev"
                }
            },
            "autoload": {
                "classmap": [
                    "src/"
                ]
            },
            "notification-url": "https://packagist.org/downloads/",
            "license": [
                "BSD-3-Clause"
            ],
            "authors": [
                {
                    "name": "Sebastian Bergmann",
                    "email": "sebastian@phpunit.de",
                    "role": "lead"
                }
            ],
            "description": "Library that provides collection, processing, and rendering functionality for PHP code coverage information.",
            "homepage": "https://github.com/sebastianbergmann/php-code-coverage",
            "keywords": [
                "coverage",
                "testing",
                "xunit"
            ],
            "support": {
                "issues": "https://github.com/sebastianbergmann/php-code-coverage/issues",
                "security": "https://github.com/sebastianbergmann/php-code-coverage/security/policy",
                "source": "https://github.com/sebastianbergmann/php-code-coverage/tree/12.3.2"
            },
            "funding": [
                {
                    "url": "https://github.com/sebastianbergmann",
                    "type": "github"
                },
                {
                    "url": "https://liberapay.com/sebastianbergmann",
                    "type": "liberapay"
                },
                {
                    "url": "https://thanks.dev/u/gh/sebastianbergmann",
                    "type": "thanks_dev"
                },
                {
                    "url": "https://tidelift.com/funding/github/packagist/phpunit/php-code-coverage",
                    "type": "tidelift"
                }
            ],
            "time": "2025-07-29T06:19:24+00:00"
        },
        {
            "name": "phpunit/php-file-iterator",
            "version": "6.0.0",
            "source": {
                "type": "git",
                "url": "https://github.com/sebastianbergmann/php-file-iterator.git",
                "reference": "961bc913d42fe24a257bfff826a5068079ac7782"
            },
            "dist": {
                "type": "zip",
                "url": "https://api.github.com/repos/sebastianbergmann/php-file-iterator/zipball/961bc913d42fe24a257bfff826a5068079ac7782",
                "reference": "961bc913d42fe24a257bfff826a5068079ac7782",
                "shasum": ""
            },
            "require": {
                "php": ">=8.3"
            },
            "require-dev": {
                "phpunit/phpunit": "^12.0"
            },
            "type": "library",
            "extra": {
                "branch-alias": {
                    "dev-main": "6.0-dev"
                }
            },
            "autoload": {
                "classmap": [
                    "src/"
                ]
            },
            "notification-url": "https://packagist.org/downloads/",
            "license": [
                "BSD-3-Clause"
            ],
            "authors": [
                {
                    "name": "Sebastian Bergmann",
                    "email": "sebastian@phpunit.de",
                    "role": "lead"
                }
            ],
            "description": "FilterIterator implementation that filters files based on a list of suffixes.",
            "homepage": "https://github.com/sebastianbergmann/php-file-iterator/",
            "keywords": [
                "filesystem",
                "iterator"
            ],
            "support": {
                "issues": "https://github.com/sebastianbergmann/php-file-iterator/issues",
                "security": "https://github.com/sebastianbergmann/php-file-iterator/security/policy",
                "source": "https://github.com/sebastianbergmann/php-file-iterator/tree/6.0.0"
            },
            "funding": [
                {
                    "url": "https://github.com/sebastianbergmann",
                    "type": "github"
                }
            ],
            "time": "2025-02-07T04:58:37+00:00"
        },
        {
            "name": "phpunit/php-invoker",
            "version": "6.0.0",
            "source": {
                "type": "git",
                "url": "https://github.com/sebastianbergmann/php-invoker.git",
                "reference": "12b54e689b07a25a9b41e57736dfab6ec9ae5406"
            },
            "dist": {
                "type": "zip",
                "url": "https://api.github.com/repos/sebastianbergmann/php-invoker/zipball/12b54e689b07a25a9b41e57736dfab6ec9ae5406",
                "reference": "12b54e689b07a25a9b41e57736dfab6ec9ae5406",
                "shasum": ""
            },
            "require": {
                "php": ">=8.3"
            },
            "require-dev": {
                "ext-pcntl": "*",
                "phpunit/phpunit": "^12.0"
            },
            "suggest": {
                "ext-pcntl": "*"
            },
            "type": "library",
            "extra": {
                "branch-alias": {
                    "dev-main": "6.0-dev"
                }
            },
            "autoload": {
                "classmap": [
                    "src/"
                ]
            },
            "notification-url": "https://packagist.org/downloads/",
            "license": [
                "BSD-3-Clause"
            ],
            "authors": [
                {
                    "name": "Sebastian Bergmann",
                    "email": "sebastian@phpunit.de",
                    "role": "lead"
                }
            ],
            "description": "Invoke callables with a timeout",
            "homepage": "https://github.com/sebastianbergmann/php-invoker/",
            "keywords": [
                "process"
            ],
            "support": {
                "issues": "https://github.com/sebastianbergmann/php-invoker/issues",
                "security": "https://github.com/sebastianbergmann/php-invoker/security/policy",
                "source": "https://github.com/sebastianbergmann/php-invoker/tree/6.0.0"
            },
            "funding": [
                {
                    "url": "https://github.com/sebastianbergmann",
                    "type": "github"
                }
            ],
            "time": "2025-02-07T04:58:58+00:00"
        },
        {
            "name": "phpunit/php-text-template",
            "version": "5.0.0",
            "source": {
                "type": "git",
                "url": "https://github.com/sebastianbergmann/php-text-template.git",
                "reference": "e1367a453f0eda562eedb4f659e13aa900d66c53"
            },
            "dist": {
                "type": "zip",
                "url": "https://api.github.com/repos/sebastianbergmann/php-text-template/zipball/e1367a453f0eda562eedb4f659e13aa900d66c53",
                "reference": "e1367a453f0eda562eedb4f659e13aa900d66c53",
                "shasum": ""
            },
            "require": {
                "php": ">=8.3"
            },
            "require-dev": {
                "phpunit/phpunit": "^12.0"
            },
            "type": "library",
            "extra": {
                "branch-alias": {
                    "dev-main": "5.0-dev"
                }
            },
            "autoload": {
                "classmap": [
                    "src/"
                ]
            },
            "notification-url": "https://packagist.org/downloads/",
            "license": [
                "BSD-3-Clause"
            ],
            "authors": [
                {
                    "name": "Sebastian Bergmann",
                    "email": "sebastian@phpunit.de",
                    "role": "lead"
                }
            ],
            "description": "Simple template engine.",
            "homepage": "https://github.com/sebastianbergmann/php-text-template/",
            "keywords": [
                "template"
            ],
            "support": {
                "issues": "https://github.com/sebastianbergmann/php-text-template/issues",
                "security": "https://github.com/sebastianbergmann/php-text-template/security/policy",
                "source": "https://github.com/sebastianbergmann/php-text-template/tree/5.0.0"
            },
            "funding": [
                {
                    "url": "https://github.com/sebastianbergmann",
                    "type": "github"
                }
            ],
            "time": "2025-02-07T04:59:16+00:00"
        },
        {
            "name": "phpunit/php-timer",
            "version": "8.0.0",
            "source": {
                "type": "git",
                "url": "https://github.com/sebastianbergmann/php-timer.git",
                "reference": "f258ce36aa457f3aa3339f9ed4c81fc66dc8c2cc"
            },
            "dist": {
                "type": "zip",
                "url": "https://api.github.com/repos/sebastianbergmann/php-timer/zipball/f258ce36aa457f3aa3339f9ed4c81fc66dc8c2cc",
                "reference": "f258ce36aa457f3aa3339f9ed4c81fc66dc8c2cc",
                "shasum": ""
            },
            "require": {
                "php": ">=8.3"
            },
            "require-dev": {
                "phpunit/phpunit": "^12.0"
            },
            "type": "library",
            "extra": {
                "branch-alias": {
                    "dev-main": "8.0-dev"
                }
            },
            "autoload": {
                "classmap": [
                    "src/"
                ]
            },
            "notification-url": "https://packagist.org/downloads/",
            "license": [
                "BSD-3-Clause"
            ],
            "authors": [
                {
                    "name": "Sebastian Bergmann",
                    "email": "sebastian@phpunit.de",
                    "role": "lead"
                }
            ],
            "description": "Utility class for timing",
            "homepage": "https://github.com/sebastianbergmann/php-timer/",
            "keywords": [
                "timer"
            ],
            "support": {
                "issues": "https://github.com/sebastianbergmann/php-timer/issues",
                "security": "https://github.com/sebastianbergmann/php-timer/security/policy",
                "source": "https://github.com/sebastianbergmann/php-timer/tree/8.0.0"
            },
            "funding": [
                {
                    "url": "https://github.com/sebastianbergmann",
                    "type": "github"
                }
            ],
            "time": "2025-02-07T04:59:38+00:00"
        },
        {
            "name": "sebastian/cli-parser",
            "version": "4.0.0",
            "source": {
                "type": "git",
                "url": "https://github.com/sebastianbergmann/cli-parser.git",
                "reference": "6d584c727d9114bcdc14c86711cd1cad51778e7c"
            },
            "dist": {
                "type": "zip",
                "url": "https://api.github.com/repos/sebastianbergmann/cli-parser/zipball/6d584c727d9114bcdc14c86711cd1cad51778e7c",
                "reference": "6d584c727d9114bcdc14c86711cd1cad51778e7c",
                "shasum": ""
            },
            "require": {
                "php": ">=8.3"
            },
            "require-dev": {
                "phpunit/phpunit": "^12.0"
            },
            "type": "library",
            "extra": {
                "branch-alias": {
                    "dev-main": "4.0-dev"
                }
            },
            "autoload": {
                "classmap": [
                    "src/"
                ]
            },
            "notification-url": "https://packagist.org/downloads/",
            "license": [
                "BSD-3-Clause"
            ],
            "authors": [
                {
                    "name": "Sebastian Bergmann",
                    "email": "sebastian@phpunit.de",
                    "role": "lead"
                }
            ],
            "description": "Library for parsing CLI options",
            "homepage": "https://github.com/sebastianbergmann/cli-parser",
            "support": {
                "issues": "https://github.com/sebastianbergmann/cli-parser/issues",
                "security": "https://github.com/sebastianbergmann/cli-parser/security/policy",
                "source": "https://github.com/sebastianbergmann/cli-parser/tree/4.0.0"
            },
            "funding": [
                {
                    "url": "https://github.com/sebastianbergmann",
                    "type": "github"
                }
            ],
            "time": "2025-02-07T04:53:50+00:00"
        },
        {
            "name": "sebastian/comparator",
            "version": "7.1.2",
            "source": {
                "type": "git",
                "url": "https://github.com/sebastianbergmann/comparator.git",
                "reference": "1a7c2bce03a13a457ed3c975dfd331b3b4b133aa"
            },
            "dist": {
                "type": "zip",
                "url": "https://api.github.com/repos/sebastianbergmann/comparator/zipball/1a7c2bce03a13a457ed3c975dfd331b3b4b133aa",
                "reference": "1a7c2bce03a13a457ed3c975dfd331b3b4b133aa",
                "shasum": ""
            },
            "require": {
                "ext-dom": "*",
                "ext-mbstring": "*",
                "php": ">=8.3",
                "sebastian/diff": "^7.0",
                "sebastian/exporter": "^7.0"
            },
            "require-dev": {
                "phpunit/phpunit": "^12.2"
            },
            "suggest": {
                "ext-bcmath": "For comparing BcMath\\Number objects"
            },
            "type": "library",
            "extra": {
                "branch-alias": {
                    "dev-main": "7.1-dev"
                }
            },
            "autoload": {
                "classmap": [
                    "src/"
                ]
            },
            "notification-url": "https://packagist.org/downloads/",
            "license": [
                "BSD-3-Clause"
            ],
            "authors": [
                {
                    "name": "Sebastian Bergmann",
                    "email": "sebastian@phpunit.de"
                },
                {
                    "name": "Jeff Welch",
                    "email": "whatthejeff@gmail.com"
                },
                {
                    "name": "Volker Dusch",
                    "email": "github@wallbash.com"
                },
                {
                    "name": "Bernhard Schussek",
                    "email": "bschussek@2bepublished.at"
                }
            ],
            "description": "Provides the functionality to compare PHP values for equality",
            "homepage": "https://github.com/sebastianbergmann/comparator",
            "keywords": [
                "comparator",
                "compare",
                "equality"
            ],
            "support": {
                "issues": "https://github.com/sebastianbergmann/comparator/issues",
                "security": "https://github.com/sebastianbergmann/comparator/security/policy",
                "source": "https://github.com/sebastianbergmann/comparator/tree/7.1.2"
            },
            "funding": [
                {
                    "url": "https://github.com/sebastianbergmann",
                    "type": "github"
                },
                {
                    "url": "https://liberapay.com/sebastianbergmann",
                    "type": "liberapay"
                },
                {
                    "url": "https://thanks.dev/u/gh/sebastianbergmann",
                    "type": "thanks_dev"
                },
                {
                    "url": "https://tidelift.com/funding/github/packagist/sebastian/comparator",
                    "type": "tidelift"
                }
            ],
            "time": "2025-08-10T08:50:08+00:00"
        },
        {
            "name": "sebastian/complexity",
            "version": "5.0.0",
            "source": {
                "type": "git",
                "url": "https://github.com/sebastianbergmann/complexity.git",
                "reference": "bad4316aba5303d0221f43f8cee37eb58d384bbb"
            },
            "dist": {
                "type": "zip",
                "url": "https://api.github.com/repos/sebastianbergmann/complexity/zipball/bad4316aba5303d0221f43f8cee37eb58d384bbb",
                "reference": "bad4316aba5303d0221f43f8cee37eb58d384bbb",
                "shasum": ""
            },
            "require": {
                "nikic/php-parser": "^5.0",
                "php": ">=8.3"
            },
            "require-dev": {
                "phpunit/phpunit": "^12.0"
            },
            "type": "library",
            "extra": {
                "branch-alias": {
                    "dev-main": "5.0-dev"
                }
            },
            "autoload": {
                "classmap": [
                    "src/"
                ]
            },
            "notification-url": "https://packagist.org/downloads/",
            "license": [
                "BSD-3-Clause"
            ],
            "authors": [
                {
                    "name": "Sebastian Bergmann",
                    "email": "sebastian@phpunit.de",
                    "role": "lead"
                }
            ],
            "description": "Library for calculating the complexity of PHP code units",
            "homepage": "https://github.com/sebastianbergmann/complexity",
            "support": {
                "issues": "https://github.com/sebastianbergmann/complexity/issues",
                "security": "https://github.com/sebastianbergmann/complexity/security/policy",
                "source": "https://github.com/sebastianbergmann/complexity/tree/5.0.0"
            },
            "funding": [
                {
                    "url": "https://github.com/sebastianbergmann",
                    "type": "github"
                }
            ],
            "time": "2025-02-07T04:55:25+00:00"
        },
        {
            "name": "sebastian/diff",
            "version": "7.0.0",
            "source": {
                "type": "git",
                "url": "https://github.com/sebastianbergmann/diff.git",
                "reference": "7ab1ea946c012266ca32390913653d844ecd085f"
            },
            "dist": {
                "type": "zip",
                "url": "https://api.github.com/repos/sebastianbergmann/diff/zipball/7ab1ea946c012266ca32390913653d844ecd085f",
                "reference": "7ab1ea946c012266ca32390913653d844ecd085f",
                "shasum": ""
            },
            "require": {
                "php": ">=8.3"
            },
            "require-dev": {
                "phpunit/phpunit": "^12.0",
                "symfony/process": "^7.2"
            },
            "type": "library",
            "extra": {
                "branch-alias": {
                    "dev-main": "7.0-dev"
                }
            },
            "autoload": {
                "classmap": [
                    "src/"
                ]
            },
            "notification-url": "https://packagist.org/downloads/",
            "license": [
                "BSD-3-Clause"
            ],
            "authors": [
                {
                    "name": "Sebastian Bergmann",
                    "email": "sebastian@phpunit.de"
                },
                {
                    "name": "Kore Nordmann",
                    "email": "mail@kore-nordmann.de"
                }
            ],
            "description": "Diff implementation",
            "homepage": "https://github.com/sebastianbergmann/diff",
            "keywords": [
                "diff",
                "udiff",
                "unidiff",
                "unified diff"
            ],
            "support": {
                "issues": "https://github.com/sebastianbergmann/diff/issues",
                "security": "https://github.com/sebastianbergmann/diff/security/policy",
                "source": "https://github.com/sebastianbergmann/diff/tree/7.0.0"
            },
            "funding": [
                {
                    "url": "https://github.com/sebastianbergmann",
                    "type": "github"
                }
            ],
            "time": "2025-02-07T04:55:46+00:00"
        },
        {
            "name": "sebastian/environment",
            "version": "8.0.2",
            "source": {
                "type": "git",
                "url": "https://github.com/sebastianbergmann/environment.git",
                "reference": "d364b9e5d0d3b18a2573351a1786fbf96b7e0792"
            },
            "dist": {
                "type": "zip",
                "url": "https://api.github.com/repos/sebastianbergmann/environment/zipball/d364b9e5d0d3b18a2573351a1786fbf96b7e0792",
                "reference": "d364b9e5d0d3b18a2573351a1786fbf96b7e0792",
                "shasum": ""
            },
            "require": {
                "php": ">=8.3"
            },
            "require-dev": {
                "phpunit/phpunit": "^12.0"
            },
            "suggest": {
                "ext-posix": "*"
            },
            "type": "library",
            "extra": {
                "branch-alias": {
                    "dev-main": "8.0-dev"
                }
            },
            "autoload": {
                "classmap": [
                    "src/"
                ]
            },
            "notification-url": "https://packagist.org/downloads/",
            "license": [
                "BSD-3-Clause"
            ],
            "authors": [
                {
                    "name": "Sebastian Bergmann",
                    "email": "sebastian@phpunit.de"
                }
            ],
            "description": "Provides functionality to handle HHVM/PHP environments",
            "homepage": "https://github.com/sebastianbergmann/environment",
            "keywords": [
                "Xdebug",
                "environment",
                "hhvm"
            ],
            "support": {
                "issues": "https://github.com/sebastianbergmann/environment/issues",
                "security": "https://github.com/sebastianbergmann/environment/security/policy",
                "source": "https://github.com/sebastianbergmann/environment/tree/8.0.2"
            },
            "funding": [
                {
                    "url": "https://github.com/sebastianbergmann",
                    "type": "github"
                },
                {
                    "url": "https://liberapay.com/sebastianbergmann",
                    "type": "liberapay"
                },
                {
                    "url": "https://thanks.dev/u/gh/sebastianbergmann",
                    "type": "thanks_dev"
                },
                {
                    "url": "https://tidelift.com/funding/github/packagist/sebastian/environment",
                    "type": "tidelift"
                }
            ],
            "time": "2025-05-21T15:05:44+00:00"
        },
        {
            "name": "sebastian/exporter",
            "version": "7.0.0",
            "source": {
                "type": "git",
                "url": "https://github.com/sebastianbergmann/exporter.git",
                "reference": "76432aafc58d50691a00d86d0632f1217a47b688"
            },
            "dist": {
                "type": "zip",
                "url": "https://api.github.com/repos/sebastianbergmann/exporter/zipball/76432aafc58d50691a00d86d0632f1217a47b688",
                "reference": "76432aafc58d50691a00d86d0632f1217a47b688",
                "shasum": ""
            },
            "require": {
                "ext-mbstring": "*",
                "php": ">=8.3",
                "sebastian/recursion-context": "^7.0"
            },
            "require-dev": {
                "phpunit/phpunit": "^12.0"
            },
            "type": "library",
            "extra": {
                "branch-alias": {
                    "dev-main": "7.0-dev"
                }
            },
            "autoload": {
                "classmap": [
                    "src/"
                ]
            },
            "notification-url": "https://packagist.org/downloads/",
            "license": [
                "BSD-3-Clause"
            ],
            "authors": [
                {
                    "name": "Sebastian Bergmann",
                    "email": "sebastian@phpunit.de"
                },
                {
                    "name": "Jeff Welch",
                    "email": "whatthejeff@gmail.com"
                },
                {
                    "name": "Volker Dusch",
                    "email": "github@wallbash.com"
                },
                {
                    "name": "Adam Harvey",
                    "email": "aharvey@php.net"
                },
                {
                    "name": "Bernhard Schussek",
                    "email": "bschussek@gmail.com"
                }
            ],
            "description": "Provides the functionality to export PHP variables for visualization",
            "homepage": "https://www.github.com/sebastianbergmann/exporter",
            "keywords": [
                "export",
                "exporter"
            ],
            "support": {
                "issues": "https://github.com/sebastianbergmann/exporter/issues",
                "security": "https://github.com/sebastianbergmann/exporter/security/policy",
                "source": "https://github.com/sebastianbergmann/exporter/tree/7.0.0"
            },
            "funding": [
                {
                    "url": "https://github.com/sebastianbergmann",
                    "type": "github"
                }
            ],
            "time": "2025-02-07T04:56:42+00:00"
        },
        {
            "name": "sebastian/global-state",
            "version": "8.0.0",
            "source": {
                "type": "git",
                "url": "https://github.com/sebastianbergmann/global-state.git",
                "reference": "570a2aeb26d40f057af686d63c4e99b075fb6cbc"
            },
            "dist": {
                "type": "zip",
                "url": "https://api.github.com/repos/sebastianbergmann/global-state/zipball/570a2aeb26d40f057af686d63c4e99b075fb6cbc",
                "reference": "570a2aeb26d40f057af686d63c4e99b075fb6cbc",
                "shasum": ""
            },
            "require": {
                "php": ">=8.3",
                "sebastian/object-reflector": "^5.0",
                "sebastian/recursion-context": "^7.0"
            },
            "require-dev": {
                "ext-dom": "*",
                "phpunit/phpunit": "^12.0"
            },
            "type": "library",
            "extra": {
                "branch-alias": {
                    "dev-main": "8.0-dev"
                }
            },
            "autoload": {
                "classmap": [
                    "src/"
                ]
            },
            "notification-url": "https://packagist.org/downloads/",
            "license": [
                "BSD-3-Clause"
            ],
            "authors": [
                {
                    "name": "Sebastian Bergmann",
                    "email": "sebastian@phpunit.de"
                }
            ],
            "description": "Snapshotting of global state",
            "homepage": "https://www.github.com/sebastianbergmann/global-state",
            "keywords": [
                "global state"
            ],
            "support": {
                "issues": "https://github.com/sebastianbergmann/global-state/issues",
                "security": "https://github.com/sebastianbergmann/global-state/security/policy",
                "source": "https://github.com/sebastianbergmann/global-state/tree/8.0.0"
            },
            "funding": [
                {
                    "url": "https://github.com/sebastianbergmann",
                    "type": "github"
                }
            ],
            "time": "2025-02-07T04:56:59+00:00"
        },
        {
            "name": "sebastian/lines-of-code",
            "version": "4.0.0",
            "source": {
                "type": "git",
                "url": "https://github.com/sebastianbergmann/lines-of-code.git",
                "reference": "97ffee3bcfb5805568d6af7f0f893678fc076d2f"
            },
            "dist": {
                "type": "zip",
                "url": "https://api.github.com/repos/sebastianbergmann/lines-of-code/zipball/97ffee3bcfb5805568d6af7f0f893678fc076d2f",
                "reference": "97ffee3bcfb5805568d6af7f0f893678fc076d2f",
                "shasum": ""
            },
            "require": {
                "nikic/php-parser": "^5.0",
                "php": ">=8.3"
            },
            "require-dev": {
                "phpunit/phpunit": "^12.0"
            },
            "type": "library",
            "extra": {
                "branch-alias": {
                    "dev-main": "4.0-dev"
                }
            },
            "autoload": {
                "classmap": [
                    "src/"
                ]
            },
            "notification-url": "https://packagist.org/downloads/",
            "license": [
                "BSD-3-Clause"
            ],
            "authors": [
                {
                    "name": "Sebastian Bergmann",
                    "email": "sebastian@phpunit.de",
                    "role": "lead"
                }
            ],
            "description": "Library for counting the lines of code in PHP source code",
            "homepage": "https://github.com/sebastianbergmann/lines-of-code",
            "support": {
                "issues": "https://github.com/sebastianbergmann/lines-of-code/issues",
                "security": "https://github.com/sebastianbergmann/lines-of-code/security/policy",
                "source": "https://github.com/sebastianbergmann/lines-of-code/tree/4.0.0"
            },
            "funding": [
                {
                    "url": "https://github.com/sebastianbergmann",
                    "type": "github"
                }
            ],
            "time": "2025-02-07T04:57:28+00:00"
        },
        {
            "name": "sebastian/object-enumerator",
            "version": "7.0.0",
            "source": {
                "type": "git",
                "url": "https://github.com/sebastianbergmann/object-enumerator.git",
                "reference": "1effe8e9b8e068e9ae228e542d5d11b5d16db894"
            },
            "dist": {
                "type": "zip",
                "url": "https://api.github.com/repos/sebastianbergmann/object-enumerator/zipball/1effe8e9b8e068e9ae228e542d5d11b5d16db894",
                "reference": "1effe8e9b8e068e9ae228e542d5d11b5d16db894",
                "shasum": ""
            },
            "require": {
                "php": ">=8.3",
                "sebastian/object-reflector": "^5.0",
                "sebastian/recursion-context": "^7.0"
            },
            "require-dev": {
                "phpunit/phpunit": "^12.0"
            },
            "type": "library",
            "extra": {
                "branch-alias": {
                    "dev-main": "7.0-dev"
                }
            },
            "autoload": {
                "classmap": [
                    "src/"
                ]
            },
            "notification-url": "https://packagist.org/downloads/",
            "license": [
                "BSD-3-Clause"
            ],
            "authors": [
                {
                    "name": "Sebastian Bergmann",
                    "email": "sebastian@phpunit.de"
                }
            ],
            "description": "Traverses array structures and object graphs to enumerate all referenced objects",
            "homepage": "https://github.com/sebastianbergmann/object-enumerator/",
            "support": {
                "issues": "https://github.com/sebastianbergmann/object-enumerator/issues",
                "security": "https://github.com/sebastianbergmann/object-enumerator/security/policy",
                "source": "https://github.com/sebastianbergmann/object-enumerator/tree/7.0.0"
            },
            "funding": [
                {
                    "url": "https://github.com/sebastianbergmann",
                    "type": "github"
                }
            ],
            "time": "2025-02-07T04:57:48+00:00"
        },
        {
            "name": "sebastian/object-reflector",
            "version": "5.0.0",
            "source": {
                "type": "git",
                "url": "https://github.com/sebastianbergmann/object-reflector.git",
                "reference": "4bfa827c969c98be1e527abd576533293c634f6a"
            },
            "dist": {
                "type": "zip",
                "url": "https://api.github.com/repos/sebastianbergmann/object-reflector/zipball/4bfa827c969c98be1e527abd576533293c634f6a",
                "reference": "4bfa827c969c98be1e527abd576533293c634f6a",
                "shasum": ""
            },
            "require": {
                "php": ">=8.3"
            },
            "require-dev": {
                "phpunit/phpunit": "^12.0"
            },
            "type": "library",
            "extra": {
                "branch-alias": {
                    "dev-main": "5.0-dev"
                }
            },
            "autoload": {
                "classmap": [
                    "src/"
                ]
            },
            "notification-url": "https://packagist.org/downloads/",
            "license": [
                "BSD-3-Clause"
            ],
            "authors": [
                {
                    "name": "Sebastian Bergmann",
                    "email": "sebastian@phpunit.de"
                }
            ],
            "description": "Allows reflection of object attributes, including inherited and non-public ones",
            "homepage": "https://github.com/sebastianbergmann/object-reflector/",
            "support": {
                "issues": "https://github.com/sebastianbergmann/object-reflector/issues",
                "security": "https://github.com/sebastianbergmann/object-reflector/security/policy",
                "source": "https://github.com/sebastianbergmann/object-reflector/tree/5.0.0"
            },
            "funding": [
                {
                    "url": "https://github.com/sebastianbergmann",
                    "type": "github"
                }
            ],
            "time": "2025-02-07T04:58:17+00:00"
        },
        {
            "name": "sebastian/recursion-context",
            "version": "7.0.0",
            "source": {
                "type": "git",
                "url": "https://github.com/sebastianbergmann/recursion-context.git",
                "reference": "c405ae3a63e01b32eb71577f8ec1604e39858a7c"
            },
            "dist": {
                "type": "zip",
                "url": "https://api.github.com/repos/sebastianbergmann/recursion-context/zipball/c405ae3a63e01b32eb71577f8ec1604e39858a7c",
                "reference": "c405ae3a63e01b32eb71577f8ec1604e39858a7c",
                "shasum": ""
            },
            "require": {
                "php": ">=8.3"
            },
            "require-dev": {
                "phpunit/phpunit": "^12.0"
            },
            "type": "library",
            "extra": {
                "branch-alias": {
                    "dev-main": "7.0-dev"
                }
            },
            "autoload": {
                "classmap": [
                    "src/"
                ]
            },
            "notification-url": "https://packagist.org/downloads/",
            "license": [
                "BSD-3-Clause"
            ],
            "authors": [
                {
                    "name": "Sebastian Bergmann",
                    "email": "sebastian@phpunit.de"
                },
                {
                    "name": "Jeff Welch",
                    "email": "whatthejeff@gmail.com"
                },
                {
                    "name": "Adam Harvey",
                    "email": "aharvey@php.net"
                }
            ],
            "description": "Provides functionality to recursively process PHP variables",
            "homepage": "https://github.com/sebastianbergmann/recursion-context",
            "support": {
                "issues": "https://github.com/sebastianbergmann/recursion-context/issues",
                "security": "https://github.com/sebastianbergmann/recursion-context/security/policy",
                "source": "https://github.com/sebastianbergmann/recursion-context/tree/7.0.0"
            },
            "funding": [
                {
                    "url": "https://github.com/sebastianbergmann",
                    "type": "github"
                }
            ],
            "time": "2025-02-07T05:00:01+00:00"
        },
        {
            "name": "sebastian/type",
            "version": "6.0.3",
            "source": {
                "type": "git",
                "url": "https://github.com/sebastianbergmann/type.git",
                "reference": "e549163b9760b8f71f191651d22acf32d56d6d4d"
            },
            "dist": {
                "type": "zip",
                "url": "https://api.github.com/repos/sebastianbergmann/type/zipball/e549163b9760b8f71f191651d22acf32d56d6d4d",
                "reference": "e549163b9760b8f71f191651d22acf32d56d6d4d",
                "shasum": ""
            },
            "require": {
                "php": ">=8.3"
            },
            "require-dev": {
                "phpunit/phpunit": "^12.0"
            },
            "type": "library",
            "extra": {
                "branch-alias": {
                    "dev-main": "6.0-dev"
                }
            },
            "autoload": {
                "classmap": [
                    "src/"
                ]
            },
            "notification-url": "https://packagist.org/downloads/",
            "license": [
                "BSD-3-Clause"
            ],
            "authors": [
                {
                    "name": "Sebastian Bergmann",
                    "email": "sebastian@phpunit.de",
                    "role": "lead"
                }
            ],
            "description": "Collection of value objects that represent the types of the PHP type system",
            "homepage": "https://github.com/sebastianbergmann/type",
            "support": {
                "issues": "https://github.com/sebastianbergmann/type/issues",
                "security": "https://github.com/sebastianbergmann/type/security/policy",
                "source": "https://github.com/sebastianbergmann/type/tree/6.0.3"
            },
            "funding": [
                {
                    "url": "https://github.com/sebastianbergmann",
                    "type": "github"
                },
                {
                    "url": "https://liberapay.com/sebastianbergmann",
                    "type": "liberapay"
                },
                {
                    "url": "https://thanks.dev/u/gh/sebastianbergmann",
                    "type": "thanks_dev"
                },
                {
                    "url": "https://tidelift.com/funding/github/packagist/sebastian/type",
                    "type": "tidelift"
                }
            ],
            "time": "2025-08-09T06:57:12+00:00"
        },
        {
            "name": "sebastian/version",
            "version": "6.0.0",
            "source": {
                "type": "git",
                "url": "https://github.com/sebastianbergmann/version.git",
                "reference": "3e6ccf7657d4f0a59200564b08cead899313b53c"
            },
            "dist": {
                "type": "zip",
                "url": "https://api.github.com/repos/sebastianbergmann/version/zipball/3e6ccf7657d4f0a59200564b08cead899313b53c",
                "reference": "3e6ccf7657d4f0a59200564b08cead899313b53c",
                "shasum": ""
            },
            "require": {
                "php": ">=8.3"
            },
            "type": "library",
            "extra": {
                "branch-alias": {
                    "dev-main": "6.0-dev"
                }
            },
            "autoload": {
                "classmap": [
                    "src/"
                ]
            },
            "notification-url": "https://packagist.org/downloads/",
            "license": [
                "BSD-3-Clause"
            ],
            "authors": [
                {
                    "name": "Sebastian Bergmann",
                    "email": "sebastian@phpunit.de",
                    "role": "lead"
                }
            ],
            "description": "Library that helps with managing the version number of Git-hosted PHP projects",
            "homepage": "https://github.com/sebastianbergmann/version",
            "support": {
                "issues": "https://github.com/sebastianbergmann/version/issues",
                "security": "https://github.com/sebastianbergmann/version/security/policy",
                "source": "https://github.com/sebastianbergmann/version/tree/6.0.0"
            },
            "funding": [
                {
                    "url": "https://github.com/sebastianbergmann",
                    "type": "github"
                }
            ],
            "time": "2025-02-07T05:00:38+00:00"
        },
        {
            "name": "staabm/side-effects-detector",
            "version": "1.0.5",
            "source": {
                "type": "git",
                "url": "https://github.com/staabm/side-effects-detector.git",
                "reference": "d8334211a140ce329c13726d4a715adbddd0a163"
            },
            "dist": {
                "type": "zip",
                "url": "https://api.github.com/repos/staabm/side-effects-detector/zipball/d8334211a140ce329c13726d4a715adbddd0a163",
                "reference": "d8334211a140ce329c13726d4a715adbddd0a163",
                "shasum": ""
            },
            "require": {
                "ext-tokenizer": "*",
                "php": "^7.4 || ^8.0"
            },
            "require-dev": {
                "phpstan/extension-installer": "^1.4.3",
                "phpstan/phpstan": "^1.12.6",
                "phpunit/phpunit": "^9.6.21",
                "symfony/var-dumper": "^5.4.43",
                "tomasvotruba/type-coverage": "1.0.0",
                "tomasvotruba/unused-public": "1.0.0"
            },
            "type": "library",
            "autoload": {
                "classmap": [
                    "lib/"
                ]
            },
            "notification-url": "https://packagist.org/downloads/",
            "license": [
                "MIT"
            ],
            "description": "A static analysis tool to detect side effects in PHP code",
            "keywords": [
                "static analysis"
            ],
            "support": {
                "issues": "https://github.com/staabm/side-effects-detector/issues",
                "source": "https://github.com/staabm/side-effects-detector/tree/1.0.5"
            },
            "funding": [
                {
                    "url": "https://github.com/staabm",
                    "type": "github"
                }
            ],
            "time": "2024-10-20T05:08:20+00:00"
        },
        {
            "name": "theseer/tokenizer",
            "version": "1.2.3",
            "source": {
                "type": "git",
                "url": "https://github.com/theseer/tokenizer.git",
                "reference": "737eda637ed5e28c3413cb1ebe8bb52cbf1ca7a2"
            },
            "dist": {
                "type": "zip",
                "url": "https://api.github.com/repos/theseer/tokenizer/zipball/737eda637ed5e28c3413cb1ebe8bb52cbf1ca7a2",
                "reference": "737eda637ed5e28c3413cb1ebe8bb52cbf1ca7a2",
                "shasum": ""
            },
            "require": {
                "ext-dom": "*",
                "ext-tokenizer": "*",
                "ext-xmlwriter": "*",
                "php": "^7.2 || ^8.0"
            },
            "type": "library",
            "autoload": {
                "classmap": [
                    "src/"
                ]
            },
            "notification-url": "https://packagist.org/downloads/",
            "license": [
                "BSD-3-Clause"
            ],
            "authors": [
                {
                    "name": "Arne Blankerts",
                    "email": "arne@blankerts.de",
                    "role": "Developer"
                }
            ],
            "description": "A small library for converting tokenized PHP source code into XML and potentially other formats",
            "support": {
                "issues": "https://github.com/theseer/tokenizer/issues",
                "source": "https://github.com/theseer/tokenizer/tree/1.2.3"
            },
            "funding": [
                {
                    "url": "https://github.com/theseer",
                    "type": "github"
                }
            ],
            "time": "2024-03-03T12:36:25+00:00"
        }
    ],
    "packages-dev": [],
    "aliases": [],
    "minimum-stability": "stable",
    "stability-flags": {},
    "prefer-stable": true,
    "prefer-lowest": false,
    "platform": {
        "php": ">=8.3",
        "ext-dom": "*",
        "ext-json": "*",
        "ext-libxml": "*",
        "ext-mbstring": "*",
        "ext-xml": "*",
        "ext-xmlwriter": "*"
    },
    "platform-dev": {},
    "platform-overrides": {
        "php": "8.3.0"
    },
    "plugin-api-version": "2.6.0"
}<|MERGE_RESOLUTION|>--- conflicted
+++ resolved
@@ -4,11 +4,7 @@
         "Read more about it at https://getcomposer.org/doc/01-basic-usage.md#installing-dependencies",
         "This file is @generated automatically"
     ],
-<<<<<<< HEAD
-    "content-hash": "30cdce420ece3f39255f76539a2762ba",
-=======
-    "content-hash": "6c61ae2650bb4252b88abb1c43fc9fe2",
->>>>>>> 6ce2932f
+    "content-hash": "a12c89dfe488688b9de0e3eb03b5f1f5",
     "packages": [
         {
             "name": "myclabs/deep-copy",
