--- conflicted
+++ resolved
@@ -4,11 +4,7 @@
         "Read more about it at https://getcomposer.org/doc/01-basic-usage.md#installing-dependencies",
         "This file is @generated automatically"
     ],
-<<<<<<< HEAD
-    "content-hash": "b3fa87443b3379da232c8f4885ba070e",
-=======
-    "content-hash": "e3cc914b9b1d87dcb90aabe109455999",
->>>>>>> 98f5580c
+    "content-hash": "4a1f50fab365f0977c837666c97794d9",
     "packages": [
         {
             "name": "myclabs/deep-copy",
@@ -1598,7 +1594,7 @@
     "packages-dev": [],
     "aliases": [],
     "minimum-stability": "stable",
-    "stability-flags": [],
+    "stability-flags": {},
     "prefer-stable": true,
     "prefer-lowest": false,
     "platform": {
@@ -1610,7 +1606,7 @@
         "ext-xml": "*",
         "ext-xmlwriter": "*"
     },
-    "platform-dev": [],
+    "platform-dev": {},
     "platform-overrides": {
         "php": "8.3.0"
     },
