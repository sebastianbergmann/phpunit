{
    "_readme": [
        "This file locks the dependencies of your project to a known state",
        "Read more about it at https://getcomposer.org/doc/01-basic-usage.md#installing-dependencies",
        "This file is @generated automatically"
    ],
<<<<<<< HEAD
    "content-hash": "d841414cb5570ed7a3e0f5491080a729",
=======
    "content-hash": "4f02f3afdfba31381514e2d193955f07",
>>>>>>> afacef74
    "packages": [
        {
            "name": "myclabs/deep-copy",
            "version": "1.12.1",
            "source": {
                "type": "git",
                "url": "https://github.com/myclabs/DeepCopy.git",
                "reference": "123267b2c49fbf30d78a7b2d333f6be754b94845"
            },
            "dist": {
                "type": "zip",
                "url": "https://api.github.com/repos/myclabs/DeepCopy/zipball/123267b2c49fbf30d78a7b2d333f6be754b94845",
                "reference": "123267b2c49fbf30d78a7b2d333f6be754b94845",
                "shasum": ""
            },
            "require": {
                "php": "^7.1 || ^8.0"
            },
            "conflict": {
                "doctrine/collections": "<1.6.8",
                "doctrine/common": "<2.13.3 || >=3 <3.2.2"
            },
            "require-dev": {
                "doctrine/collections": "^1.6.8",
                "doctrine/common": "^2.13.3 || ^3.2.2",
                "phpspec/prophecy": "^1.10",
                "phpunit/phpunit": "^7.5.20 || ^8.5.23 || ^9.5.13"
            },
            "type": "library",
            "autoload": {
                "files": [
                    "src/DeepCopy/deep_copy.php"
                ],
                "psr-4": {
                    "DeepCopy\\": "src/DeepCopy/"
                }
            },
            "notification-url": "https://packagist.org/downloads/",
            "license": [
                "MIT"
            ],
            "description": "Create deep copies (clones) of your objects",
            "keywords": [
                "clone",
                "copy",
                "duplicate",
                "object",
                "object graph"
            ],
            "support": {
                "issues": "https://github.com/myclabs/DeepCopy/issues",
                "source": "https://github.com/myclabs/DeepCopy/tree/1.12.1"
            },
            "funding": [
                {
                    "url": "https://tidelift.com/funding/github/packagist/myclabs/deep-copy",
                    "type": "tidelift"
                }
            ],
            "time": "2024-11-08T17:47:46+00:00"
        },
        {
            "name": "nikic/php-parser",
            "version": "v5.4.0",
            "source": {
                "type": "git",
                "url": "https://github.com/nikic/PHP-Parser.git",
                "reference": "447a020a1f875a434d62f2a401f53b82a396e494"
            },
            "dist": {
                "type": "zip",
                "url": "https://api.github.com/repos/nikic/PHP-Parser/zipball/447a020a1f875a434d62f2a401f53b82a396e494",
                "reference": "447a020a1f875a434d62f2a401f53b82a396e494",
                "shasum": ""
            },
            "require": {
                "ext-ctype": "*",
                "ext-json": "*",
                "ext-tokenizer": "*",
                "php": ">=7.4"
            },
            "require-dev": {
                "ircmaxell/php-yacc": "^0.0.7",
                "phpunit/phpunit": "^9.0"
            },
            "bin": [
                "bin/php-parse"
            ],
            "type": "library",
            "extra": {
                "branch-alias": {
                    "dev-master": "5.0-dev"
                }
            },
            "autoload": {
                "psr-4": {
                    "PhpParser\\": "lib/PhpParser"
                }
            },
            "notification-url": "https://packagist.org/downloads/",
            "license": [
                "BSD-3-Clause"
            ],
            "authors": [
                {
                    "name": "Nikita Popov"
                }
            ],
            "description": "A PHP parser written in PHP",
            "keywords": [
                "parser",
                "php"
            ],
            "support": {
                "issues": "https://github.com/nikic/PHP-Parser/issues",
                "source": "https://github.com/nikic/PHP-Parser/tree/v5.4.0"
            },
            "time": "2024-12-30T11:07:19+00:00"
        },
        {
            "name": "phar-io/manifest",
            "version": "2.0.4",
            "source": {
                "type": "git",
                "url": "https://github.com/phar-io/manifest.git",
                "reference": "54750ef60c58e43759730615a392c31c80e23176"
            },
            "dist": {
                "type": "zip",
                "url": "https://api.github.com/repos/phar-io/manifest/zipball/54750ef60c58e43759730615a392c31c80e23176",
                "reference": "54750ef60c58e43759730615a392c31c80e23176",
                "shasum": ""
            },
            "require": {
                "ext-dom": "*",
                "ext-libxml": "*",
                "ext-phar": "*",
                "ext-xmlwriter": "*",
                "phar-io/version": "^3.0.1",
                "php": "^7.2 || ^8.0"
            },
            "type": "library",
            "extra": {
                "branch-alias": {
                    "dev-master": "2.0.x-dev"
                }
            },
            "autoload": {
                "classmap": [
                    "src/"
                ]
            },
            "notification-url": "https://packagist.org/downloads/",
            "license": [
                "BSD-3-Clause"
            ],
            "authors": [
                {
                    "name": "Arne Blankerts",
                    "email": "arne@blankerts.de",
                    "role": "Developer"
                },
                {
                    "name": "Sebastian Heuer",
                    "email": "sebastian@phpeople.de",
                    "role": "Developer"
                },
                {
                    "name": "Sebastian Bergmann",
                    "email": "sebastian@phpunit.de",
                    "role": "Developer"
                }
            ],
            "description": "Component for reading phar.io manifest information from a PHP Archive (PHAR)",
            "support": {
                "issues": "https://github.com/phar-io/manifest/issues",
                "source": "https://github.com/phar-io/manifest/tree/2.0.4"
            },
            "funding": [
                {
                    "url": "https://github.com/theseer",
                    "type": "github"
                }
            ],
            "time": "2024-03-03T12:33:53+00:00"
        },
        {
            "name": "phar-io/version",
            "version": "3.2.1",
            "source": {
                "type": "git",
                "url": "https://github.com/phar-io/version.git",
                "reference": "4f7fd7836c6f332bb2933569e566a0d6c4cbed74"
            },
            "dist": {
                "type": "zip",
                "url": "https://api.github.com/repos/phar-io/version/zipball/4f7fd7836c6f332bb2933569e566a0d6c4cbed74",
                "reference": "4f7fd7836c6f332bb2933569e566a0d6c4cbed74",
                "shasum": ""
            },
            "require": {
                "php": "^7.2 || ^8.0"
            },
            "type": "library",
            "autoload": {
                "classmap": [
                    "src/"
                ]
            },
            "notification-url": "https://packagist.org/downloads/",
            "license": [
                "BSD-3-Clause"
            ],
            "authors": [
                {
                    "name": "Arne Blankerts",
                    "email": "arne@blankerts.de",
                    "role": "Developer"
                },
                {
                    "name": "Sebastian Heuer",
                    "email": "sebastian@phpeople.de",
                    "role": "Developer"
                },
                {
                    "name": "Sebastian Bergmann",
                    "email": "sebastian@phpunit.de",
                    "role": "Developer"
                }
            ],
            "description": "Library for handling version information and constraints",
            "support": {
                "issues": "https://github.com/phar-io/version/issues",
                "source": "https://github.com/phar-io/version/tree/3.2.1"
            },
            "time": "2022-02-21T01:04:05+00:00"
        },
        {
            "name": "phpunit/php-code-coverage",
            "version": "12.0.1",
            "source": {
                "type": "git",
                "url": "https://github.com/sebastianbergmann/php-code-coverage.git",
                "reference": "89d8cb213336dfd15f134bd4ebfd9a420bba6024"
            },
            "dist": {
                "type": "zip",
                "url": "https://api.github.com/repos/sebastianbergmann/php-code-coverage/zipball/89d8cb213336dfd15f134bd4ebfd9a420bba6024",
                "reference": "89d8cb213336dfd15f134bd4ebfd9a420bba6024",
                "shasum": ""
            },
            "require": {
                "ext-dom": "*",
                "ext-libxml": "*",
                "ext-xmlwriter": "*",
                "nikic/php-parser": "^5.4.0",
                "php": ">=8.3",
                "phpunit/php-file-iterator": "^6.0",
                "phpunit/php-text-template": "^5.0",
                "sebastian/complexity": "^5.0",
                "sebastian/environment": "^8.0",
                "sebastian/lines-of-code": "^4.0",
                "sebastian/version": "^6.0",
                "theseer/tokenizer": "^1.2.3"
            },
            "require-dev": {
                "phpunit/phpunit": "^12.0"
            },
            "suggest": {
                "ext-pcov": "PHP extension that provides line coverage",
                "ext-xdebug": "PHP extension that provides line coverage as well as branch and path coverage"
            },
            "type": "library",
            "extra": {
                "branch-alias": {
                    "dev-main": "12.0.x-dev"
                }
            },
            "autoload": {
                "classmap": [
                    "src/"
                ]
            },
            "notification-url": "https://packagist.org/downloads/",
            "license": [
                "BSD-3-Clause"
            ],
            "authors": [
                {
                    "name": "Sebastian Bergmann",
                    "email": "sebastian@phpunit.de",
                    "role": "lead"
                }
            ],
            "description": "Library that provides collection, processing, and rendering functionality for PHP code coverage information.",
            "homepage": "https://github.com/sebastianbergmann/php-code-coverage",
            "keywords": [
                "coverage",
                "testing",
                "xunit"
            ],
            "support": {
                "issues": "https://github.com/sebastianbergmann/php-code-coverage/issues",
                "security": "https://github.com/sebastianbergmann/php-code-coverage/security/policy",
                "source": "https://github.com/sebastianbergmann/php-code-coverage/tree/12.0.1"
            },
            "funding": [
                {
                    "url": "https://github.com/sebastianbergmann",
                    "type": "github"
                }
            ],
            "time": "2025-02-07T13:45:04+00:00"
        },
        {
            "name": "phpunit/php-file-iterator",
            "version": "6.0.0",
            "source": {
                "type": "git",
                "url": "https://github.com/sebastianbergmann/php-file-iterator.git",
                "reference": "961bc913d42fe24a257bfff826a5068079ac7782"
            },
            "dist": {
                "type": "zip",
                "url": "https://api.github.com/repos/sebastianbergmann/php-file-iterator/zipball/961bc913d42fe24a257bfff826a5068079ac7782",
                "reference": "961bc913d42fe24a257bfff826a5068079ac7782",
                "shasum": ""
            },
            "require": {
                "php": ">=8.3"
            },
            "require-dev": {
                "phpunit/phpunit": "^12.0"
            },
            "type": "library",
            "extra": {
                "branch-alias": {
                    "dev-main": "6.0-dev"
                }
            },
            "autoload": {
                "classmap": [
                    "src/"
                ]
            },
            "notification-url": "https://packagist.org/downloads/",
            "license": [
                "BSD-3-Clause"
            ],
            "authors": [
                {
                    "name": "Sebastian Bergmann",
                    "email": "sebastian@phpunit.de",
                    "role": "lead"
                }
            ],
            "description": "FilterIterator implementation that filters files based on a list of suffixes.",
            "homepage": "https://github.com/sebastianbergmann/php-file-iterator/",
            "keywords": [
                "filesystem",
                "iterator"
            ],
            "support": {
                "issues": "https://github.com/sebastianbergmann/php-file-iterator/issues",
                "security": "https://github.com/sebastianbergmann/php-file-iterator/security/policy",
                "source": "https://github.com/sebastianbergmann/php-file-iterator/tree/6.0.0"
            },
            "funding": [
                {
                    "url": "https://github.com/sebastianbergmann",
                    "type": "github"
                }
            ],
            "time": "2025-02-07T04:58:37+00:00"
        },
        {
            "name": "phpunit/php-invoker",
            "version": "6.0.0",
            "source": {
                "type": "git",
                "url": "https://github.com/sebastianbergmann/php-invoker.git",
                "reference": "12b54e689b07a25a9b41e57736dfab6ec9ae5406"
            },
            "dist": {
                "type": "zip",
                "url": "https://api.github.com/repos/sebastianbergmann/php-invoker/zipball/12b54e689b07a25a9b41e57736dfab6ec9ae5406",
                "reference": "12b54e689b07a25a9b41e57736dfab6ec9ae5406",
                "shasum": ""
            },
            "require": {
                "php": ">=8.3"
            },
            "require-dev": {
                "ext-pcntl": "*",
                "phpunit/phpunit": "^12.0"
            },
            "suggest": {
                "ext-pcntl": "*"
            },
            "type": "library",
            "extra": {
                "branch-alias": {
                    "dev-main": "6.0-dev"
                }
            },
            "autoload": {
                "classmap": [
                    "src/"
                ]
            },
            "notification-url": "https://packagist.org/downloads/",
            "license": [
                "BSD-3-Clause"
            ],
            "authors": [
                {
                    "name": "Sebastian Bergmann",
                    "email": "sebastian@phpunit.de",
                    "role": "lead"
                }
            ],
            "description": "Invoke callables with a timeout",
            "homepage": "https://github.com/sebastianbergmann/php-invoker/",
            "keywords": [
                "process"
            ],
            "support": {
                "issues": "https://github.com/sebastianbergmann/php-invoker/issues",
                "security": "https://github.com/sebastianbergmann/php-invoker/security/policy",
                "source": "https://github.com/sebastianbergmann/php-invoker/tree/6.0.0"
            },
            "funding": [
                {
                    "url": "https://github.com/sebastianbergmann",
                    "type": "github"
                }
            ],
            "time": "2025-02-07T04:58:58+00:00"
        },
        {
            "name": "phpunit/php-text-template",
            "version": "5.0.0",
            "source": {
                "type": "git",
                "url": "https://github.com/sebastianbergmann/php-text-template.git",
                "reference": "e1367a453f0eda562eedb4f659e13aa900d66c53"
            },
            "dist": {
                "type": "zip",
                "url": "https://api.github.com/repos/sebastianbergmann/php-text-template/zipball/e1367a453f0eda562eedb4f659e13aa900d66c53",
                "reference": "e1367a453f0eda562eedb4f659e13aa900d66c53",
                "shasum": ""
            },
            "require": {
                "php": ">=8.3"
            },
            "require-dev": {
                "phpunit/phpunit": "^12.0"
            },
            "type": "library",
            "extra": {
                "branch-alias": {
                    "dev-main": "5.0-dev"
                }
            },
            "autoload": {
                "classmap": [
                    "src/"
                ]
            },
            "notification-url": "https://packagist.org/downloads/",
            "license": [
                "BSD-3-Clause"
            ],
            "authors": [
                {
                    "name": "Sebastian Bergmann",
                    "email": "sebastian@phpunit.de",
                    "role": "lead"
                }
            ],
            "description": "Simple template engine.",
            "homepage": "https://github.com/sebastianbergmann/php-text-template/",
            "keywords": [
                "template"
            ],
            "support": {
                "issues": "https://github.com/sebastianbergmann/php-text-template/issues",
                "security": "https://github.com/sebastianbergmann/php-text-template/security/policy",
                "source": "https://github.com/sebastianbergmann/php-text-template/tree/5.0.0"
            },
            "funding": [
                {
                    "url": "https://github.com/sebastianbergmann",
                    "type": "github"
                }
            ],
            "time": "2025-02-07T04:59:16+00:00"
        },
        {
            "name": "phpunit/php-timer",
            "version": "8.0.0",
            "source": {
                "type": "git",
                "url": "https://github.com/sebastianbergmann/php-timer.git",
                "reference": "f258ce36aa457f3aa3339f9ed4c81fc66dc8c2cc"
            },
            "dist": {
                "type": "zip",
                "url": "https://api.github.com/repos/sebastianbergmann/php-timer/zipball/f258ce36aa457f3aa3339f9ed4c81fc66dc8c2cc",
                "reference": "f258ce36aa457f3aa3339f9ed4c81fc66dc8c2cc",
                "shasum": ""
            },
            "require": {
                "php": ">=8.3"
            },
            "require-dev": {
                "phpunit/phpunit": "^12.0"
            },
            "type": "library",
            "extra": {
                "branch-alias": {
                    "dev-main": "8.0-dev"
                }
            },
            "autoload": {
                "classmap": [
                    "src/"
                ]
            },
            "notification-url": "https://packagist.org/downloads/",
            "license": [
                "BSD-3-Clause"
            ],
            "authors": [
                {
                    "name": "Sebastian Bergmann",
                    "email": "sebastian@phpunit.de",
                    "role": "lead"
                }
            ],
            "description": "Utility class for timing",
            "homepage": "https://github.com/sebastianbergmann/php-timer/",
            "keywords": [
                "timer"
            ],
            "support": {
                "issues": "https://github.com/sebastianbergmann/php-timer/issues",
                "security": "https://github.com/sebastianbergmann/php-timer/security/policy",
                "source": "https://github.com/sebastianbergmann/php-timer/tree/8.0.0"
            },
            "funding": [
                {
                    "url": "https://github.com/sebastianbergmann",
                    "type": "github"
                }
            ],
            "time": "2025-02-07T04:59:38+00:00"
        },
        {
            "name": "sebastian/cli-parser",
            "version": "4.0.0",
            "source": {
                "type": "git",
                "url": "https://github.com/sebastianbergmann/cli-parser.git",
                "reference": "6d584c727d9114bcdc14c86711cd1cad51778e7c"
            },
            "dist": {
                "type": "zip",
                "url": "https://api.github.com/repos/sebastianbergmann/cli-parser/zipball/6d584c727d9114bcdc14c86711cd1cad51778e7c",
                "reference": "6d584c727d9114bcdc14c86711cd1cad51778e7c",
                "shasum": ""
            },
            "require": {
                "php": ">=8.3"
            },
            "require-dev": {
                "phpunit/phpunit": "^12.0"
            },
            "type": "library",
            "extra": {
                "branch-alias": {
                    "dev-main": "4.0-dev"
                }
            },
            "autoload": {
                "classmap": [
                    "src/"
                ]
            },
            "notification-url": "https://packagist.org/downloads/",
            "license": [
                "BSD-3-Clause"
            ],
            "authors": [
                {
                    "name": "Sebastian Bergmann",
                    "email": "sebastian@phpunit.de",
                    "role": "lead"
                }
            ],
            "description": "Library for parsing CLI options",
            "homepage": "https://github.com/sebastianbergmann/cli-parser",
            "support": {
                "issues": "https://github.com/sebastianbergmann/cli-parser/issues",
                "security": "https://github.com/sebastianbergmann/cli-parser/security/policy",
                "source": "https://github.com/sebastianbergmann/cli-parser/tree/4.0.0"
            },
            "funding": [
                {
                    "url": "https://github.com/sebastianbergmann",
                    "type": "github"
                }
            ],
            "time": "2025-02-07T04:53:50+00:00"
        },
        {
            "name": "sebastian/comparator",
            "version": "7.0.0",
            "source": {
                "type": "git",
                "url": "https://github.com/sebastianbergmann/comparator.git",
                "reference": "18eb5a4f854dbd1d6512c459b605de2edb5a0b47"
            },
            "dist": {
                "type": "zip",
                "url": "https://api.github.com/repos/sebastianbergmann/comparator/zipball/18eb5a4f854dbd1d6512c459b605de2edb5a0b47",
                "reference": "18eb5a4f854dbd1d6512c459b605de2edb5a0b47",
                "shasum": ""
            },
            "require": {
                "ext-dom": "*",
                "ext-mbstring": "*",
                "php": ">=8.3",
                "sebastian/diff": "^7.0",
                "sebastian/exporter": "^7.0"
            },
            "require-dev": {
                "phpunit/phpunit": "^12.0"
            },
            "suggest": {
                "ext-bcmath": "For comparing BcMath\\Number objects"
            },
            "type": "library",
            "extra": {
                "branch-alias": {
                    "dev-main": "7.0-dev"
                }
            },
            "autoload": {
                "classmap": [
                    "src/"
                ]
            },
            "notification-url": "https://packagist.org/downloads/",
            "license": [
                "BSD-3-Clause"
            ],
            "authors": [
                {
                    "name": "Sebastian Bergmann",
                    "email": "sebastian@phpunit.de"
                },
                {
                    "name": "Jeff Welch",
                    "email": "whatthejeff@gmail.com"
                },
                {
                    "name": "Volker Dusch",
                    "email": "github@wallbash.com"
                },
                {
                    "name": "Bernhard Schussek",
                    "email": "bschussek@2bepublished.at"
                }
            ],
            "description": "Provides the functionality to compare PHP values for equality",
            "homepage": "https://github.com/sebastianbergmann/comparator",
            "keywords": [
                "comparator",
                "compare",
                "equality"
            ],
            "support": {
                "issues": "https://github.com/sebastianbergmann/comparator/issues",
                "security": "https://github.com/sebastianbergmann/comparator/security/policy",
                "source": "https://github.com/sebastianbergmann/comparator/tree/7.0.0"
            },
            "funding": [
                {
                    "url": "https://github.com/sebastianbergmann",
                    "type": "github"
                }
            ],
            "time": "2025-02-07T04:54:52+00:00"
        },
        {
            "name": "sebastian/complexity",
            "version": "5.0.0",
            "source": {
                "type": "git",
                "url": "https://github.com/sebastianbergmann/complexity.git",
                "reference": "bad4316aba5303d0221f43f8cee37eb58d384bbb"
            },
            "dist": {
                "type": "zip",
                "url": "https://api.github.com/repos/sebastianbergmann/complexity/zipball/bad4316aba5303d0221f43f8cee37eb58d384bbb",
                "reference": "bad4316aba5303d0221f43f8cee37eb58d384bbb",
                "shasum": ""
            },
            "require": {
                "nikic/php-parser": "^5.0",
                "php": ">=8.3"
            },
            "require-dev": {
                "phpunit/phpunit": "^12.0"
            },
            "type": "library",
            "extra": {
                "branch-alias": {
                    "dev-main": "5.0-dev"
                }
            },
            "autoload": {
                "classmap": [
                    "src/"
                ]
            },
            "notification-url": "https://packagist.org/downloads/",
            "license": [
                "BSD-3-Clause"
            ],
            "authors": [
                {
                    "name": "Sebastian Bergmann",
                    "email": "sebastian@phpunit.de",
                    "role": "lead"
                }
            ],
            "description": "Library for calculating the complexity of PHP code units",
            "homepage": "https://github.com/sebastianbergmann/complexity",
            "support": {
                "issues": "https://github.com/sebastianbergmann/complexity/issues",
                "security": "https://github.com/sebastianbergmann/complexity/security/policy",
                "source": "https://github.com/sebastianbergmann/complexity/tree/5.0.0"
            },
            "funding": [
                {
                    "url": "https://github.com/sebastianbergmann",
                    "type": "github"
                }
            ],
            "time": "2025-02-07T04:55:25+00:00"
        },
        {
            "name": "sebastian/diff",
            "version": "7.0.0",
            "source": {
                "type": "git",
                "url": "https://github.com/sebastianbergmann/diff.git",
                "reference": "7ab1ea946c012266ca32390913653d844ecd085f"
            },
            "dist": {
                "type": "zip",
                "url": "https://api.github.com/repos/sebastianbergmann/diff/zipball/7ab1ea946c012266ca32390913653d844ecd085f",
                "reference": "7ab1ea946c012266ca32390913653d844ecd085f",
                "shasum": ""
            },
            "require": {
                "php": ">=8.3"
            },
            "require-dev": {
                "phpunit/phpunit": "^12.0",
                "symfony/process": "^7.2"
            },
            "type": "library",
            "extra": {
                "branch-alias": {
                    "dev-main": "7.0-dev"
                }
            },
            "autoload": {
                "classmap": [
                    "src/"
                ]
            },
            "notification-url": "https://packagist.org/downloads/",
            "license": [
                "BSD-3-Clause"
            ],
            "authors": [
                {
                    "name": "Sebastian Bergmann",
                    "email": "sebastian@phpunit.de"
                },
                {
                    "name": "Kore Nordmann",
                    "email": "mail@kore-nordmann.de"
                }
            ],
            "description": "Diff implementation",
            "homepage": "https://github.com/sebastianbergmann/diff",
            "keywords": [
                "diff",
                "udiff",
                "unidiff",
                "unified diff"
            ],
            "support": {
                "issues": "https://github.com/sebastianbergmann/diff/issues",
                "security": "https://github.com/sebastianbergmann/diff/security/policy",
                "source": "https://github.com/sebastianbergmann/diff/tree/7.0.0"
            },
            "funding": [
                {
                    "url": "https://github.com/sebastianbergmann",
                    "type": "github"
                }
            ],
            "time": "2025-02-07T04:55:46+00:00"
        },
        {
            "name": "sebastian/environment",
            "version": "8.0.0",
            "source": {
                "type": "git",
                "url": "https://github.com/sebastianbergmann/environment.git",
                "reference": "8afe311eca49171bf95405cc0078be9a3821f9f2"
            },
            "dist": {
                "type": "zip",
                "url": "https://api.github.com/repos/sebastianbergmann/environment/zipball/8afe311eca49171bf95405cc0078be9a3821f9f2",
                "reference": "8afe311eca49171bf95405cc0078be9a3821f9f2",
                "shasum": ""
            },
            "require": {
                "php": ">=8.3"
            },
            "require-dev": {
                "phpunit/phpunit": "^12.0"
            },
            "suggest": {
                "ext-posix": "*"
            },
            "type": "library",
            "extra": {
                "branch-alias": {
                    "dev-main": "8.0-dev"
                }
            },
            "autoload": {
                "classmap": [
                    "src/"
                ]
            },
            "notification-url": "https://packagist.org/downloads/",
            "license": [
                "BSD-3-Clause"
            ],
            "authors": [
                {
                    "name": "Sebastian Bergmann",
                    "email": "sebastian@phpunit.de"
                }
            ],
            "description": "Provides functionality to handle HHVM/PHP environments",
            "homepage": "https://github.com/sebastianbergmann/environment",
            "keywords": [
                "Xdebug",
                "environment",
                "hhvm"
            ],
            "support": {
                "issues": "https://github.com/sebastianbergmann/environment/issues",
                "security": "https://github.com/sebastianbergmann/environment/security/policy",
                "source": "https://github.com/sebastianbergmann/environment/tree/8.0.0"
            },
            "funding": [
                {
                    "url": "https://github.com/sebastianbergmann",
                    "type": "github"
                }
            ],
            "time": "2025-02-07T04:56:08+00:00"
        },
        {
            "name": "sebastian/exporter",
            "version": "7.0.0",
            "source": {
                "type": "git",
                "url": "https://github.com/sebastianbergmann/exporter.git",
                "reference": "76432aafc58d50691a00d86d0632f1217a47b688"
            },
            "dist": {
                "type": "zip",
                "url": "https://api.github.com/repos/sebastianbergmann/exporter/zipball/76432aafc58d50691a00d86d0632f1217a47b688",
                "reference": "76432aafc58d50691a00d86d0632f1217a47b688",
                "shasum": ""
            },
            "require": {
                "ext-mbstring": "*",
                "php": ">=8.3",
                "sebastian/recursion-context": "^7.0"
            },
            "require-dev": {
                "phpunit/phpunit": "^12.0"
            },
            "type": "library",
            "extra": {
                "branch-alias": {
                    "dev-main": "7.0-dev"
                }
            },
            "autoload": {
                "classmap": [
                    "src/"
                ]
            },
            "notification-url": "https://packagist.org/downloads/",
            "license": [
                "BSD-3-Clause"
            ],
            "authors": [
                {
                    "name": "Sebastian Bergmann",
                    "email": "sebastian@phpunit.de"
                },
                {
                    "name": "Jeff Welch",
                    "email": "whatthejeff@gmail.com"
                },
                {
                    "name": "Volker Dusch",
                    "email": "github@wallbash.com"
                },
                {
                    "name": "Adam Harvey",
                    "email": "aharvey@php.net"
                },
                {
                    "name": "Bernhard Schussek",
                    "email": "bschussek@gmail.com"
                }
            ],
            "description": "Provides the functionality to export PHP variables for visualization",
            "homepage": "https://www.github.com/sebastianbergmann/exporter",
            "keywords": [
                "export",
                "exporter"
            ],
            "support": {
                "issues": "https://github.com/sebastianbergmann/exporter/issues",
                "security": "https://github.com/sebastianbergmann/exporter/security/policy",
                "source": "https://github.com/sebastianbergmann/exporter/tree/7.0.0"
            },
            "funding": [
                {
                    "url": "https://github.com/sebastianbergmann",
                    "type": "github"
                }
            ],
            "time": "2025-02-07T04:56:42+00:00"
        },
        {
            "name": "sebastian/global-state",
            "version": "8.0.0",
            "source": {
                "type": "git",
                "url": "https://github.com/sebastianbergmann/global-state.git",
                "reference": "570a2aeb26d40f057af686d63c4e99b075fb6cbc"
            },
            "dist": {
                "type": "zip",
                "url": "https://api.github.com/repos/sebastianbergmann/global-state/zipball/570a2aeb26d40f057af686d63c4e99b075fb6cbc",
                "reference": "570a2aeb26d40f057af686d63c4e99b075fb6cbc",
                "shasum": ""
            },
            "require": {
                "php": ">=8.3",
                "sebastian/object-reflector": "^5.0",
                "sebastian/recursion-context": "^7.0"
            },
            "require-dev": {
                "ext-dom": "*",
                "phpunit/phpunit": "^12.0"
            },
            "type": "library",
            "extra": {
                "branch-alias": {
                    "dev-main": "8.0-dev"
                }
            },
            "autoload": {
                "classmap": [
                    "src/"
                ]
            },
            "notification-url": "https://packagist.org/downloads/",
            "license": [
                "BSD-3-Clause"
            ],
            "authors": [
                {
                    "name": "Sebastian Bergmann",
                    "email": "sebastian@phpunit.de"
                }
            ],
            "description": "Snapshotting of global state",
            "homepage": "https://www.github.com/sebastianbergmann/global-state",
            "keywords": [
                "global state"
            ],
            "support": {
                "issues": "https://github.com/sebastianbergmann/global-state/issues",
                "security": "https://github.com/sebastianbergmann/global-state/security/policy",
                "source": "https://github.com/sebastianbergmann/global-state/tree/8.0.0"
            },
            "funding": [
                {
                    "url": "https://github.com/sebastianbergmann",
                    "type": "github"
                }
            ],
            "time": "2025-02-07T04:56:59+00:00"
        },
        {
            "name": "sebastian/lines-of-code",
            "version": "4.0.0",
            "source": {
                "type": "git",
                "url": "https://github.com/sebastianbergmann/lines-of-code.git",
                "reference": "97ffee3bcfb5805568d6af7f0f893678fc076d2f"
            },
            "dist": {
                "type": "zip",
                "url": "https://api.github.com/repos/sebastianbergmann/lines-of-code/zipball/97ffee3bcfb5805568d6af7f0f893678fc076d2f",
                "reference": "97ffee3bcfb5805568d6af7f0f893678fc076d2f",
                "shasum": ""
            },
            "require": {
                "nikic/php-parser": "^5.0",
                "php": ">=8.3"
            },
            "require-dev": {
                "phpunit/phpunit": "^12.0"
            },
            "type": "library",
            "extra": {
                "branch-alias": {
                    "dev-main": "4.0-dev"
                }
            },
            "autoload": {
                "classmap": [
                    "src/"
                ]
            },
            "notification-url": "https://packagist.org/downloads/",
            "license": [
                "BSD-3-Clause"
            ],
            "authors": [
                {
                    "name": "Sebastian Bergmann",
                    "email": "sebastian@phpunit.de",
                    "role": "lead"
                }
            ],
            "description": "Library for counting the lines of code in PHP source code",
            "homepage": "https://github.com/sebastianbergmann/lines-of-code",
            "support": {
                "issues": "https://github.com/sebastianbergmann/lines-of-code/issues",
                "security": "https://github.com/sebastianbergmann/lines-of-code/security/policy",
                "source": "https://github.com/sebastianbergmann/lines-of-code/tree/4.0.0"
            },
            "funding": [
                {
                    "url": "https://github.com/sebastianbergmann",
                    "type": "github"
                }
            ],
            "time": "2025-02-07T04:57:28+00:00"
        },
        {
            "name": "sebastian/object-enumerator",
            "version": "7.0.0",
            "source": {
                "type": "git",
                "url": "https://github.com/sebastianbergmann/object-enumerator.git",
                "reference": "1effe8e9b8e068e9ae228e542d5d11b5d16db894"
            },
            "dist": {
                "type": "zip",
                "url": "https://api.github.com/repos/sebastianbergmann/object-enumerator/zipball/1effe8e9b8e068e9ae228e542d5d11b5d16db894",
                "reference": "1effe8e9b8e068e9ae228e542d5d11b5d16db894",
                "shasum": ""
            },
            "require": {
                "php": ">=8.3",
                "sebastian/object-reflector": "^5.0",
                "sebastian/recursion-context": "^7.0"
            },
            "require-dev": {
                "phpunit/phpunit": "^12.0"
            },
            "type": "library",
            "extra": {
                "branch-alias": {
                    "dev-main": "7.0-dev"
                }
            },
            "autoload": {
                "classmap": [
                    "src/"
                ]
            },
            "notification-url": "https://packagist.org/downloads/",
            "license": [
                "BSD-3-Clause"
            ],
            "authors": [
                {
                    "name": "Sebastian Bergmann",
                    "email": "sebastian@phpunit.de"
                }
            ],
            "description": "Traverses array structures and object graphs to enumerate all referenced objects",
            "homepage": "https://github.com/sebastianbergmann/object-enumerator/",
            "support": {
                "issues": "https://github.com/sebastianbergmann/object-enumerator/issues",
                "security": "https://github.com/sebastianbergmann/object-enumerator/security/policy",
                "source": "https://github.com/sebastianbergmann/object-enumerator/tree/7.0.0"
            },
            "funding": [
                {
                    "url": "https://github.com/sebastianbergmann",
                    "type": "github"
                }
            ],
            "time": "2025-02-07T04:57:48+00:00"
        },
        {
            "name": "sebastian/object-reflector",
            "version": "5.0.0",
            "source": {
                "type": "git",
                "url": "https://github.com/sebastianbergmann/object-reflector.git",
                "reference": "4bfa827c969c98be1e527abd576533293c634f6a"
            },
            "dist": {
                "type": "zip",
                "url": "https://api.github.com/repos/sebastianbergmann/object-reflector/zipball/4bfa827c969c98be1e527abd576533293c634f6a",
                "reference": "4bfa827c969c98be1e527abd576533293c634f6a",
                "shasum": ""
            },
            "require": {
                "php": ">=8.3"
            },
            "require-dev": {
                "phpunit/phpunit": "^12.0"
            },
            "type": "library",
            "extra": {
                "branch-alias": {
                    "dev-main": "5.0-dev"
                }
            },
            "autoload": {
                "classmap": [
                    "src/"
                ]
            },
            "notification-url": "https://packagist.org/downloads/",
            "license": [
                "BSD-3-Clause"
            ],
            "authors": [
                {
                    "name": "Sebastian Bergmann",
                    "email": "sebastian@phpunit.de"
                }
            ],
            "description": "Allows reflection of object attributes, including inherited and non-public ones",
            "homepage": "https://github.com/sebastianbergmann/object-reflector/",
            "support": {
                "issues": "https://github.com/sebastianbergmann/object-reflector/issues",
                "security": "https://github.com/sebastianbergmann/object-reflector/security/policy",
                "source": "https://github.com/sebastianbergmann/object-reflector/tree/5.0.0"
            },
            "funding": [
                {
                    "url": "https://github.com/sebastianbergmann",
                    "type": "github"
                }
            ],
            "time": "2025-02-07T04:58:17+00:00"
        },
        {
            "name": "sebastian/recursion-context",
            "version": "7.0.0",
            "source": {
                "type": "git",
                "url": "https://github.com/sebastianbergmann/recursion-context.git",
                "reference": "c405ae3a63e01b32eb71577f8ec1604e39858a7c"
            },
            "dist": {
                "type": "zip",
                "url": "https://api.github.com/repos/sebastianbergmann/recursion-context/zipball/c405ae3a63e01b32eb71577f8ec1604e39858a7c",
                "reference": "c405ae3a63e01b32eb71577f8ec1604e39858a7c",
                "shasum": ""
            },
            "require": {
                "php": ">=8.3"
            },
            "require-dev": {
                "phpunit/phpunit": "^12.0"
            },
            "type": "library",
            "extra": {
                "branch-alias": {
                    "dev-main": "7.0-dev"
                }
            },
            "autoload": {
                "classmap": [
                    "src/"
                ]
            },
            "notification-url": "https://packagist.org/downloads/",
            "license": [
                "BSD-3-Clause"
            ],
            "authors": [
                {
                    "name": "Sebastian Bergmann",
                    "email": "sebastian@phpunit.de"
                },
                {
                    "name": "Jeff Welch",
                    "email": "whatthejeff@gmail.com"
                },
                {
                    "name": "Adam Harvey",
                    "email": "aharvey@php.net"
                }
            ],
            "description": "Provides functionality to recursively process PHP variables",
            "homepage": "https://github.com/sebastianbergmann/recursion-context",
            "support": {
                "issues": "https://github.com/sebastianbergmann/recursion-context/issues",
                "security": "https://github.com/sebastianbergmann/recursion-context/security/policy",
                "source": "https://github.com/sebastianbergmann/recursion-context/tree/7.0.0"
            },
            "funding": [
                {
                    "url": "https://github.com/sebastianbergmann",
                    "type": "github"
                }
            ],
            "time": "2025-02-07T05:00:01+00:00"
        },
        {
            "name": "sebastian/type",
            "version": "6.0.0",
            "source": {
                "type": "git",
                "url": "https://github.com/sebastianbergmann/type.git",
                "reference": "533fe082889a616f330bcba6f50965135f4f2fab"
            },
            "dist": {
                "type": "zip",
                "url": "https://api.github.com/repos/sebastianbergmann/type/zipball/533fe082889a616f330bcba6f50965135f4f2fab",
                "reference": "533fe082889a616f330bcba6f50965135f4f2fab",
                "shasum": ""
            },
            "require": {
                "php": ">=8.3"
            },
            "require-dev": {
                "phpunit/phpunit": "^12.0"
            },
            "type": "library",
            "extra": {
                "branch-alias": {
                    "dev-main": "6.0-dev"
                }
            },
            "autoload": {
                "classmap": [
                    "src/"
                ]
            },
            "notification-url": "https://packagist.org/downloads/",
            "license": [
                "BSD-3-Clause"
            ],
            "authors": [
                {
                    "name": "Sebastian Bergmann",
                    "email": "sebastian@phpunit.de",
                    "role": "lead"
                }
            ],
            "description": "Collection of value objects that represent the types of the PHP type system",
            "homepage": "https://github.com/sebastianbergmann/type",
            "support": {
                "issues": "https://github.com/sebastianbergmann/type/issues",
                "security": "https://github.com/sebastianbergmann/type/security/policy",
                "source": "https://github.com/sebastianbergmann/type/tree/6.0.0"
            },
            "funding": [
                {
                    "url": "https://github.com/sebastianbergmann",
                    "type": "github"
                }
            ],
            "time": "2025-02-07T05:00:19+00:00"
        },
        {
            "name": "sebastian/version",
            "version": "6.0.0",
            "source": {
                "type": "git",
                "url": "https://github.com/sebastianbergmann/version.git",
                "reference": "3e6ccf7657d4f0a59200564b08cead899313b53c"
            },
            "dist": {
                "type": "zip",
                "url": "https://api.github.com/repos/sebastianbergmann/version/zipball/3e6ccf7657d4f0a59200564b08cead899313b53c",
                "reference": "3e6ccf7657d4f0a59200564b08cead899313b53c",
                "shasum": ""
            },
            "require": {
                "php": ">=8.3"
            },
            "type": "library",
            "extra": {
                "branch-alias": {
                    "dev-main": "6.0-dev"
                }
            },
            "autoload": {
                "classmap": [
                    "src/"
                ]
            },
            "notification-url": "https://packagist.org/downloads/",
            "license": [
                "BSD-3-Clause"
            ],
            "authors": [
                {
                    "name": "Sebastian Bergmann",
                    "email": "sebastian@phpunit.de",
                    "role": "lead"
                }
            ],
            "description": "Library that helps with managing the version number of Git-hosted PHP projects",
            "homepage": "https://github.com/sebastianbergmann/version",
            "support": {
                "issues": "https://github.com/sebastianbergmann/version/issues",
                "security": "https://github.com/sebastianbergmann/version/security/policy",
                "source": "https://github.com/sebastianbergmann/version/tree/6.0.0"
            },
            "funding": [
                {
                    "url": "https://github.com/sebastianbergmann",
                    "type": "github"
                }
            ],
            "time": "2025-02-07T05:00:38+00:00"
        },
        {
            "name": "staabm/side-effects-detector",
            "version": "1.0.5",
            "source": {
                "type": "git",
                "url": "https://github.com/staabm/side-effects-detector.git",
                "reference": "d8334211a140ce329c13726d4a715adbddd0a163"
            },
            "dist": {
                "type": "zip",
                "url": "https://api.github.com/repos/staabm/side-effects-detector/zipball/d8334211a140ce329c13726d4a715adbddd0a163",
                "reference": "d8334211a140ce329c13726d4a715adbddd0a163",
                "shasum": ""
            },
            "require": {
                "ext-tokenizer": "*",
                "php": "^7.4 || ^8.0"
            },
            "require-dev": {
                "phpstan/extension-installer": "^1.4.3",
                "phpstan/phpstan": "^1.12.6",
                "phpunit/phpunit": "^9.6.21",
                "symfony/var-dumper": "^5.4.43",
                "tomasvotruba/type-coverage": "1.0.0",
                "tomasvotruba/unused-public": "1.0.0"
            },
            "type": "library",
            "autoload": {
                "classmap": [
                    "lib/"
                ]
            },
            "notification-url": "https://packagist.org/downloads/",
            "license": [
                "MIT"
            ],
            "description": "A static analysis tool to detect side effects in PHP code",
            "keywords": [
                "static analysis"
            ],
            "support": {
                "issues": "https://github.com/staabm/side-effects-detector/issues",
                "source": "https://github.com/staabm/side-effects-detector/tree/1.0.5"
            },
            "funding": [
                {
                    "url": "https://github.com/staabm",
                    "type": "github"
                }
            ],
            "time": "2024-10-20T05:08:20+00:00"
        },
        {
            "name": "theseer/tokenizer",
            "version": "1.2.3",
            "source": {
                "type": "git",
                "url": "https://github.com/theseer/tokenizer.git",
                "reference": "737eda637ed5e28c3413cb1ebe8bb52cbf1ca7a2"
            },
            "dist": {
                "type": "zip",
                "url": "https://api.github.com/repos/theseer/tokenizer/zipball/737eda637ed5e28c3413cb1ebe8bb52cbf1ca7a2",
                "reference": "737eda637ed5e28c3413cb1ebe8bb52cbf1ca7a2",
                "shasum": ""
            },
            "require": {
                "ext-dom": "*",
                "ext-tokenizer": "*",
                "ext-xmlwriter": "*",
                "php": "^7.2 || ^8.0"
            },
            "type": "library",
            "autoload": {
                "classmap": [
                    "src/"
                ]
            },
            "notification-url": "https://packagist.org/downloads/",
            "license": [
                "BSD-3-Clause"
            ],
            "authors": [
                {
                    "name": "Arne Blankerts",
                    "email": "arne@blankerts.de",
                    "role": "Developer"
                }
            ],
            "description": "A small library for converting tokenized PHP source code into XML and potentially other formats",
            "support": {
                "issues": "https://github.com/theseer/tokenizer/issues",
                "source": "https://github.com/theseer/tokenizer/tree/1.2.3"
            },
            "funding": [
                {
                    "url": "https://github.com/theseer",
                    "type": "github"
                }
            ],
            "time": "2024-03-03T12:36:25+00:00"
        }
    ],
    "packages-dev": [],
    "aliases": [],
    "minimum-stability": "stable",
    "stability-flags": {},
    "prefer-stable": true,
    "prefer-lowest": false,
    "platform": {
        "php": ">=8.3",
        "ext-dom": "*",
        "ext-json": "*",
        "ext-libxml": "*",
        "ext-mbstring": "*",
        "ext-xml": "*",
        "ext-xmlwriter": "*"
    },
    "platform-dev": {},
    "platform-overrides": {
        "php": "8.3.0"
    },
    "plugin-api-version": "2.6.0"
}<|MERGE_RESOLUTION|>--- conflicted
+++ resolved
@@ -4,11 +4,7 @@
         "Read more about it at https://getcomposer.org/doc/01-basic-usage.md#installing-dependencies",
         "This file is @generated automatically"
     ],
-<<<<<<< HEAD
-    "content-hash": "d841414cb5570ed7a3e0f5491080a729",
-=======
-    "content-hash": "4f02f3afdfba31381514e2d193955f07",
->>>>>>> afacef74
+    "content-hash": "f2eee399bdee2bc43ac9917db7b4dfd2",
     "packages": [
         {
             "name": "myclabs/deep-copy",
