--- conflicted
+++ resolved
@@ -4,11 +4,7 @@
         "Read more about it at https://getcomposer.org/doc/01-basic-usage.md#installing-dependencies",
         "This file is @generated automatically"
     ],
-<<<<<<< HEAD
-    "content-hash": "dc609a3d9b2fb50a999b52702b10517a",
-=======
-    "content-hash": "ccdb1f12fe478fc7cd27198d9266df06",
->>>>>>> 3f0b31fb
+    "content-hash": "2d3c0a5f3d1ef19d10ba7f0a45a96a9d",
     "packages": [
         {
             "name": "myclabs/deep-copy",
