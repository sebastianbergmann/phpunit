--- conflicted
+++ resolved
@@ -4,11 +4,7 @@
         "Read more about it at https://getcomposer.org/doc/01-basic-usage.md#installing-dependencies",
         "This file is @generated automatically"
     ],
-<<<<<<< HEAD
-    "content-hash": "e4fc8e8dc338eb26c3f6b1d495a508f2",
-=======
-    "content-hash": "89762b862a2d120926736844936da5c2",
->>>>>>> 77cf5946
+    "content-hash": "92b6843795206733c5b3e4b17acb97f2",
     "packages": [
         {
             "name": "myclabs/deep-copy",
