{
    "_readme": [
        "This file locks the dependencies of your project to a known state",
        "Read more about it at https://getcomposer.org/doc/01-basic-usage.md#installing-dependencies",
        "This file is @generated automatically"
    ],
<<<<<<< HEAD
    "content-hash": "b69c86682393ea013ff1ba9564305526",
=======
    "content-hash": "f0a7f1f64af2d2e6a73343e67e1d474d",
>>>>>>> c2ff6305
    "packages": [
        {
            "name": "myclabs/deep-copy",
            "version": "1.13.1",
            "source": {
                "type": "git",
                "url": "https://github.com/myclabs/DeepCopy.git",
                "reference": "1720ddd719e16cf0db4eb1c6eca108031636d46c"
            },
            "dist": {
                "type": "zip",
                "url": "https://api.github.com/repos/myclabs/DeepCopy/zipball/1720ddd719e16cf0db4eb1c6eca108031636d46c",
                "reference": "1720ddd719e16cf0db4eb1c6eca108031636d46c",
                "shasum": ""
            },
            "require": {
                "php": "^7.1 || ^8.0"
            },
            "conflict": {
                "doctrine/collections": "<1.6.8",
                "doctrine/common": "<2.13.3 || >=3 <3.2.2"
            },
            "require-dev": {
                "doctrine/collections": "^1.6.8",
                "doctrine/common": "^2.13.3 || ^3.2.2",
                "phpspec/prophecy": "^1.10",
                "phpunit/phpunit": "^7.5.20 || ^8.5.23 || ^9.5.13"
            },
            "type": "library",
            "autoload": {
                "files": [
                    "src/DeepCopy/deep_copy.php"
                ],
                "psr-4": {
                    "DeepCopy\\": "src/DeepCopy/"
                }
            },
            "notification-url": "https://packagist.org/downloads/",
            "license": [
                "MIT"
            ],
            "description": "Create deep copies (clones) of your objects",
            "keywords": [
                "clone",
                "copy",
                "duplicate",
                "object",
                "object graph"
            ],
            "support": {
                "issues": "https://github.com/myclabs/DeepCopy/issues",
                "source": "https://github.com/myclabs/DeepCopy/tree/1.13.1"
            },
            "funding": [
                {
                    "url": "https://tidelift.com/funding/github/packagist/myclabs/deep-copy",
                    "type": "tidelift"
                }
            ],
            "time": "2025-04-29T12:36:36+00:00"
        },
        {
            "name": "nikic/php-parser",
            "version": "v5.4.0",
            "source": {
                "type": "git",
                "url": "https://github.com/nikic/PHP-Parser.git",
                "reference": "447a020a1f875a434d62f2a401f53b82a396e494"
            },
            "dist": {
                "type": "zip",
                "url": "https://api.github.com/repos/nikic/PHP-Parser/zipball/447a020a1f875a434d62f2a401f53b82a396e494",
                "reference": "447a020a1f875a434d62f2a401f53b82a396e494",
                "shasum": ""
            },
            "require": {
                "ext-ctype": "*",
                "ext-json": "*",
                "ext-tokenizer": "*",
                "php": ">=7.4"
            },
            "require-dev": {
                "ircmaxell/php-yacc": "^0.0.7",
                "phpunit/phpunit": "^9.0"
            },
            "bin": [
                "bin/php-parse"
            ],
            "type": "library",
            "extra": {
                "branch-alias": {
                    "dev-master": "5.0-dev"
                }
            },
            "autoload": {
                "psr-4": {
                    "PhpParser\\": "lib/PhpParser"
                }
            },
            "notification-url": "https://packagist.org/downloads/",
            "license": [
                "BSD-3-Clause"
            ],
            "authors": [
                {
                    "name": "Nikita Popov"
                }
            ],
            "description": "A PHP parser written in PHP",
            "keywords": [
                "parser",
                "php"
            ],
            "support": {
                "issues": "https://github.com/nikic/PHP-Parser/issues",
                "source": "https://github.com/nikic/PHP-Parser/tree/v5.4.0"
            },
            "time": "2024-12-30T11:07:19+00:00"
        },
        {
            "name": "phar-io/manifest",
            "version": "2.0.4",
            "source": {
                "type": "git",
                "url": "https://github.com/phar-io/manifest.git",
                "reference": "54750ef60c58e43759730615a392c31c80e23176"
            },
            "dist": {
                "type": "zip",
                "url": "https://api.github.com/repos/phar-io/manifest/zipball/54750ef60c58e43759730615a392c31c80e23176",
                "reference": "54750ef60c58e43759730615a392c31c80e23176",
                "shasum": ""
            },
            "require": {
                "ext-dom": "*",
                "ext-libxml": "*",
                "ext-phar": "*",
                "ext-xmlwriter": "*",
                "phar-io/version": "^3.0.1",
                "php": "^7.2 || ^8.0"
            },
            "type": "library",
            "extra": {
                "branch-alias": {
                    "dev-master": "2.0.x-dev"
                }
            },
            "autoload": {
                "classmap": [
                    "src/"
                ]
            },
            "notification-url": "https://packagist.org/downloads/",
            "license": [
                "BSD-3-Clause"
            ],
            "authors": [
                {
                    "name": "Arne Blankerts",
                    "email": "arne@blankerts.de",
                    "role": "Developer"
                },
                {
                    "name": "Sebastian Heuer",
                    "email": "sebastian@phpeople.de",
                    "role": "Developer"
                },
                {
                    "name": "Sebastian Bergmann",
                    "email": "sebastian@phpunit.de",
                    "role": "Developer"
                }
            ],
            "description": "Component for reading phar.io manifest information from a PHP Archive (PHAR)",
            "support": {
                "issues": "https://github.com/phar-io/manifest/issues",
                "source": "https://github.com/phar-io/manifest/tree/2.0.4"
            },
            "funding": [
                {
                    "url": "https://github.com/theseer",
                    "type": "github"
                }
            ],
            "time": "2024-03-03T12:33:53+00:00"
        },
        {
            "name": "phar-io/version",
            "version": "3.2.1",
            "source": {
                "type": "git",
                "url": "https://github.com/phar-io/version.git",
                "reference": "4f7fd7836c6f332bb2933569e566a0d6c4cbed74"
            },
            "dist": {
                "type": "zip",
                "url": "https://api.github.com/repos/phar-io/version/zipball/4f7fd7836c6f332bb2933569e566a0d6c4cbed74",
                "reference": "4f7fd7836c6f332bb2933569e566a0d6c4cbed74",
                "shasum": ""
            },
            "require": {
                "php": "^7.2 || ^8.0"
            },
            "type": "library",
            "autoload": {
                "classmap": [
                    "src/"
                ]
            },
            "notification-url": "https://packagist.org/downloads/",
            "license": [
                "BSD-3-Clause"
            ],
            "authors": [
                {
                    "name": "Arne Blankerts",
                    "email": "arne@blankerts.de",
                    "role": "Developer"
                },
                {
                    "name": "Sebastian Heuer",
                    "email": "sebastian@phpeople.de",
                    "role": "Developer"
                },
                {
                    "name": "Sebastian Bergmann",
                    "email": "sebastian@phpunit.de",
                    "role": "Developer"
                }
            ],
            "description": "Library for handling version information and constraints",
            "support": {
                "issues": "https://github.com/phar-io/version/issues",
                "source": "https://github.com/phar-io/version/tree/3.2.1"
            },
            "time": "2022-02-21T01:04:05+00:00"
        },
        {
            "name": "phpunit/php-code-coverage",
            "version": "12.1.2",
            "source": {
                "type": "git",
                "url": "https://github.com/sebastianbergmann/php-code-coverage.git",
                "reference": "05c33d01a856f9f62488d144bafddc3d7b7a4ebb"
            },
            "dist": {
                "type": "zip",
                "url": "https://api.github.com/repos/sebastianbergmann/php-code-coverage/zipball/05c33d01a856f9f62488d144bafddc3d7b7a4ebb",
                "reference": "05c33d01a856f9f62488d144bafddc3d7b7a4ebb",
                "shasum": ""
            },
            "require": {
                "ext-dom": "*",
                "ext-libxml": "*",
                "ext-xmlwriter": "*",
                "nikic/php-parser": "^5.4.0",
                "php": ">=8.3",
                "phpunit/php-file-iterator": "^6.0",
                "phpunit/php-text-template": "^5.0",
                "sebastian/complexity": "^5.0",
                "sebastian/environment": "^8.0",
                "sebastian/lines-of-code": "^4.0",
                "sebastian/version": "^6.0",
                "theseer/tokenizer": "^1.2.3"
            },
            "require-dev": {
                "phpunit/phpunit": "^12.0"
            },
            "suggest": {
                "ext-pcov": "PHP extension that provides line coverage",
                "ext-xdebug": "PHP extension that provides line coverage as well as branch and path coverage"
            },
            "type": "library",
            "extra": {
                "branch-alias": {
                    "dev-main": "12.1.x-dev"
                }
            },
            "autoload": {
                "classmap": [
                    "src/"
                ]
            },
            "notification-url": "https://packagist.org/downloads/",
            "license": [
                "BSD-3-Clause"
            ],
            "authors": [
                {
                    "name": "Sebastian Bergmann",
                    "email": "sebastian@phpunit.de",
                    "role": "lead"
                }
            ],
            "description": "Library that provides collection, processing, and rendering functionality for PHP code coverage information.",
            "homepage": "https://github.com/sebastianbergmann/php-code-coverage",
            "keywords": [
                "coverage",
                "testing",
                "xunit"
            ],
            "support": {
                "issues": "https://github.com/sebastianbergmann/php-code-coverage/issues",
                "security": "https://github.com/sebastianbergmann/php-code-coverage/security/policy",
                "source": "https://github.com/sebastianbergmann/php-code-coverage/tree/12.1.2"
            },
            "funding": [
                {
                    "url": "https://github.com/sebastianbergmann",
                    "type": "github"
                }
            ],
            "time": "2025-04-03T14:34:39+00:00"
        },
        {
            "name": "phpunit/php-file-iterator",
            "version": "6.0.0",
            "source": {
                "type": "git",
                "url": "https://github.com/sebastianbergmann/php-file-iterator.git",
                "reference": "961bc913d42fe24a257bfff826a5068079ac7782"
            },
            "dist": {
                "type": "zip",
                "url": "https://api.github.com/repos/sebastianbergmann/php-file-iterator/zipball/961bc913d42fe24a257bfff826a5068079ac7782",
                "reference": "961bc913d42fe24a257bfff826a5068079ac7782",
                "shasum": ""
            },
            "require": {
                "php": ">=8.3"
            },
            "require-dev": {
                "phpunit/phpunit": "^12.0"
            },
            "type": "library",
            "extra": {
                "branch-alias": {
                    "dev-main": "6.0-dev"
                }
            },
            "autoload": {
                "classmap": [
                    "src/"
                ]
            },
            "notification-url": "https://packagist.org/downloads/",
            "license": [
                "BSD-3-Clause"
            ],
            "authors": [
                {
                    "name": "Sebastian Bergmann",
                    "email": "sebastian@phpunit.de",
                    "role": "lead"
                }
            ],
            "description": "FilterIterator implementation that filters files based on a list of suffixes.",
            "homepage": "https://github.com/sebastianbergmann/php-file-iterator/",
            "keywords": [
                "filesystem",
                "iterator"
            ],
            "support": {
                "issues": "https://github.com/sebastianbergmann/php-file-iterator/issues",
                "security": "https://github.com/sebastianbergmann/php-file-iterator/security/policy",
                "source": "https://github.com/sebastianbergmann/php-file-iterator/tree/6.0.0"
            },
            "funding": [
                {
                    "url": "https://github.com/sebastianbergmann",
                    "type": "github"
                }
            ],
            "time": "2025-02-07T04:58:37+00:00"
        },
        {
            "name": "phpunit/php-invoker",
            "version": "6.0.0",
            "source": {
                "type": "git",
                "url": "https://github.com/sebastianbergmann/php-invoker.git",
                "reference": "12b54e689b07a25a9b41e57736dfab6ec9ae5406"
            },
            "dist": {
                "type": "zip",
                "url": "https://api.github.com/repos/sebastianbergmann/php-invoker/zipball/12b54e689b07a25a9b41e57736dfab6ec9ae5406",
                "reference": "12b54e689b07a25a9b41e57736dfab6ec9ae5406",
                "shasum": ""
            },
            "require": {
                "php": ">=8.3"
            },
            "require-dev": {
                "ext-pcntl": "*",
                "phpunit/phpunit": "^12.0"
            },
            "suggest": {
                "ext-pcntl": "*"
            },
            "type": "library",
            "extra": {
                "branch-alias": {
                    "dev-main": "6.0-dev"
                }
            },
            "autoload": {
                "classmap": [
                    "src/"
                ]
            },
            "notification-url": "https://packagist.org/downloads/",
            "license": [
                "BSD-3-Clause"
            ],
            "authors": [
                {
                    "name": "Sebastian Bergmann",
                    "email": "sebastian@phpunit.de",
                    "role": "lead"
                }
            ],
            "description": "Invoke callables with a timeout",
            "homepage": "https://github.com/sebastianbergmann/php-invoker/",
            "keywords": [
                "process"
            ],
            "support": {
                "issues": "https://github.com/sebastianbergmann/php-invoker/issues",
                "security": "https://github.com/sebastianbergmann/php-invoker/security/policy",
                "source": "https://github.com/sebastianbergmann/php-invoker/tree/6.0.0"
            },
            "funding": [
                {
                    "url": "https://github.com/sebastianbergmann",
                    "type": "github"
                }
            ],
            "time": "2025-02-07T04:58:58+00:00"
        },
        {
            "name": "phpunit/php-text-template",
            "version": "5.0.0",
            "source": {
                "type": "git",
                "url": "https://github.com/sebastianbergmann/php-text-template.git",
                "reference": "e1367a453f0eda562eedb4f659e13aa900d66c53"
            },
            "dist": {
                "type": "zip",
                "url": "https://api.github.com/repos/sebastianbergmann/php-text-template/zipball/e1367a453f0eda562eedb4f659e13aa900d66c53",
                "reference": "e1367a453f0eda562eedb4f659e13aa900d66c53",
                "shasum": ""
            },
            "require": {
                "php": ">=8.3"
            },
            "require-dev": {
                "phpunit/phpunit": "^12.0"
            },
            "type": "library",
            "extra": {
                "branch-alias": {
                    "dev-main": "5.0-dev"
                }
            },
            "autoload": {
                "classmap": [
                    "src/"
                ]
            },
            "notification-url": "https://packagist.org/downloads/",
            "license": [
                "BSD-3-Clause"
            ],
            "authors": [
                {
                    "name": "Sebastian Bergmann",
                    "email": "sebastian@phpunit.de",
                    "role": "lead"
                }
            ],
            "description": "Simple template engine.",
            "homepage": "https://github.com/sebastianbergmann/php-text-template/",
            "keywords": [
                "template"
            ],
            "support": {
                "issues": "https://github.com/sebastianbergmann/php-text-template/issues",
                "security": "https://github.com/sebastianbergmann/php-text-template/security/policy",
                "source": "https://github.com/sebastianbergmann/php-text-template/tree/5.0.0"
            },
            "funding": [
                {
                    "url": "https://github.com/sebastianbergmann",
                    "type": "github"
                }
            ],
            "time": "2025-02-07T04:59:16+00:00"
        },
        {
            "name": "phpunit/php-timer",
            "version": "8.0.0",
            "source": {
                "type": "git",
                "url": "https://github.com/sebastianbergmann/php-timer.git",
                "reference": "f258ce36aa457f3aa3339f9ed4c81fc66dc8c2cc"
            },
            "dist": {
                "type": "zip",
                "url": "https://api.github.com/repos/sebastianbergmann/php-timer/zipball/f258ce36aa457f3aa3339f9ed4c81fc66dc8c2cc",
                "reference": "f258ce36aa457f3aa3339f9ed4c81fc66dc8c2cc",
                "shasum": ""
            },
            "require": {
                "php": ">=8.3"
            },
            "require-dev": {
                "phpunit/phpunit": "^12.0"
            },
            "type": "library",
            "extra": {
                "branch-alias": {
                    "dev-main": "8.0-dev"
                }
            },
            "autoload": {
                "classmap": [
                    "src/"
                ]
            },
            "notification-url": "https://packagist.org/downloads/",
            "license": [
                "BSD-3-Clause"
            ],
            "authors": [
                {
                    "name": "Sebastian Bergmann",
                    "email": "sebastian@phpunit.de",
                    "role": "lead"
                }
            ],
            "description": "Utility class for timing",
            "homepage": "https://github.com/sebastianbergmann/php-timer/",
            "keywords": [
                "timer"
            ],
            "support": {
                "issues": "https://github.com/sebastianbergmann/php-timer/issues",
                "security": "https://github.com/sebastianbergmann/php-timer/security/policy",
                "source": "https://github.com/sebastianbergmann/php-timer/tree/8.0.0"
            },
            "funding": [
                {
                    "url": "https://github.com/sebastianbergmann",
                    "type": "github"
                }
            ],
            "time": "2025-02-07T04:59:38+00:00"
        },
        {
            "name": "sebastian/cli-parser",
            "version": "4.0.0",
            "source": {
                "type": "git",
                "url": "https://github.com/sebastianbergmann/cli-parser.git",
                "reference": "6d584c727d9114bcdc14c86711cd1cad51778e7c"
            },
            "dist": {
                "type": "zip",
                "url": "https://api.github.com/repos/sebastianbergmann/cli-parser/zipball/6d584c727d9114bcdc14c86711cd1cad51778e7c",
                "reference": "6d584c727d9114bcdc14c86711cd1cad51778e7c",
                "shasum": ""
            },
            "require": {
                "php": ">=8.3"
            },
            "require-dev": {
                "phpunit/phpunit": "^12.0"
            },
            "type": "library",
            "extra": {
                "branch-alias": {
                    "dev-main": "4.0-dev"
                }
            },
            "autoload": {
                "classmap": [
                    "src/"
                ]
            },
            "notification-url": "https://packagist.org/downloads/",
            "license": [
                "BSD-3-Clause"
            ],
            "authors": [
                {
                    "name": "Sebastian Bergmann",
                    "email": "sebastian@phpunit.de",
                    "role": "lead"
                }
            ],
            "description": "Library for parsing CLI options",
            "homepage": "https://github.com/sebastianbergmann/cli-parser",
            "support": {
                "issues": "https://github.com/sebastianbergmann/cli-parser/issues",
                "security": "https://github.com/sebastianbergmann/cli-parser/security/policy",
                "source": "https://github.com/sebastianbergmann/cli-parser/tree/4.0.0"
            },
            "funding": [
                {
                    "url": "https://github.com/sebastianbergmann",
                    "type": "github"
                }
            ],
            "time": "2025-02-07T04:53:50+00:00"
        },
        {
            "name": "sebastian/comparator",
            "version": "7.0.1",
            "source": {
                "type": "git",
                "url": "https://github.com/sebastianbergmann/comparator.git",
                "reference": "b478f34614f934e0291598d0c08cbaba9644bee5"
            },
            "dist": {
                "type": "zip",
                "url": "https://api.github.com/repos/sebastianbergmann/comparator/zipball/b478f34614f934e0291598d0c08cbaba9644bee5",
                "reference": "b478f34614f934e0291598d0c08cbaba9644bee5",
                "shasum": ""
            },
            "require": {
                "ext-dom": "*",
                "ext-mbstring": "*",
                "php": ">=8.3",
                "sebastian/diff": "^7.0",
                "sebastian/exporter": "^7.0"
            },
            "require-dev": {
                "phpunit/phpunit": "^12.0"
            },
            "suggest": {
                "ext-bcmath": "For comparing BcMath\\Number objects"
            },
            "type": "library",
            "extra": {
                "branch-alias": {
                    "dev-main": "7.0-dev"
                }
            },
            "autoload": {
                "classmap": [
                    "src/"
                ]
            },
            "notification-url": "https://packagist.org/downloads/",
            "license": [
                "BSD-3-Clause"
            ],
            "authors": [
                {
                    "name": "Sebastian Bergmann",
                    "email": "sebastian@phpunit.de"
                },
                {
                    "name": "Jeff Welch",
                    "email": "whatthejeff@gmail.com"
                },
                {
                    "name": "Volker Dusch",
                    "email": "github@wallbash.com"
                },
                {
                    "name": "Bernhard Schussek",
                    "email": "bschussek@2bepublished.at"
                }
            ],
            "description": "Provides the functionality to compare PHP values for equality",
            "homepage": "https://github.com/sebastianbergmann/comparator",
            "keywords": [
                "comparator",
                "compare",
                "equality"
            ],
            "support": {
                "issues": "https://github.com/sebastianbergmann/comparator/issues",
                "security": "https://github.com/sebastianbergmann/comparator/security/policy",
                "source": "https://github.com/sebastianbergmann/comparator/tree/7.0.1"
            },
            "funding": [
                {
                    "url": "https://github.com/sebastianbergmann",
                    "type": "github"
                }
            ],
            "time": "2025-03-07T07:00:32+00:00"
        },
        {
            "name": "sebastian/complexity",
            "version": "5.0.0",
            "source": {
                "type": "git",
                "url": "https://github.com/sebastianbergmann/complexity.git",
                "reference": "bad4316aba5303d0221f43f8cee37eb58d384bbb"
            },
            "dist": {
                "type": "zip",
                "url": "https://api.github.com/repos/sebastianbergmann/complexity/zipball/bad4316aba5303d0221f43f8cee37eb58d384bbb",
                "reference": "bad4316aba5303d0221f43f8cee37eb58d384bbb",
                "shasum": ""
            },
            "require": {
                "nikic/php-parser": "^5.0",
                "php": ">=8.3"
            },
            "require-dev": {
                "phpunit/phpunit": "^12.0"
            },
            "type": "library",
            "extra": {
                "branch-alias": {
                    "dev-main": "5.0-dev"
                }
            },
            "autoload": {
                "classmap": [
                    "src/"
                ]
            },
            "notification-url": "https://packagist.org/downloads/",
            "license": [
                "BSD-3-Clause"
            ],
            "authors": [
                {
                    "name": "Sebastian Bergmann",
                    "email": "sebastian@phpunit.de",
                    "role": "lead"
                }
            ],
            "description": "Library for calculating the complexity of PHP code units",
            "homepage": "https://github.com/sebastianbergmann/complexity",
            "support": {
                "issues": "https://github.com/sebastianbergmann/complexity/issues",
                "security": "https://github.com/sebastianbergmann/complexity/security/policy",
                "source": "https://github.com/sebastianbergmann/complexity/tree/5.0.0"
            },
            "funding": [
                {
                    "url": "https://github.com/sebastianbergmann",
                    "type": "github"
                }
            ],
            "time": "2025-02-07T04:55:25+00:00"
        },
        {
            "name": "sebastian/diff",
            "version": "7.0.0",
            "source": {
                "type": "git",
                "url": "https://github.com/sebastianbergmann/diff.git",
                "reference": "7ab1ea946c012266ca32390913653d844ecd085f"
            },
            "dist": {
                "type": "zip",
                "url": "https://api.github.com/repos/sebastianbergmann/diff/zipball/7ab1ea946c012266ca32390913653d844ecd085f",
                "reference": "7ab1ea946c012266ca32390913653d844ecd085f",
                "shasum": ""
            },
            "require": {
                "php": ">=8.3"
            },
            "require-dev": {
                "phpunit/phpunit": "^12.0",
                "symfony/process": "^7.2"
            },
            "type": "library",
            "extra": {
                "branch-alias": {
                    "dev-main": "7.0-dev"
                }
            },
            "autoload": {
                "classmap": [
                    "src/"
                ]
            },
            "notification-url": "https://packagist.org/downloads/",
            "license": [
                "BSD-3-Clause"
            ],
            "authors": [
                {
                    "name": "Sebastian Bergmann",
                    "email": "sebastian@phpunit.de"
                },
                {
                    "name": "Kore Nordmann",
                    "email": "mail@kore-nordmann.de"
                }
            ],
            "description": "Diff implementation",
            "homepage": "https://github.com/sebastianbergmann/diff",
            "keywords": [
                "diff",
                "udiff",
                "unidiff",
                "unified diff"
            ],
            "support": {
                "issues": "https://github.com/sebastianbergmann/diff/issues",
                "security": "https://github.com/sebastianbergmann/diff/security/policy",
                "source": "https://github.com/sebastianbergmann/diff/tree/7.0.0"
            },
            "funding": [
                {
                    "url": "https://github.com/sebastianbergmann",
                    "type": "github"
                }
            ],
            "time": "2025-02-07T04:55:46+00:00"
        },
        {
            "name": "sebastian/environment",
            "version": "8.0.0",
            "source": {
                "type": "git",
                "url": "https://github.com/sebastianbergmann/environment.git",
                "reference": "8afe311eca49171bf95405cc0078be9a3821f9f2"
            },
            "dist": {
                "type": "zip",
                "url": "https://api.github.com/repos/sebastianbergmann/environment/zipball/8afe311eca49171bf95405cc0078be9a3821f9f2",
                "reference": "8afe311eca49171bf95405cc0078be9a3821f9f2",
                "shasum": ""
            },
            "require": {
                "php": ">=8.3"
            },
            "require-dev": {
                "phpunit/phpunit": "^12.0"
            },
            "suggest": {
                "ext-posix": "*"
            },
            "type": "library",
            "extra": {
                "branch-alias": {
                    "dev-main": "8.0-dev"
                }
            },
            "autoload": {
                "classmap": [
                    "src/"
                ]
            },
            "notification-url": "https://packagist.org/downloads/",
            "license": [
                "BSD-3-Clause"
            ],
            "authors": [
                {
                    "name": "Sebastian Bergmann",
                    "email": "sebastian@phpunit.de"
                }
            ],
            "description": "Provides functionality to handle HHVM/PHP environments",
            "homepage": "https://github.com/sebastianbergmann/environment",
            "keywords": [
                "Xdebug",
                "environment",
                "hhvm"
            ],
            "support": {
                "issues": "https://github.com/sebastianbergmann/environment/issues",
                "security": "https://github.com/sebastianbergmann/environment/security/policy",
                "source": "https://github.com/sebastianbergmann/environment/tree/8.0.0"
            },
            "funding": [
                {
                    "url": "https://github.com/sebastianbergmann",
                    "type": "github"
                }
            ],
            "time": "2025-02-07T04:56:08+00:00"
        },
        {
            "name": "sebastian/exporter",
            "version": "7.0.0",
            "source": {
                "type": "git",
                "url": "https://github.com/sebastianbergmann/exporter.git",
                "reference": "76432aafc58d50691a00d86d0632f1217a47b688"
            },
            "dist": {
                "type": "zip",
                "url": "https://api.github.com/repos/sebastianbergmann/exporter/zipball/76432aafc58d50691a00d86d0632f1217a47b688",
                "reference": "76432aafc58d50691a00d86d0632f1217a47b688",
                "shasum": ""
            },
            "require": {
                "ext-mbstring": "*",
                "php": ">=8.3",
                "sebastian/recursion-context": "^7.0"
            },
            "require-dev": {
                "phpunit/phpunit": "^12.0"
            },
            "type": "library",
            "extra": {
                "branch-alias": {
                    "dev-main": "7.0-dev"
                }
            },
            "autoload": {
                "classmap": [
                    "src/"
                ]
            },
            "notification-url": "https://packagist.org/downloads/",
            "license": [
                "BSD-3-Clause"
            ],
            "authors": [
                {
                    "name": "Sebastian Bergmann",
                    "email": "sebastian@phpunit.de"
                },
                {
                    "name": "Jeff Welch",
                    "email": "whatthejeff@gmail.com"
                },
                {
                    "name": "Volker Dusch",
                    "email": "github@wallbash.com"
                },
                {
                    "name": "Adam Harvey",
                    "email": "aharvey@php.net"
                },
                {
                    "name": "Bernhard Schussek",
                    "email": "bschussek@gmail.com"
                }
            ],
            "description": "Provides the functionality to export PHP variables for visualization",
            "homepage": "https://www.github.com/sebastianbergmann/exporter",
            "keywords": [
                "export",
                "exporter"
            ],
            "support": {
                "issues": "https://github.com/sebastianbergmann/exporter/issues",
                "security": "https://github.com/sebastianbergmann/exporter/security/policy",
                "source": "https://github.com/sebastianbergmann/exporter/tree/7.0.0"
            },
            "funding": [
                {
                    "url": "https://github.com/sebastianbergmann",
                    "type": "github"
                }
            ],
            "time": "2025-02-07T04:56:42+00:00"
        },
        {
            "name": "sebastian/global-state",
            "version": "8.0.0",
            "source": {
                "type": "git",
                "url": "https://github.com/sebastianbergmann/global-state.git",
                "reference": "570a2aeb26d40f057af686d63c4e99b075fb6cbc"
            },
            "dist": {
                "type": "zip",
                "url": "https://api.github.com/repos/sebastianbergmann/global-state/zipball/570a2aeb26d40f057af686d63c4e99b075fb6cbc",
                "reference": "570a2aeb26d40f057af686d63c4e99b075fb6cbc",
                "shasum": ""
            },
            "require": {
                "php": ">=8.3",
                "sebastian/object-reflector": "^5.0",
                "sebastian/recursion-context": "^7.0"
            },
            "require-dev": {
                "ext-dom": "*",
                "phpunit/phpunit": "^12.0"
            },
            "type": "library",
            "extra": {
                "branch-alias": {
                    "dev-main": "8.0-dev"
                }
            },
            "autoload": {
                "classmap": [
                    "src/"
                ]
            },
            "notification-url": "https://packagist.org/downloads/",
            "license": [
                "BSD-3-Clause"
            ],
            "authors": [
                {
                    "name": "Sebastian Bergmann",
                    "email": "sebastian@phpunit.de"
                }
            ],
            "description": "Snapshotting of global state",
            "homepage": "https://www.github.com/sebastianbergmann/global-state",
            "keywords": [
                "global state"
            ],
            "support": {
                "issues": "https://github.com/sebastianbergmann/global-state/issues",
                "security": "https://github.com/sebastianbergmann/global-state/security/policy",
                "source": "https://github.com/sebastianbergmann/global-state/tree/8.0.0"
            },
            "funding": [
                {
                    "url": "https://github.com/sebastianbergmann",
                    "type": "github"
                }
            ],
            "time": "2025-02-07T04:56:59+00:00"
        },
        {
            "name": "sebastian/lines-of-code",
            "version": "4.0.0",
            "source": {
                "type": "git",
                "url": "https://github.com/sebastianbergmann/lines-of-code.git",
                "reference": "97ffee3bcfb5805568d6af7f0f893678fc076d2f"
            },
            "dist": {
                "type": "zip",
                "url": "https://api.github.com/repos/sebastianbergmann/lines-of-code/zipball/97ffee3bcfb5805568d6af7f0f893678fc076d2f",
                "reference": "97ffee3bcfb5805568d6af7f0f893678fc076d2f",
                "shasum": ""
            },
            "require": {
                "nikic/php-parser": "^5.0",
                "php": ">=8.3"
            },
            "require-dev": {
                "phpunit/phpunit": "^12.0"
            },
            "type": "library",
            "extra": {
                "branch-alias": {
                    "dev-main": "4.0-dev"
                }
            },
            "autoload": {
                "classmap": [
                    "src/"
                ]
            },
            "notification-url": "https://packagist.org/downloads/",
            "license": [
                "BSD-3-Clause"
            ],
            "authors": [
                {
                    "name": "Sebastian Bergmann",
                    "email": "sebastian@phpunit.de",
                    "role": "lead"
                }
            ],
            "description": "Library for counting the lines of code in PHP source code",
            "homepage": "https://github.com/sebastianbergmann/lines-of-code",
            "support": {
                "issues": "https://github.com/sebastianbergmann/lines-of-code/issues",
                "security": "https://github.com/sebastianbergmann/lines-of-code/security/policy",
                "source": "https://github.com/sebastianbergmann/lines-of-code/tree/4.0.0"
            },
            "funding": [
                {
                    "url": "https://github.com/sebastianbergmann",
                    "type": "github"
                }
            ],
            "time": "2025-02-07T04:57:28+00:00"
        },
        {
            "name": "sebastian/object-enumerator",
            "version": "7.0.0",
            "source": {
                "type": "git",
                "url": "https://github.com/sebastianbergmann/object-enumerator.git",
                "reference": "1effe8e9b8e068e9ae228e542d5d11b5d16db894"
            },
            "dist": {
                "type": "zip",
                "url": "https://api.github.com/repos/sebastianbergmann/object-enumerator/zipball/1effe8e9b8e068e9ae228e542d5d11b5d16db894",
                "reference": "1effe8e9b8e068e9ae228e542d5d11b5d16db894",
                "shasum": ""
            },
            "require": {
                "php": ">=8.3",
                "sebastian/object-reflector": "^5.0",
                "sebastian/recursion-context": "^7.0"
            },
            "require-dev": {
                "phpunit/phpunit": "^12.0"
            },
            "type": "library",
            "extra": {
                "branch-alias": {
                    "dev-main": "7.0-dev"
                }
            },
            "autoload": {
                "classmap": [
                    "src/"
                ]
            },
            "notification-url": "https://packagist.org/downloads/",
            "license": [
                "BSD-3-Clause"
            ],
            "authors": [
                {
                    "name": "Sebastian Bergmann",
                    "email": "sebastian@phpunit.de"
                }
            ],
            "description": "Traverses array structures and object graphs to enumerate all referenced objects",
            "homepage": "https://github.com/sebastianbergmann/object-enumerator/",
            "support": {
                "issues": "https://github.com/sebastianbergmann/object-enumerator/issues",
                "security": "https://github.com/sebastianbergmann/object-enumerator/security/policy",
                "source": "https://github.com/sebastianbergmann/object-enumerator/tree/7.0.0"
            },
            "funding": [
                {
                    "url": "https://github.com/sebastianbergmann",
                    "type": "github"
                }
            ],
            "time": "2025-02-07T04:57:48+00:00"
        },
        {
            "name": "sebastian/object-reflector",
            "version": "5.0.0",
            "source": {
                "type": "git",
                "url": "https://github.com/sebastianbergmann/object-reflector.git",
                "reference": "4bfa827c969c98be1e527abd576533293c634f6a"
            },
            "dist": {
                "type": "zip",
                "url": "https://api.github.com/repos/sebastianbergmann/object-reflector/zipball/4bfa827c969c98be1e527abd576533293c634f6a",
                "reference": "4bfa827c969c98be1e527abd576533293c634f6a",
                "shasum": ""
            },
            "require": {
                "php": ">=8.3"
            },
            "require-dev": {
                "phpunit/phpunit": "^12.0"
            },
            "type": "library",
            "extra": {
                "branch-alias": {
                    "dev-main": "5.0-dev"
                }
            },
            "autoload": {
                "classmap": [
                    "src/"
                ]
            },
            "notification-url": "https://packagist.org/downloads/",
            "license": [
                "BSD-3-Clause"
            ],
            "authors": [
                {
                    "name": "Sebastian Bergmann",
                    "email": "sebastian@phpunit.de"
                }
            ],
            "description": "Allows reflection of object attributes, including inherited and non-public ones",
            "homepage": "https://github.com/sebastianbergmann/object-reflector/",
            "support": {
                "issues": "https://github.com/sebastianbergmann/object-reflector/issues",
                "security": "https://github.com/sebastianbergmann/object-reflector/security/policy",
                "source": "https://github.com/sebastianbergmann/object-reflector/tree/5.0.0"
            },
            "funding": [
                {
                    "url": "https://github.com/sebastianbergmann",
                    "type": "github"
                }
            ],
            "time": "2025-02-07T04:58:17+00:00"
        },
        {
            "name": "sebastian/recursion-context",
            "version": "7.0.0",
            "source": {
                "type": "git",
                "url": "https://github.com/sebastianbergmann/recursion-context.git",
                "reference": "c405ae3a63e01b32eb71577f8ec1604e39858a7c"
            },
            "dist": {
                "type": "zip",
                "url": "https://api.github.com/repos/sebastianbergmann/recursion-context/zipball/c405ae3a63e01b32eb71577f8ec1604e39858a7c",
                "reference": "c405ae3a63e01b32eb71577f8ec1604e39858a7c",
                "shasum": ""
            },
            "require": {
                "php": ">=8.3"
            },
            "require-dev": {
                "phpunit/phpunit": "^12.0"
            },
            "type": "library",
            "extra": {
                "branch-alias": {
                    "dev-main": "7.0-dev"
                }
            },
            "autoload": {
                "classmap": [
                    "src/"
                ]
            },
            "notification-url": "https://packagist.org/downloads/",
            "license": [
                "BSD-3-Clause"
            ],
            "authors": [
                {
                    "name": "Sebastian Bergmann",
                    "email": "sebastian@phpunit.de"
                },
                {
                    "name": "Jeff Welch",
                    "email": "whatthejeff@gmail.com"
                },
                {
                    "name": "Adam Harvey",
                    "email": "aharvey@php.net"
                }
            ],
            "description": "Provides functionality to recursively process PHP variables",
            "homepage": "https://github.com/sebastianbergmann/recursion-context",
            "support": {
                "issues": "https://github.com/sebastianbergmann/recursion-context/issues",
                "security": "https://github.com/sebastianbergmann/recursion-context/security/policy",
                "source": "https://github.com/sebastianbergmann/recursion-context/tree/7.0.0"
            },
            "funding": [
                {
                    "url": "https://github.com/sebastianbergmann",
                    "type": "github"
                }
            ],
            "time": "2025-02-07T05:00:01+00:00"
        },
        {
            "name": "sebastian/type",
            "version": "6.0.2",
            "source": {
                "type": "git",
                "url": "https://github.com/sebastianbergmann/type.git",
                "reference": "1d7cd6e514384c36d7a390347f57c385d4be6069"
            },
            "dist": {
                "type": "zip",
                "url": "https://api.github.com/repos/sebastianbergmann/type/zipball/1d7cd6e514384c36d7a390347f57c385d4be6069",
                "reference": "1d7cd6e514384c36d7a390347f57c385d4be6069",
                "shasum": ""
            },
            "require": {
                "php": ">=8.3"
            },
            "require-dev": {
                "phpunit/phpunit": "^12.0"
            },
            "type": "library",
            "extra": {
                "branch-alias": {
                    "dev-main": "6.0-dev"
                }
            },
            "autoload": {
                "classmap": [
                    "src/"
                ]
            },
            "notification-url": "https://packagist.org/downloads/",
            "license": [
                "BSD-3-Clause"
            ],
            "authors": [
                {
                    "name": "Sebastian Bergmann",
                    "email": "sebastian@phpunit.de",
                    "role": "lead"
                }
            ],
            "description": "Collection of value objects that represent the types of the PHP type system",
            "homepage": "https://github.com/sebastianbergmann/type",
            "support": {
                "issues": "https://github.com/sebastianbergmann/type/issues",
                "security": "https://github.com/sebastianbergmann/type/security/policy",
                "source": "https://github.com/sebastianbergmann/type/tree/6.0.2"
            },
            "funding": [
                {
                    "url": "https://github.com/sebastianbergmann",
                    "type": "github"
                }
            ],
            "time": "2025-03-18T13:37:31+00:00"
        },
        {
            "name": "sebastian/version",
            "version": "6.0.0",
            "source": {
                "type": "git",
                "url": "https://github.com/sebastianbergmann/version.git",
                "reference": "3e6ccf7657d4f0a59200564b08cead899313b53c"
            },
            "dist": {
                "type": "zip",
                "url": "https://api.github.com/repos/sebastianbergmann/version/zipball/3e6ccf7657d4f0a59200564b08cead899313b53c",
                "reference": "3e6ccf7657d4f0a59200564b08cead899313b53c",
                "shasum": ""
            },
            "require": {
                "php": ">=8.3"
            },
            "type": "library",
            "extra": {
                "branch-alias": {
                    "dev-main": "6.0-dev"
                }
            },
            "autoload": {
                "classmap": [
                    "src/"
                ]
            },
            "notification-url": "https://packagist.org/downloads/",
            "license": [
                "BSD-3-Clause"
            ],
            "authors": [
                {
                    "name": "Sebastian Bergmann",
                    "email": "sebastian@phpunit.de",
                    "role": "lead"
                }
            ],
            "description": "Library that helps with managing the version number of Git-hosted PHP projects",
            "homepage": "https://github.com/sebastianbergmann/version",
            "support": {
                "issues": "https://github.com/sebastianbergmann/version/issues",
                "security": "https://github.com/sebastianbergmann/version/security/policy",
                "source": "https://github.com/sebastianbergmann/version/tree/6.0.0"
            },
            "funding": [
                {
                    "url": "https://github.com/sebastianbergmann",
                    "type": "github"
                }
            ],
            "time": "2025-02-07T05:00:38+00:00"
        },
        {
            "name": "staabm/side-effects-detector",
            "version": "1.0.5",
            "source": {
                "type": "git",
                "url": "https://github.com/staabm/side-effects-detector.git",
                "reference": "d8334211a140ce329c13726d4a715adbddd0a163"
            },
            "dist": {
                "type": "zip",
                "url": "https://api.github.com/repos/staabm/side-effects-detector/zipball/d8334211a140ce329c13726d4a715adbddd0a163",
                "reference": "d8334211a140ce329c13726d4a715adbddd0a163",
                "shasum": ""
            },
            "require": {
                "ext-tokenizer": "*",
                "php": "^7.4 || ^8.0"
            },
            "require-dev": {
                "phpstan/extension-installer": "^1.4.3",
                "phpstan/phpstan": "^1.12.6",
                "phpunit/phpunit": "^9.6.21",
                "symfony/var-dumper": "^5.4.43",
                "tomasvotruba/type-coverage": "1.0.0",
                "tomasvotruba/unused-public": "1.0.0"
            },
            "type": "library",
            "autoload": {
                "classmap": [
                    "lib/"
                ]
            },
            "notification-url": "https://packagist.org/downloads/",
            "license": [
                "MIT"
            ],
            "description": "A static analysis tool to detect side effects in PHP code",
            "keywords": [
                "static analysis"
            ],
            "support": {
                "issues": "https://github.com/staabm/side-effects-detector/issues",
                "source": "https://github.com/staabm/side-effects-detector/tree/1.0.5"
            },
            "funding": [
                {
                    "url": "https://github.com/staabm",
                    "type": "github"
                }
            ],
            "time": "2024-10-20T05:08:20+00:00"
        },
        {
            "name": "theseer/tokenizer",
            "version": "1.2.3",
            "source": {
                "type": "git",
                "url": "https://github.com/theseer/tokenizer.git",
                "reference": "737eda637ed5e28c3413cb1ebe8bb52cbf1ca7a2"
            },
            "dist": {
                "type": "zip",
                "url": "https://api.github.com/repos/theseer/tokenizer/zipball/737eda637ed5e28c3413cb1ebe8bb52cbf1ca7a2",
                "reference": "737eda637ed5e28c3413cb1ebe8bb52cbf1ca7a2",
                "shasum": ""
            },
            "require": {
                "ext-dom": "*",
                "ext-tokenizer": "*",
                "ext-xmlwriter": "*",
                "php": "^7.2 || ^8.0"
            },
            "type": "library",
            "autoload": {
                "classmap": [
                    "src/"
                ]
            },
            "notification-url": "https://packagist.org/downloads/",
            "license": [
                "BSD-3-Clause"
            ],
            "authors": [
                {
                    "name": "Arne Blankerts",
                    "email": "arne@blankerts.de",
                    "role": "Developer"
                }
            ],
            "description": "A small library for converting tokenized PHP source code into XML and potentially other formats",
            "support": {
                "issues": "https://github.com/theseer/tokenizer/issues",
                "source": "https://github.com/theseer/tokenizer/tree/1.2.3"
            },
            "funding": [
                {
                    "url": "https://github.com/theseer",
                    "type": "github"
                }
            ],
            "time": "2024-03-03T12:36:25+00:00"
        }
    ],
    "packages-dev": [],
    "aliases": [],
    "minimum-stability": "stable",
    "stability-flags": {},
    "prefer-stable": true,
    "prefer-lowest": false,
    "platform": {
        "php": ">=8.3",
        "ext-dom": "*",
        "ext-json": "*",
        "ext-libxml": "*",
        "ext-mbstring": "*",
        "ext-xml": "*",
        "ext-xmlwriter": "*"
    },
    "platform-dev": {},
    "platform-overrides": {
        "php": "8.3.0"
    },
    "plugin-api-version": "2.6.0"
}<|MERGE_RESOLUTION|>--- conflicted
+++ resolved
@@ -4,11 +4,7 @@
         "Read more about it at https://getcomposer.org/doc/01-basic-usage.md#installing-dependencies",
         "This file is @generated automatically"
     ],
-<<<<<<< HEAD
-    "content-hash": "b69c86682393ea013ff1ba9564305526",
-=======
-    "content-hash": "f0a7f1f64af2d2e6a73343e67e1d474d",
->>>>>>> c2ff6305
+    "content-hash": "6951d801584ea256c863fe422fc4fbef",
     "packages": [
         {
             "name": "myclabs/deep-copy",
