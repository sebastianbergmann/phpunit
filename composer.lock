{
    "_readme": [
        "This file locks the dependencies of your project to a known state",
        "Read more about it at https://getcomposer.org/doc/01-basic-usage.md#installing-dependencies",
        "This file is @generated automatically"
    ],
<<<<<<< HEAD
    "content-hash": "495c70b8e02b63e2e8f1931f80a38d43",
=======
    "content-hash": "0b893070cab673cede448769c2770397",
>>>>>>> dd5e8969
    "packages": [
        {
            "name": "doctrine/instantiator",
            "version": "1.5.0",
            "source": {
                "type": "git",
                "url": "https://github.com/doctrine/instantiator.git",
                "reference": "0a0fa9780f5d4e507415a065172d26a98d02047b"
            },
            "dist": {
                "type": "zip",
                "url": "https://api.github.com/repos/doctrine/instantiator/zipball/0a0fa9780f5d4e507415a065172d26a98d02047b",
                "reference": "0a0fa9780f5d4e507415a065172d26a98d02047b",
                "shasum": ""
            },
            "require": {
                "php": "^7.1 || ^8.0"
            },
            "require-dev": {
                "doctrine/coding-standard": "^9 || ^11",
                "ext-pdo": "*",
                "ext-phar": "*",
                "phpbench/phpbench": "^0.16 || ^1",
                "phpstan/phpstan": "^1.4",
                "phpstan/phpstan-phpunit": "^1",
                "phpunit/phpunit": "^7.5 || ^8.5 || ^9.5",
                "vimeo/psalm": "^4.30 || ^5.4"
            },
            "type": "library",
            "autoload": {
                "psr-4": {
                    "Doctrine\\Instantiator\\": "src/Doctrine/Instantiator/"
                }
            },
            "notification-url": "https://packagist.org/downloads/",
            "license": [
                "MIT"
            ],
            "authors": [
                {
                    "name": "Marco Pivetta",
                    "email": "ocramius@gmail.com",
                    "homepage": "https://ocramius.github.io/"
                }
            ],
            "description": "A small, lightweight utility to instantiate objects in PHP without invoking their constructors",
            "homepage": "https://www.doctrine-project.org/projects/instantiator.html",
            "keywords": [
                "constructor",
                "instantiate"
            ],
            "support": {
                "issues": "https://github.com/doctrine/instantiator/issues",
                "source": "https://github.com/doctrine/instantiator/tree/1.5.0"
            },
            "funding": [
                {
                    "url": "https://www.doctrine-project.org/sponsorship.html",
                    "type": "custom"
                },
                {
                    "url": "https://www.patreon.com/phpdoctrine",
                    "type": "patreon"
                },
                {
                    "url": "https://tidelift.com/funding/github/packagist/doctrine%2Finstantiator",
                    "type": "tidelift"
                }
            ],
            "time": "2022-12-30T00:15:36+00:00"
        },
        {
            "name": "myclabs/deep-copy",
            "version": "1.13.1",
            "source": {
                "type": "git",
                "url": "https://github.com/myclabs/DeepCopy.git",
                "reference": "1720ddd719e16cf0db4eb1c6eca108031636d46c"
            },
            "dist": {
                "type": "zip",
                "url": "https://api.github.com/repos/myclabs/DeepCopy/zipball/1720ddd719e16cf0db4eb1c6eca108031636d46c",
                "reference": "1720ddd719e16cf0db4eb1c6eca108031636d46c",
                "shasum": ""
            },
            "require": {
                "php": "^7.1 || ^8.0"
            },
            "conflict": {
                "doctrine/collections": "<1.6.8",
                "doctrine/common": "<2.13.3 || >=3 <3.2.2"
            },
            "require-dev": {
                "doctrine/collections": "^1.6.8",
                "doctrine/common": "^2.13.3 || ^3.2.2",
                "phpspec/prophecy": "^1.10",
                "phpunit/phpunit": "^7.5.20 || ^8.5.23 || ^9.5.13"
            },
            "type": "library",
            "autoload": {
                "files": [
                    "src/DeepCopy/deep_copy.php"
                ],
                "psr-4": {
                    "DeepCopy\\": "src/DeepCopy/"
                }
            },
            "notification-url": "https://packagist.org/downloads/",
            "license": [
                "MIT"
            ],
            "description": "Create deep copies (clones) of your objects",
            "keywords": [
                "clone",
                "copy",
                "duplicate",
                "object",
                "object graph"
            ],
            "support": {
                "issues": "https://github.com/myclabs/DeepCopy/issues",
                "source": "https://github.com/myclabs/DeepCopy/tree/1.13.1"
            },
            "funding": [
                {
                    "url": "https://tidelift.com/funding/github/packagist/myclabs/deep-copy",
                    "type": "tidelift"
                }
            ],
            "time": "2025-04-29T12:36:36+00:00"
        },
        {
            "name": "nikic/php-parser",
            "version": "v4.19.4",
            "source": {
                "type": "git",
                "url": "https://github.com/nikic/PHP-Parser.git",
                "reference": "715f4d25e225bc47b293a8b997fe6ce99bf987d2"
            },
            "dist": {
                "type": "zip",
                "url": "https://api.github.com/repos/nikic/PHP-Parser/zipball/715f4d25e225bc47b293a8b997fe6ce99bf987d2",
                "reference": "715f4d25e225bc47b293a8b997fe6ce99bf987d2",
                "shasum": ""
            },
            "require": {
                "ext-tokenizer": "*",
                "php": ">=7.1"
            },
            "require-dev": {
                "ircmaxell/php-yacc": "^0.0.7",
                "phpunit/phpunit": "^7.0 || ^8.0 || ^9.0"
            },
            "bin": [
                "bin/php-parse"
            ],
            "type": "library",
            "extra": {
                "branch-alias": {
                    "dev-master": "4.9-dev"
                }
            },
            "autoload": {
                "psr-4": {
                    "PhpParser\\": "lib/PhpParser"
                }
            },
            "notification-url": "https://packagist.org/downloads/",
            "license": [
                "BSD-3-Clause"
            ],
            "authors": [
                {
                    "name": "Nikita Popov"
                }
            ],
            "description": "A PHP parser written in PHP",
            "keywords": [
                "parser",
                "php"
            ],
            "support": {
                "issues": "https://github.com/nikic/PHP-Parser/issues",
                "source": "https://github.com/nikic/PHP-Parser/tree/v4.19.4"
            },
            "time": "2024-09-29T15:01:53+00:00"
        },
        {
            "name": "phar-io/manifest",
            "version": "2.0.4",
            "source": {
                "type": "git",
                "url": "https://github.com/phar-io/manifest.git",
                "reference": "54750ef60c58e43759730615a392c31c80e23176"
            },
            "dist": {
                "type": "zip",
                "url": "https://api.github.com/repos/phar-io/manifest/zipball/54750ef60c58e43759730615a392c31c80e23176",
                "reference": "54750ef60c58e43759730615a392c31c80e23176",
                "shasum": ""
            },
            "require": {
                "ext-dom": "*",
                "ext-libxml": "*",
                "ext-phar": "*",
                "ext-xmlwriter": "*",
                "phar-io/version": "^3.0.1",
                "php": "^7.2 || ^8.0"
            },
            "type": "library",
            "extra": {
                "branch-alias": {
                    "dev-master": "2.0.x-dev"
                }
            },
            "autoload": {
                "classmap": [
                    "src/"
                ]
            },
            "notification-url": "https://packagist.org/downloads/",
            "license": [
                "BSD-3-Clause"
            ],
            "authors": [
                {
                    "name": "Arne Blankerts",
                    "email": "arne@blankerts.de",
                    "role": "Developer"
                },
                {
                    "name": "Sebastian Heuer",
                    "email": "sebastian@phpeople.de",
                    "role": "Developer"
                },
                {
                    "name": "Sebastian Bergmann",
                    "email": "sebastian@phpunit.de",
                    "role": "Developer"
                }
            ],
            "description": "Component for reading phar.io manifest information from a PHP Archive (PHAR)",
            "support": {
                "issues": "https://github.com/phar-io/manifest/issues",
                "source": "https://github.com/phar-io/manifest/tree/2.0.4"
            },
            "funding": [
                {
                    "url": "https://github.com/theseer",
                    "type": "github"
                }
            ],
            "time": "2024-03-03T12:33:53+00:00"
        },
        {
            "name": "phar-io/version",
            "version": "3.2.1",
            "source": {
                "type": "git",
                "url": "https://github.com/phar-io/version.git",
                "reference": "4f7fd7836c6f332bb2933569e566a0d6c4cbed74"
            },
            "dist": {
                "type": "zip",
                "url": "https://api.github.com/repos/phar-io/version/zipball/4f7fd7836c6f332bb2933569e566a0d6c4cbed74",
                "reference": "4f7fd7836c6f332bb2933569e566a0d6c4cbed74",
                "shasum": ""
            },
            "require": {
                "php": "^7.2 || ^8.0"
            },
            "type": "library",
            "autoload": {
                "classmap": [
                    "src/"
                ]
            },
            "notification-url": "https://packagist.org/downloads/",
            "license": [
                "BSD-3-Clause"
            ],
            "authors": [
                {
                    "name": "Arne Blankerts",
                    "email": "arne@blankerts.de",
                    "role": "Developer"
                },
                {
                    "name": "Sebastian Heuer",
                    "email": "sebastian@phpeople.de",
                    "role": "Developer"
                },
                {
                    "name": "Sebastian Bergmann",
                    "email": "sebastian@phpunit.de",
                    "role": "Developer"
                }
            ],
            "description": "Library for handling version information and constraints",
            "support": {
                "issues": "https://github.com/phar-io/version/issues",
                "source": "https://github.com/phar-io/version/tree/3.2.1"
            },
            "time": "2022-02-21T01:04:05+00:00"
        },
        {
            "name": "phpunit/php-code-coverage",
            "version": "9.2.32",
            "source": {
                "type": "git",
                "url": "https://github.com/sebastianbergmann/php-code-coverage.git",
                "reference": "85402a822d1ecf1db1096959413d35e1c37cf1a5"
            },
            "dist": {
                "type": "zip",
                "url": "https://api.github.com/repos/sebastianbergmann/php-code-coverage/zipball/85402a822d1ecf1db1096959413d35e1c37cf1a5",
                "reference": "85402a822d1ecf1db1096959413d35e1c37cf1a5",
                "shasum": ""
            },
            "require": {
                "ext-dom": "*",
                "ext-libxml": "*",
                "ext-xmlwriter": "*",
                "nikic/php-parser": "^4.19.1 || ^5.1.0",
                "php": ">=7.3",
                "phpunit/php-file-iterator": "^3.0.6",
                "phpunit/php-text-template": "^2.0.4",
                "sebastian/code-unit-reverse-lookup": "^2.0.3",
                "sebastian/complexity": "^2.0.3",
                "sebastian/environment": "^5.1.5",
                "sebastian/lines-of-code": "^1.0.4",
                "sebastian/version": "^3.0.2",
                "theseer/tokenizer": "^1.2.3"
            },
            "require-dev": {
                "phpunit/phpunit": "^9.6"
            },
            "suggest": {
                "ext-pcov": "PHP extension that provides line coverage",
                "ext-xdebug": "PHP extension that provides line coverage as well as branch and path coverage"
            },
            "type": "library",
            "extra": {
                "branch-alias": {
                    "dev-main": "9.2.x-dev"
                }
            },
            "autoload": {
                "classmap": [
                    "src/"
                ]
            },
            "notification-url": "https://packagist.org/downloads/",
            "license": [
                "BSD-3-Clause"
            ],
            "authors": [
                {
                    "name": "Sebastian Bergmann",
                    "email": "sebastian@phpunit.de",
                    "role": "lead"
                }
            ],
            "description": "Library that provides collection, processing, and rendering functionality for PHP code coverage information.",
            "homepage": "https://github.com/sebastianbergmann/php-code-coverage",
            "keywords": [
                "coverage",
                "testing",
                "xunit"
            ],
            "support": {
                "issues": "https://github.com/sebastianbergmann/php-code-coverage/issues",
                "security": "https://github.com/sebastianbergmann/php-code-coverage/security/policy",
                "source": "https://github.com/sebastianbergmann/php-code-coverage/tree/9.2.32"
            },
            "funding": [
                {
                    "url": "https://github.com/sebastianbergmann",
                    "type": "github"
                }
            ],
            "time": "2024-08-22T04:23:01+00:00"
        },
        {
            "name": "phpunit/php-file-iterator",
            "version": "3.0.6",
            "source": {
                "type": "git",
                "url": "https://github.com/sebastianbergmann/php-file-iterator.git",
                "reference": "cf1c2e7c203ac650e352f4cc675a7021e7d1b3cf"
            },
            "dist": {
                "type": "zip",
                "url": "https://api.github.com/repos/sebastianbergmann/php-file-iterator/zipball/cf1c2e7c203ac650e352f4cc675a7021e7d1b3cf",
                "reference": "cf1c2e7c203ac650e352f4cc675a7021e7d1b3cf",
                "shasum": ""
            },
            "require": {
                "php": ">=7.3"
            },
            "require-dev": {
                "phpunit/phpunit": "^9.3"
            },
            "type": "library",
            "extra": {
                "branch-alias": {
                    "dev-master": "3.0-dev"
                }
            },
            "autoload": {
                "classmap": [
                    "src/"
                ]
            },
            "notification-url": "https://packagist.org/downloads/",
            "license": [
                "BSD-3-Clause"
            ],
            "authors": [
                {
                    "name": "Sebastian Bergmann",
                    "email": "sebastian@phpunit.de",
                    "role": "lead"
                }
            ],
            "description": "FilterIterator implementation that filters files based on a list of suffixes.",
            "homepage": "https://github.com/sebastianbergmann/php-file-iterator/",
            "keywords": [
                "filesystem",
                "iterator"
            ],
            "support": {
                "issues": "https://github.com/sebastianbergmann/php-file-iterator/issues",
                "source": "https://github.com/sebastianbergmann/php-file-iterator/tree/3.0.6"
            },
            "funding": [
                {
                    "url": "https://github.com/sebastianbergmann",
                    "type": "github"
                }
            ],
            "time": "2021-12-02T12:48:52+00:00"
        },
        {
            "name": "phpunit/php-invoker",
            "version": "3.1.1",
            "source": {
                "type": "git",
                "url": "https://github.com/sebastianbergmann/php-invoker.git",
                "reference": "5a10147d0aaf65b58940a0b72f71c9ac0423cc67"
            },
            "dist": {
                "type": "zip",
                "url": "https://api.github.com/repos/sebastianbergmann/php-invoker/zipball/5a10147d0aaf65b58940a0b72f71c9ac0423cc67",
                "reference": "5a10147d0aaf65b58940a0b72f71c9ac0423cc67",
                "shasum": ""
            },
            "require": {
                "php": ">=7.3"
            },
            "require-dev": {
                "ext-pcntl": "*",
                "phpunit/phpunit": "^9.3"
            },
            "suggest": {
                "ext-pcntl": "*"
            },
            "type": "library",
            "extra": {
                "branch-alias": {
                    "dev-master": "3.1-dev"
                }
            },
            "autoload": {
                "classmap": [
                    "src/"
                ]
            },
            "notification-url": "https://packagist.org/downloads/",
            "license": [
                "BSD-3-Clause"
            ],
            "authors": [
                {
                    "name": "Sebastian Bergmann",
                    "email": "sebastian@phpunit.de",
                    "role": "lead"
                }
            ],
            "description": "Invoke callables with a timeout",
            "homepage": "https://github.com/sebastianbergmann/php-invoker/",
            "keywords": [
                "process"
            ],
            "support": {
                "issues": "https://github.com/sebastianbergmann/php-invoker/issues",
                "source": "https://github.com/sebastianbergmann/php-invoker/tree/3.1.1"
            },
            "funding": [
                {
                    "url": "https://github.com/sebastianbergmann",
                    "type": "github"
                }
            ],
            "time": "2020-09-28T05:58:55+00:00"
        },
        {
            "name": "phpunit/php-text-template",
            "version": "2.0.4",
            "source": {
                "type": "git",
                "url": "https://github.com/sebastianbergmann/php-text-template.git",
                "reference": "5da5f67fc95621df9ff4c4e5a84d6a8a2acf7c28"
            },
            "dist": {
                "type": "zip",
                "url": "https://api.github.com/repos/sebastianbergmann/php-text-template/zipball/5da5f67fc95621df9ff4c4e5a84d6a8a2acf7c28",
                "reference": "5da5f67fc95621df9ff4c4e5a84d6a8a2acf7c28",
                "shasum": ""
            },
            "require": {
                "php": ">=7.3"
            },
            "require-dev": {
                "phpunit/phpunit": "^9.3"
            },
            "type": "library",
            "extra": {
                "branch-alias": {
                    "dev-master": "2.0-dev"
                }
            },
            "autoload": {
                "classmap": [
                    "src/"
                ]
            },
            "notification-url": "https://packagist.org/downloads/",
            "license": [
                "BSD-3-Clause"
            ],
            "authors": [
                {
                    "name": "Sebastian Bergmann",
                    "email": "sebastian@phpunit.de",
                    "role": "lead"
                }
            ],
            "description": "Simple template engine.",
            "homepage": "https://github.com/sebastianbergmann/php-text-template/",
            "keywords": [
                "template"
            ],
            "support": {
                "issues": "https://github.com/sebastianbergmann/php-text-template/issues",
                "source": "https://github.com/sebastianbergmann/php-text-template/tree/2.0.4"
            },
            "funding": [
                {
                    "url": "https://github.com/sebastianbergmann",
                    "type": "github"
                }
            ],
            "time": "2020-10-26T05:33:50+00:00"
        },
        {
            "name": "phpunit/php-timer",
            "version": "5.0.3",
            "source": {
                "type": "git",
                "url": "https://github.com/sebastianbergmann/php-timer.git",
                "reference": "5a63ce20ed1b5bf577850e2c4e87f4aa902afbd2"
            },
            "dist": {
                "type": "zip",
                "url": "https://api.github.com/repos/sebastianbergmann/php-timer/zipball/5a63ce20ed1b5bf577850e2c4e87f4aa902afbd2",
                "reference": "5a63ce20ed1b5bf577850e2c4e87f4aa902afbd2",
                "shasum": ""
            },
            "require": {
                "php": ">=7.3"
            },
            "require-dev": {
                "phpunit/phpunit": "^9.3"
            },
            "type": "library",
            "extra": {
                "branch-alias": {
                    "dev-master": "5.0-dev"
                }
            },
            "autoload": {
                "classmap": [
                    "src/"
                ]
            },
            "notification-url": "https://packagist.org/downloads/",
            "license": [
                "BSD-3-Clause"
            ],
            "authors": [
                {
                    "name": "Sebastian Bergmann",
                    "email": "sebastian@phpunit.de",
                    "role": "lead"
                }
            ],
            "description": "Utility class for timing",
            "homepage": "https://github.com/sebastianbergmann/php-timer/",
            "keywords": [
                "timer"
            ],
            "support": {
                "issues": "https://github.com/sebastianbergmann/php-timer/issues",
                "source": "https://github.com/sebastianbergmann/php-timer/tree/5.0.3"
            },
            "funding": [
                {
                    "url": "https://github.com/sebastianbergmann",
                    "type": "github"
                }
            ],
            "time": "2020-10-26T13:16:10+00:00"
        },
        {
            "name": "sebastian/cli-parser",
            "version": "1.0.2",
            "source": {
                "type": "git",
                "url": "https://github.com/sebastianbergmann/cli-parser.git",
                "reference": "2b56bea83a09de3ac06bb18b92f068e60cc6f50b"
            },
            "dist": {
                "type": "zip",
                "url": "https://api.github.com/repos/sebastianbergmann/cli-parser/zipball/2b56bea83a09de3ac06bb18b92f068e60cc6f50b",
                "reference": "2b56bea83a09de3ac06bb18b92f068e60cc6f50b",
                "shasum": ""
            },
            "require": {
                "php": ">=7.3"
            },
            "require-dev": {
                "phpunit/phpunit": "^9.3"
            },
            "type": "library",
            "extra": {
                "branch-alias": {
                    "dev-master": "1.0-dev"
                }
            },
            "autoload": {
                "classmap": [
                    "src/"
                ]
            },
            "notification-url": "https://packagist.org/downloads/",
            "license": [
                "BSD-3-Clause"
            ],
            "authors": [
                {
                    "name": "Sebastian Bergmann",
                    "email": "sebastian@phpunit.de",
                    "role": "lead"
                }
            ],
            "description": "Library for parsing CLI options",
            "homepage": "https://github.com/sebastianbergmann/cli-parser",
            "support": {
                "issues": "https://github.com/sebastianbergmann/cli-parser/issues",
                "source": "https://github.com/sebastianbergmann/cli-parser/tree/1.0.2"
            },
            "funding": [
                {
                    "url": "https://github.com/sebastianbergmann",
                    "type": "github"
                }
            ],
            "time": "2024-03-02T06:27:43+00:00"
        },
        {
            "name": "sebastian/code-unit",
            "version": "1.0.8",
            "source": {
                "type": "git",
                "url": "https://github.com/sebastianbergmann/code-unit.git",
                "reference": "1fc9f64c0927627ef78ba436c9b17d967e68e120"
            },
            "dist": {
                "type": "zip",
                "url": "https://api.github.com/repos/sebastianbergmann/code-unit/zipball/1fc9f64c0927627ef78ba436c9b17d967e68e120",
                "reference": "1fc9f64c0927627ef78ba436c9b17d967e68e120",
                "shasum": ""
            },
            "require": {
                "php": ">=7.3"
            },
            "require-dev": {
                "phpunit/phpunit": "^9.3"
            },
            "type": "library",
            "extra": {
                "branch-alias": {
                    "dev-master": "1.0-dev"
                }
            },
            "autoload": {
                "classmap": [
                    "src/"
                ]
            },
            "notification-url": "https://packagist.org/downloads/",
            "license": [
                "BSD-3-Clause"
            ],
            "authors": [
                {
                    "name": "Sebastian Bergmann",
                    "email": "sebastian@phpunit.de",
                    "role": "lead"
                }
            ],
            "description": "Collection of value objects that represent the PHP code units",
            "homepage": "https://github.com/sebastianbergmann/code-unit",
            "support": {
                "issues": "https://github.com/sebastianbergmann/code-unit/issues",
                "source": "https://github.com/sebastianbergmann/code-unit/tree/1.0.8"
            },
            "funding": [
                {
                    "url": "https://github.com/sebastianbergmann",
                    "type": "github"
                }
            ],
            "time": "2020-10-26T13:08:54+00:00"
        },
        {
            "name": "sebastian/code-unit-reverse-lookup",
            "version": "2.0.3",
            "source": {
                "type": "git",
                "url": "https://github.com/sebastianbergmann/code-unit-reverse-lookup.git",
                "reference": "ac91f01ccec49fb77bdc6fd1e548bc70f7faa3e5"
            },
            "dist": {
                "type": "zip",
                "url": "https://api.github.com/repos/sebastianbergmann/code-unit-reverse-lookup/zipball/ac91f01ccec49fb77bdc6fd1e548bc70f7faa3e5",
                "reference": "ac91f01ccec49fb77bdc6fd1e548bc70f7faa3e5",
                "shasum": ""
            },
            "require": {
                "php": ">=7.3"
            },
            "require-dev": {
                "phpunit/phpunit": "^9.3"
            },
            "type": "library",
            "extra": {
                "branch-alias": {
                    "dev-master": "2.0-dev"
                }
            },
            "autoload": {
                "classmap": [
                    "src/"
                ]
            },
            "notification-url": "https://packagist.org/downloads/",
            "license": [
                "BSD-3-Clause"
            ],
            "authors": [
                {
                    "name": "Sebastian Bergmann",
                    "email": "sebastian@phpunit.de"
                }
            ],
            "description": "Looks up which function or method a line of code belongs to",
            "homepage": "https://github.com/sebastianbergmann/code-unit-reverse-lookup/",
            "support": {
                "issues": "https://github.com/sebastianbergmann/code-unit-reverse-lookup/issues",
                "source": "https://github.com/sebastianbergmann/code-unit-reverse-lookup/tree/2.0.3"
            },
            "funding": [
                {
                    "url": "https://github.com/sebastianbergmann",
                    "type": "github"
                }
            ],
            "time": "2020-09-28T05:30:19+00:00"
        },
        {
            "name": "sebastian/comparator",
            "version": "4.0.8",
            "source": {
                "type": "git",
                "url": "https://github.com/sebastianbergmann/comparator.git",
                "reference": "fa0f136dd2334583309d32b62544682ee972b51a"
            },
            "dist": {
                "type": "zip",
                "url": "https://api.github.com/repos/sebastianbergmann/comparator/zipball/fa0f136dd2334583309d32b62544682ee972b51a",
                "reference": "fa0f136dd2334583309d32b62544682ee972b51a",
                "shasum": ""
            },
            "require": {
                "php": ">=7.3",
                "sebastian/diff": "^4.0",
                "sebastian/exporter": "^4.0"
            },
            "require-dev": {
                "phpunit/phpunit": "^9.3"
            },
            "type": "library",
            "extra": {
                "branch-alias": {
                    "dev-master": "4.0-dev"
                }
            },
            "autoload": {
                "classmap": [
                    "src/"
                ]
            },
            "notification-url": "https://packagist.org/downloads/",
            "license": [
                "BSD-3-Clause"
            ],
            "authors": [
                {
                    "name": "Sebastian Bergmann",
                    "email": "sebastian@phpunit.de"
                },
                {
                    "name": "Jeff Welch",
                    "email": "whatthejeff@gmail.com"
                },
                {
                    "name": "Volker Dusch",
                    "email": "github@wallbash.com"
                },
                {
                    "name": "Bernhard Schussek",
                    "email": "bschussek@2bepublished.at"
                }
            ],
            "description": "Provides the functionality to compare PHP values for equality",
            "homepage": "https://github.com/sebastianbergmann/comparator",
            "keywords": [
                "comparator",
                "compare",
                "equality"
            ],
            "support": {
                "issues": "https://github.com/sebastianbergmann/comparator/issues",
                "source": "https://github.com/sebastianbergmann/comparator/tree/4.0.8"
            },
            "funding": [
                {
                    "url": "https://github.com/sebastianbergmann",
                    "type": "github"
                }
            ],
            "time": "2022-09-14T12:41:17+00:00"
        },
        {
            "name": "sebastian/complexity",
            "version": "2.0.3",
            "source": {
                "type": "git",
                "url": "https://github.com/sebastianbergmann/complexity.git",
                "reference": "25f207c40d62b8b7aa32f5ab026c53561964053a"
            },
            "dist": {
                "type": "zip",
                "url": "https://api.github.com/repos/sebastianbergmann/complexity/zipball/25f207c40d62b8b7aa32f5ab026c53561964053a",
                "reference": "25f207c40d62b8b7aa32f5ab026c53561964053a",
                "shasum": ""
            },
            "require": {
                "nikic/php-parser": "^4.18 || ^5.0",
                "php": ">=7.3"
            },
            "require-dev": {
                "phpunit/phpunit": "^9.3"
            },
            "type": "library",
            "extra": {
                "branch-alias": {
                    "dev-master": "2.0-dev"
                }
            },
            "autoload": {
                "classmap": [
                    "src/"
                ]
            },
            "notification-url": "https://packagist.org/downloads/",
            "license": [
                "BSD-3-Clause"
            ],
            "authors": [
                {
                    "name": "Sebastian Bergmann",
                    "email": "sebastian@phpunit.de",
                    "role": "lead"
                }
            ],
            "description": "Library for calculating the complexity of PHP code units",
            "homepage": "https://github.com/sebastianbergmann/complexity",
            "support": {
                "issues": "https://github.com/sebastianbergmann/complexity/issues",
                "source": "https://github.com/sebastianbergmann/complexity/tree/2.0.3"
            },
            "funding": [
                {
                    "url": "https://github.com/sebastianbergmann",
                    "type": "github"
                }
            ],
            "time": "2023-12-22T06:19:30+00:00"
        },
        {
            "name": "sebastian/diff",
            "version": "4.0.6",
            "source": {
                "type": "git",
                "url": "https://github.com/sebastianbergmann/diff.git",
                "reference": "ba01945089c3a293b01ba9badc29ad55b106b0bc"
            },
            "dist": {
                "type": "zip",
                "url": "https://api.github.com/repos/sebastianbergmann/diff/zipball/ba01945089c3a293b01ba9badc29ad55b106b0bc",
                "reference": "ba01945089c3a293b01ba9badc29ad55b106b0bc",
                "shasum": ""
            },
            "require": {
                "php": ">=7.3"
            },
            "require-dev": {
                "phpunit/phpunit": "^9.3",
                "symfony/process": "^4.2 || ^5"
            },
            "type": "library",
            "extra": {
                "branch-alias": {
                    "dev-master": "4.0-dev"
                }
            },
            "autoload": {
                "classmap": [
                    "src/"
                ]
            },
            "notification-url": "https://packagist.org/downloads/",
            "license": [
                "BSD-3-Clause"
            ],
            "authors": [
                {
                    "name": "Sebastian Bergmann",
                    "email": "sebastian@phpunit.de"
                },
                {
                    "name": "Kore Nordmann",
                    "email": "mail@kore-nordmann.de"
                }
            ],
            "description": "Diff implementation",
            "homepage": "https://github.com/sebastianbergmann/diff",
            "keywords": [
                "diff",
                "udiff",
                "unidiff",
                "unified diff"
            ],
            "support": {
                "issues": "https://github.com/sebastianbergmann/diff/issues",
                "source": "https://github.com/sebastianbergmann/diff/tree/4.0.6"
            },
            "funding": [
                {
                    "url": "https://github.com/sebastianbergmann",
                    "type": "github"
                }
            ],
            "time": "2024-03-02T06:30:58+00:00"
        },
        {
            "name": "sebastian/environment",
            "version": "5.1.5",
            "source": {
                "type": "git",
                "url": "https://github.com/sebastianbergmann/environment.git",
                "reference": "830c43a844f1f8d5b7a1f6d6076b784454d8b7ed"
            },
            "dist": {
                "type": "zip",
                "url": "https://api.github.com/repos/sebastianbergmann/environment/zipball/830c43a844f1f8d5b7a1f6d6076b784454d8b7ed",
                "reference": "830c43a844f1f8d5b7a1f6d6076b784454d8b7ed",
                "shasum": ""
            },
            "require": {
                "php": ">=7.3"
            },
            "require-dev": {
                "phpunit/phpunit": "^9.3"
            },
            "suggest": {
                "ext-posix": "*"
            },
            "type": "library",
            "extra": {
                "branch-alias": {
                    "dev-master": "5.1-dev"
                }
            },
            "autoload": {
                "classmap": [
                    "src/"
                ]
            },
            "notification-url": "https://packagist.org/downloads/",
            "license": [
                "BSD-3-Clause"
            ],
            "authors": [
                {
                    "name": "Sebastian Bergmann",
                    "email": "sebastian@phpunit.de"
                }
            ],
            "description": "Provides functionality to handle HHVM/PHP environments",
            "homepage": "http://www.github.com/sebastianbergmann/environment",
            "keywords": [
                "Xdebug",
                "environment",
                "hhvm"
            ],
            "support": {
                "issues": "https://github.com/sebastianbergmann/environment/issues",
                "source": "https://github.com/sebastianbergmann/environment/tree/5.1.5"
            },
            "funding": [
                {
                    "url": "https://github.com/sebastianbergmann",
                    "type": "github"
                }
            ],
            "time": "2023-02-03T06:03:51+00:00"
        },
        {
            "name": "sebastian/exporter",
            "version": "4.0.6",
            "source": {
                "type": "git",
                "url": "https://github.com/sebastianbergmann/exporter.git",
                "reference": "78c00df8f170e02473b682df15bfcdacc3d32d72"
            },
            "dist": {
                "type": "zip",
                "url": "https://api.github.com/repos/sebastianbergmann/exporter/zipball/78c00df8f170e02473b682df15bfcdacc3d32d72",
                "reference": "78c00df8f170e02473b682df15bfcdacc3d32d72",
                "shasum": ""
            },
            "require": {
                "php": ">=7.3",
                "sebastian/recursion-context": "^4.0"
            },
            "require-dev": {
                "ext-mbstring": "*",
                "phpunit/phpunit": "^9.3"
            },
            "type": "library",
            "extra": {
                "branch-alias": {
                    "dev-master": "4.0-dev"
                }
            },
            "autoload": {
                "classmap": [
                    "src/"
                ]
            },
            "notification-url": "https://packagist.org/downloads/",
            "license": [
                "BSD-3-Clause"
            ],
            "authors": [
                {
                    "name": "Sebastian Bergmann",
                    "email": "sebastian@phpunit.de"
                },
                {
                    "name": "Jeff Welch",
                    "email": "whatthejeff@gmail.com"
                },
                {
                    "name": "Volker Dusch",
                    "email": "github@wallbash.com"
                },
                {
                    "name": "Adam Harvey",
                    "email": "aharvey@php.net"
                },
                {
                    "name": "Bernhard Schussek",
                    "email": "bschussek@gmail.com"
                }
            ],
            "description": "Provides the functionality to export PHP variables for visualization",
            "homepage": "https://www.github.com/sebastianbergmann/exporter",
            "keywords": [
                "export",
                "exporter"
            ],
            "support": {
                "issues": "https://github.com/sebastianbergmann/exporter/issues",
                "source": "https://github.com/sebastianbergmann/exporter/tree/4.0.6"
            },
            "funding": [
                {
                    "url": "https://github.com/sebastianbergmann",
                    "type": "github"
                }
            ],
            "time": "2024-03-02T06:33:00+00:00"
        },
        {
            "name": "sebastian/global-state",
            "version": "5.0.7",
            "source": {
                "type": "git",
                "url": "https://github.com/sebastianbergmann/global-state.git",
                "reference": "bca7df1f32ee6fe93b4d4a9abbf69e13a4ada2c9"
            },
            "dist": {
                "type": "zip",
                "url": "https://api.github.com/repos/sebastianbergmann/global-state/zipball/bca7df1f32ee6fe93b4d4a9abbf69e13a4ada2c9",
                "reference": "bca7df1f32ee6fe93b4d4a9abbf69e13a4ada2c9",
                "shasum": ""
            },
            "require": {
                "php": ">=7.3",
                "sebastian/object-reflector": "^2.0",
                "sebastian/recursion-context": "^4.0"
            },
            "require-dev": {
                "ext-dom": "*",
                "phpunit/phpunit": "^9.3"
            },
            "suggest": {
                "ext-uopz": "*"
            },
            "type": "library",
            "extra": {
                "branch-alias": {
                    "dev-master": "5.0-dev"
                }
            },
            "autoload": {
                "classmap": [
                    "src/"
                ]
            },
            "notification-url": "https://packagist.org/downloads/",
            "license": [
                "BSD-3-Clause"
            ],
            "authors": [
                {
                    "name": "Sebastian Bergmann",
                    "email": "sebastian@phpunit.de"
                }
            ],
            "description": "Snapshotting of global state",
            "homepage": "http://www.github.com/sebastianbergmann/global-state",
            "keywords": [
                "global state"
            ],
            "support": {
                "issues": "https://github.com/sebastianbergmann/global-state/issues",
                "source": "https://github.com/sebastianbergmann/global-state/tree/5.0.7"
            },
            "funding": [
                {
                    "url": "https://github.com/sebastianbergmann",
                    "type": "github"
                }
            ],
            "time": "2024-03-02T06:35:11+00:00"
        },
        {
            "name": "sebastian/lines-of-code",
            "version": "1.0.4",
            "source": {
                "type": "git",
                "url": "https://github.com/sebastianbergmann/lines-of-code.git",
                "reference": "e1e4a170560925c26d424b6a03aed157e7dcc5c5"
            },
            "dist": {
                "type": "zip",
                "url": "https://api.github.com/repos/sebastianbergmann/lines-of-code/zipball/e1e4a170560925c26d424b6a03aed157e7dcc5c5",
                "reference": "e1e4a170560925c26d424b6a03aed157e7dcc5c5",
                "shasum": ""
            },
            "require": {
                "nikic/php-parser": "^4.18 || ^5.0",
                "php": ">=7.3"
            },
            "require-dev": {
                "phpunit/phpunit": "^9.3"
            },
            "type": "library",
            "extra": {
                "branch-alias": {
                    "dev-master": "1.0-dev"
                }
            },
            "autoload": {
                "classmap": [
                    "src/"
                ]
            },
            "notification-url": "https://packagist.org/downloads/",
            "license": [
                "BSD-3-Clause"
            ],
            "authors": [
                {
                    "name": "Sebastian Bergmann",
                    "email": "sebastian@phpunit.de",
                    "role": "lead"
                }
            ],
            "description": "Library for counting the lines of code in PHP source code",
            "homepage": "https://github.com/sebastianbergmann/lines-of-code",
            "support": {
                "issues": "https://github.com/sebastianbergmann/lines-of-code/issues",
                "source": "https://github.com/sebastianbergmann/lines-of-code/tree/1.0.4"
            },
            "funding": [
                {
                    "url": "https://github.com/sebastianbergmann",
                    "type": "github"
                }
            ],
            "time": "2023-12-22T06:20:34+00:00"
        },
        {
            "name": "sebastian/object-enumerator",
            "version": "4.0.4",
            "source": {
                "type": "git",
                "url": "https://github.com/sebastianbergmann/object-enumerator.git",
                "reference": "5c9eeac41b290a3712d88851518825ad78f45c71"
            },
            "dist": {
                "type": "zip",
                "url": "https://api.github.com/repos/sebastianbergmann/object-enumerator/zipball/5c9eeac41b290a3712d88851518825ad78f45c71",
                "reference": "5c9eeac41b290a3712d88851518825ad78f45c71",
                "shasum": ""
            },
            "require": {
                "php": ">=7.3",
                "sebastian/object-reflector": "^2.0",
                "sebastian/recursion-context": "^4.0"
            },
            "require-dev": {
                "phpunit/phpunit": "^9.3"
            },
            "type": "library",
            "extra": {
                "branch-alias": {
                    "dev-master": "4.0-dev"
                }
            },
            "autoload": {
                "classmap": [
                    "src/"
                ]
            },
            "notification-url": "https://packagist.org/downloads/",
            "license": [
                "BSD-3-Clause"
            ],
            "authors": [
                {
                    "name": "Sebastian Bergmann",
                    "email": "sebastian@phpunit.de"
                }
            ],
            "description": "Traverses array structures and object graphs to enumerate all referenced objects",
            "homepage": "https://github.com/sebastianbergmann/object-enumerator/",
            "support": {
                "issues": "https://github.com/sebastianbergmann/object-enumerator/issues",
                "source": "https://github.com/sebastianbergmann/object-enumerator/tree/4.0.4"
            },
            "funding": [
                {
                    "url": "https://github.com/sebastianbergmann",
                    "type": "github"
                }
            ],
            "time": "2020-10-26T13:12:34+00:00"
        },
        {
            "name": "sebastian/object-reflector",
            "version": "2.0.4",
            "source": {
                "type": "git",
                "url": "https://github.com/sebastianbergmann/object-reflector.git",
                "reference": "b4f479ebdbf63ac605d183ece17d8d7fe49c15c7"
            },
            "dist": {
                "type": "zip",
                "url": "https://api.github.com/repos/sebastianbergmann/object-reflector/zipball/b4f479ebdbf63ac605d183ece17d8d7fe49c15c7",
                "reference": "b4f479ebdbf63ac605d183ece17d8d7fe49c15c7",
                "shasum": ""
            },
            "require": {
                "php": ">=7.3"
            },
            "require-dev": {
                "phpunit/phpunit": "^9.3"
            },
            "type": "library",
            "extra": {
                "branch-alias": {
                    "dev-master": "2.0-dev"
                }
            },
            "autoload": {
                "classmap": [
                    "src/"
                ]
            },
            "notification-url": "https://packagist.org/downloads/",
            "license": [
                "BSD-3-Clause"
            ],
            "authors": [
                {
                    "name": "Sebastian Bergmann",
                    "email": "sebastian@phpunit.de"
                }
            ],
            "description": "Allows reflection of object attributes, including inherited and non-public ones",
            "homepage": "https://github.com/sebastianbergmann/object-reflector/",
            "support": {
                "issues": "https://github.com/sebastianbergmann/object-reflector/issues",
                "source": "https://github.com/sebastianbergmann/object-reflector/tree/2.0.4"
            },
            "funding": [
                {
                    "url": "https://github.com/sebastianbergmann",
                    "type": "github"
                }
            ],
            "time": "2020-10-26T13:14:26+00:00"
        },
        {
            "name": "sebastian/recursion-context",
            "version": "4.0.5",
            "source": {
                "type": "git",
                "url": "https://github.com/sebastianbergmann/recursion-context.git",
                "reference": "e75bd0f07204fec2a0af9b0f3cfe97d05f92efc1"
            },
            "dist": {
                "type": "zip",
                "url": "https://api.github.com/repos/sebastianbergmann/recursion-context/zipball/e75bd0f07204fec2a0af9b0f3cfe97d05f92efc1",
                "reference": "e75bd0f07204fec2a0af9b0f3cfe97d05f92efc1",
                "shasum": ""
            },
            "require": {
                "php": ">=7.3"
            },
            "require-dev": {
                "phpunit/phpunit": "^9.3"
            },
            "type": "library",
            "extra": {
                "branch-alias": {
                    "dev-master": "4.0-dev"
                }
            },
            "autoload": {
                "classmap": [
                    "src/"
                ]
            },
            "notification-url": "https://packagist.org/downloads/",
            "license": [
                "BSD-3-Clause"
            ],
            "authors": [
                {
                    "name": "Sebastian Bergmann",
                    "email": "sebastian@phpunit.de"
                },
                {
                    "name": "Jeff Welch",
                    "email": "whatthejeff@gmail.com"
                },
                {
                    "name": "Adam Harvey",
                    "email": "aharvey@php.net"
                }
            ],
            "description": "Provides functionality to recursively process PHP variables",
            "homepage": "https://github.com/sebastianbergmann/recursion-context",
            "support": {
                "issues": "https://github.com/sebastianbergmann/recursion-context/issues",
                "source": "https://github.com/sebastianbergmann/recursion-context/tree/4.0.5"
            },
            "funding": [
                {
                    "url": "https://github.com/sebastianbergmann",
                    "type": "github"
                }
            ],
            "time": "2023-02-03T06:07:39+00:00"
        },
        {
            "name": "sebastian/resource-operations",
            "version": "3.0.4",
            "source": {
                "type": "git",
                "url": "https://github.com/sebastianbergmann/resource-operations.git",
                "reference": "05d5692a7993ecccd56a03e40cd7e5b09b1d404e"
            },
            "dist": {
                "type": "zip",
                "url": "https://api.github.com/repos/sebastianbergmann/resource-operations/zipball/05d5692a7993ecccd56a03e40cd7e5b09b1d404e",
                "reference": "05d5692a7993ecccd56a03e40cd7e5b09b1d404e",
                "shasum": ""
            },
            "require": {
                "php": ">=7.3"
            },
            "require-dev": {
                "phpunit/phpunit": "^9.0"
            },
            "type": "library",
            "extra": {
                "branch-alias": {
                    "dev-main": "3.0-dev"
                }
            },
            "autoload": {
                "classmap": [
                    "src/"
                ]
            },
            "notification-url": "https://packagist.org/downloads/",
            "license": [
                "BSD-3-Clause"
            ],
            "authors": [
                {
                    "name": "Sebastian Bergmann",
                    "email": "sebastian@phpunit.de"
                }
            ],
            "description": "Provides a list of PHP built-in functions that operate on resources",
            "homepage": "https://www.github.com/sebastianbergmann/resource-operations",
            "support": {
                "source": "https://github.com/sebastianbergmann/resource-operations/tree/3.0.4"
            },
            "funding": [
                {
                    "url": "https://github.com/sebastianbergmann",
                    "type": "github"
                }
            ],
            "time": "2024-03-14T16:00:52+00:00"
        },
        {
            "name": "sebastian/type",
            "version": "3.2.1",
            "source": {
                "type": "git",
                "url": "https://github.com/sebastianbergmann/type.git",
                "reference": "75e2c2a32f5e0b3aef905b9ed0b179b953b3d7c7"
            },
            "dist": {
                "type": "zip",
                "url": "https://api.github.com/repos/sebastianbergmann/type/zipball/75e2c2a32f5e0b3aef905b9ed0b179b953b3d7c7",
                "reference": "75e2c2a32f5e0b3aef905b9ed0b179b953b3d7c7",
                "shasum": ""
            },
            "require": {
                "php": ">=7.3"
            },
            "require-dev": {
                "phpunit/phpunit": "^9.5"
            },
            "type": "library",
            "extra": {
                "branch-alias": {
                    "dev-master": "3.2-dev"
                }
            },
            "autoload": {
                "classmap": [
                    "src/"
                ]
            },
            "notification-url": "https://packagist.org/downloads/",
            "license": [
                "BSD-3-Clause"
            ],
            "authors": [
                {
                    "name": "Sebastian Bergmann",
                    "email": "sebastian@phpunit.de",
                    "role": "lead"
                }
            ],
            "description": "Collection of value objects that represent the types of the PHP type system",
            "homepage": "https://github.com/sebastianbergmann/type",
            "support": {
                "issues": "https://github.com/sebastianbergmann/type/issues",
                "source": "https://github.com/sebastianbergmann/type/tree/3.2.1"
            },
            "funding": [
                {
                    "url": "https://github.com/sebastianbergmann",
                    "type": "github"
                }
            ],
            "time": "2023-02-03T06:13:03+00:00"
        },
        {
            "name": "sebastian/version",
            "version": "3.0.2",
            "source": {
                "type": "git",
                "url": "https://github.com/sebastianbergmann/version.git",
                "reference": "c6c1022351a901512170118436c764e473f6de8c"
            },
            "dist": {
                "type": "zip",
                "url": "https://api.github.com/repos/sebastianbergmann/version/zipball/c6c1022351a901512170118436c764e473f6de8c",
                "reference": "c6c1022351a901512170118436c764e473f6de8c",
                "shasum": ""
            },
            "require": {
                "php": ">=7.3"
            },
            "type": "library",
            "extra": {
                "branch-alias": {
                    "dev-master": "3.0-dev"
                }
            },
            "autoload": {
                "classmap": [
                    "src/"
                ]
            },
            "notification-url": "https://packagist.org/downloads/",
            "license": [
                "BSD-3-Clause"
            ],
            "authors": [
                {
                    "name": "Sebastian Bergmann",
                    "email": "sebastian@phpunit.de",
                    "role": "lead"
                }
            ],
            "description": "Library that helps with managing the version number of Git-hosted PHP projects",
            "homepage": "https://github.com/sebastianbergmann/version",
            "support": {
                "issues": "https://github.com/sebastianbergmann/version/issues",
                "source": "https://github.com/sebastianbergmann/version/tree/3.0.2"
            },
            "funding": [
                {
                    "url": "https://github.com/sebastianbergmann",
                    "type": "github"
                }
            ],
            "time": "2020-09-28T06:39:44+00:00"
        },
        {
            "name": "theseer/tokenizer",
            "version": "1.2.3",
            "source": {
                "type": "git",
                "url": "https://github.com/theseer/tokenizer.git",
                "reference": "737eda637ed5e28c3413cb1ebe8bb52cbf1ca7a2"
            },
            "dist": {
                "type": "zip",
                "url": "https://api.github.com/repos/theseer/tokenizer/zipball/737eda637ed5e28c3413cb1ebe8bb52cbf1ca7a2",
                "reference": "737eda637ed5e28c3413cb1ebe8bb52cbf1ca7a2",
                "shasum": ""
            },
            "require": {
                "ext-dom": "*",
                "ext-tokenizer": "*",
                "ext-xmlwriter": "*",
                "php": "^7.2 || ^8.0"
            },
            "type": "library",
            "autoload": {
                "classmap": [
                    "src/"
                ]
            },
            "notification-url": "https://packagist.org/downloads/",
            "license": [
                "BSD-3-Clause"
            ],
            "authors": [
                {
                    "name": "Arne Blankerts",
                    "email": "arne@blankerts.de",
                    "role": "Developer"
                }
            ],
            "description": "A small library for converting tokenized PHP source code into XML and potentially other formats",
            "support": {
                "issues": "https://github.com/theseer/tokenizer/issues",
                "source": "https://github.com/theseer/tokenizer/tree/1.2.3"
            },
            "funding": [
                {
                    "url": "https://github.com/theseer",
                    "type": "github"
                }
            ],
            "time": "2024-03-03T12:36:25+00:00"
        }
    ],
    "packages-dev": [],
    "aliases": [],
    "minimum-stability": "stable",
    "stability-flags": {},
    "prefer-stable": true,
    "prefer-lowest": false,
    "platform": {
        "php": ">=7.3",
        "ext-dom": "*",
        "ext-json": "*",
        "ext-libxml": "*",
        "ext-mbstring": "*",
        "ext-xml": "*",
        "ext-xmlwriter": "*"
    },
    "platform-dev": {},
    "platform-overrides": {
        "php": "7.3.0"
    },
    "plugin-api-version": "2.6.0"
}<|MERGE_RESOLUTION|>--- conflicted
+++ resolved
@@ -4,11 +4,7 @@
         "Read more about it at https://getcomposer.org/doc/01-basic-usage.md#installing-dependencies",
         "This file is @generated automatically"
     ],
-<<<<<<< HEAD
-    "content-hash": "495c70b8e02b63e2e8f1931f80a38d43",
-=======
-    "content-hash": "0b893070cab673cede448769c2770397",
->>>>>>> dd5e8969
+    "content-hash": "4f546599de962e2d0c22325fa943c784",
     "packages": [
         {
             "name": "doctrine/instantiator",
