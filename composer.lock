{
    "_readme": [
        "This file locks the dependencies of your project to a known state",
        "Read more about it at https://getcomposer.org/doc/01-basic-usage.md#installing-dependencies",
        "This file is @generated automatically"
    ],
<<<<<<< HEAD
    "content-hash": "2ced1a8f40acc6d37907a6bdcc20e860",
=======
    "content-hash": "8bb9756429367fe5f916165dd00b8a5a",
>>>>>>> bc2e77af
    "packages": [
        {
            "name": "myclabs/deep-copy",
            "version": "1.12.1",
            "source": {
                "type": "git",
                "url": "https://github.com/myclabs/DeepCopy.git",
                "reference": "123267b2c49fbf30d78a7b2d333f6be754b94845"
            },
            "dist": {
                "type": "zip",
                "url": "https://api.github.com/repos/myclabs/DeepCopy/zipball/123267b2c49fbf30d78a7b2d333f6be754b94845",
                "reference": "123267b2c49fbf30d78a7b2d333f6be754b94845",
                "shasum": ""
            },
            "require": {
                "php": "^7.1 || ^8.0"
            },
            "conflict": {
                "doctrine/collections": "<1.6.8",
                "doctrine/common": "<2.13.3 || >=3 <3.2.2"
            },
            "require-dev": {
                "doctrine/collections": "^1.6.8",
                "doctrine/common": "^2.13.3 || ^3.2.2",
                "phpspec/prophecy": "^1.10",
                "phpunit/phpunit": "^7.5.20 || ^8.5.23 || ^9.5.13"
            },
            "type": "library",
            "autoload": {
                "files": [
                    "src/DeepCopy/deep_copy.php"
                ],
                "psr-4": {
                    "DeepCopy\\": "src/DeepCopy/"
                }
            },
            "notification-url": "https://packagist.org/downloads/",
            "license": [
                "MIT"
            ],
            "description": "Create deep copies (clones) of your objects",
            "keywords": [
                "clone",
                "copy",
                "duplicate",
                "object",
                "object graph"
            ],
            "support": {
                "issues": "https://github.com/myclabs/DeepCopy/issues",
                "source": "https://github.com/myclabs/DeepCopy/tree/1.12.1"
            },
            "funding": [
                {
                    "url": "https://tidelift.com/funding/github/packagist/myclabs/deep-copy",
                    "type": "tidelift"
                }
            ],
            "time": "2024-11-08T17:47:46+00:00"
        },
        {
            "name": "nikic/php-parser",
            "version": "v5.4.0",
            "source": {
                "type": "git",
                "url": "https://github.com/nikic/PHP-Parser.git",
                "reference": "447a020a1f875a434d62f2a401f53b82a396e494"
            },
            "dist": {
                "type": "zip",
                "url": "https://api.github.com/repos/nikic/PHP-Parser/zipball/447a020a1f875a434d62f2a401f53b82a396e494",
                "reference": "447a020a1f875a434d62f2a401f53b82a396e494",
                "shasum": ""
            },
            "require": {
                "ext-ctype": "*",
                "ext-json": "*",
                "ext-tokenizer": "*",
                "php": ">=7.4"
            },
            "require-dev": {
                "ircmaxell/php-yacc": "^0.0.7",
                "phpunit/phpunit": "^9.0"
            },
            "bin": [
                "bin/php-parse"
            ],
            "type": "library",
            "extra": {
                "branch-alias": {
                    "dev-master": "5.0-dev"
                }
            },
            "autoload": {
                "psr-4": {
                    "PhpParser\\": "lib/PhpParser"
                }
            },
            "notification-url": "https://packagist.org/downloads/",
            "license": [
                "BSD-3-Clause"
            ],
            "authors": [
                {
                    "name": "Nikita Popov"
                }
            ],
            "description": "A PHP parser written in PHP",
            "keywords": [
                "parser",
                "php"
            ],
            "support": {
                "issues": "https://github.com/nikic/PHP-Parser/issues",
                "source": "https://github.com/nikic/PHP-Parser/tree/v5.4.0"
            },
            "time": "2024-12-30T11:07:19+00:00"
        },
        {
            "name": "phar-io/manifest",
            "version": "2.0.4",
            "source": {
                "type": "git",
                "url": "https://github.com/phar-io/manifest.git",
                "reference": "54750ef60c58e43759730615a392c31c80e23176"
            },
            "dist": {
                "type": "zip",
                "url": "https://api.github.com/repos/phar-io/manifest/zipball/54750ef60c58e43759730615a392c31c80e23176",
                "reference": "54750ef60c58e43759730615a392c31c80e23176",
                "shasum": ""
            },
            "require": {
                "ext-dom": "*",
                "ext-libxml": "*",
                "ext-phar": "*",
                "ext-xmlwriter": "*",
                "phar-io/version": "^3.0.1",
                "php": "^7.2 || ^8.0"
            },
            "type": "library",
            "extra": {
                "branch-alias": {
                    "dev-master": "2.0.x-dev"
                }
            },
            "autoload": {
                "classmap": [
                    "src/"
                ]
            },
            "notification-url": "https://packagist.org/downloads/",
            "license": [
                "BSD-3-Clause"
            ],
            "authors": [
                {
                    "name": "Arne Blankerts",
                    "email": "arne@blankerts.de",
                    "role": "Developer"
                },
                {
                    "name": "Sebastian Heuer",
                    "email": "sebastian@phpeople.de",
                    "role": "Developer"
                },
                {
                    "name": "Sebastian Bergmann",
                    "email": "sebastian@phpunit.de",
                    "role": "Developer"
                }
            ],
            "description": "Component for reading phar.io manifest information from a PHP Archive (PHAR)",
            "support": {
                "issues": "https://github.com/phar-io/manifest/issues",
                "source": "https://github.com/phar-io/manifest/tree/2.0.4"
            },
            "funding": [
                {
                    "url": "https://github.com/theseer",
                    "type": "github"
                }
            ],
            "time": "2024-03-03T12:33:53+00:00"
        },
        {
            "name": "phar-io/version",
            "version": "3.2.1",
            "source": {
                "type": "git",
                "url": "https://github.com/phar-io/version.git",
                "reference": "4f7fd7836c6f332bb2933569e566a0d6c4cbed74"
            },
            "dist": {
                "type": "zip",
                "url": "https://api.github.com/repos/phar-io/version/zipball/4f7fd7836c6f332bb2933569e566a0d6c4cbed74",
                "reference": "4f7fd7836c6f332bb2933569e566a0d6c4cbed74",
                "shasum": ""
            },
            "require": {
                "php": "^7.2 || ^8.0"
            },
            "type": "library",
            "autoload": {
                "classmap": [
                    "src/"
                ]
            },
            "notification-url": "https://packagist.org/downloads/",
            "license": [
                "BSD-3-Clause"
            ],
            "authors": [
                {
                    "name": "Arne Blankerts",
                    "email": "arne@blankerts.de",
                    "role": "Developer"
                },
                {
                    "name": "Sebastian Heuer",
                    "email": "sebastian@phpeople.de",
                    "role": "Developer"
                },
                {
                    "name": "Sebastian Bergmann",
                    "email": "sebastian@phpunit.de",
                    "role": "Developer"
                }
            ],
            "description": "Library for handling version information and constraints",
            "support": {
                "issues": "https://github.com/phar-io/version/issues",
                "source": "https://github.com/phar-io/version/tree/3.2.1"
            },
            "time": "2022-02-21T01:04:05+00:00"
        },
        {
            "name": "phpunit/php-code-coverage",
            "version": "dev-main",
            "source": {
                "type": "git",
                "url": "https://github.com/sebastianbergmann/php-code-coverage.git",
                "reference": "ee5ed5cd42cd46d961768e1c3e55bddc1cef5525"
            },
            "dist": {
                "type": "zip",
                "url": "https://api.github.com/repos/sebastianbergmann/php-code-coverage/zipball/ee5ed5cd42cd46d961768e1c3e55bddc1cef5525",
                "reference": "ee5ed5cd42cd46d961768e1c3e55bddc1cef5525",
                "shasum": ""
            },
            "require": {
                "ext-dom": "*",
                "ext-libxml": "*",
                "ext-xmlwriter": "*",
                "nikic/php-parser": "^5.3.1",
                "php": ">=8.3",
                "phpunit/php-file-iterator": "^5.1.0",
                "phpunit/php-text-template": "^4.0.1",
                "sebastian/complexity": "^4.0.1",
                "sebastian/environment": "^7.2.0",
                "sebastian/lines-of-code": "^3.0.1",
                "sebastian/version": "^5.0.2",
                "theseer/tokenizer": "^1.2.3"
            },
            "require-dev": {
                "phpunit/phpunit": "^12.0-dev"
            },
            "suggest": {
                "ext-pcov": "PHP extension that provides line coverage",
                "ext-xdebug": "PHP extension that provides line coverage as well as branch and path coverage"
            },
            "default-branch": true,
            "type": "library",
            "extra": {
                "branch-alias": {
                    "dev-main": "12.0.x-dev"
                }
            },
            "autoload": {
                "classmap": [
                    "src/"
                ]
            },
            "notification-url": "https://packagist.org/downloads/",
            "license": [
                "BSD-3-Clause"
            ],
            "authors": [
                {
                    "name": "Sebastian Bergmann",
                    "email": "sebastian@phpunit.de",
                    "role": "lead"
                }
            ],
            "description": "Library that provides collection, processing, and rendering functionality for PHP code coverage information.",
            "homepage": "https://github.com/sebastianbergmann/php-code-coverage",
            "keywords": [
                "coverage",
                "testing",
                "xunit"
            ],
            "support": {
                "issues": "https://github.com/sebastianbergmann/php-code-coverage/issues",
                "security": "https://github.com/sebastianbergmann/php-code-coverage/security/policy",
                "source": "https://github.com/sebastianbergmann/php-code-coverage/tree/main"
            },
            "funding": [
                {
                    "url": "https://github.com/sebastianbergmann",
                    "type": "github"
                }
            ],
            "time": "2025-01-01T09:39:48+00:00"
        },
        {
            "name": "phpunit/php-file-iterator",
            "version": "5.1.0",
            "source": {
                "type": "git",
                "url": "https://github.com/sebastianbergmann/php-file-iterator.git",
                "reference": "118cfaaa8bc5aef3287bf315b6060b1174754af6"
            },
            "dist": {
                "type": "zip",
                "url": "https://api.github.com/repos/sebastianbergmann/php-file-iterator/zipball/118cfaaa8bc5aef3287bf315b6060b1174754af6",
                "reference": "118cfaaa8bc5aef3287bf315b6060b1174754af6",
                "shasum": ""
            },
            "require": {
                "php": ">=8.2"
            },
            "require-dev": {
                "phpunit/phpunit": "^11.0"
            },
            "type": "library",
            "extra": {
                "branch-alias": {
                    "dev-main": "5.0-dev"
                }
            },
            "autoload": {
                "classmap": [
                    "src/"
                ]
            },
            "notification-url": "https://packagist.org/downloads/",
            "license": [
                "BSD-3-Clause"
            ],
            "authors": [
                {
                    "name": "Sebastian Bergmann",
                    "email": "sebastian@phpunit.de",
                    "role": "lead"
                }
            ],
            "description": "FilterIterator implementation that filters files based on a list of suffixes.",
            "homepage": "https://github.com/sebastianbergmann/php-file-iterator/",
            "keywords": [
                "filesystem",
                "iterator"
            ],
            "support": {
                "issues": "https://github.com/sebastianbergmann/php-file-iterator/issues",
                "security": "https://github.com/sebastianbergmann/php-file-iterator/security/policy",
                "source": "https://github.com/sebastianbergmann/php-file-iterator/tree/5.1.0"
            },
            "funding": [
                {
                    "url": "https://github.com/sebastianbergmann",
                    "type": "github"
                }
            ],
            "time": "2024-08-27T05:02:59+00:00"
        },
        {
            "name": "phpunit/php-invoker",
            "version": "5.0.1",
            "source": {
                "type": "git",
                "url": "https://github.com/sebastianbergmann/php-invoker.git",
                "reference": "c1ca3814734c07492b3d4c5f794f4b0995333da2"
            },
            "dist": {
                "type": "zip",
                "url": "https://api.github.com/repos/sebastianbergmann/php-invoker/zipball/c1ca3814734c07492b3d4c5f794f4b0995333da2",
                "reference": "c1ca3814734c07492b3d4c5f794f4b0995333da2",
                "shasum": ""
            },
            "require": {
                "php": ">=8.2"
            },
            "require-dev": {
                "ext-pcntl": "*",
                "phpunit/phpunit": "^11.0"
            },
            "suggest": {
                "ext-pcntl": "*"
            },
            "type": "library",
            "extra": {
                "branch-alias": {
                    "dev-main": "5.0-dev"
                }
            },
            "autoload": {
                "classmap": [
                    "src/"
                ]
            },
            "notification-url": "https://packagist.org/downloads/",
            "license": [
                "BSD-3-Clause"
            ],
            "authors": [
                {
                    "name": "Sebastian Bergmann",
                    "email": "sebastian@phpunit.de",
                    "role": "lead"
                }
            ],
            "description": "Invoke callables with a timeout",
            "homepage": "https://github.com/sebastianbergmann/php-invoker/",
            "keywords": [
                "process"
            ],
            "support": {
                "issues": "https://github.com/sebastianbergmann/php-invoker/issues",
                "security": "https://github.com/sebastianbergmann/php-invoker/security/policy",
                "source": "https://github.com/sebastianbergmann/php-invoker/tree/5.0.1"
            },
            "funding": [
                {
                    "url": "https://github.com/sebastianbergmann",
                    "type": "github"
                }
            ],
            "time": "2024-07-03T05:07:44+00:00"
        },
        {
            "name": "phpunit/php-text-template",
            "version": "4.0.1",
            "source": {
                "type": "git",
                "url": "https://github.com/sebastianbergmann/php-text-template.git",
                "reference": "3e0404dc6b300e6bf56415467ebcb3fe4f33e964"
            },
            "dist": {
                "type": "zip",
                "url": "https://api.github.com/repos/sebastianbergmann/php-text-template/zipball/3e0404dc6b300e6bf56415467ebcb3fe4f33e964",
                "reference": "3e0404dc6b300e6bf56415467ebcb3fe4f33e964",
                "shasum": ""
            },
            "require": {
                "php": ">=8.2"
            },
            "require-dev": {
                "phpunit/phpunit": "^11.0"
            },
            "type": "library",
            "extra": {
                "branch-alias": {
                    "dev-main": "4.0-dev"
                }
            },
            "autoload": {
                "classmap": [
                    "src/"
                ]
            },
            "notification-url": "https://packagist.org/downloads/",
            "license": [
                "BSD-3-Clause"
            ],
            "authors": [
                {
                    "name": "Sebastian Bergmann",
                    "email": "sebastian@phpunit.de",
                    "role": "lead"
                }
            ],
            "description": "Simple template engine.",
            "homepage": "https://github.com/sebastianbergmann/php-text-template/",
            "keywords": [
                "template"
            ],
            "support": {
                "issues": "https://github.com/sebastianbergmann/php-text-template/issues",
                "security": "https://github.com/sebastianbergmann/php-text-template/security/policy",
                "source": "https://github.com/sebastianbergmann/php-text-template/tree/4.0.1"
            },
            "funding": [
                {
                    "url": "https://github.com/sebastianbergmann",
                    "type": "github"
                }
            ],
            "time": "2024-07-03T05:08:43+00:00"
        },
        {
            "name": "phpunit/php-timer",
            "version": "7.0.1",
            "source": {
                "type": "git",
                "url": "https://github.com/sebastianbergmann/php-timer.git",
                "reference": "3b415def83fbcb41f991d9ebf16ae4ad8b7837b3"
            },
            "dist": {
                "type": "zip",
                "url": "https://api.github.com/repos/sebastianbergmann/php-timer/zipball/3b415def83fbcb41f991d9ebf16ae4ad8b7837b3",
                "reference": "3b415def83fbcb41f991d9ebf16ae4ad8b7837b3",
                "shasum": ""
            },
            "require": {
                "php": ">=8.2"
            },
            "require-dev": {
                "phpunit/phpunit": "^11.0"
            },
            "type": "library",
            "extra": {
                "branch-alias": {
                    "dev-main": "7.0-dev"
                }
            },
            "autoload": {
                "classmap": [
                    "src/"
                ]
            },
            "notification-url": "https://packagist.org/downloads/",
            "license": [
                "BSD-3-Clause"
            ],
            "authors": [
                {
                    "name": "Sebastian Bergmann",
                    "email": "sebastian@phpunit.de",
                    "role": "lead"
                }
            ],
            "description": "Utility class for timing",
            "homepage": "https://github.com/sebastianbergmann/php-timer/",
            "keywords": [
                "timer"
            ],
            "support": {
                "issues": "https://github.com/sebastianbergmann/php-timer/issues",
                "security": "https://github.com/sebastianbergmann/php-timer/security/policy",
                "source": "https://github.com/sebastianbergmann/php-timer/tree/7.0.1"
            },
            "funding": [
                {
                    "url": "https://github.com/sebastianbergmann",
                    "type": "github"
                }
            ],
            "time": "2024-07-03T05:09:35+00:00"
        },
        {
            "name": "sebastian/cli-parser",
            "version": "3.0.2",
            "source": {
                "type": "git",
                "url": "https://github.com/sebastianbergmann/cli-parser.git",
                "reference": "15c5dd40dc4f38794d383bb95465193f5e0ae180"
            },
            "dist": {
                "type": "zip",
                "url": "https://api.github.com/repos/sebastianbergmann/cli-parser/zipball/15c5dd40dc4f38794d383bb95465193f5e0ae180",
                "reference": "15c5dd40dc4f38794d383bb95465193f5e0ae180",
                "shasum": ""
            },
            "require": {
                "php": ">=8.2"
            },
            "require-dev": {
                "phpunit/phpunit": "^11.0"
            },
            "type": "library",
            "extra": {
                "branch-alias": {
                    "dev-main": "3.0-dev"
                }
            },
            "autoload": {
                "classmap": [
                    "src/"
                ]
            },
            "notification-url": "https://packagist.org/downloads/",
            "license": [
                "BSD-3-Clause"
            ],
            "authors": [
                {
                    "name": "Sebastian Bergmann",
                    "email": "sebastian@phpunit.de",
                    "role": "lead"
                }
            ],
            "description": "Library for parsing CLI options",
            "homepage": "https://github.com/sebastianbergmann/cli-parser",
            "support": {
                "issues": "https://github.com/sebastianbergmann/cli-parser/issues",
                "security": "https://github.com/sebastianbergmann/cli-parser/security/policy",
                "source": "https://github.com/sebastianbergmann/cli-parser/tree/3.0.2"
            },
            "funding": [
                {
                    "url": "https://github.com/sebastianbergmann",
                    "type": "github"
                }
            ],
            "time": "2024-07-03T04:41:36+00:00"
        },
        {
            "name": "sebastian/comparator",
            "version": "6.3.0",
            "source": {
                "type": "git",
                "url": "https://github.com/sebastianbergmann/comparator.git",
                "reference": "d4e47a769525c4dd38cea90e5dcd435ddbbc7115"
            },
            "dist": {
                "type": "zip",
                "url": "https://api.github.com/repos/sebastianbergmann/comparator/zipball/d4e47a769525c4dd38cea90e5dcd435ddbbc7115",
                "reference": "d4e47a769525c4dd38cea90e5dcd435ddbbc7115",
                "shasum": ""
            },
            "require": {
                "ext-dom": "*",
                "ext-mbstring": "*",
                "php": ">=8.2",
                "sebastian/diff": "^6.0",
                "sebastian/exporter": "^6.0"
            },
            "require-dev": {
                "phpunit/phpunit": "^11.4"
            },
            "suggest": {
                "ext-bcmath": "For comparing BcMath\\Number objects"
            },
            "type": "library",
            "extra": {
                "branch-alias": {
                    "dev-main": "6.2-dev"
                }
            },
            "autoload": {
                "classmap": [
                    "src/"
                ]
            },
            "notification-url": "https://packagist.org/downloads/",
            "license": [
                "BSD-3-Clause"
            ],
            "authors": [
                {
                    "name": "Sebastian Bergmann",
                    "email": "sebastian@phpunit.de"
                },
                {
                    "name": "Jeff Welch",
                    "email": "whatthejeff@gmail.com"
                },
                {
                    "name": "Volker Dusch",
                    "email": "github@wallbash.com"
                },
                {
                    "name": "Bernhard Schussek",
                    "email": "bschussek@2bepublished.at"
                }
            ],
            "description": "Provides the functionality to compare PHP values for equality",
            "homepage": "https://github.com/sebastianbergmann/comparator",
            "keywords": [
                "comparator",
                "compare",
                "equality"
            ],
            "support": {
                "issues": "https://github.com/sebastianbergmann/comparator/issues",
                "security": "https://github.com/sebastianbergmann/comparator/security/policy",
                "source": "https://github.com/sebastianbergmann/comparator/tree/6.3.0"
            },
            "funding": [
                {
                    "url": "https://github.com/sebastianbergmann",
                    "type": "github"
                }
            ],
            "time": "2025-01-06T10:28:19+00:00"
        },
        {
            "name": "sebastian/complexity",
            "version": "4.0.1",
            "source": {
                "type": "git",
                "url": "https://github.com/sebastianbergmann/complexity.git",
                "reference": "ee41d384ab1906c68852636b6de493846e13e5a0"
            },
            "dist": {
                "type": "zip",
                "url": "https://api.github.com/repos/sebastianbergmann/complexity/zipball/ee41d384ab1906c68852636b6de493846e13e5a0",
                "reference": "ee41d384ab1906c68852636b6de493846e13e5a0",
                "shasum": ""
            },
            "require": {
                "nikic/php-parser": "^5.0",
                "php": ">=8.2"
            },
            "require-dev": {
                "phpunit/phpunit": "^11.0"
            },
            "type": "library",
            "extra": {
                "branch-alias": {
                    "dev-main": "4.0-dev"
                }
            },
            "autoload": {
                "classmap": [
                    "src/"
                ]
            },
            "notification-url": "https://packagist.org/downloads/",
            "license": [
                "BSD-3-Clause"
            ],
            "authors": [
                {
                    "name": "Sebastian Bergmann",
                    "email": "sebastian@phpunit.de",
                    "role": "lead"
                }
            ],
            "description": "Library for calculating the complexity of PHP code units",
            "homepage": "https://github.com/sebastianbergmann/complexity",
            "support": {
                "issues": "https://github.com/sebastianbergmann/complexity/issues",
                "security": "https://github.com/sebastianbergmann/complexity/security/policy",
                "source": "https://github.com/sebastianbergmann/complexity/tree/4.0.1"
            },
            "funding": [
                {
                    "url": "https://github.com/sebastianbergmann",
                    "type": "github"
                }
            ],
            "time": "2024-07-03T04:49:50+00:00"
        },
        {
            "name": "sebastian/diff",
            "version": "6.0.2",
            "source": {
                "type": "git",
                "url": "https://github.com/sebastianbergmann/diff.git",
                "reference": "b4ccd857127db5d41a5b676f24b51371d76d8544"
            },
            "dist": {
                "type": "zip",
                "url": "https://api.github.com/repos/sebastianbergmann/diff/zipball/b4ccd857127db5d41a5b676f24b51371d76d8544",
                "reference": "b4ccd857127db5d41a5b676f24b51371d76d8544",
                "shasum": ""
            },
            "require": {
                "php": ">=8.2"
            },
            "require-dev": {
                "phpunit/phpunit": "^11.0",
                "symfony/process": "^4.2 || ^5"
            },
            "type": "library",
            "extra": {
                "branch-alias": {
                    "dev-main": "6.0-dev"
                }
            },
            "autoload": {
                "classmap": [
                    "src/"
                ]
            },
            "notification-url": "https://packagist.org/downloads/",
            "license": [
                "BSD-3-Clause"
            ],
            "authors": [
                {
                    "name": "Sebastian Bergmann",
                    "email": "sebastian@phpunit.de"
                },
                {
                    "name": "Kore Nordmann",
                    "email": "mail@kore-nordmann.de"
                }
            ],
            "description": "Diff implementation",
            "homepage": "https://github.com/sebastianbergmann/diff",
            "keywords": [
                "diff",
                "udiff",
                "unidiff",
                "unified diff"
            ],
            "support": {
                "issues": "https://github.com/sebastianbergmann/diff/issues",
                "security": "https://github.com/sebastianbergmann/diff/security/policy",
                "source": "https://github.com/sebastianbergmann/diff/tree/6.0.2"
            },
            "funding": [
                {
                    "url": "https://github.com/sebastianbergmann",
                    "type": "github"
                }
            ],
            "time": "2024-07-03T04:53:05+00:00"
        },
        {
            "name": "sebastian/environment",
            "version": "7.2.0",
            "source": {
                "type": "git",
                "url": "https://github.com/sebastianbergmann/environment.git",
                "reference": "855f3ae0ab316bbafe1ba4e16e9f3c078d24a0c5"
            },
            "dist": {
                "type": "zip",
                "url": "https://api.github.com/repos/sebastianbergmann/environment/zipball/855f3ae0ab316bbafe1ba4e16e9f3c078d24a0c5",
                "reference": "855f3ae0ab316bbafe1ba4e16e9f3c078d24a0c5",
                "shasum": ""
            },
            "require": {
                "php": ">=8.2"
            },
            "require-dev": {
                "phpunit/phpunit": "^11.0"
            },
            "suggest": {
                "ext-posix": "*"
            },
            "type": "library",
            "extra": {
                "branch-alias": {
                    "dev-main": "7.2-dev"
                }
            },
            "autoload": {
                "classmap": [
                    "src/"
                ]
            },
            "notification-url": "https://packagist.org/downloads/",
            "license": [
                "BSD-3-Clause"
            ],
            "authors": [
                {
                    "name": "Sebastian Bergmann",
                    "email": "sebastian@phpunit.de"
                }
            ],
            "description": "Provides functionality to handle HHVM/PHP environments",
            "homepage": "https://github.com/sebastianbergmann/environment",
            "keywords": [
                "Xdebug",
                "environment",
                "hhvm"
            ],
            "support": {
                "issues": "https://github.com/sebastianbergmann/environment/issues",
                "security": "https://github.com/sebastianbergmann/environment/security/policy",
                "source": "https://github.com/sebastianbergmann/environment/tree/7.2.0"
            },
            "funding": [
                {
                    "url": "https://github.com/sebastianbergmann",
                    "type": "github"
                }
            ],
            "time": "2024-07-03T04:54:44+00:00"
        },
        {
            "name": "sebastian/exporter",
            "version": "6.3.0",
            "source": {
                "type": "git",
                "url": "https://github.com/sebastianbergmann/exporter.git",
                "reference": "3473f61172093b2da7de1fb5782e1f24cc036dc3"
            },
            "dist": {
                "type": "zip",
                "url": "https://api.github.com/repos/sebastianbergmann/exporter/zipball/3473f61172093b2da7de1fb5782e1f24cc036dc3",
                "reference": "3473f61172093b2da7de1fb5782e1f24cc036dc3",
                "shasum": ""
            },
            "require": {
                "ext-mbstring": "*",
                "php": ">=8.2",
                "sebastian/recursion-context": "^6.0"
            },
            "require-dev": {
                "phpunit/phpunit": "^11.3"
            },
            "type": "library",
            "extra": {
                "branch-alias": {
                    "dev-main": "6.1-dev"
                }
            },
            "autoload": {
                "classmap": [
                    "src/"
                ]
            },
            "notification-url": "https://packagist.org/downloads/",
            "license": [
                "BSD-3-Clause"
            ],
            "authors": [
                {
                    "name": "Sebastian Bergmann",
                    "email": "sebastian@phpunit.de"
                },
                {
                    "name": "Jeff Welch",
                    "email": "whatthejeff@gmail.com"
                },
                {
                    "name": "Volker Dusch",
                    "email": "github@wallbash.com"
                },
                {
                    "name": "Adam Harvey",
                    "email": "aharvey@php.net"
                },
                {
                    "name": "Bernhard Schussek",
                    "email": "bschussek@gmail.com"
                }
            ],
            "description": "Provides the functionality to export PHP variables for visualization",
            "homepage": "https://www.github.com/sebastianbergmann/exporter",
            "keywords": [
                "export",
                "exporter"
            ],
            "support": {
                "issues": "https://github.com/sebastianbergmann/exporter/issues",
                "security": "https://github.com/sebastianbergmann/exporter/security/policy",
                "source": "https://github.com/sebastianbergmann/exporter/tree/6.3.0"
            },
            "funding": [
                {
                    "url": "https://github.com/sebastianbergmann",
                    "type": "github"
                }
            ],
            "time": "2024-12-05T09:17:50+00:00"
        },
        {
            "name": "sebastian/global-state",
            "version": "7.0.2",
            "source": {
                "type": "git",
                "url": "https://github.com/sebastianbergmann/global-state.git",
                "reference": "3be331570a721f9a4b5917f4209773de17f747d7"
            },
            "dist": {
                "type": "zip",
                "url": "https://api.github.com/repos/sebastianbergmann/global-state/zipball/3be331570a721f9a4b5917f4209773de17f747d7",
                "reference": "3be331570a721f9a4b5917f4209773de17f747d7",
                "shasum": ""
            },
            "require": {
                "php": ">=8.2",
                "sebastian/object-reflector": "^4.0",
                "sebastian/recursion-context": "^6.0"
            },
            "require-dev": {
                "ext-dom": "*",
                "phpunit/phpunit": "^11.0"
            },
            "type": "library",
            "extra": {
                "branch-alias": {
                    "dev-main": "7.0-dev"
                }
            },
            "autoload": {
                "classmap": [
                    "src/"
                ]
            },
            "notification-url": "https://packagist.org/downloads/",
            "license": [
                "BSD-3-Clause"
            ],
            "authors": [
                {
                    "name": "Sebastian Bergmann",
                    "email": "sebastian@phpunit.de"
                }
            ],
            "description": "Snapshotting of global state",
            "homepage": "https://www.github.com/sebastianbergmann/global-state",
            "keywords": [
                "global state"
            ],
            "support": {
                "issues": "https://github.com/sebastianbergmann/global-state/issues",
                "security": "https://github.com/sebastianbergmann/global-state/security/policy",
                "source": "https://github.com/sebastianbergmann/global-state/tree/7.0.2"
            },
            "funding": [
                {
                    "url": "https://github.com/sebastianbergmann",
                    "type": "github"
                }
            ],
            "time": "2024-07-03T04:57:36+00:00"
        },
        {
            "name": "sebastian/lines-of-code",
            "version": "3.0.1",
            "source": {
                "type": "git",
                "url": "https://github.com/sebastianbergmann/lines-of-code.git",
                "reference": "d36ad0d782e5756913e42ad87cb2890f4ffe467a"
            },
            "dist": {
                "type": "zip",
                "url": "https://api.github.com/repos/sebastianbergmann/lines-of-code/zipball/d36ad0d782e5756913e42ad87cb2890f4ffe467a",
                "reference": "d36ad0d782e5756913e42ad87cb2890f4ffe467a",
                "shasum": ""
            },
            "require": {
                "nikic/php-parser": "^5.0",
                "php": ">=8.2"
            },
            "require-dev": {
                "phpunit/phpunit": "^11.0"
            },
            "type": "library",
            "extra": {
                "branch-alias": {
                    "dev-main": "3.0-dev"
                }
            },
            "autoload": {
                "classmap": [
                    "src/"
                ]
            },
            "notification-url": "https://packagist.org/downloads/",
            "license": [
                "BSD-3-Clause"
            ],
            "authors": [
                {
                    "name": "Sebastian Bergmann",
                    "email": "sebastian@phpunit.de",
                    "role": "lead"
                }
            ],
            "description": "Library for counting the lines of code in PHP source code",
            "homepage": "https://github.com/sebastianbergmann/lines-of-code",
            "support": {
                "issues": "https://github.com/sebastianbergmann/lines-of-code/issues",
                "security": "https://github.com/sebastianbergmann/lines-of-code/security/policy",
                "source": "https://github.com/sebastianbergmann/lines-of-code/tree/3.0.1"
            },
            "funding": [
                {
                    "url": "https://github.com/sebastianbergmann",
                    "type": "github"
                }
            ],
            "time": "2024-07-03T04:58:38+00:00"
        },
        {
            "name": "sebastian/object-enumerator",
            "version": "6.0.1",
            "source": {
                "type": "git",
                "url": "https://github.com/sebastianbergmann/object-enumerator.git",
                "reference": "f5b498e631a74204185071eb41f33f38d64608aa"
            },
            "dist": {
                "type": "zip",
                "url": "https://api.github.com/repos/sebastianbergmann/object-enumerator/zipball/f5b498e631a74204185071eb41f33f38d64608aa",
                "reference": "f5b498e631a74204185071eb41f33f38d64608aa",
                "shasum": ""
            },
            "require": {
                "php": ">=8.2",
                "sebastian/object-reflector": "^4.0",
                "sebastian/recursion-context": "^6.0"
            },
            "require-dev": {
                "phpunit/phpunit": "^11.0"
            },
            "type": "library",
            "extra": {
                "branch-alias": {
                    "dev-main": "6.0-dev"
                }
            },
            "autoload": {
                "classmap": [
                    "src/"
                ]
            },
            "notification-url": "https://packagist.org/downloads/",
            "license": [
                "BSD-3-Clause"
            ],
            "authors": [
                {
                    "name": "Sebastian Bergmann",
                    "email": "sebastian@phpunit.de"
                }
            ],
            "description": "Traverses array structures and object graphs to enumerate all referenced objects",
            "homepage": "https://github.com/sebastianbergmann/object-enumerator/",
            "support": {
                "issues": "https://github.com/sebastianbergmann/object-enumerator/issues",
                "security": "https://github.com/sebastianbergmann/object-enumerator/security/policy",
                "source": "https://github.com/sebastianbergmann/object-enumerator/tree/6.0.1"
            },
            "funding": [
                {
                    "url": "https://github.com/sebastianbergmann",
                    "type": "github"
                }
            ],
            "time": "2024-07-03T05:00:13+00:00"
        },
        {
            "name": "sebastian/object-reflector",
            "version": "4.0.1",
            "source": {
                "type": "git",
                "url": "https://github.com/sebastianbergmann/object-reflector.git",
                "reference": "6e1a43b411b2ad34146dee7524cb13a068bb35f9"
            },
            "dist": {
                "type": "zip",
                "url": "https://api.github.com/repos/sebastianbergmann/object-reflector/zipball/6e1a43b411b2ad34146dee7524cb13a068bb35f9",
                "reference": "6e1a43b411b2ad34146dee7524cb13a068bb35f9",
                "shasum": ""
            },
            "require": {
                "php": ">=8.2"
            },
            "require-dev": {
                "phpunit/phpunit": "^11.0"
            },
            "type": "library",
            "extra": {
                "branch-alias": {
                    "dev-main": "4.0-dev"
                }
            },
            "autoload": {
                "classmap": [
                    "src/"
                ]
            },
            "notification-url": "https://packagist.org/downloads/",
            "license": [
                "BSD-3-Clause"
            ],
            "authors": [
                {
                    "name": "Sebastian Bergmann",
                    "email": "sebastian@phpunit.de"
                }
            ],
            "description": "Allows reflection of object attributes, including inherited and non-public ones",
            "homepage": "https://github.com/sebastianbergmann/object-reflector/",
            "support": {
                "issues": "https://github.com/sebastianbergmann/object-reflector/issues",
                "security": "https://github.com/sebastianbergmann/object-reflector/security/policy",
                "source": "https://github.com/sebastianbergmann/object-reflector/tree/4.0.1"
            },
            "funding": [
                {
                    "url": "https://github.com/sebastianbergmann",
                    "type": "github"
                }
            ],
            "time": "2024-07-03T05:01:32+00:00"
        },
        {
            "name": "sebastian/recursion-context",
            "version": "6.0.2",
            "source": {
                "type": "git",
                "url": "https://github.com/sebastianbergmann/recursion-context.git",
                "reference": "694d156164372abbd149a4b85ccda2e4670c0e16"
            },
            "dist": {
                "type": "zip",
                "url": "https://api.github.com/repos/sebastianbergmann/recursion-context/zipball/694d156164372abbd149a4b85ccda2e4670c0e16",
                "reference": "694d156164372abbd149a4b85ccda2e4670c0e16",
                "shasum": ""
            },
            "require": {
                "php": ">=8.2"
            },
            "require-dev": {
                "phpunit/phpunit": "^11.0"
            },
            "type": "library",
            "extra": {
                "branch-alias": {
                    "dev-main": "6.0-dev"
                }
            },
            "autoload": {
                "classmap": [
                    "src/"
                ]
            },
            "notification-url": "https://packagist.org/downloads/",
            "license": [
                "BSD-3-Clause"
            ],
            "authors": [
                {
                    "name": "Sebastian Bergmann",
                    "email": "sebastian@phpunit.de"
                },
                {
                    "name": "Jeff Welch",
                    "email": "whatthejeff@gmail.com"
                },
                {
                    "name": "Adam Harvey",
                    "email": "aharvey@php.net"
                }
            ],
            "description": "Provides functionality to recursively process PHP variables",
            "homepage": "https://github.com/sebastianbergmann/recursion-context",
            "support": {
                "issues": "https://github.com/sebastianbergmann/recursion-context/issues",
                "security": "https://github.com/sebastianbergmann/recursion-context/security/policy",
                "source": "https://github.com/sebastianbergmann/recursion-context/tree/6.0.2"
            },
            "funding": [
                {
                    "url": "https://github.com/sebastianbergmann",
                    "type": "github"
                }
            ],
            "time": "2024-07-03T05:10:34+00:00"
        },
        {
            "name": "sebastian/type",
            "version": "5.1.0",
            "source": {
                "type": "git",
                "url": "https://github.com/sebastianbergmann/type.git",
                "reference": "461b9c5da241511a2a0e8f240814fb23ce5c0aac"
            },
            "dist": {
                "type": "zip",
                "url": "https://api.github.com/repos/sebastianbergmann/type/zipball/461b9c5da241511a2a0e8f240814fb23ce5c0aac",
                "reference": "461b9c5da241511a2a0e8f240814fb23ce5c0aac",
                "shasum": ""
            },
            "require": {
                "php": ">=8.2"
            },
            "require-dev": {
                "phpunit/phpunit": "^11.3"
            },
            "type": "library",
            "extra": {
                "branch-alias": {
                    "dev-main": "5.1-dev"
                }
            },
            "autoload": {
                "classmap": [
                    "src/"
                ]
            },
            "notification-url": "https://packagist.org/downloads/",
            "license": [
                "BSD-3-Clause"
            ],
            "authors": [
                {
                    "name": "Sebastian Bergmann",
                    "email": "sebastian@phpunit.de",
                    "role": "lead"
                }
            ],
            "description": "Collection of value objects that represent the types of the PHP type system",
            "homepage": "https://github.com/sebastianbergmann/type",
            "support": {
                "issues": "https://github.com/sebastianbergmann/type/issues",
                "security": "https://github.com/sebastianbergmann/type/security/policy",
                "source": "https://github.com/sebastianbergmann/type/tree/5.1.0"
            },
            "funding": [
                {
                    "url": "https://github.com/sebastianbergmann",
                    "type": "github"
                }
            ],
            "time": "2024-09-17T13:12:04+00:00"
        },
        {
            "name": "sebastian/version",
            "version": "5.0.2",
            "source": {
                "type": "git",
                "url": "https://github.com/sebastianbergmann/version.git",
                "reference": "c687e3387b99f5b03b6caa64c74b63e2936ff874"
            },
            "dist": {
                "type": "zip",
                "url": "https://api.github.com/repos/sebastianbergmann/version/zipball/c687e3387b99f5b03b6caa64c74b63e2936ff874",
                "reference": "c687e3387b99f5b03b6caa64c74b63e2936ff874",
                "shasum": ""
            },
            "require": {
                "php": ">=8.2"
            },
            "type": "library",
            "extra": {
                "branch-alias": {
                    "dev-main": "5.0-dev"
                }
            },
            "autoload": {
                "classmap": [
                    "src/"
                ]
            },
            "notification-url": "https://packagist.org/downloads/",
            "license": [
                "BSD-3-Clause"
            ],
            "authors": [
                {
                    "name": "Sebastian Bergmann",
                    "email": "sebastian@phpunit.de",
                    "role": "lead"
                }
            ],
            "description": "Library that helps with managing the version number of Git-hosted PHP projects",
            "homepage": "https://github.com/sebastianbergmann/version",
            "support": {
                "issues": "https://github.com/sebastianbergmann/version/issues",
                "security": "https://github.com/sebastianbergmann/version/security/policy",
                "source": "https://github.com/sebastianbergmann/version/tree/5.0.2"
            },
            "funding": [
                {
                    "url": "https://github.com/sebastianbergmann",
                    "type": "github"
                }
            ],
            "time": "2024-10-09T05:16:32+00:00"
        },
        {
            "name": "staabm/side-effects-detector",
            "version": "1.0.5",
            "source": {
                "type": "git",
                "url": "https://github.com/staabm/side-effects-detector.git",
                "reference": "d8334211a140ce329c13726d4a715adbddd0a163"
            },
            "dist": {
                "type": "zip",
                "url": "https://api.github.com/repos/staabm/side-effects-detector/zipball/d8334211a140ce329c13726d4a715adbddd0a163",
                "reference": "d8334211a140ce329c13726d4a715adbddd0a163",
                "shasum": ""
            },
            "require": {
                "ext-tokenizer": "*",
                "php": "^7.4 || ^8.0"
            },
            "require-dev": {
                "phpstan/extension-installer": "^1.4.3",
                "phpstan/phpstan": "^1.12.6",
                "phpunit/phpunit": "^9.6.21",
                "symfony/var-dumper": "^5.4.43",
                "tomasvotruba/type-coverage": "1.0.0",
                "tomasvotruba/unused-public": "1.0.0"
            },
            "type": "library",
            "autoload": {
                "classmap": [
                    "lib/"
                ]
            },
            "notification-url": "https://packagist.org/downloads/",
            "license": [
                "MIT"
            ],
            "description": "A static analysis tool to detect side effects in PHP code",
            "keywords": [
                "static analysis"
            ],
            "support": {
                "issues": "https://github.com/staabm/side-effects-detector/issues",
                "source": "https://github.com/staabm/side-effects-detector/tree/1.0.5"
            },
            "funding": [
                {
                    "url": "https://github.com/staabm",
                    "type": "github"
                }
            ],
            "time": "2024-10-20T05:08:20+00:00"
        },
        {
            "name": "theseer/tokenizer",
            "version": "1.2.3",
            "source": {
                "type": "git",
                "url": "https://github.com/theseer/tokenizer.git",
                "reference": "737eda637ed5e28c3413cb1ebe8bb52cbf1ca7a2"
            },
            "dist": {
                "type": "zip",
                "url": "https://api.github.com/repos/theseer/tokenizer/zipball/737eda637ed5e28c3413cb1ebe8bb52cbf1ca7a2",
                "reference": "737eda637ed5e28c3413cb1ebe8bb52cbf1ca7a2",
                "shasum": ""
            },
            "require": {
                "ext-dom": "*",
                "ext-tokenizer": "*",
                "ext-xmlwriter": "*",
                "php": "^7.2 || ^8.0"
            },
            "type": "library",
            "autoload": {
                "classmap": [
                    "src/"
                ]
            },
            "notification-url": "https://packagist.org/downloads/",
            "license": [
                "BSD-3-Clause"
            ],
            "authors": [
                {
                    "name": "Arne Blankerts",
                    "email": "arne@blankerts.de",
                    "role": "Developer"
                }
            ],
            "description": "A small library for converting tokenized PHP source code into XML and potentially other formats",
            "support": {
                "issues": "https://github.com/theseer/tokenizer/issues",
                "source": "https://github.com/theseer/tokenizer/tree/1.2.3"
            },
            "funding": [
                {
                    "url": "https://github.com/theseer",
                    "type": "github"
                }
            ],
            "time": "2024-03-03T12:36:25+00:00"
        }
    ],
    "packages-dev": [],
    "aliases": [],
    "minimum-stability": "dev",
    "stability-flags": {
        "phpunit/php-code-coverage": 20
    },
    "prefer-stable": true,
    "prefer-lowest": false,
    "platform": {
        "php": ">=8.3",
        "ext-dom": "*",
        "ext-json": "*",
        "ext-libxml": "*",
        "ext-mbstring": "*",
        "ext-xml": "*",
        "ext-xmlwriter": "*"
    },
    "platform-dev": {},
    "platform-overrides": {
        "php": "8.3.0"
    },
    "plugin-api-version": "2.6.0"
}<|MERGE_RESOLUTION|>--- conflicted
+++ resolved
@@ -4,11 +4,7 @@
         "Read more about it at https://getcomposer.org/doc/01-basic-usage.md#installing-dependencies",
         "This file is @generated automatically"
     ],
-<<<<<<< HEAD
-    "content-hash": "2ced1a8f40acc6d37907a6bdcc20e860",
-=======
-    "content-hash": "8bb9756429367fe5f916165dd00b8a5a",
->>>>>>> bc2e77af
+    "content-hash": "4aa3bc08da580379290afb1889c31c86",
     "packages": [
         {
             "name": "myclabs/deep-copy",
@@ -252,19 +248,19 @@
             "source": {
                 "type": "git",
                 "url": "https://github.com/sebastianbergmann/php-code-coverage.git",
-                "reference": "ee5ed5cd42cd46d961768e1c3e55bddc1cef5525"
-            },
-            "dist": {
-                "type": "zip",
-                "url": "https://api.github.com/repos/sebastianbergmann/php-code-coverage/zipball/ee5ed5cd42cd46d961768e1c3e55bddc1cef5525",
-                "reference": "ee5ed5cd42cd46d961768e1c3e55bddc1cef5525",
+                "reference": "70fa33eeabebf93f3301c2b840849bc8e863155e"
+            },
+            "dist": {
+                "type": "zip",
+                "url": "https://api.github.com/repos/sebastianbergmann/php-code-coverage/zipball/70fa33eeabebf93f3301c2b840849bc8e863155e",
+                "reference": "70fa33eeabebf93f3301c2b840849bc8e863155e",
                 "shasum": ""
             },
             "require": {
                 "ext-dom": "*",
                 "ext-libxml": "*",
                 "ext-xmlwriter": "*",
-                "nikic/php-parser": "^5.3.1",
+                "nikic/php-parser": "^5.4.0",
                 "php": ">=8.3",
                 "phpunit/php-file-iterator": "^5.1.0",
                 "phpunit/php-text-template": "^4.0.1",
@@ -322,7 +318,7 @@
                     "type": "github"
                 }
             ],
-            "time": "2025-01-01T09:39:48+00:00"
+            "time": "2025-01-01T10:05:11+00:00"
         },
         {
             "name": "phpunit/php-file-iterator",
