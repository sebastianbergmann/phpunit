{
    "_readme": [
        "This file locks the dependencies of your project to a known state",
        "Read more about it at https://getcomposer.org/doc/01-basic-usage.md#installing-dependencies",
        "This file is @generated automatically"
    ],
    "content-hash": "99a8274ba0266a800c3a5236ef54cbc5",
    "packages": [
        {
            "name": "myclabs/deep-copy",
            "version": "1.13.4",
            "source": {
                "type": "git",
                "url": "https://github.com/myclabs/DeepCopy.git",
                "reference": "07d290f0c47959fd5eed98c95ee5602db07e0b6a"
            },
            "dist": {
                "type": "zip",
                "url": "https://api.github.com/repos/myclabs/DeepCopy/zipball/07d290f0c47959fd5eed98c95ee5602db07e0b6a",
                "reference": "07d290f0c47959fd5eed98c95ee5602db07e0b6a",
                "shasum": ""
            },
            "require": {
                "php": "^7.1 || ^8.0"
            },
            "conflict": {
                "doctrine/collections": "<1.6.8",
                "doctrine/common": "<2.13.3 || >=3 <3.2.2"
            },
            "require-dev": {
                "doctrine/collections": "^1.6.8",
                "doctrine/common": "^2.13.3 || ^3.2.2",
                "phpspec/prophecy": "^1.10",
                "phpunit/phpunit": "^7.5.20 || ^8.5.23 || ^9.5.13"
            },
            "type": "library",
            "autoload": {
                "files": [
                    "src/DeepCopy/deep_copy.php"
                ],
                "psr-4": {
                    "DeepCopy\\": "src/DeepCopy/"
                }
            },
            "notification-url": "https://packagist.org/downloads/",
            "license": [
                "MIT"
            ],
            "description": "Create deep copies (clones) of your objects",
            "keywords": [
                "clone",
                "copy",
                "duplicate",
                "object",
                "object graph"
            ],
            "support": {
                "issues": "https://github.com/myclabs/DeepCopy/issues",
                "source": "https://github.com/myclabs/DeepCopy/tree/1.13.4"
            },
            "funding": [
                {
                    "url": "https://tidelift.com/funding/github/packagist/myclabs/deep-copy",
                    "type": "tidelift"
                }
            ],
            "time": "2025-08-01T08:46:24+00:00"
        },
        {
            "name": "nikic/php-parser",
            "version": "v5.6.0",
            "source": {
                "type": "git",
                "url": "https://github.com/nikic/PHP-Parser.git",
                "reference": "221b0d0fdf1369c71047ad1d18bb5880017bbc56"
            },
            "dist": {
                "type": "zip",
                "url": "https://api.github.com/repos/nikic/PHP-Parser/zipball/221b0d0fdf1369c71047ad1d18bb5880017bbc56",
                "reference": "221b0d0fdf1369c71047ad1d18bb5880017bbc56",
                "shasum": ""
            },
            "require": {
                "ext-ctype": "*",
                "ext-json": "*",
                "ext-tokenizer": "*",
                "php": ">=7.4"
            },
            "require-dev": {
                "ircmaxell/php-yacc": "^0.0.7",
                "phpunit/phpunit": "^9.0"
            },
            "bin": [
                "bin/php-parse"
            ],
            "type": "library",
            "extra": {
                "branch-alias": {
                    "dev-master": "5.0-dev"
                }
            },
            "autoload": {
                "psr-4": {
                    "PhpParser\\": "lib/PhpParser"
                }
            },
            "notification-url": "https://packagist.org/downloads/",
            "license": [
                "BSD-3-Clause"
            ],
            "authors": [
                {
                    "name": "Nikita Popov"
                }
            ],
            "description": "A PHP parser written in PHP",
            "keywords": [
                "parser",
                "php"
            ],
            "support": {
                "issues": "https://github.com/nikic/PHP-Parser/issues",
                "source": "https://github.com/nikic/PHP-Parser/tree/v5.6.0"
            },
            "time": "2025-07-27T20:03:57+00:00"
        },
        {
            "name": "phar-io/manifest",
            "version": "2.0.4",
            "source": {
                "type": "git",
                "url": "https://github.com/phar-io/manifest.git",
                "reference": "54750ef60c58e43759730615a392c31c80e23176"
            },
            "dist": {
                "type": "zip",
                "url": "https://api.github.com/repos/phar-io/manifest/zipball/54750ef60c58e43759730615a392c31c80e23176",
                "reference": "54750ef60c58e43759730615a392c31c80e23176",
                "shasum": ""
            },
            "require": {
                "ext-dom": "*",
                "ext-libxml": "*",
                "ext-phar": "*",
                "ext-xmlwriter": "*",
                "phar-io/version": "^3.0.1",
                "php": "^7.2 || ^8.0"
            },
            "type": "library",
            "extra": {
                "branch-alias": {
                    "dev-master": "2.0.x-dev"
                }
            },
            "autoload": {
                "classmap": [
                    "src/"
                ]
            },
            "notification-url": "https://packagist.org/downloads/",
            "license": [
                "BSD-3-Clause"
            ],
            "authors": [
                {
                    "name": "Arne Blankerts",
                    "email": "arne@blankerts.de",
                    "role": "Developer"
                },
                {
                    "name": "Sebastian Heuer",
                    "email": "sebastian@phpeople.de",
                    "role": "Developer"
                },
                {
                    "name": "Sebastian Bergmann",
                    "email": "sebastian@phpunit.de",
                    "role": "Developer"
                }
            ],
            "description": "Component for reading phar.io manifest information from a PHP Archive (PHAR)",
            "support": {
                "issues": "https://github.com/phar-io/manifest/issues",
                "source": "https://github.com/phar-io/manifest/tree/2.0.4"
            },
            "funding": [
                {
                    "url": "https://github.com/theseer",
                    "type": "github"
                }
            ],
            "time": "2024-03-03T12:33:53+00:00"
        },
        {
            "name": "phar-io/version",
            "version": "3.2.1",
            "source": {
                "type": "git",
                "url": "https://github.com/phar-io/version.git",
                "reference": "4f7fd7836c6f332bb2933569e566a0d6c4cbed74"
            },
            "dist": {
                "type": "zip",
                "url": "https://api.github.com/repos/phar-io/version/zipball/4f7fd7836c6f332bb2933569e566a0d6c4cbed74",
                "reference": "4f7fd7836c6f332bb2933569e566a0d6c4cbed74",
                "shasum": ""
            },
            "require": {
                "php": "^7.2 || ^8.0"
            },
            "type": "library",
            "autoload": {
                "classmap": [
                    "src/"
                ]
            },
            "notification-url": "https://packagist.org/downloads/",
            "license": [
                "BSD-3-Clause"
            ],
            "authors": [
                {
                    "name": "Arne Blankerts",
                    "email": "arne@blankerts.de",
                    "role": "Developer"
                },
                {
                    "name": "Sebastian Heuer",
                    "email": "sebastian@phpeople.de",
                    "role": "Developer"
                },
                {
                    "name": "Sebastian Bergmann",
                    "email": "sebastian@phpunit.de",
                    "role": "Developer"
                }
            ],
            "description": "Library for handling version information and constraints",
            "support": {
                "issues": "https://github.com/phar-io/version/issues",
                "source": "https://github.com/phar-io/version/tree/3.2.1"
            },
            "time": "2022-02-21T01:04:05+00:00"
        },
        {
            "name": "phpunit/php-code-coverage",
            "version": "12.3.2",
            "source": {
                "type": "git",
                "url": "https://github.com/sebastianbergmann/php-code-coverage.git",
                "reference": "086553c5b2e0e1e20293d782d788ab768202b621"
            },
            "dist": {
                "type": "zip",
                "url": "https://api.github.com/repos/sebastianbergmann/php-code-coverage/zipball/086553c5b2e0e1e20293d782d788ab768202b621",
                "reference": "086553c5b2e0e1e20293d782d788ab768202b621",
                "shasum": ""
            },
            "require": {
                "ext-dom": "*",
                "ext-libxml": "*",
                "ext-xmlwriter": "*",
                "nikic/php-parser": "^5.4.0",
                "php": ">=8.3",
                "phpunit/php-file-iterator": "^6.0",
                "phpunit/php-text-template": "^5.0",
                "sebastian/complexity": "^5.0",
                "sebastian/environment": "^8.0",
                "sebastian/lines-of-code": "^4.0",
                "sebastian/version": "^6.0",
                "theseer/tokenizer": "^1.2.3"
            },
            "require-dev": {
                "phpunit/phpunit": "^12.1"
            },
            "suggest": {
                "ext-pcov": "PHP extension that provides line coverage",
                "ext-xdebug": "PHP extension that provides line coverage as well as branch and path coverage"
            },
            "type": "library",
            "extra": {
                "branch-alias": {
                    "dev-main": "12.3.x-dev"
                }
            },
            "autoload": {
                "classmap": [
                    "src/"
                ]
            },
            "notification-url": "https://packagist.org/downloads/",
            "license": [
                "BSD-3-Clause"
            ],
            "authors": [
                {
                    "name": "Sebastian Bergmann",
                    "email": "sebastian@phpunit.de",
                    "role": "lead"
                }
            ],
            "description": "Library that provides collection, processing, and rendering functionality for PHP code coverage information.",
            "homepage": "https://github.com/sebastianbergmann/php-code-coverage",
            "keywords": [
                "coverage",
                "testing",
                "xunit"
            ],
            "support": {
                "issues": "https://github.com/sebastianbergmann/php-code-coverage/issues",
                "security": "https://github.com/sebastianbergmann/php-code-coverage/security/policy",
                "source": "https://github.com/sebastianbergmann/php-code-coverage/tree/12.3.2"
            },
            "funding": [
                {
                    "url": "https://github.com/sebastianbergmann",
                    "type": "github"
                },
                {
                    "url": "https://liberapay.com/sebastianbergmann",
                    "type": "liberapay"
                },
                {
                    "url": "https://thanks.dev/u/gh/sebastianbergmann",
                    "type": "thanks_dev"
                },
                {
                    "url": "https://tidelift.com/funding/github/packagist/phpunit/php-code-coverage",
                    "type": "tidelift"
                }
            ],
            "time": "2025-07-29T06:19:24+00:00"
        },
        {
            "name": "phpunit/php-file-iterator",
            "version": "6.0.0",
            "source": {
                "type": "git",
                "url": "https://github.com/sebastianbergmann/php-file-iterator.git",
                "reference": "961bc913d42fe24a257bfff826a5068079ac7782"
            },
            "dist": {
                "type": "zip",
                "url": "https://api.github.com/repos/sebastianbergmann/php-file-iterator/zipball/961bc913d42fe24a257bfff826a5068079ac7782",
                "reference": "961bc913d42fe24a257bfff826a5068079ac7782",
                "shasum": ""
            },
            "require": {
                "php": ">=8.3"
            },
            "require-dev": {
                "phpunit/phpunit": "^12.0"
            },
            "type": "library",
            "extra": {
                "branch-alias": {
                    "dev-main": "6.0-dev"
                }
            },
            "autoload": {
                "classmap": [
                    "src/"
                ]
            },
            "notification-url": "https://packagist.org/downloads/",
            "license": [
                "BSD-3-Clause"
            ],
            "authors": [
                {
                    "name": "Sebastian Bergmann",
                    "email": "sebastian@phpunit.de",
                    "role": "lead"
                }
            ],
            "description": "FilterIterator implementation that filters files based on a list of suffixes.",
            "homepage": "https://github.com/sebastianbergmann/php-file-iterator/",
            "keywords": [
                "filesystem",
                "iterator"
            ],
            "support": {
                "issues": "https://github.com/sebastianbergmann/php-file-iterator/issues",
                "security": "https://github.com/sebastianbergmann/php-file-iterator/security/policy",
                "source": "https://github.com/sebastianbergmann/php-file-iterator/tree/6.0.0"
            },
            "funding": [
                {
                    "url": "https://github.com/sebastianbergmann",
                    "type": "github"
                }
            ],
            "time": "2025-02-07T04:58:37+00:00"
        },
        {
            "name": "phpunit/php-invoker",
            "version": "6.0.0",
            "source": {
                "type": "git",
                "url": "https://github.com/sebastianbergmann/php-invoker.git",
                "reference": "12b54e689b07a25a9b41e57736dfab6ec9ae5406"
            },
            "dist": {
                "type": "zip",
                "url": "https://api.github.com/repos/sebastianbergmann/php-invoker/zipball/12b54e689b07a25a9b41e57736dfab6ec9ae5406",
                "reference": "12b54e689b07a25a9b41e57736dfab6ec9ae5406",
                "shasum": ""
            },
            "require": {
                "php": ">=8.3"
            },
            "require-dev": {
                "ext-pcntl": "*",
                "phpunit/phpunit": "^12.0"
            },
            "suggest": {
                "ext-pcntl": "*"
            },
            "type": "library",
            "extra": {
                "branch-alias": {
                    "dev-main": "6.0-dev"
                }
            },
            "autoload": {
                "classmap": [
                    "src/"
                ]
            },
            "notification-url": "https://packagist.org/downloads/",
            "license": [
                "BSD-3-Clause"
            ],
            "authors": [
                {
                    "name": "Sebastian Bergmann",
                    "email": "sebastian@phpunit.de",
                    "role": "lead"
                }
            ],
            "description": "Invoke callables with a timeout",
            "homepage": "https://github.com/sebastianbergmann/php-invoker/",
            "keywords": [
                "process"
            ],
            "support": {
                "issues": "https://github.com/sebastianbergmann/php-invoker/issues",
                "security": "https://github.com/sebastianbergmann/php-invoker/security/policy",
                "source": "https://github.com/sebastianbergmann/php-invoker/tree/6.0.0"
            },
            "funding": [
                {
                    "url": "https://github.com/sebastianbergmann",
                    "type": "github"
                }
            ],
            "time": "2025-02-07T04:58:58+00:00"
        },
        {
            "name": "phpunit/php-text-template",
            "version": "5.0.0",
            "source": {
                "type": "git",
                "url": "https://github.com/sebastianbergmann/php-text-template.git",
                "reference": "e1367a453f0eda562eedb4f659e13aa900d66c53"
            },
            "dist": {
                "type": "zip",
                "url": "https://api.github.com/repos/sebastianbergmann/php-text-template/zipball/e1367a453f0eda562eedb4f659e13aa900d66c53",
                "reference": "e1367a453f0eda562eedb4f659e13aa900d66c53",
                "shasum": ""
            },
            "require": {
                "php": ">=8.3"
            },
            "require-dev": {
                "phpunit/phpunit": "^12.0"
            },
            "type": "library",
            "extra": {
                "branch-alias": {
                    "dev-main": "5.0-dev"
                }
            },
            "autoload": {
                "classmap": [
                    "src/"
                ]
            },
            "notification-url": "https://packagist.org/downloads/",
            "license": [
                "BSD-3-Clause"
            ],
            "authors": [
                {
                    "name": "Sebastian Bergmann",
                    "email": "sebastian@phpunit.de",
                    "role": "lead"
                }
            ],
            "description": "Simple template engine.",
            "homepage": "https://github.com/sebastianbergmann/php-text-template/",
            "keywords": [
                "template"
            ],
            "support": {
                "issues": "https://github.com/sebastianbergmann/php-text-template/issues",
                "security": "https://github.com/sebastianbergmann/php-text-template/security/policy",
                "source": "https://github.com/sebastianbergmann/php-text-template/tree/5.0.0"
            },
            "funding": [
                {
                    "url": "https://github.com/sebastianbergmann",
                    "type": "github"
                }
            ],
            "time": "2025-02-07T04:59:16+00:00"
        },
        {
            "name": "phpunit/php-timer",
            "version": "8.0.0",
            "source": {
                "type": "git",
                "url": "https://github.com/sebastianbergmann/php-timer.git",
                "reference": "f258ce36aa457f3aa3339f9ed4c81fc66dc8c2cc"
            },
            "dist": {
                "type": "zip",
                "url": "https://api.github.com/repos/sebastianbergmann/php-timer/zipball/f258ce36aa457f3aa3339f9ed4c81fc66dc8c2cc",
                "reference": "f258ce36aa457f3aa3339f9ed4c81fc66dc8c2cc",
                "shasum": ""
            },
            "require": {
                "php": ">=8.3"
            },
            "require-dev": {
                "phpunit/phpunit": "^12.0"
            },
            "type": "library",
            "extra": {
                "branch-alias": {
                    "dev-main": "8.0-dev"
                }
            },
            "autoload": {
                "classmap": [
                    "src/"
                ]
            },
            "notification-url": "https://packagist.org/downloads/",
            "license": [
                "BSD-3-Clause"
            ],
            "authors": [
                {
                    "name": "Sebastian Bergmann",
                    "email": "sebastian@phpunit.de",
                    "role": "lead"
                }
            ],
            "description": "Utility class for timing",
            "homepage": "https://github.com/sebastianbergmann/php-timer/",
            "keywords": [
                "timer"
            ],
            "support": {
                "issues": "https://github.com/sebastianbergmann/php-timer/issues",
                "security": "https://github.com/sebastianbergmann/php-timer/security/policy",
                "source": "https://github.com/sebastianbergmann/php-timer/tree/8.0.0"
            },
            "funding": [
                {
                    "url": "https://github.com/sebastianbergmann",
                    "type": "github"
                }
            ],
            "time": "2025-02-07T04:59:38+00:00"
        },
        {
            "name": "sebastian/cli-parser",
            "version": "4.0.0",
            "source": {
                "type": "git",
                "url": "https://github.com/sebastianbergmann/cli-parser.git",
                "reference": "6d584c727d9114bcdc14c86711cd1cad51778e7c"
            },
            "dist": {
                "type": "zip",
                "url": "https://api.github.com/repos/sebastianbergmann/cli-parser/zipball/6d584c727d9114bcdc14c86711cd1cad51778e7c",
                "reference": "6d584c727d9114bcdc14c86711cd1cad51778e7c",
                "shasum": ""
            },
            "require": {
                "php": ">=8.3"
            },
            "require-dev": {
                "phpunit/phpunit": "^12.0"
            },
            "type": "library",
            "extra": {
                "branch-alias": {
                    "dev-main": "4.0-dev"
                }
            },
            "autoload": {
                "classmap": [
                    "src/"
                ]
            },
            "notification-url": "https://packagist.org/downloads/",
            "license": [
                "BSD-3-Clause"
            ],
            "authors": [
                {
                    "name": "Sebastian Bergmann",
                    "email": "sebastian@phpunit.de",
                    "role": "lead"
                }
            ],
            "description": "Library for parsing CLI options",
            "homepage": "https://github.com/sebastianbergmann/cli-parser",
            "support": {
                "issues": "https://github.com/sebastianbergmann/cli-parser/issues",
                "security": "https://github.com/sebastianbergmann/cli-parser/security/policy",
                "source": "https://github.com/sebastianbergmann/cli-parser/tree/4.0.0"
            },
            "funding": [
                {
                    "url": "https://github.com/sebastianbergmann",
                    "type": "github"
                }
            ],
            "time": "2025-02-07T04:53:50+00:00"
        },
        {
            "name": "sebastian/comparator",
            "version": "7.1.2",
            "source": {
                "type": "git",
                "url": "https://github.com/sebastianbergmann/comparator.git",
                "reference": "1a7c2bce03a13a457ed3c975dfd331b3b4b133aa"
            },
            "dist": {
                "type": "zip",
                "url": "https://api.github.com/repos/sebastianbergmann/comparator/zipball/1a7c2bce03a13a457ed3c975dfd331b3b4b133aa",
                "reference": "1a7c2bce03a13a457ed3c975dfd331b3b4b133aa",
                "shasum": ""
            },
            "require": {
                "ext-dom": "*",
                "ext-mbstring": "*",
                "php": ">=8.3",
                "sebastian/diff": "^7.0",
                "sebastian/exporter": "^7.0"
            },
            "require-dev": {
                "phpunit/phpunit": "^12.2"
            },
            "suggest": {
                "ext-bcmath": "For comparing BcMath\\Number objects"
            },
            "type": "library",
            "extra": {
                "branch-alias": {
                    "dev-main": "7.1-dev"
                }
            },
            "autoload": {
                "classmap": [
                    "src/"
                ]
            },
            "notification-url": "https://packagist.org/downloads/",
            "license": [
                "BSD-3-Clause"
            ],
            "authors": [
                {
                    "name": "Sebastian Bergmann",
                    "email": "sebastian@phpunit.de"
                },
                {
                    "name": "Jeff Welch",
                    "email": "whatthejeff@gmail.com"
                },
                {
                    "name": "Volker Dusch",
                    "email": "github@wallbash.com"
                },
                {
                    "name": "Bernhard Schussek",
                    "email": "bschussek@2bepublished.at"
                }
            ],
            "description": "Provides the functionality to compare PHP values for equality",
            "homepage": "https://github.com/sebastianbergmann/comparator",
            "keywords": [
                "comparator",
                "compare",
                "equality"
            ],
            "support": {
                "issues": "https://github.com/sebastianbergmann/comparator/issues",
                "security": "https://github.com/sebastianbergmann/comparator/security/policy",
                "source": "https://github.com/sebastianbergmann/comparator/tree/7.1.2"
            },
            "funding": [
                {
                    "url": "https://github.com/sebastianbergmann",
                    "type": "github"
                },
                {
                    "url": "https://liberapay.com/sebastianbergmann",
                    "type": "liberapay"
                },
                {
                    "url": "https://thanks.dev/u/gh/sebastianbergmann",
                    "type": "thanks_dev"
                },
                {
                    "url": "https://tidelift.com/funding/github/packagist/sebastian/comparator",
                    "type": "tidelift"
                }
            ],
            "time": "2025-08-10T08:50:08+00:00"
        },
        {
            "name": "sebastian/complexity",
            "version": "5.0.0",
            "source": {
                "type": "git",
                "url": "https://github.com/sebastianbergmann/complexity.git",
                "reference": "bad4316aba5303d0221f43f8cee37eb58d384bbb"
            },
            "dist": {
                "type": "zip",
                "url": "https://api.github.com/repos/sebastianbergmann/complexity/zipball/bad4316aba5303d0221f43f8cee37eb58d384bbb",
                "reference": "bad4316aba5303d0221f43f8cee37eb58d384bbb",
                "shasum": ""
            },
            "require": {
                "nikic/php-parser": "^5.0",
                "php": ">=8.3"
            },
            "require-dev": {
                "phpunit/phpunit": "^12.0"
            },
            "type": "library",
            "extra": {
                "branch-alias": {
                    "dev-main": "5.0-dev"
                }
            },
            "autoload": {
                "classmap": [
                    "src/"
                ]
            },
            "notification-url": "https://packagist.org/downloads/",
            "license": [
                "BSD-3-Clause"
            ],
            "authors": [
                {
                    "name": "Sebastian Bergmann",
                    "email": "sebastian@phpunit.de",
                    "role": "lead"
                }
            ],
            "description": "Library for calculating the complexity of PHP code units",
            "homepage": "https://github.com/sebastianbergmann/complexity",
            "support": {
                "issues": "https://github.com/sebastianbergmann/complexity/issues",
                "security": "https://github.com/sebastianbergmann/complexity/security/policy",
                "source": "https://github.com/sebastianbergmann/complexity/tree/5.0.0"
            },
            "funding": [
                {
                    "url": "https://github.com/sebastianbergmann",
                    "type": "github"
                }
            ],
            "time": "2025-02-07T04:55:25+00:00"
        },
        {
            "name": "sebastian/diff",
            "version": "7.0.0",
            "source": {
                "type": "git",
                "url": "https://github.com/sebastianbergmann/diff.git",
                "reference": "7ab1ea946c012266ca32390913653d844ecd085f"
            },
            "dist": {
                "type": "zip",
                "url": "https://api.github.com/repos/sebastianbergmann/diff/zipball/7ab1ea946c012266ca32390913653d844ecd085f",
                "reference": "7ab1ea946c012266ca32390913653d844ecd085f",
                "shasum": ""
            },
            "require": {
                "php": ">=8.3"
            },
            "require-dev": {
                "phpunit/phpunit": "^12.0",
                "symfony/process": "^7.2"
            },
            "type": "library",
            "extra": {
                "branch-alias": {
                    "dev-main": "7.0-dev"
                }
            },
            "autoload": {
                "classmap": [
                    "src/"
                ]
            },
            "notification-url": "https://packagist.org/downloads/",
            "license": [
                "BSD-3-Clause"
            ],
            "authors": [
                {
                    "name": "Sebastian Bergmann",
                    "email": "sebastian@phpunit.de"
                },
                {
                    "name": "Kore Nordmann",
                    "email": "mail@kore-nordmann.de"
                }
            ],
            "description": "Diff implementation",
            "homepage": "https://github.com/sebastianbergmann/diff",
            "keywords": [
                "diff",
                "udiff",
                "unidiff",
                "unified diff"
            ],
            "support": {
                "issues": "https://github.com/sebastianbergmann/diff/issues",
                "security": "https://github.com/sebastianbergmann/diff/security/policy",
                "source": "https://github.com/sebastianbergmann/diff/tree/7.0.0"
            },
            "funding": [
                {
                    "url": "https://github.com/sebastianbergmann",
                    "type": "github"
                }
            ],
            "time": "2025-02-07T04:55:46+00:00"
        },
        {
            "name": "sebastian/environment",
            "version": "8.0.3",
            "source": {
                "type": "git",
                "url": "https://github.com/sebastianbergmann/environment.git",
                "reference": "24a711b5c916efc6d6e62aa65aa2ec98fef77f68"
            },
            "dist": {
                "type": "zip",
                "url": "https://api.github.com/repos/sebastianbergmann/environment/zipball/24a711b5c916efc6d6e62aa65aa2ec98fef77f68",
                "reference": "24a711b5c916efc6d6e62aa65aa2ec98fef77f68",
                "shasum": ""
            },
            "require": {
                "php": ">=8.3"
            },
            "require-dev": {
                "phpunit/phpunit": "^12.0"
            },
            "suggest": {
                "ext-posix": "*"
            },
            "type": "library",
            "extra": {
                "branch-alias": {
                    "dev-main": "8.0-dev"
                }
            },
            "autoload": {
                "classmap": [
                    "src/"
                ]
            },
            "notification-url": "https://packagist.org/downloads/",
            "license": [
                "BSD-3-Clause"
            ],
            "authors": [
                {
                    "name": "Sebastian Bergmann",
                    "email": "sebastian@phpunit.de"
                }
            ],
            "description": "Provides functionality to handle HHVM/PHP environments",
            "homepage": "https://github.com/sebastianbergmann/environment",
            "keywords": [
                "Xdebug",
                "environment",
                "hhvm"
            ],
            "support": {
                "issues": "https://github.com/sebastianbergmann/environment/issues",
                "security": "https://github.com/sebastianbergmann/environment/security/policy",
                "source": "https://github.com/sebastianbergmann/environment/tree/8.0.3"
            },
            "funding": [
                {
                    "url": "https://github.com/sebastianbergmann",
                    "type": "github"
                },
                {
                    "url": "https://liberapay.com/sebastianbergmann",
                    "type": "liberapay"
                },
                {
                    "url": "https://thanks.dev/u/gh/sebastianbergmann",
                    "type": "thanks_dev"
                },
                {
                    "url": "https://tidelift.com/funding/github/packagist/sebastian/environment",
                    "type": "tidelift"
                }
            ],
            "time": "2025-08-12T14:11:56+00:00"
        },
        {
            "name": "sebastian/exporter",
            "version": "7.0.0",
            "source": {
                "type": "git",
                "url": "https://github.com/sebastianbergmann/exporter.git",
                "reference": "76432aafc58d50691a00d86d0632f1217a47b688"
            },
            "dist": {
                "type": "zip",
                "url": "https://api.github.com/repos/sebastianbergmann/exporter/zipball/76432aafc58d50691a00d86d0632f1217a47b688",
                "reference": "76432aafc58d50691a00d86d0632f1217a47b688",
                "shasum": ""
            },
            "require": {
                "ext-mbstring": "*",
                "php": ">=8.3",
                "sebastian/recursion-context": "^7.0"
            },
            "require-dev": {
                "phpunit/phpunit": "^12.0"
            },
            "type": "library",
            "extra": {
                "branch-alias": {
                    "dev-main": "7.0-dev"
                }
            },
            "autoload": {
                "classmap": [
                    "src/"
                ]
            },
            "notification-url": "https://packagist.org/downloads/",
            "license": [
                "BSD-3-Clause"
            ],
            "authors": [
                {
                    "name": "Sebastian Bergmann",
                    "email": "sebastian@phpunit.de"
                },
                {
                    "name": "Jeff Welch",
                    "email": "whatthejeff@gmail.com"
                },
                {
                    "name": "Volker Dusch",
                    "email": "github@wallbash.com"
                },
                {
                    "name": "Adam Harvey",
                    "email": "aharvey@php.net"
                },
                {
                    "name": "Bernhard Schussek",
                    "email": "bschussek@gmail.com"
                }
            ],
            "description": "Provides the functionality to export PHP variables for visualization",
            "homepage": "https://www.github.com/sebastianbergmann/exporter",
            "keywords": [
                "export",
                "exporter"
            ],
            "support": {
                "issues": "https://github.com/sebastianbergmann/exporter/issues",
                "security": "https://github.com/sebastianbergmann/exporter/security/policy",
                "source": "https://github.com/sebastianbergmann/exporter/tree/7.0.0"
            },
            "funding": [
                {
                    "url": "https://github.com/sebastianbergmann",
                    "type": "github"
                }
            ],
            "time": "2025-02-07T04:56:42+00:00"
        },
        {
            "name": "sebastian/global-state",
            "version": "8.0.0",
            "source": {
                "type": "git",
                "url": "https://github.com/sebastianbergmann/global-state.git",
                "reference": "570a2aeb26d40f057af686d63c4e99b075fb6cbc"
            },
            "dist": {
                "type": "zip",
                "url": "https://api.github.com/repos/sebastianbergmann/global-state/zipball/570a2aeb26d40f057af686d63c4e99b075fb6cbc",
                "reference": "570a2aeb26d40f057af686d63c4e99b075fb6cbc",
                "shasum": ""
            },
            "require": {
                "php": ">=8.3",
                "sebastian/object-reflector": "^5.0",
                "sebastian/recursion-context": "^7.0"
            },
            "require-dev": {
                "ext-dom": "*",
                "phpunit/phpunit": "^12.0"
            },
            "type": "library",
            "extra": {
                "branch-alias": {
                    "dev-main": "8.0-dev"
                }
            },
            "autoload": {
                "classmap": [
                    "src/"
                ]
            },
            "notification-url": "https://packagist.org/downloads/",
            "license": [
                "BSD-3-Clause"
            ],
            "authors": [
                {
                    "name": "Sebastian Bergmann",
                    "email": "sebastian@phpunit.de"
                }
            ],
            "description": "Snapshotting of global state",
            "homepage": "https://www.github.com/sebastianbergmann/global-state",
            "keywords": [
                "global state"
            ],
            "support": {
                "issues": "https://github.com/sebastianbergmann/global-state/issues",
                "security": "https://github.com/sebastianbergmann/global-state/security/policy",
                "source": "https://github.com/sebastianbergmann/global-state/tree/8.0.0"
            },
            "funding": [
                {
                    "url": "https://github.com/sebastianbergmann",
                    "type": "github"
                }
            ],
            "time": "2025-02-07T04:56:59+00:00"
        },
        {
            "name": "sebastian/lines-of-code",
            "version": "4.0.0",
            "source": {
                "type": "git",
                "url": "https://github.com/sebastianbergmann/lines-of-code.git",
                "reference": "97ffee3bcfb5805568d6af7f0f893678fc076d2f"
            },
            "dist": {
                "type": "zip",
                "url": "https://api.github.com/repos/sebastianbergmann/lines-of-code/zipball/97ffee3bcfb5805568d6af7f0f893678fc076d2f",
                "reference": "97ffee3bcfb5805568d6af7f0f893678fc076d2f",
                "shasum": ""
            },
            "require": {
                "nikic/php-parser": "^5.0",
                "php": ">=8.3"
            },
            "require-dev": {
                "phpunit/phpunit": "^12.0"
            },
            "type": "library",
            "extra": {
                "branch-alias": {
                    "dev-main": "4.0-dev"
                }
            },
            "autoload": {
                "classmap": [
                    "src/"
                ]
            },
            "notification-url": "https://packagist.org/downloads/",
            "license": [
                "BSD-3-Clause"
            ],
            "authors": [
                {
                    "name": "Sebastian Bergmann",
                    "email": "sebastian@phpunit.de",
                    "role": "lead"
                }
            ],
            "description": "Library for counting the lines of code in PHP source code",
            "homepage": "https://github.com/sebastianbergmann/lines-of-code",
            "support": {
                "issues": "https://github.com/sebastianbergmann/lines-of-code/issues",
                "security": "https://github.com/sebastianbergmann/lines-of-code/security/policy",
                "source": "https://github.com/sebastianbergmann/lines-of-code/tree/4.0.0"
            },
            "funding": [
                {
                    "url": "https://github.com/sebastianbergmann",
                    "type": "github"
                }
            ],
            "time": "2025-02-07T04:57:28+00:00"
        },
        {
            "name": "sebastian/object-enumerator",
            "version": "7.0.0",
            "source": {
                "type": "git",
                "url": "https://github.com/sebastianbergmann/object-enumerator.git",
                "reference": "1effe8e9b8e068e9ae228e542d5d11b5d16db894"
            },
            "dist": {
                "type": "zip",
                "url": "https://api.github.com/repos/sebastianbergmann/object-enumerator/zipball/1effe8e9b8e068e9ae228e542d5d11b5d16db894",
                "reference": "1effe8e9b8e068e9ae228e542d5d11b5d16db894",
                "shasum": ""
            },
            "require": {
                "php": ">=8.3",
                "sebastian/object-reflector": "^5.0",
                "sebastian/recursion-context": "^7.0"
            },
            "require-dev": {
                "phpunit/phpunit": "^12.0"
            },
            "type": "library",
            "extra": {
                "branch-alias": {
                    "dev-main": "7.0-dev"
                }
            },
            "autoload": {
                "classmap": [
                    "src/"
                ]
            },
            "notification-url": "https://packagist.org/downloads/",
            "license": [
                "BSD-3-Clause"
            ],
            "authors": [
                {
                    "name": "Sebastian Bergmann",
                    "email": "sebastian@phpunit.de"
                }
            ],
            "description": "Traverses array structures and object graphs to enumerate all referenced objects",
            "homepage": "https://github.com/sebastianbergmann/object-enumerator/",
            "support": {
                "issues": "https://github.com/sebastianbergmann/object-enumerator/issues",
                "security": "https://github.com/sebastianbergmann/object-enumerator/security/policy",
                "source": "https://github.com/sebastianbergmann/object-enumerator/tree/7.0.0"
            },
            "funding": [
                {
                    "url": "https://github.com/sebastianbergmann",
                    "type": "github"
                }
            ],
            "time": "2025-02-07T04:57:48+00:00"
        },
        {
            "name": "sebastian/object-reflector",
            "version": "5.0.0",
            "source": {
                "type": "git",
                "url": "https://github.com/sebastianbergmann/object-reflector.git",
                "reference": "4bfa827c969c98be1e527abd576533293c634f6a"
            },
            "dist": {
                "type": "zip",
                "url": "https://api.github.com/repos/sebastianbergmann/object-reflector/zipball/4bfa827c969c98be1e527abd576533293c634f6a",
                "reference": "4bfa827c969c98be1e527abd576533293c634f6a",
                "shasum": ""
            },
            "require": {
                "php": ">=8.3"
            },
            "require-dev": {
                "phpunit/phpunit": "^12.0"
            },
            "type": "library",
            "extra": {
                "branch-alias": {
                    "dev-main": "5.0-dev"
                }
            },
            "autoload": {
                "classmap": [
                    "src/"
                ]
            },
            "notification-url": "https://packagist.org/downloads/",
            "license": [
                "BSD-3-Clause"
            ],
            "authors": [
                {
                    "name": "Sebastian Bergmann",
                    "email": "sebastian@phpunit.de"
                }
            ],
            "description": "Allows reflection of object attributes, including inherited and non-public ones",
            "homepage": "https://github.com/sebastianbergmann/object-reflector/",
            "support": {
                "issues": "https://github.com/sebastianbergmann/object-reflector/issues",
                "security": "https://github.com/sebastianbergmann/object-reflector/security/policy",
                "source": "https://github.com/sebastianbergmann/object-reflector/tree/5.0.0"
            },
            "funding": [
                {
                    "url": "https://github.com/sebastianbergmann",
                    "type": "github"
                }
            ],
            "time": "2025-02-07T04:58:17+00:00"
        },
        {
            "name": "sebastian/recursion-context",
<<<<<<< HEAD
            "version": "7.0.0",
            "source": {
                "type": "git",
                "url": "https://github.com/sebastianbergmann/recursion-context.git",
                "reference": "c405ae3a63e01b32eb71577f8ec1604e39858a7c"
            },
            "dist": {
                "type": "zip",
                "url": "https://api.github.com/repos/sebastianbergmann/recursion-context/zipball/c405ae3a63e01b32eb71577f8ec1604e39858a7c",
                "reference": "c405ae3a63e01b32eb71577f8ec1604e39858a7c",
=======
            "version": "6.0.3",
            "source": {
                "type": "git",
                "url": "https://github.com/sebastianbergmann/recursion-context.git",
                "reference": "f6458abbf32a6c8174f8f26261475dc133b3d9dc"
            },
            "dist": {
                "type": "zip",
                "url": "https://api.github.com/repos/sebastianbergmann/recursion-context/zipball/f6458abbf32a6c8174f8f26261475dc133b3d9dc",
                "reference": "f6458abbf32a6c8174f8f26261475dc133b3d9dc",
>>>>>>> 6aa94f6a
                "shasum": ""
            },
            "require": {
                "php": ">=8.3"
            },
            "require-dev": {
<<<<<<< HEAD
                "phpunit/phpunit": "^12.0"
=======
                "phpunit/phpunit": "^11.3"
>>>>>>> 6aa94f6a
            },
            "type": "library",
            "extra": {
                "branch-alias": {
                    "dev-main": "7.0-dev"
                }
            },
            "autoload": {
                "classmap": [
                    "src/"
                ]
            },
            "notification-url": "https://packagist.org/downloads/",
            "license": [
                "BSD-3-Clause"
            ],
            "authors": [
                {
                    "name": "Sebastian Bergmann",
                    "email": "sebastian@phpunit.de"
                },
                {
                    "name": "Jeff Welch",
                    "email": "whatthejeff@gmail.com"
                },
                {
                    "name": "Adam Harvey",
                    "email": "aharvey@php.net"
                }
            ],
            "description": "Provides functionality to recursively process PHP variables",
            "homepage": "https://github.com/sebastianbergmann/recursion-context",
            "support": {
                "issues": "https://github.com/sebastianbergmann/recursion-context/issues",
                "security": "https://github.com/sebastianbergmann/recursion-context/security/policy",
<<<<<<< HEAD
                "source": "https://github.com/sebastianbergmann/recursion-context/tree/7.0.0"
=======
                "source": "https://github.com/sebastianbergmann/recursion-context/tree/6.0.3"
>>>>>>> 6aa94f6a
            },
            "funding": [
                {
                    "url": "https://github.com/sebastianbergmann",
                    "type": "github"
                },
                {
                    "url": "https://liberapay.com/sebastianbergmann",
                    "type": "liberapay"
                },
                {
                    "url": "https://thanks.dev/u/gh/sebastianbergmann",
                    "type": "thanks_dev"
                },
                {
                    "url": "https://tidelift.com/funding/github/packagist/sebastian/recursion-context",
                    "type": "tidelift"
                }
            ],
<<<<<<< HEAD
            "time": "2025-02-07T05:00:01+00:00"
=======
            "time": "2025-08-13T04:42:22+00:00"
>>>>>>> 6aa94f6a
        },
        {
            "name": "sebastian/type",
            "version": "6.0.3",
            "source": {
                "type": "git",
                "url": "https://github.com/sebastianbergmann/type.git",
                "reference": "e549163b9760b8f71f191651d22acf32d56d6d4d"
            },
            "dist": {
                "type": "zip",
                "url": "https://api.github.com/repos/sebastianbergmann/type/zipball/e549163b9760b8f71f191651d22acf32d56d6d4d",
                "reference": "e549163b9760b8f71f191651d22acf32d56d6d4d",
                "shasum": ""
            },
            "require": {
                "php": ">=8.3"
            },
            "require-dev": {
                "phpunit/phpunit": "^12.0"
            },
            "type": "library",
            "extra": {
                "branch-alias": {
                    "dev-main": "6.0-dev"
                }
            },
            "autoload": {
                "classmap": [
                    "src/"
                ]
            },
            "notification-url": "https://packagist.org/downloads/",
            "license": [
                "BSD-3-Clause"
            ],
            "authors": [
                {
                    "name": "Sebastian Bergmann",
                    "email": "sebastian@phpunit.de",
                    "role": "lead"
                }
            ],
            "description": "Collection of value objects that represent the types of the PHP type system",
            "homepage": "https://github.com/sebastianbergmann/type",
            "support": {
                "issues": "https://github.com/sebastianbergmann/type/issues",
                "security": "https://github.com/sebastianbergmann/type/security/policy",
                "source": "https://github.com/sebastianbergmann/type/tree/6.0.3"
            },
            "funding": [
                {
                    "url": "https://github.com/sebastianbergmann",
                    "type": "github"
                },
                {
                    "url": "https://liberapay.com/sebastianbergmann",
                    "type": "liberapay"
                },
                {
                    "url": "https://thanks.dev/u/gh/sebastianbergmann",
                    "type": "thanks_dev"
                },
                {
                    "url": "https://tidelift.com/funding/github/packagist/sebastian/type",
                    "type": "tidelift"
                }
            ],
            "time": "2025-08-09T06:57:12+00:00"
        },
        {
            "name": "sebastian/version",
            "version": "6.0.0",
            "source": {
                "type": "git",
                "url": "https://github.com/sebastianbergmann/version.git",
                "reference": "3e6ccf7657d4f0a59200564b08cead899313b53c"
            },
            "dist": {
                "type": "zip",
                "url": "https://api.github.com/repos/sebastianbergmann/version/zipball/3e6ccf7657d4f0a59200564b08cead899313b53c",
                "reference": "3e6ccf7657d4f0a59200564b08cead899313b53c",
                "shasum": ""
            },
            "require": {
                "php": ">=8.3"
            },
            "type": "library",
            "extra": {
                "branch-alias": {
                    "dev-main": "6.0-dev"
                }
            },
            "autoload": {
                "classmap": [
                    "src/"
                ]
            },
            "notification-url": "https://packagist.org/downloads/",
            "license": [
                "BSD-3-Clause"
            ],
            "authors": [
                {
                    "name": "Sebastian Bergmann",
                    "email": "sebastian@phpunit.de",
                    "role": "lead"
                }
            ],
            "description": "Library that helps with managing the version number of Git-hosted PHP projects",
            "homepage": "https://github.com/sebastianbergmann/version",
            "support": {
                "issues": "https://github.com/sebastianbergmann/version/issues",
                "security": "https://github.com/sebastianbergmann/version/security/policy",
                "source": "https://github.com/sebastianbergmann/version/tree/6.0.0"
            },
            "funding": [
                {
                    "url": "https://github.com/sebastianbergmann",
                    "type": "github"
                }
            ],
            "time": "2025-02-07T05:00:38+00:00"
        },
        {
            "name": "staabm/side-effects-detector",
            "version": "1.0.5",
            "source": {
                "type": "git",
                "url": "https://github.com/staabm/side-effects-detector.git",
                "reference": "d8334211a140ce329c13726d4a715adbddd0a163"
            },
            "dist": {
                "type": "zip",
                "url": "https://api.github.com/repos/staabm/side-effects-detector/zipball/d8334211a140ce329c13726d4a715adbddd0a163",
                "reference": "d8334211a140ce329c13726d4a715adbddd0a163",
                "shasum": ""
            },
            "require": {
                "ext-tokenizer": "*",
                "php": "^7.4 || ^8.0"
            },
            "require-dev": {
                "phpstan/extension-installer": "^1.4.3",
                "phpstan/phpstan": "^1.12.6",
                "phpunit/phpunit": "^9.6.21",
                "symfony/var-dumper": "^5.4.43",
                "tomasvotruba/type-coverage": "1.0.0",
                "tomasvotruba/unused-public": "1.0.0"
            },
            "type": "library",
            "autoload": {
                "classmap": [
                    "lib/"
                ]
            },
            "notification-url": "https://packagist.org/downloads/",
            "license": [
                "MIT"
            ],
            "description": "A static analysis tool to detect side effects in PHP code",
            "keywords": [
                "static analysis"
            ],
            "support": {
                "issues": "https://github.com/staabm/side-effects-detector/issues",
                "source": "https://github.com/staabm/side-effects-detector/tree/1.0.5"
            },
            "funding": [
                {
                    "url": "https://github.com/staabm",
                    "type": "github"
                }
            ],
            "time": "2024-10-20T05:08:20+00:00"
        },
        {
            "name": "theseer/tokenizer",
            "version": "1.2.3",
            "source": {
                "type": "git",
                "url": "https://github.com/theseer/tokenizer.git",
                "reference": "737eda637ed5e28c3413cb1ebe8bb52cbf1ca7a2"
            },
            "dist": {
                "type": "zip",
                "url": "https://api.github.com/repos/theseer/tokenizer/zipball/737eda637ed5e28c3413cb1ebe8bb52cbf1ca7a2",
                "reference": "737eda637ed5e28c3413cb1ebe8bb52cbf1ca7a2",
                "shasum": ""
            },
            "require": {
                "ext-dom": "*",
                "ext-tokenizer": "*",
                "ext-xmlwriter": "*",
                "php": "^7.2 || ^8.0"
            },
            "type": "library",
            "autoload": {
                "classmap": [
                    "src/"
                ]
            },
            "notification-url": "https://packagist.org/downloads/",
            "license": [
                "BSD-3-Clause"
            ],
            "authors": [
                {
                    "name": "Arne Blankerts",
                    "email": "arne@blankerts.de",
                    "role": "Developer"
                }
            ],
            "description": "A small library for converting tokenized PHP source code into XML and potentially other formats",
            "support": {
                "issues": "https://github.com/theseer/tokenizer/issues",
                "source": "https://github.com/theseer/tokenizer/tree/1.2.3"
            },
            "funding": [
                {
                    "url": "https://github.com/theseer",
                    "type": "github"
                }
            ],
            "time": "2024-03-03T12:36:25+00:00"
        }
    ],
    "packages-dev": [],
    "aliases": [],
    "minimum-stability": "stable",
    "stability-flags": {},
    "prefer-stable": true,
    "prefer-lowest": false,
    "platform": {
        "php": ">=8.3",
        "ext-dom": "*",
        "ext-json": "*",
        "ext-libxml": "*",
        "ext-mbstring": "*",
        "ext-xml": "*",
        "ext-xmlwriter": "*"
    },
    "platform-dev": {},
    "platform-overrides": {
        "php": "8.3.0"
    },
    "plugin-api-version": "2.6.0"
}<|MERGE_RESOLUTION|>--- conflicted
+++ resolved
@@ -1240,40 +1240,23 @@
         },
         {
             "name": "sebastian/recursion-context",
-<<<<<<< HEAD
-            "version": "7.0.0",
+            "version": "7.0.1",
             "source": {
                 "type": "git",
                 "url": "https://github.com/sebastianbergmann/recursion-context.git",
-                "reference": "c405ae3a63e01b32eb71577f8ec1604e39858a7c"
-            },
-            "dist": {
-                "type": "zip",
-                "url": "https://api.github.com/repos/sebastianbergmann/recursion-context/zipball/c405ae3a63e01b32eb71577f8ec1604e39858a7c",
-                "reference": "c405ae3a63e01b32eb71577f8ec1604e39858a7c",
-=======
-            "version": "6.0.3",
-            "source": {
-                "type": "git",
-                "url": "https://github.com/sebastianbergmann/recursion-context.git",
-                "reference": "f6458abbf32a6c8174f8f26261475dc133b3d9dc"
-            },
-            "dist": {
-                "type": "zip",
-                "url": "https://api.github.com/repos/sebastianbergmann/recursion-context/zipball/f6458abbf32a6c8174f8f26261475dc133b3d9dc",
-                "reference": "f6458abbf32a6c8174f8f26261475dc133b3d9dc",
->>>>>>> 6aa94f6a
+                "reference": "0b01998a7d5b1f122911a66bebcb8d46f0c82d8c"
+            },
+            "dist": {
+                "type": "zip",
+                "url": "https://api.github.com/repos/sebastianbergmann/recursion-context/zipball/0b01998a7d5b1f122911a66bebcb8d46f0c82d8c",
+                "reference": "0b01998a7d5b1f122911a66bebcb8d46f0c82d8c",
                 "shasum": ""
             },
             "require": {
                 "php": ">=8.3"
             },
             "require-dev": {
-<<<<<<< HEAD
                 "phpunit/phpunit": "^12.0"
-=======
-                "phpunit/phpunit": "^11.3"
->>>>>>> 6aa94f6a
             },
             "type": "library",
             "extra": {
@@ -1309,11 +1292,7 @@
             "support": {
                 "issues": "https://github.com/sebastianbergmann/recursion-context/issues",
                 "security": "https://github.com/sebastianbergmann/recursion-context/security/policy",
-<<<<<<< HEAD
-                "source": "https://github.com/sebastianbergmann/recursion-context/tree/7.0.0"
-=======
-                "source": "https://github.com/sebastianbergmann/recursion-context/tree/6.0.3"
->>>>>>> 6aa94f6a
+                "source": "https://github.com/sebastianbergmann/recursion-context/tree/7.0.1"
             },
             "funding": [
                 {
@@ -1333,11 +1312,7 @@
                     "type": "tidelift"
                 }
             ],
-<<<<<<< HEAD
-            "time": "2025-02-07T05:00:01+00:00"
-=======
-            "time": "2025-08-13T04:42:22+00:00"
->>>>>>> 6aa94f6a
+            "time": "2025-08-13T04:44:59+00:00"
         },
         {
             "name": "sebastian/type",
