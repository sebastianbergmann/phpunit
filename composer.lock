--- conflicted
+++ resolved
@@ -4,11 +4,7 @@
         "Read more about it at https://getcomposer.org/doc/01-basic-usage.md#installing-dependencies",
         "This file is @generated automatically"
     ],
-<<<<<<< HEAD
-    "content-hash": "2ec731b4c28eca2c42d7a5464b96add3",
-=======
-    "content-hash": "af8eef3e102db86a9bb72700e0904e5c",
->>>>>>> fe7d2323
+    "content-hash": "e0d589526172175183c54da756f08c56",
     "packages": [
         {
             "name": "myclabs/deep-copy",
