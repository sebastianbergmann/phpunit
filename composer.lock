--- conflicted
+++ resolved
@@ -4,11 +4,7 @@
         "Read more about it at https://getcomposer.org/doc/01-basic-usage.md#installing-dependencies",
         "This file is @generated automatically"
     ],
-<<<<<<< HEAD
-    "content-hash": "f2b5ac4dee326271559186906f966324",
-=======
-    "content-hash": "370b0be91160dd85e9e27eaa7aaea7bc",
->>>>>>> 24daf9ea
+    "content-hash": "e24d453b11134ef328d42f0cc34ff1c0",
     "packages": [
         {
             "name": "myclabs/deep-copy",
