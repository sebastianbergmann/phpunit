--- conflicted
+++ resolved
@@ -34,14 +34,7 @@
         run: ./tools/composer validate --no-ansi --strict composer.json
 
       - name: Ensure that dependencies can be installed
-<<<<<<< HEAD
-        run: ./tools/composer --no-ansi install
-
-      - name: Ensure that dependencies are up-to-date
-        run: ./tools/composer outdated --no-ansi --strict
-=======
         run: ./tools/composer install --no-ansi --dry-run
->>>>>>> 539165bf
 
   coding-guidelines:
     name: Coding Guidelines
