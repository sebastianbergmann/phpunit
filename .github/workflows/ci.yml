--- conflicted
+++ resolved
@@ -262,15 +262,11 @@
         run: ant phar-snapshot
 
       - name: Run PHAR-specific tests with scoped PHAR
-<<<<<<< HEAD
         run: ./build/artifacts/phpunit-snapshot.phar --configuration tests/phar/phpunit.xml --coverage-text
-=======
-        run: ./build/artifacts/phpunit-snapshot.phar --configuration tests/phar/phpunit.xml
 
       - uses: actions/upload-artifact@v2
         if: ${{ matrix.php-version == 8.0 }}
         with:
           name: phpunit-snapshot-phar
           path: ./build/artifacts/phpunit-snapshot.phar
-          retention-days: 7
->>>>>>> 4b430d4d
+          retention-days: 7