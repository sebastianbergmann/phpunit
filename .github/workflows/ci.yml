--- conflicted
+++ resolved
@@ -222,17 +222,6 @@
 
     runs-on: ubuntu-latest
 
-<<<<<<< HEAD
-    strategy:
-      matrix:
-        php-version:
-          - 7.3
-
-        dependencies:
-          - highest
-
-=======
->>>>>>> 5ccb7792
     steps:
       - name: Checkout
         uses: actions/checkout@v3
