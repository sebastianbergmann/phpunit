# https://help.github.com/en/categories/automating-your-workflow-with-github-actions

on:
  - pull_request
  - push

name: CI

env:
  COMPOSER_ROOT_VERSION: "9.3-dev"

jobs:
  coding-guidelines:
    name: Coding Guidelines

    runs-on: ubuntu-latest

    steps:
      - name: Checkout
        uses: actions/checkout@v2

      - name: Install PHP
        uses: shivammathur/setup-php@v2
        with:
<<<<<<< HEAD
          php-version: 8.0
=======
          php-version: 7.4
          extensions: :apcu, :imagick
>>>>>>> f1d40bce
          coverage: none
          tools: none

      - name: Run friendsofphp/php-cs-fixer
        run: ./tools/php-cs-fixer fix --dry-run --show-progress=dots --using-cache=no --verbose

  type-checker:
    name: Type Checker

    runs-on: ubuntu-latest

    steps:
      - name: Checkout
        uses: actions/checkout@v2

      - name: Install PHP
        uses: shivammathur/setup-php@v2
        with:
<<<<<<< HEAD
          php-version: 8.0
=======
          php-version: 7.4
          extensions: :apcu, :imagick
>>>>>>> f1d40bce
          coverage: none
          tools: none

      - name: Update dependencies with composer
        run: ./tools/composer update --no-interaction --no-ansi --no-progress

      - name: Run vimeo/psalm on public API
        run: ./tools/psalm --config=.psalm/static-analysis.xml --no-progress --show-info=false

      - name: Run vimeo/psalm on internal code
        run: ./tools/psalm --config=.psalm/config.xml --no-progress --shepherd --show-info=false --stats

  tests:
    name: Tests

    runs-on: ${{ matrix.os }}

    env:
      PHP_EXTENSIONS: dom, json, libxml, mbstring, pdo_sqlite, soap, xml, xmlwriter, :apcu, :imagick
      PHP_INI_VALUES: assert.exception=1, zend.assertions=1, error_reporting=-1, log_errors_max_len=0, display_errors=On

    strategy:
      fail-fast: false
      matrix:
        os:
          - ubuntu-latest
          - windows-latest

        php-version:
          - "7.3"
          - "7.4"
          - "8.0"
          - "8.1"

        compiler:
          - default

        dependencies:
          - lowest
          - highest

        include:
          - os: ubuntu-latest
            php-version: "8.0"
            compiler: jit
            dependencies: highest

          - os: ubuntu-latest
            php-version: "8.1"
            compiler: jit
            dependencies: highest

    steps:
      - name: Configure git to avoid issues with line endings
        if: matrix.os == 'windows-latest'
        run: git config --global core.autocrlf false

      - name: Checkout
        uses: actions/checkout@v2

      - name: Override PHP ini values for JIT compiler
        if: matrix.compiler == 'jit'
        run: echo "PHP_INI_VALUES::assert.exception=1, zend.assertions=1, opcache.enable=1, opcache.enable_cli=1, opcache.optimization_level=-1, opcache.jit=1255, opcache.jit_buffer_size=32M" >> $GITHUB_ENV

      - name: Install PHP with extensions
        uses: shivammathur/setup-php@v2
        with:
          php-version: ${{ matrix.php-version }}
          extensions: ${{ env.PHP_EXTENSIONS }}
          ini-values: ${{ env.PHP_INI_VALUES }}
          tools: none

      - name: Determine composer cache directory on Linux
        if: matrix.os == 'ubuntu-latest'
        run: echo "COMPOSER_CACHE_DIR=$(./tools/composer config cache-dir)" >> $GITHUB_ENV

      - name: Determine composer cache directory on Windows
        if: matrix.os == 'windows-latest'
        run: ECHO "COMPOSER_CACHE_DIR=~\AppData\Local\Composer" | Out-File -FilePath $env:GITHUB_ENV -Encoding utf8 -Append

      - name: Cache dependencies installed with composer
        uses: actions/cache@v2
        with:
          path: ${{ env.COMPOSER_CACHE_DIR }}
          key: php${{ matrix.php-version }}-composer-${{ matrix.dependencies }}-${{ hashFiles('**/composer.json') }}
          restore-keys: |
            php${{ matrix.php-version }}-composer-${{ matrix.dependencies }}-

      - name: Install lowest dependencies with composer
        if: matrix.dependencies == 'lowest'
        run: php ./tools/composer update --no-ansi --no-interaction --no-progress --prefer-lowest

      - name: Install highest dependencies with composer
        if: matrix.dependencies == 'highest'
        run: php ./tools/composer update --no-ansi --no-interaction --no-progress

      - name: Run sanity check
        run: bash ./build/scripts/sanity-check

      - name: Run tests with phpunit
        run: php ./phpunit

  code-coverage:
    name: Code Coverage

    runs-on: ubuntu-latest

    strategy:
      fail-fast: false
      matrix:
        php-version:
          - 8.0

        dependencies:
          - highest

    steps:
      - name: Checkout
        uses: actions/checkout@v2

      - name: Install PHP with extensions
        uses: shivammathur/setup-php@v2
        with:
          php-version: ${{ matrix.php-version }}
          coverage: pcov
          extensions: dom, json, libxml, mbstring, pdo_sqlite, soap, xml, xmlwriter, :apcu, :imagick
          ini-values: assert.exception=1, zend.assertions=1, error_reporting=-1, log_errors_max_len=0, display_errors=On
          tools: none

      - name: Determine composer cache directory
        run: echo "COMPOSER_CACHE_DIR=$(./tools/composer config cache-dir)" >> $GITHUB_ENV

      - name: Cache dependencies installed with composer
        uses: actions/cache@v2
        with:
          path: ${{ env.COMPOSER_CACHE_DIR }}
          key: php${{ matrix.php-version }}-composer-${{ matrix.dependencies }}-${{ hashFiles('**/composer.json') }}
          restore-keys: |
            php${{ matrix.php-version }}-composer-${{ matrix.dependencies }}-

      - name: Install lowest dependencies with composer
        if: matrix.dependencies == 'lowest'
        run: php ./tools/composer update --no-ansi --no-interaction --no-progress --prefer-lowest

      - name: Install highest dependencies with composer
        if: matrix.dependencies == 'highest'
        run: php ./tools/composer update --no-ansi --no-interaction --no-progress

      - name: Collect code coverage with phpunit
        run: php ./phpunit --coverage-clover=coverage.xml

      - name: Send code coverage report to Codecov.io
        uses: codecov/codecov-action@v1
        with:
          token: ${{ secrets.CODECOV_TOKEN }}

  test-generated-code:
    name: Test generated code

    runs-on: ubuntu-latest

    strategy:
      matrix:
        php-version:
          - 7.3

        dependencies:
          - highest

    steps:
      - name: Checkout
        uses: actions/checkout@v2

      - name: Install PHP with extensions
        uses: shivammathur/setup-php@v2
        with:
          php-version: ${{ matrix.php-version }}
          coverage: pcov
          extensions: dom, json, libxml, mbstring, pdo_sqlite, soap, xml, xmlwriter, :apcu, :imagick
          ini-values: assert.exception=1, zend.assertions=1, error_reporting=-1, log_errors_max_len=0, display_errors=On
          tools: none

      - name: Determine composer cache directory
        run: echo "COMPOSER_CACHE_DIR=$(tools/composer config cache-dir)" >> $GITHUB_ENV

      - name: Cache dependencies installed with composer
        uses: actions/cache@v2
        with:
          path: ${{ env.COMPOSER_CACHE_DIR }}
          key: php${{ matrix.php-version }}-composer-${{ matrix.dependencies }}-${{ hashFiles('**/composer.json') }}
          restore-keys: |
            php${{ matrix.php-version }}-composer-${{ matrix.dependencies }}-

      - name: Install lowest dependencies with composer
        if: matrix.dependencies == 'lowest'
        run: php ./tools/composer update --no-ansi --no-interaction --no-progress --prefer-lowest

      - name: Install highest dependencies with composer
        run: php ./tools/composer update --no-ansi --no-interaction --no-progress

      - name: Generate global assert wrappers
        run: php build/scripts/generate-global-assert-wrappers.php

      - name: Assert that git tree is clean
        run: git diff || echo "Run 'php build/scripts/generate-global-assert-wrappers.php' to regenerate global assert wrappers!"

  build-and-test-phar:
    name: Build and test PHAR

    runs-on: ubuntu-latest

    env:
      PHP_EXTENSIONS: dom, json, libxml, mbstring, pdo_sqlite, soap, xml, xmlwriter
      PHP_INI_VALUES: assert.exception=1, phar.readonly=0, zend.assertions=1

    strategy:
      fail-fast: false
      matrix:
        php-version:
          - "8.0"

        coverage:
          - pcov
          - xdebug

    steps:
      - name: Checkout
        uses: actions/checkout@v2

      - name: Install PHP with extensions
        uses: shivammathur/setup-php@v2
        with:
          php-version: ${{ matrix.php-version }}
          coverage: ${{ matrix.coverage }}
          extensions: ${{ env.PHP_EXTENSIONS }}
          ini-values: ${{ env.PHP_INI_VALUES }}
          tools: none

      - name: Install java
        uses: actions/setup-java@v1
        with:
          java-version: 1.8

      - name: Build unscoped PHAR for testing
        run: ant unscoped-phar-nightly

      - name: Run regular tests with unscoped PHAR
        run: ./build/artifacts/phpunit-nightly.phar

      - name: Build scoped PHAR for testing
        run: ant phar-nightly

      - name: Run PHAR-specific tests with scoped PHAR
        run: ./build/artifacts/phpunit-nightly.phar --configuration tests/phar/phpunit.xml --coverage-text<|MERGE_RESOLUTION|>--- conflicted
+++ resolved
@@ -22,12 +22,8 @@
       - name: Install PHP
         uses: shivammathur/setup-php@v2
         with:
-<<<<<<< HEAD
           php-version: 8.0
-=======
-          php-version: 7.4
           extensions: :apcu, :imagick
->>>>>>> f1d40bce
           coverage: none
           tools: none
 
@@ -46,12 +42,8 @@
       - name: Install PHP
         uses: shivammathur/setup-php@v2
         with:
-<<<<<<< HEAD
           php-version: 8.0
-=======
-          php-version: 7.4
           extensions: :apcu, :imagick
->>>>>>> f1d40bce
           coverage: none
           tools: none
 
