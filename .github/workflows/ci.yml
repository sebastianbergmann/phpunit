# https://help.github.com/en/categories/automating-your-workflow-with-github-actions

on:
  - pull_request
  - push

name: CI

env:
  COMPOSER_ROOT_VERSION: "9.3-dev"

jobs:
  coding-guidelines:
    name: Coding Guidelines

    runs-on: ubuntu-latest

    steps:
      - name: Checkout
        uses: actions/checkout@v2

      - name: Install PHP
        uses: shivammathur/setup-php@v2
        with:
<<<<<<< HEAD
          php-version: 8.0
          extensions: :apcu, :imagick
=======
          php-version: 7.4
          extensions: none, json, phar, tokenizer
>>>>>>> 273b23a4
          coverage: none
          tools: none

      - name: Run friendsofphp/php-cs-fixer
        run: ./tools/php-cs-fixer fix --dry-run --show-progress=dots --using-cache=no --verbose

  type-checker:
    name: Type Checker

    runs-on: ubuntu-latest

    steps:
      - name: Checkout
        uses: actions/checkout@v2

      - name: Install PHP
        uses: shivammathur/setup-php@v2
        with:
<<<<<<< HEAD
          php-version: 8.0
          extensions: :apcu, :imagick
=======
          php-version: 7.4
          extensions: none, ctype, date, dom, json, libxml, mbstring, pdo_sqlite, phar, simplexml, soap, tokenizer, xml, xmlwriter, zlib
>>>>>>> 273b23a4
          coverage: none
          tools: none

      - name: Update dependencies with composer
        run: ./tools/composer update --no-interaction --no-ansi --no-progress

      - name: Run vimeo/psalm on public API
        run: ./tools/psalm --config=.psalm/static-analysis.xml --no-progress --show-info=false

      - name: Run vimeo/psalm on internal code
        run: ./tools/psalm --config=.psalm/config.xml --no-progress --shepherd --show-info=false --stats

  tests:
    name: Tests

    runs-on: ${{ matrix.os }}

    env:
      PHP_EXTENSIONS: none, dom, json, libxml, mbstring, openssl, pdo_sqlite, phar, soap, tokenizer, xml, xmlwriter
      PHP_INI_VALUES: assert.exception=1, zend.assertions=1, error_reporting=-1, log_errors_max_len=0, display_errors=On

    strategy:
      fail-fast: false
      matrix:
        os:
          - ubuntu-latest
          - windows-latest

        php-version:
          - "7.3"
          - "7.4"
          - "8.0"
          - "8.1"
          - "8.2"

        compiler:
          - default

        dependencies:
          - lowest
          - highest

        include:
          - os: ubuntu-latest
            php-version: "8.0"
            compiler: jit
            dependencies: highest

          - os: ubuntu-latest
            php-version: "8.1"
            compiler: jit
            dependencies: highest

          - os: ubuntu-latest
            php-version: "8.2"
            compiler: jit
            dependencies: highest

    steps:
      - name: Configure git to avoid issues with line endings
        if: matrix.os == 'windows-latest'
        run: git config --global core.autocrlf false

      - name: Checkout
        uses: actions/checkout@v2

      - name: Override PHP ini values for JIT compiler
        if: matrix.compiler == 'jit'
        run: echo "PHP_INI_VALUES::assert.exception=1, zend.assertions=1, opcache.enable=1, opcache.enable_cli=1, opcache.optimization_level=-1, opcache.jit=1255, opcache.jit_buffer_size=32M" >> $GITHUB_ENV

      - name: Install PHP with extensions
        uses: shivammathur/setup-php@v2
        with:
          php-version: ${{ matrix.php-version }}
          extensions: ${{ env.PHP_EXTENSIONS }}
          ini-values: ${{ env.PHP_INI_VALUES }}
          tools: none

      - name: Install lowest dependencies with composer
        if: matrix.dependencies == 'lowest'
        run: php ./tools/composer update --no-ansi --no-interaction --no-progress --prefer-lowest

      - name: Install highest dependencies with composer
        if: matrix.dependencies == 'highest'
        run: php ./tools/composer update --no-ansi --no-interaction --no-progress

      - name: Run sanity check
        run: bash ./build/scripts/sanity-check

      - name: Run tests with phpunit
        run: php ./phpunit

  code-coverage:
    name: Code Coverage

    runs-on: ubuntu-latest

    strategy:
      fail-fast: false
      matrix:
        php-version:
          - 8.0

        dependencies:
          - highest

    steps:
      - name: Checkout
        uses: actions/checkout@v2

      - name: Install PHP with extensions
        uses: shivammathur/setup-php@v2
        with:
          php-version: ${{ matrix.php-version }}
          coverage: pcov
          extensions: none, dom, json, libxml, mbstring, pdo_sqlite, phar, soap, tokenizer, xml, xmlwriter
          ini-values: assert.exception=1, zend.assertions=1, error_reporting=-1, log_errors_max_len=0, display_errors=On
          tools: none

      - name: Install lowest dependencies with composer
        if: matrix.dependencies == 'lowest'
        run: php ./tools/composer update --no-ansi --no-interaction --no-progress --prefer-lowest

      - name: Install highest dependencies with composer
        if: matrix.dependencies == 'highest'
        run: php ./tools/composer update --no-ansi --no-interaction --no-progress

      - name: Collect code coverage with phpunit
        run: php ./phpunit --coverage-clover=coverage.xml

      - name: Send code coverage report to Codecov.io
        uses: codecov/codecov-action@v1
        with:
          token: ${{ secrets.CODECOV_TOKEN }}

  test-generated-code:
    name: Test generated code

    runs-on: ubuntu-latest

    strategy:
      matrix:
        php-version:
          - 7.3

        dependencies:
          - highest

    steps:
      - name: Checkout
        uses: actions/checkout@v2

      - name: Install PHP with extensions
        uses: shivammathur/setup-php@v2
        with:
          php-version: ${{ matrix.php-version }}
          coverage: pcov
          extensions: none, dom, json, libxml, mbstring, pdo_sqlite, phar, soap, tokenizer, xml, xmlwriter
          ini-values: assert.exception=1, zend.assertions=1, error_reporting=-1, log_errors_max_len=0, display_errors=On
          tools: none

      - name: Install lowest dependencies with composer
        if: matrix.dependencies == 'lowest'
        run: php ./tools/composer update --no-ansi --no-interaction --no-progress --prefer-lowest

      - name: Install highest dependencies with composer
        run: php ./tools/composer update --no-ansi --no-interaction --no-progress

      - name: Generate global assert wrappers
        run: php build/scripts/generate-global-assert-wrappers.php

      - name: Assert that git tree is clean
        run: git diff || echo "Run 'php build/scripts/generate-global-assert-wrappers.php' to regenerate global assert wrappers!"

  build-and-test-phar:
    name: Build and test PHAR

    runs-on: ubuntu-latest

    env:
      PHP_EXTENSIONS: none, dom, json, fileinfo, iconv, libxml, mbstring, pdo_sqlite, phar, soap, tokenizer, xml, xmlwriter
      PHP_INI_VALUES: assert.exception=1, phar.readonly=0, zend.assertions=1

    strategy:
      fail-fast: false
      matrix:
        php-version:
          - "7.3"
          - "7.4"
          - "8.0"

        coverage:
          - pcov
          - xdebug

        experimental:
          - false

        include:
          - php-version: "8.1"
            experimental: true
          - php-version: "8.2"
            experimental: true

    continue-on-error: ${{ matrix.experimental }}

    steps:
      - name: Checkout
        uses: actions/checkout@v2

      - name: Install PHP with extensions
        uses: shivammathur/setup-php@v2
        with:
          php-version: ${{ matrix.php-version }}
          coverage: ${{ matrix.coverage }}
          extensions: ${{ env.PHP_EXTENSIONS }}
          ini-values: ${{ env.PHP_INI_VALUES }}
          tools: none

      - name: Install java
        uses: actions/setup-java@v1
        with:
          java-version: 1.8

      - name: Run regular test suite with unscoped PHAR
        run: ant run-regular-tests-with-unscoped-phar

      - name: Run PHAR-specific end-to-end tests with scoped PHAR
        run: ant run-phar-specific-tests-with-scoped-phar

      - uses: actions/upload-artifact@v2
        if: ${{ matrix.php-version == 8.0 }}
        with:
          name: phpunit-snapshot-phar
          path: ./build/artifacts/phpunit-snapshot.phar
          retention-days: 7<|MERGE_RESOLUTION|>--- conflicted
+++ resolved
@@ -22,13 +22,8 @@
       - name: Install PHP
         uses: shivammathur/setup-php@v2
         with:
-<<<<<<< HEAD
           php-version: 8.0
-          extensions: :apcu, :imagick
-=======
-          php-version: 7.4
           extensions: none, json, phar, tokenizer
->>>>>>> 273b23a4
           coverage: none
           tools: none
 
@@ -47,13 +42,8 @@
       - name: Install PHP
         uses: shivammathur/setup-php@v2
         with:
-<<<<<<< HEAD
           php-version: 8.0
-          extensions: :apcu, :imagick
-=======
-          php-version: 7.4
           extensions: none, ctype, date, dom, json, libxml, mbstring, pdo_sqlite, phar, simplexml, soap, tokenizer, xml, xmlwriter, zlib
->>>>>>> 273b23a4
           coverage: none
           tools: none
 
