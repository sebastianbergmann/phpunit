# https://help.github.com/en/categories/automating-your-workflow-with-github-actions

on:
  - pull_request
  - push

name: CI

env:
<<<<<<< HEAD
  COMPOSER_ROOT_VERSION: "10.0-dev"
=======
  COMPOSER_ROOT_VERSION: "9.5-dev"
>>>>>>> e5ba32bb

jobs:
  coding-guidelines:
    name: Coding Guidelines

    runs-on: ubuntu-latest

    steps:
      - name: Checkout
        uses: actions/checkout@v2

      - name: Install PHP
        uses: shivammathur/setup-php@v2
        with:
          php-version: 8.0
          extensions: none, json, phar, tokenizer
          coverage: none
          tools: none

      - name: Run friendsofphp/php-cs-fixer
        run: ./tools/php-cs-fixer fix --dry-run --show-progress=dots --using-cache=no --verbose

  type-checker:
    name: Type Checker

    runs-on: ubuntu-latest

    steps:
      - name: Checkout
        uses: actions/checkout@v2

      - name: Install PHP
        uses: shivammathur/setup-php@v2
        with:
          php-version: 8.0
          extensions: none, ctype, date, dom, json, libxml, mbstring, pdo_sqlite, phar, simplexml, soap, tokenizer, xml, xmlwriter, zlib
          coverage: none
          tools: none

      - name: Update dependencies with composer
        run: ./tools/composer update --no-interaction --no-ansi --no-progress

      - name: Run vimeo/psalm on public API
        run: ./tools/psalm --config=.psalm/static-analysis.xml --no-progress --show-info=false

      - name: Run vimeo/psalm on internal code
        run: ./tools/psalm --config=.psalm/config.xml --no-progress --shepherd --show-info=false --stats

  tests:
    name: Tests

    runs-on: ${{ matrix.os }}

    env:
<<<<<<< HEAD
      PHP_EXTENSIONS: dom, json, libxml, mbstring, pdo_sqlite, soap, xml, xmlwriter, :apcu, :imagick
      PHP_INI_VALUES: memory_limit=-1, assert.exception=1, zend.assertions=1, error_reporting=-1, log_errors_max_len=0, display_errors=On
=======
      PHP_EXTENSIONS: none, dom, json, libxml, mbstring, openssl, pdo_sqlite, phar, soap, tokenizer, xml, xmlwriter
      PHP_INI_VALUES: assert.exception=1, zend.assertions=1, error_reporting=-1, log_errors_max_len=0, display_errors=On
>>>>>>> e5ba32bb

    strategy:
      fail-fast: false
      matrix:
        os:
          - ubuntu-latest
          - windows-latest

        php-version:
          - "8.0"
          - "8.1"
          - "8.2"

        compiler:
          - default

        dependencies:
          - lowest
          - highest

        include:
          - os: ubuntu-latest
            php-version: "8.0"
            compiler: jit
            dependencies: highest

          - os: ubuntu-latest
            php-version: "8.1"
            compiler: jit
            dependencies: highest

          - os: ubuntu-latest
            php-version: "8.2"
            compiler: jit
            dependencies: highest

    steps:
      - name: Configure git to avoid issues with line endings
        if: matrix.os == 'windows-latest'
        run: git config --global core.autocrlf false

      - name: Checkout
        uses: actions/checkout@v2

      - name: Override PHP ini values for JIT compiler
        if: matrix.compiler == 'jit'
        run: echo "PHP_INI_VALUES::assert.exception=1, memory_limit=-1, zend.assertions=1, opcache.enable=1, opcache.enable_cli=1, opcache.optimization_level=-1, opcache.jit=1255, opcache.jit_buffer_size=32M" >> $GITHUB_ENV

      - name: Install PHP with extensions
        uses: shivammathur/setup-php@v2
        with:
          php-version: ${{ matrix.php-version }}
          extensions: ${{ env.PHP_EXTENSIONS }}
          ini-values: ${{ env.PHP_INI_VALUES }}
          tools: none

      - name: Install lowest dependencies with composer
        if: matrix.dependencies == 'lowest'
        run: php ./tools/composer update --no-ansi --no-interaction --no-progress --prefer-lowest

      - name: Install highest dependencies with composer
        if: matrix.dependencies == 'highest'
        run: php ./tools/composer update --no-ansi --no-interaction --no-progress

      - name: Run sanity check
        run: bash ./build/scripts/sanity-check

      - name: Run tests with phpunit
        run: php ./phpunit

  code-coverage:
    name: Code Coverage

    runs-on: ubuntu-latest

    strategy:
      fail-fast: false
      matrix:
        php-version:
          - 8.0

        dependencies:
          - highest

    steps:
      - name: Checkout
        uses: actions/checkout@v2

      - name: Install PHP with extensions
        uses: shivammathur/setup-php@v2
        with:
          php-version: ${{ matrix.php-version }}
          coverage: pcov
          extensions: none, dom, json, libxml, mbstring, pdo_sqlite, phar, soap, tokenizer, xml, xmlwriter
          ini-values: assert.exception=1, zend.assertions=1, error_reporting=-1, log_errors_max_len=0, display_errors=On
          tools: none

      - name: Install lowest dependencies with composer
        if: matrix.dependencies == 'lowest'
        run: php ./tools/composer update --no-ansi --no-interaction --no-progress --prefer-lowest

      - name: Install highest dependencies with composer
        if: matrix.dependencies == 'highest'
        run: php ./tools/composer update --no-ansi --no-interaction --no-progress

      - name: Collect code coverage with phpunit
        run: php ./phpunit --coverage-clover=coverage.xml

      - name: Send code coverage report to Codecov.io
        uses: codecov/codecov-action@v1
        with:
          token: ${{ secrets.CODECOV_TOKEN }}

  test-generated-code:
    name: Test generated code

    runs-on: ubuntu-latest

    strategy:
      matrix:
        php-version:
          - 8.0

        dependencies:
          - highest

    steps:
      - name: Checkout
        uses: actions/checkout@v2

      - name: Install PHP with extensions
        uses: shivammathur/setup-php@v2
        with:
          php-version: ${{ matrix.php-version }}
          coverage: pcov
          extensions: none, dom, json, libxml, mbstring, pdo_sqlite, phar, soap, tokenizer, xml, xmlwriter
          ini-values: assert.exception=1, zend.assertions=1, error_reporting=-1, log_errors_max_len=0, display_errors=On
          tools: none

      - name: Install lowest dependencies with composer
        if: matrix.dependencies == 'lowest'
        run: php ./tools/composer update --no-ansi --no-interaction --no-progress --prefer-lowest

      - name: Install highest dependencies with composer
        run: php ./tools/composer update --no-ansi --no-interaction --no-progress

      - name: Generate global assert wrappers
        run: php build/scripts/generate-global-assert-wrappers.php

      - name: Assert that git tree is clean
        run: git diff || echo "Run 'php build/scripts/generate-global-assert-wrappers.php' to regenerate global assert wrappers!"

  build-and-test-phar:
    name: Build and test PHAR

    runs-on: ubuntu-latest

    env:
      PHP_EXTENSIONS: none, dom, json, fileinfo, iconv, libxml, mbstring, pdo_sqlite, phar, soap, tokenizer, xml, xmlwriter
      PHP_INI_VALUES: assert.exception=1, phar.readonly=0, zend.assertions=1

    strategy:
      fail-fast: false
      matrix:
        php-version:
          - "8.0"

        coverage:
          - pcov
          - xdebug

        experimental:
          - false

        include:
          - php-version: "8.1"
            experimental: true
          - php-version: "8.2"
            experimental: true

    continue-on-error: ${{ matrix.experimental }}

    steps:
      - name: Checkout
        uses: actions/checkout@v2

      - name: Install PHP with extensions
        uses: shivammathur/setup-php@v2
        with:
          php-version: ${{ matrix.php-version }}
          coverage: ${{ matrix.coverage }}
          extensions: ${{ env.PHP_EXTENSIONS }}
          ini-values: ${{ env.PHP_INI_VALUES }}
          tools: none

      - name: Install java
        uses: actions/setup-java@v1
        with:
          java-version: 1.8

      - name: Run regular test suite with unscoped PHAR
        run: ant run-regular-tests-with-unscoped-phar

      - name: Run PHAR-specific end-to-end tests with scoped PHAR
        run: ant run-phar-specific-tests-with-scoped-phar

      - uses: actions/upload-artifact@v2
        if: ${{ matrix.php-version == 8.0 }}
        with:
          name: phpunit-snapshot-phar
          path: ./build/artifacts/phpunit-snapshot.phar
          retention-days: 7<|MERGE_RESOLUTION|>--- conflicted
+++ resolved
@@ -7,11 +7,7 @@
 name: CI
 
 env:
-<<<<<<< HEAD
   COMPOSER_ROOT_VERSION: "10.0-dev"
-=======
-  COMPOSER_ROOT_VERSION: "9.5-dev"
->>>>>>> e5ba32bb
 
 jobs:
   coding-guidelines:
@@ -66,13 +62,8 @@
     runs-on: ${{ matrix.os }}
 
     env:
-<<<<<<< HEAD
-      PHP_EXTENSIONS: dom, json, libxml, mbstring, pdo_sqlite, soap, xml, xmlwriter, :apcu, :imagick
+      PHP_EXTENSIONS: none, dom, json, libxml, mbstring, openssl, pdo_sqlite, phar, soap, tokenizer, xml, xmlwriter
       PHP_INI_VALUES: memory_limit=-1, assert.exception=1, zend.assertions=1, error_reporting=-1, log_errors_max_len=0, display_errors=On
-=======
-      PHP_EXTENSIONS: none, dom, json, libxml, mbstring, openssl, pdo_sqlite, phar, soap, tokenizer, xml, xmlwriter
-      PHP_INI_VALUES: assert.exception=1, zend.assertions=1, error_reporting=-1, log_errors_max_len=0, display_errors=On
->>>>>>> e5ba32bb
 
     strategy:
       fail-fast: false
