--- conflicted
+++ resolved
@@ -209,11 +209,7 @@
       - name: Checkout
         uses: actions/checkout@v5
         with:
-<<<<<<< HEAD
-          fetch-depth: 0
-=======
-          fetch-depth: 1
->>>>>>> ef8aef6b
+          fetch-depth: 1
           ref: ${{ github.event.pull_request.head.sha || github.sha }}
 
       - name: Use local branch
@@ -251,11 +247,7 @@
       - name: Checkout
         uses: actions/checkout@v5
         with:
-<<<<<<< HEAD
-          fetch-depth: 0
-=======
-          fetch-depth: 1
->>>>>>> ef8aef6b
+          fetch-depth: 1
           ref: ${{ github.event.pull_request.head.sha || github.sha }}
 
       - name: Use local branch
