--- conflicted
+++ resolved
@@ -9,12 +9,8 @@
 name: CI
 
 env:
-<<<<<<< HEAD
   COMPOSER_ROOT_VERSION: "11.5.x-dev"
-=======
-  COMPOSER_ROOT_VERSION: "10.5.x-dev"
   PHP_VERSION: 8.4
->>>>>>> b7664be1
 
 permissions:
   contents: read
@@ -33,11 +29,7 @@
       - name: Install PHP
         uses: shivammathur/setup-php@v2
         with:
-<<<<<<< HEAD
-          php-version: 8.4
-=======
-          php-version: ${{ env.PHP_VERSION }}
->>>>>>> b7664be1
+          php-version: ${{ env.PHP_VERSION }}
           extensions: none, ctype, curl, dom, json, libxml, mbstring, openssl, phar, soap, tokenizer, xml, xmlwriter
           coverage: none
           tools: none
@@ -89,7 +81,7 @@
       - name: Install PHP
         uses: shivammathur/setup-php@v2
         with:
-          php-version: 8.4
+          php-version: ${{ env.PHP_VERSION }}
           coverage: none
           tools: none
 
