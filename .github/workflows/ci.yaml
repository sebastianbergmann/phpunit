# https://docs.github.com/en/actions

on:
  pull_request: null
  push: null
  schedule:
    - cron: "15 0 * * *"

name: CI

env:
  COMPOSER_ROOT_VERSION: "10.5-dev"

permissions:
  contents: read

jobs:
  dependency-validation:
    name: Dependency Validation

    runs-on: ubuntu-latest
    timeout-minutes: 5

    steps:
      - name: Checkout
        uses: actions/checkout@v4

      - name: Install PHP
        uses: shivammathur/setup-php@v2
        with:
          php-version: 8.3
          extensions: none, ctype, curl, dom, json, libxml, mbstring, openssl, phar, soap, tokenizer, xml, xmlwriter
          coverage: none
          tools: none

      - name: Ensure that composer.json is valid
        run: ./tools/composer validate --no-ansi --strict composer.json

      - name: Ensure that dependencies can be installed
        run: ./tools/composer install --no-ansi --dry-run

  coding-guidelines:
    name: Coding Guidelines

    if: github.event_name != 'schedule'

    runs-on: ubuntu-latest
    timeout-minutes: 5

    steps:
      - name: Checkout
        uses: actions/checkout@v4

      - name: Install PHP
        uses: shivammathur/setup-php@v2
        with:
          php-version: 8.3
          extensions: none, iconv, json, phar, tokenizer
          coverage: none
          tools: none

      - name: Run PHP-CS-Fixer
        run: ./tools/php-cs-fixer fix --dry-run --show-progress=dots --using-cache=no --verbose

  type-checker:
    name: Type Checker

    if: github.event_name != 'schedule'

    needs:
      - dependency-validation

    runs-on: ubuntu-latest
    timeout-minutes: 5

    steps:
      - name: Checkout
        uses: actions/checkout@v4

      - name: Install PHP
        uses: shivammathur/setup-php@v2
        with:
          php-version: 8.3
          extensions: none, ctype, curl, date, dom, json, libxml, mbstring, phar, simplexml, soap, tokenizer, xml, xmlwriter, zlib
          coverage: none
          tools: none

      - name: Install dependencies with Composer
        run: ./tools/composer install --no-interaction --no-ansi --no-progress

      - name: Run Psalm on public API
        run: ./tools/psalm --config=.psalm/static-analysis.xml --no-progress --show-info=false

      - name: Run Psalm on internal code
        run: ./tools/psalm --config=.psalm/config.xml --no-progress --shepherd --show-info=false --stats

  unit-tests:
    name: Unit Tests

    needs:
      - dependency-validation

    runs-on: ${{ matrix.os }}
    timeout-minutes: 5

    env:
      PHP_EXTENSIONS: none, ctype, curl, dom, json, libxml, mbstring, openssl, phar, soap, tokenizer, xml, xmlwriter
      PHP_INI_VALUES: memory_limit=-1, assert.exception=1, zend.assertions=1, error_reporting=-1, log_errors_max_len=0, display_errors=On

    strategy:
      fail-fast: false
      matrix:
        os:
          - ubuntu-latest
          - windows-latest

        php-version:
          - "8.1"
          - "8.2"
          - "8.3"
          - "8.4"

    steps:
      - name: Configure Git to avoid issues with line endings
        if: matrix.os == 'windows-latest'
        run: git config --global core.autocrlf false

      - name: Checkout
        uses: actions/checkout@v4

      - name: Install PHP with extensions
        uses: shivammathur/setup-php@v2
        with:
          php-version: ${{ matrix.php-version }}
          extensions: ${{ env.PHP_EXTENSIONS }}
          ini-values: ${{ env.PHP_INI_VALUES }}
          tools: none

      - name: Install dependencies with Composer
        run: php ./tools/composer install --no-ansi --no-interaction --no-progress

      - name: Run tests with PHPUnit
        run: php ./phpunit --testsuite unit --order-by depends,random

  end-to-end-tests:
    name: End-to-End Tests

    needs:
      - unit-tests

    runs-on: ${{ matrix.os }}
    timeout-minutes: 5

    env:
      PHP_EXTENSIONS: none, ctype, curl, dom, json, libxml, mbstring, openssl, phar, soap, tokenizer, xml, xmlwriter
      PHP_INI_VALUES: assert.exception=1, zend.assertions=1, error_reporting=-1, log_errors_max_len=0, display_errors=On

    strategy:
      fail-fast: false
      matrix:
        os:
          - ubuntu-latest
          - windows-latest

        php-version:
          - "8.1"
          - "8.2"
          - "8.3"
          - "8.4"

    steps:
      - name: Configure Git to avoid issues with line endings
        if: matrix.os == 'windows-latest'
        run: git config --global core.autocrlf false

      - name: Checkout
        uses: actions/checkout@v4

      - name: Install PHP with extensions
        uses: shivammathur/setup-php@v2
        with:
          php-version: ${{ matrix.php-version }}
          extensions: ${{ env.PHP_EXTENSIONS }}
          ini-values: ${{ env.PHP_INI_VALUES }}
          coverage: pcov
          tools: none

      - name: Install dependencies with Composer
        run: php ./tools/composer install --no-ansi --no-interaction --no-progress

      - name: Run tests with PHPUnit
        run: php ./phpunit --testsuite end-to-end --order-by depends,random

  code-coverage:
    name: Code Coverage

    if: github.event_name != 'schedule'

    needs:
      - end-to-end-tests

    runs-on: ubuntu-latest
    timeout-minutes: 5

    steps:
      - name: Checkout
        uses: actions/checkout@v4

      - name: Install PHP with extensions
        uses: shivammathur/setup-php@v2
        with:
          php-version: 8.3
<<<<<<< HEAD
          coverage: pcov
          extensions: none, ctype, curl, dom, json, libxml, mbstring, phar, soap, tokenizer, xml, xmlwriter
=======
          coverage: xdebug
          extensions: none, curl, dom, json, libxml, mbstring, phar, soap, tokenizer, xml, xmlwriter
>>>>>>> 79a254db
          ini-values: assert.exception=1, zend.assertions=1, error_reporting=-1, log_errors_max_len=0, display_errors=On
          tools: none

      - name: Install dependencies with Composer
        run: ./tools/composer install --no-ansi --no-interaction --no-progress

      - name: Collect code coverage with PHPUnit
        run: ./phpunit --coverage-clover=coverage.xml

      - name: Send code coverage report to Codecov.io
        uses: codecov/codecov-action@v4
        with:
          token: ${{ secrets.CODECOV_TOKEN }}

  build-phar:
    name: Build PHAR

    if: github.event_name != 'schedule'

    needs:
      - end-to-end-tests

    runs-on: ubuntu-latest
    timeout-minutes: 5

    env:
      PHP_EXTENSIONS: none, ctype, dom, json, fileinfo, iconv, libxml, mbstring, phar, soap, tokenizer, xml, xmlwriter
      PHP_INI_VALUES: assert.exception=1, phar.readonly=0, zend.assertions=1

    steps:
      - name: Checkout
        uses: actions/checkout@v4

      - name: Install PHP with extensions
        uses: shivammathur/setup-php@v2
        with:
          php-version: 8.3
          coverage: none
          extensions: ${{ env.PHP_EXTENSIONS }}
          ini-values: ${{ env.PHP_INI_VALUES }}
          tools: none

      - name: Install java
        uses: actions/setup-java@v4
        with:
          distribution: zulu
          java-version: 11

      - name: Build PHAR
        run: ant phar-snapshot

      - name: Check whether PHAR is scoped
        run: grep -q PHPUnitPHAR\\\\DeepCopy\\\\Exception\\\\CloneException build/artifacts/phpunit-snapshot.phar || (echo "phpunit-snapshot.phar is not scoped." && false)

      - name: Upload PHAR
        uses: actions/upload-artifact@v4
        with:
          name: phpunit-snapshot-phar
          overwrite: true
          path: ./build/artifacts/phpunit-snapshot.phar
          retention-days: 7

  test-phar:
    name: Test PHAR

    if: github.event_name != 'schedule'

    needs:
      - build-phar

    runs-on: ubuntu-latest
    timeout-minutes: 5

    env:
      PHP_EXTENSIONS: none, ctype, curl, dom, json, fileinfo, iconv, libxml, mbstring, phar, soap, tokenizer, xml, xmlwriter
      PHP_INI_VALUES: assert.exception=1, phar.readonly=0, zend.assertions=1

    strategy:
      fail-fast: false
      matrix:
        php-version:
          - "8.1"
          - "8.2"
          - "8.3"
          - "8.4"

        coverage:
          - pcov
          - xdebug

    steps:
      - name: Checkout
        uses: actions/checkout@v4

      - name: Install PHP with extensions
        uses: shivammathur/setup-php@v2
        with:
          php-version: ${{ matrix.php-version }}
          coverage: ${{ matrix.coverage }}
          extensions: ${{ env.PHP_EXTENSIONS }}
          ini-values: ${{ env.PHP_INI_VALUES }}
          tools: none

      - name: Install java
        uses: actions/setup-java@v4
        with:
          distribution: zulu
          java-version: 11

      - name: Download PHAR
        uses: actions/download-artifact@v4
        with:
          name: phpunit-snapshot-phar
          path: ./build/artifacts/

      - name: Make PHAR executable
        run: chmod +x ./build/artifacts/phpunit-snapshot.phar

      - name: Run PHAR-specific tests
        run: ant run-phar-specific-tests<|MERGE_RESOLUTION|>--- conflicted
+++ resolved
@@ -210,13 +210,8 @@
         uses: shivammathur/setup-php@v2
         with:
           php-version: 8.3
-<<<<<<< HEAD
-          coverage: pcov
+          coverage: xdebug
           extensions: none, ctype, curl, dom, json, libxml, mbstring, phar, soap, tokenizer, xml, xmlwriter
-=======
-          coverage: xdebug
-          extensions: none, curl, dom, json, libxml, mbstring, phar, soap, tokenizer, xml, xmlwriter
->>>>>>> 79a254db
           ini-values: assert.exception=1, zend.assertions=1, error_reporting=-1, log_errors_max_len=0, display_errors=On
           tools: none
 
