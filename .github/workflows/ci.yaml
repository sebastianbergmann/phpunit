--- conflicted
+++ resolved
@@ -39,11 +39,7 @@
         uses: shivammathur/setup-php@v2
         with:
           php-version: ${{ env.PHP_VERSION }}
-<<<<<<< HEAD
-          extensions: none, ctype, curl, dom, json, libxml, mbstring, openssl, phar, tokenizer, xml, xmlwriter
-=======
-          extensions: none, ctype, curl, dom, json, libxml, mbstring, openssl, phar, soap, tokenizer, xml, xmlwriter, pcntl
->>>>>>> d98f4fde
+          extensions: none, ctype, curl, dom, json, libxml, mbstring, openssl, phar, tokenizer, xml, xmlwriter, pcntl
           coverage: none
           tools: none
 
@@ -158,13 +154,8 @@
     timeout-minutes: 10
 
     env:
-<<<<<<< HEAD
-      PHP_EXTENSIONS: none, ctype, curl, dom, json, libxml, mbstring, openssl, phar, tokenizer, xml, xmlwriter
+      PHP_EXTENSIONS: none, ctype, curl, dom, json, libxml, mbstring, openssl, phar, tokenizer, xml, xmlwriter, pcntl
       PHP_INI_VALUES: memory_limit=-1, zend.assertions=1, error_reporting=-1, log_errors_max_len=0, display_errors=On
-=======
-      PHP_EXTENSIONS: none, ctype, curl, dom, json, libxml, mbstring, openssl, phar, soap, tokenizer, xml, xmlwriter, pcntl
-      PHP_INI_VALUES: memory_limit=-1, assert.exception=1, zend.assertions=1, error_reporting=-1, log_errors_max_len=0, display_errors=On
->>>>>>> d98f4fde
 
     strategy:
       fail-fast: false
@@ -235,13 +226,8 @@
     timeout-minutes: 10
 
     env:
-<<<<<<< HEAD
-      PHP_EXTENSIONS: none, ctype, curl, dom, json, libxml, mbstring, openssl, pdo, phar, tokenizer, xml, xmlwriter
+      PHP_EXTENSIONS: none, ctype, curl, dom, json, libxml, mbstring, openssl, pdo, phar, tokenizer, xml, xmlwriter, pcntl
       PHP_INI_VALUES: zend.assertions=1, error_reporting=-1, log_errors_max_len=0, display_errors=On
-=======
-      PHP_EXTENSIONS: none, ctype, curl, dom, json, libxml, mbstring, openssl, pdo, phar, soap, tokenizer, xml, xmlwriter, pcntl
-      PHP_INI_VALUES: assert.exception=1, zend.assertions=1, error_reporting=-1, log_errors_max_len=0, display_errors=On
->>>>>>> d98f4fde
 
     strategy:
       fail-fast: false
@@ -331,13 +317,8 @@
         with:
           php-version: ${{ env.PHP_VERSION }}
           coverage: xdebug
-<<<<<<< HEAD
-          extensions: none, ctype, curl, dom, json, libxml, mbstring, pdo, phar, tokenizer, xml, xmlwriter
+          extensions: none, ctype, curl, dom, json, libxml, mbstring, pdo, phar, tokenizer, xml, xmlwriter, pcntl
           ini-values: zend.assertions=1, error_reporting=-1, log_errors_max_len=0, display_errors=On
-=======
-          extensions: none, ctype, curl, dom, json, libxml, mbstring, pdo, phar, soap, tokenizer, xml, xmlwriter, pcntl
-          ini-values: assert.exception=1, zend.assertions=1, error_reporting=-1, log_errors_max_len=0, display_errors=On
->>>>>>> d98f4fde
           tools: none
 
       - name: Get Composer cache directory
@@ -384,7 +365,7 @@
     timeout-minutes: 10
 
     env:
-      PHP_EXTENSIONS: none, ctype, dom, json, fileinfo, iconv, libxml, mbstring, phar, tokenizer, xml, xmlwriter
+      PHP_EXTENSIONS: none, ctype, dom, json, fileinfo, iconv, libxml, mbstring, phar, tokenizer, xml, xmlwriter, pcntl
       PHP_INI_VALUES: phar.readonly=0, zend.assertions=1
 
     steps:
@@ -441,13 +422,8 @@
     timeout-minutes: 10
 
     env:
-<<<<<<< HEAD
-      PHP_EXTENSIONS: none, ctype, curl, dom, json, fileinfo, iconv, libxml, mbstring, phar, tokenizer, xml, xmlwriter
+      PHP_EXTENSIONS: none, ctype, curl, dom, json, fileinfo, iconv, libxml, mbstring, phar, tokenizer, xml, xmlwriter, pcntl
       PHP_INI_VALUES: phar.readonly=0, zend.assertions=1
-=======
-      PHP_EXTENSIONS: none, ctype, curl, dom, json, fileinfo, iconv, libxml, mbstring, phar, soap, tokenizer, xml, xmlwriter, pcntl
-      PHP_INI_VALUES: assert.exception=1, phar.readonly=0, zend.assertions=1
->>>>>>> d98f4fde
 
     strategy:
       fail-fast: false
