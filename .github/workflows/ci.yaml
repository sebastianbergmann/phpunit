# https://docs.github.com/en/actions

on:
  pull_request: null
  push: null
  schedule:
    - cron: "15 0 * * *"

name: CI

env:
  COMPOSER_ROOT_VERSION: "12.3.x-dev"
  PHP_VERSION: 8.4

permissions:
  contents: read

jobs:
  dependency-validation:
    name: Dependency Validation

    runs-on: ubuntu-latest
    timeout-minutes: 5

    steps:
      - name: Checkout
        uses: actions/checkout@v5

      - name: Install PHP
        uses: shivammathur/setup-php@v2
        with:
          php-version: ${{ env.PHP_VERSION }}
          extensions: none, ctype, curl, dom, json, libxml, mbstring, openssl, phar, tokenizer, xml, xmlwriter
          coverage: none
          tools: none

      - name: Ensure that composer.json is valid
        run: ./tools/composer validate --no-ansi --strict composer.json

      - name: Ensure that dependencies can be installed
        run: ./tools/composer install --no-ansi --dry-run

  coding-guidelines:
    name: Coding Guidelines

    if: github.event_name != 'schedule'

    runs-on: ubuntu-latest
    timeout-minutes: 5

    steps:
      - name: Checkout
        uses: actions/checkout@v5

      - name: Install PHP
        uses: shivammathur/setup-php@v2
        with:
          php-version: ${{ env.PHP_VERSION }}
          extensions: none, iconv, json, phar, tokenizer
          coverage: none
          tools: none

      - name: Run PHP-CS-Fixer
        run: ./tools/php-cs-fixer check --show-progress=dots --using-cache=no --verbose

  static-analysis:
    name: Static Analysis

    if: github.event_name != 'schedule'

    needs:
      - dependency-validation

    runs-on: ubuntu-latest
    timeout-minutes: 5

    steps:
      - name: Checkout
        uses: actions/checkout@v5

      - name: Install PHP
        uses: shivammathur/setup-php@v2
        with:
          php-version: ${{ env.PHP_VERSION }}
          coverage: none
          tools: none

      - name: Install dependencies with Composer
        run: ./tools/composer install --no-interaction --no-ansi --no-progress

      - name: Run PHPStan
        run: ./tools/phpstan analyse --no-progress --error-format=github

  unit-tests:
    name: Unit Tests

    needs:
      - dependency-validation

    runs-on: ${{ matrix.os }}
    timeout-minutes: 5

    env:
      PHP_EXTENSIONS: none, ctype, curl, dom, json, libxml, mbstring, openssl, phar, tokenizer, xml, xmlwriter
      PHP_INI_VALUES: memory_limit=-1, zend.assertions=1, error_reporting=-1, log_errors_max_len=0, display_errors=On

    strategy:
      fail-fast: false
      matrix:
        os:
          - ubuntu-latest
          - windows-latest

        php-version:
          - "8.3"
          - "8.4"
          - "8.5"

    steps:
      - name: Configure Git to avoid issues with line endings
        if: matrix.os == 'windows-latest'
        run: git config --global core.autocrlf false

      - name: Checkout
        uses: actions/checkout@v5

      - name: Install PHP with extensions
        uses: shivammathur/setup-php@v2
        with:
          php-version: ${{ matrix.php-version }}
          extensions: ${{ env.PHP_EXTENSIONS }}
          ini-values: ${{ env.PHP_INI_VALUES }}
          tools: none

      - name: Install dependencies with Composer
        run: php ./tools/composer install --no-ansi --no-interaction --no-progress

      - name: Run tests with PHPUnit
        run: php ./phpunit --testsuite unit --order-by depends,random

  end-to-end-tests:
    name: End-to-End Tests

    needs:
      - unit-tests

    runs-on: ${{ matrix.os }}
    timeout-minutes: 5

    env:
      PHP_EXTENSIONS: none, ctype, curl, dom, json, libxml, mbstring, openssl, pdo, phar, tokenizer, xml, xmlwriter
      PHP_INI_VALUES: zend.assertions=1, error_reporting=-1, log_errors_max_len=0, display_errors=On

    strategy:
      fail-fast: false
      matrix:
        os:
          - ubuntu-latest
          - windows-latest

        php-version:
          - "8.3"
          - "8.4"
          - "8.5"

    steps:
      - name: Configure Git to avoid issues with line endings
        if: matrix.os == 'windows-latest'
        run: git config --global core.autocrlf false

      - name: Checkout
<<<<<<< HEAD
        uses: actions/checkout@v4
        with:
          fetch-depth: 0
          ref: ${{ github.event.pull_request.head.sha || github.sha }}

      - name: Use local branch
        shell: bash
        run: |
          BRANCH=$([ "${{ github.event_name }}" == "pull_request" ] && echo "${{ github.head_ref }}" || echo "${{ github.ref_name }}")
          git branch -D $BRANCH 2>/dev/null || true
          git branch $BRANCH HEAD
          git checkout $BRANCH
=======
        uses: actions/checkout@v5
>>>>>>> 48f14e34

      - name: Install PHP with extensions
        uses: shivammathur/setup-php@v2
        with:
          php-version: ${{ matrix.php-version }}
          extensions: ${{ env.PHP_EXTENSIONS }}
          ini-values: ${{ env.PHP_INI_VALUES }}
          tools: none

      - name: Install dependencies with Composer
        run: php ./tools/composer install --no-ansi --no-interaction --no-progress

      - name: Run tests with PHPUnit
        run: php ./phpunit --testsuite end-to-end --order-by depends,random

  code-coverage:
    name: Code Coverage

    if: github.event_name != 'schedule'

    needs:
      - end-to-end-tests

    runs-on: ubuntu-latest
    timeout-minutes: 10

    steps:
      - name: Checkout
<<<<<<< HEAD
        uses: actions/checkout@v4
        with:
          fetch-depth: 0
          ref: ${{ github.event.pull_request.head.sha || github.sha }}

      - name: Use local branch
        shell: bash
        run: |
          BRANCH=$([ "${{ github.event_name }}" == "pull_request" ] && echo "${{ github.head_ref }}" || echo "${{ github.ref_name }}")
          git branch -D $BRANCH 2>/dev/null || true
          git branch $BRANCH HEAD
          git checkout $BRANCH
=======
        uses: actions/checkout@v5
>>>>>>> 48f14e34

      - name: Install PHP with extensions
        uses: shivammathur/setup-php@v2
        with:
          php-version: ${{ env.PHP_VERSION }}
          coverage: xdebug
          extensions: none, ctype, curl, dom, json, libxml, mbstring, pdo, phar, tokenizer, xml, xmlwriter
          ini-values: zend.assertions=1, error_reporting=-1, log_errors_max_len=0, display_errors=On
          tools: none

      - name: Install dependencies with Composer
        run: ./tools/composer install --no-ansi --no-interaction --no-progress

      - name: Collect code coverage with PHPUnit
        run: ./phpunit --log-junit test-results.xml --coverage-openclover=code-coverage.xml

      - name: Upload test results to Codecov.io
        if: ${{ !cancelled() }}
        uses: codecov/test-results-action@v1
        with:
          token: ${{ secrets.CODECOV_TOKEN }}
          disable_search: true
          files: ./test-results.xml

      - name: Upload code coverage data to Codecov.io
        uses: codecov/codecov-action@v4
        with:
          token: ${{ secrets.CODECOV_TOKEN }}
          disable_search: true
          files: ./code-coverage.xml

  build-phar:
    name: Build PHAR

    if: github.event_name != 'schedule'

    needs:
      - end-to-end-tests

    runs-on: ubuntu-latest
    timeout-minutes: 5

    env:
      PHP_EXTENSIONS: none, ctype, dom, json, fileinfo, iconv, libxml, mbstring, phar, tokenizer, xml, xmlwriter
      PHP_INI_VALUES: phar.readonly=0, zend.assertions=1

    steps:
      - name: Checkout
        uses: actions/checkout@v5

      - name: Install PHP with extensions
        uses: shivammathur/setup-php@v2
        with:
          php-version: ${{ env.PHP_VERSION }}
          coverage: none
          extensions: ${{ env.PHP_EXTENSIONS }}
          ini-values: ${{ env.PHP_INI_VALUES }}
          tools: none

      - name: Install java
        uses: actions/setup-java@v4
        with:
          distribution: zulu
          java-version: 11

      - name: Build PHAR
        run: ant phar-snapshot

      - name: Check whether PHAR is scoped
        run: grep -q PHPUnitPHAR\\\\DeepCopy\\\\Exception\\\\CloneException build/artifacts/phpunit-snapshot.phar || (echo "phpunit-snapshot.phar is not scoped." && false)

      - name: Upload PHAR
        uses: actions/upload-artifact@v4
        with:
          name: phpunit-snapshot-phar
          overwrite: true
          path: ./build/artifacts/phpunit-snapshot.phar
          retention-days: 7

  test-phar:
    name: Test PHAR

    if: github.event_name != 'schedule'

    needs:
      - build-phar

    runs-on: ubuntu-latest
    timeout-minutes: 5

    env:
      PHP_EXTENSIONS: none, ctype, curl, dom, json, fileinfo, iconv, libxml, mbstring, phar, tokenizer, xml, xmlwriter
      PHP_INI_VALUES: phar.readonly=0, zend.assertions=1

    strategy:
      fail-fast: false
      matrix:
        php-version:
          - "8.3"
          - "8.4"
          - "8.5"

        coverage:
          - pcov
          - xdebug

    steps:
      - name: Checkout
        uses: actions/checkout@v5

      - name: Install PHP with extensions
        uses: shivammathur/setup-php@v2
        with:
          php-version: ${{ matrix.php-version }}
          coverage: ${{ matrix.coverage }}
          extensions: ${{ env.PHP_EXTENSIONS }}
          ini-values: ${{ env.PHP_INI_VALUES }}
          tools: none

      - name: Install java
        uses: actions/setup-java@v4
        with:
          distribution: zulu
          java-version: 11

      - name: Download PHAR
        uses: actions/download-artifact@v5
        with:
          name: phpunit-snapshot-phar
          path: ./build/artifacts/

      - name: Make PHAR executable
        run: chmod +x ./build/artifacts/phpunit-snapshot.phar

      - name: Run PHAR-specific tests
        run: ant run-phar-specific-tests<|MERGE_RESOLUTION|>--- conflicted
+++ resolved
@@ -169,8 +169,7 @@
         run: git config --global core.autocrlf false
 
       - name: Checkout
-<<<<<<< HEAD
-        uses: actions/checkout@v4
+        uses: actions/checkout@v5
         with:
           fetch-depth: 0
           ref: ${{ github.event.pull_request.head.sha || github.sha }}
@@ -182,9 +181,6 @@
           git branch -D $BRANCH 2>/dev/null || true
           git branch $BRANCH HEAD
           git checkout $BRANCH
-=======
-        uses: actions/checkout@v5
->>>>>>> 48f14e34
 
       - name: Install PHP with extensions
         uses: shivammathur/setup-php@v2
@@ -213,8 +209,7 @@
 
     steps:
       - name: Checkout
-<<<<<<< HEAD
-        uses: actions/checkout@v4
+        uses: actions/checkout@v5
         with:
           fetch-depth: 0
           ref: ${{ github.event.pull_request.head.sha || github.sha }}
@@ -226,9 +221,6 @@
           git branch -D $BRANCH 2>/dev/null || true
           git branch $BRANCH HEAD
           git checkout $BRANCH
-=======
-        uses: actions/checkout@v5
->>>>>>> 48f14e34
 
       - name: Install PHP with extensions
         uses: shivammathur/setup-php@v2
