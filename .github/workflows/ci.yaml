--- conflicted
+++ resolved
@@ -28,13 +28,8 @@
       - name: Install PHP
         uses: shivammathur/setup-php@v2
         with:
-<<<<<<< HEAD
-          php-version: 8.3
+          php-version: 8.4
           extensions: none, ctype, curl, dom, json, libxml, mbstring, openssl, phar, tokenizer, xml, xmlwriter
-=======
-          php-version: 8.4
-          extensions: none, ctype, curl, dom, json, libxml, mbstring, openssl, phar, soap, tokenizer, xml, xmlwriter
->>>>>>> 7df0494f
           coverage: none
           tools: none
 
