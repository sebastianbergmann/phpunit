--- conflicted
+++ resolved
@@ -141,11 +141,7 @@
         run: php ./tools/composer install --no-ansi --no-interaction --no-progress
 
       - name: Run tests with PHPUnit
-<<<<<<< HEAD
-        run: ./phpunit --testsuite unit --order-by depends,random
-=======
-        run: php ./phpunit --testsuite unit
->>>>>>> c8cff11a
+        run: php ./phpunit --testsuite unit --order-by depends,random
 
   end-to-end-tests:
     name: End-to-End Tests
@@ -194,11 +190,7 @@
         run: php ./tools/composer install --no-ansi --no-interaction --no-progress
 
       - name: Run tests with PHPUnit
-<<<<<<< HEAD
-        run: ./phpunit --testsuite end-to-end --order-by depends,random
-=======
-        run: php ./phpunit --testsuite end-to-end
->>>>>>> c8cff11a
+        run: php ./phpunit --testsuite end-to-end --order-by depends,random
 
   code-coverage:
     name: Code Coverage
