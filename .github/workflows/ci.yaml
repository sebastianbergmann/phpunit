--- conflicted
+++ resolved
@@ -141,11 +141,7 @@
         run: ./tools/composer install --no-ansi --no-interaction --no-progress
 
       - name: Run tests with PHPUnit
-<<<<<<< HEAD
-        run: php ./phpunit --testsuite unit --order-by depends,random
-=======
-        run: ./phpunit --testsuite unit
->>>>>>> ccc7c295
+        run: ./phpunit --testsuite unit --order-by depends,random
 
   end-to-end-tests:
     name: End-to-End Tests
@@ -194,11 +190,7 @@
         run: ./tools/composer install --no-ansi --no-interaction --no-progress
 
       - name: Run tests with PHPUnit
-<<<<<<< HEAD
-        run: php ./phpunit --testsuite end-to-end --order-by depends,random
-=======
-        run: ./phpunit --testsuite end-to-end
->>>>>>> ccc7c295
+        run: ./phpunit --testsuite end-to-end --order-by depends,random
 
   code-coverage:
     name: Code Coverage
