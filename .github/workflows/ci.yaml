# https://docs.github.com/en/actions

on:
  pull_request: null
  push: null
  schedule:
    - cron: "15 0 * * *"

name: CI

env:
  COMPOSER_ROOT_VERSION: "12.0.x-dev"

permissions:
  contents: read

jobs:
  dependency-validation:
    name: Dependency Validation

    runs-on: ubuntu-latest
    timeout-minutes: 5

    steps:
      - name: Checkout
        uses: actions/checkout@v4

      - name: Install PHP
        uses: shivammathur/setup-php@v2
        with:
          php-version: 8.4
          extensions: none, ctype, curl, dom, json, libxml, mbstring, openssl, phar, tokenizer, xml, xmlwriter
          coverage: none
          tools: none

      - name: Ensure that composer.json is valid
        run: ./tools/composer validate --no-ansi --strict composer.json

      - name: Ensure that dependencies can be installed
        run: ./tools/composer install --no-ansi --dry-run

  coding-guidelines:
    name: Coding Guidelines

    if: github.event_name != 'schedule'

    runs-on: ubuntu-latest
    timeout-minutes: 5

    steps:
      - name: Checkout
        uses: actions/checkout@v4

      - name: Install PHP
        uses: shivammathur/setup-php@v2
        with:
          php-version: 8.3
          extensions: none, iconv, json, phar, tokenizer
          coverage: none
          tools: none

      - name: Run PHP-CS-Fixer
        run: ./tools/php-cs-fixer fix --dry-run --show-progress=dots --using-cache=no --verbose

  static-analysis:
    name: Static Analysis

    if: github.event_name != 'schedule'

    needs:
      - dependency-validation

    runs-on: ubuntu-latest
    timeout-minutes: 5

    steps:
      - name: Checkout
        uses: actions/checkout@v4

      - name: Install PHP
        uses: shivammathur/setup-php@v2
        with:
          php-version: 8.4
          coverage: none
          tools: none

      - name: Install dependencies with Composer
        run: ./tools/composer update --no-interaction --no-ansi --no-progress

      - name: Run PHPStan
        run: ./tools/phpstan analyse --no-progress --error-format=github

  unit-tests:
    name: Unit Tests

    needs:
      - dependency-validation

    runs-on: ${{ matrix.os }}
    timeout-minutes: 5

    env:
      PHP_EXTENSIONS: none, ctype, curl, dom, json, libxml, mbstring, openssl, phar, tokenizer, xml, xmlwriter
      PHP_INI_VALUES: memory_limit=-1, zend.assertions=1, error_reporting=-1, log_errors_max_len=0, display_errors=On

    strategy:
      fail-fast: false
      matrix:
        os:
          - ubuntu-latest
          - windows-latest

        php-version:
          - "8.3"
          - "8.4"
          - "8.5"

    steps:
      - name: Configure Git to avoid issues with line endings
        if: matrix.os == 'windows-latest'
        run: git config --global core.autocrlf false

      - name: Checkout
        uses: actions/checkout@v4

      - name: Install PHP with extensions
        uses: shivammathur/setup-php@v2
        with:
          php-version: ${{ matrix.php-version }}
          extensions: ${{ env.PHP_EXTENSIONS }}
          ini-values: ${{ env.PHP_INI_VALUES }}
          tools: none

      - name: Install dependencies with Composer
        run: php ./tools/composer install --no-ansi --no-interaction --no-progress

      - name: Run tests with PHPUnit
        run: php ./phpunit --testsuite unit --order-by depends,random

  end-to-end-tests:
    name: End-to-End Tests

    needs:
      - unit-tests

    runs-on: ${{ matrix.os }}
    timeout-minutes: 5

    env:
      PHP_EXTENSIONS: none, ctype, curl, dom, json, libxml, mbstring, openssl, pdo, phar, tokenizer, xml, xmlwriter
      PHP_INI_VALUES: zend.assertions=1, error_reporting=-1, log_errors_max_len=0, display_errors=On

    strategy:
      fail-fast: false
      matrix:
        os:
          - ubuntu-latest
          - windows-latest

        php-version:
          - "8.3"
          - "8.4"
          - "8.5"

    steps:
      - name: Configure Git to avoid issues with line endings
        if: matrix.os == 'windows-latest'
        run: git config --global core.autocrlf false

      - name: Checkout
        uses: actions/checkout@v4

      - name: Install PHP with extensions
        uses: shivammathur/setup-php@v2
        with:
          php-version: ${{ matrix.php-version }}
          extensions: ${{ env.PHP_EXTENSIONS }}
          ini-values: ${{ env.PHP_INI_VALUES }}
          tools: none

      - name: Install dependencies with Composer
        run: php ./tools/composer install --no-ansi --no-interaction --no-progress

      - name: Run tests with PHPUnit
        run: php ./phpunit --testsuite end-to-end --order-by depends,random

  code-coverage:
    name: Code Coverage

    if: github.event_name != 'schedule'

    needs:
      - end-to-end-tests

    runs-on: ubuntu-latest
    timeout-minutes: 5

    steps:
      - name: Checkout
        uses: actions/checkout@v4

      - name: Install PHP with extensions
        uses: shivammathur/setup-php@v2
        with:
          php-version: 8.4
          coverage: xdebug
          extensions: none, ctype, curl, dom, json, libxml, mbstring, pdo, phar, tokenizer, xml, xmlwriter
          ini-values: zend.assertions=1, error_reporting=-1, log_errors_max_len=0, display_errors=On
          tools: none

      - name: Install dependencies with Composer
        run: ./tools/composer install --no-ansi --no-interaction --no-progress

      - name: Collect code coverage with PHPUnit
        run: ./phpunit --log-junit junit.xml --coverage-clover=coverage.xml

      - name: Upload test results to Codecov.io
        if: ${{ !cancelled() }}
        uses: codecov/test-results-action@v1
        with:
          token: ${{ secrets.CODECOV_TOKEN }}

      - name: Upload code coverage data to Codecov.io
        uses: codecov/codecov-action@v4
        with:
          token: ${{ secrets.CODECOV_TOKEN }}

  build-phar:
    name: Build PHAR

    if: github.event_name != 'schedule'

    needs:
      - end-to-end-tests

    runs-on: ubuntu-latest
    timeout-minutes: 5

    env:
<<<<<<< HEAD
      PHP_EXTENSIONS: none, ctype, dom, json, fileinfo, iconv, libxml, mbstring, phar, tokenizer, xml, xmlwriter
      PHP_INI_VALUES: phar.readonly=0, zend.assertions=1
=======
      PHP_EXTENSIONS: none, ctype, dom, json, fileinfo, iconv, libxml, mbstring, phar, soap, tokenizer, xml, xmlwriter
      PHP_INI_VALUES: assert.exception=1, phar.readonly=0, zend.assertions=1, error_reporting=0
>>>>>>> 10dc0194

    steps:
      - name: Checkout
        uses: actions/checkout@v4

      - name: Install PHP with extensions
        uses: shivammathur/setup-php@v2
        with:
          php-version: 8.4
          coverage: none
          extensions: ${{ env.PHP_EXTENSIONS }}
          ini-values: ${{ env.PHP_INI_VALUES }}
          tools: none

      - name: Install java
        uses: actions/setup-java@v4
        with:
          distribution: zulu
          java-version: 11

      - name: Build PHAR
        run: ant phar-snapshot

      - name: Check whether PHAR is scoped
        run: grep -q PHPUnitPHAR\\\\DeepCopy\\\\Exception\\\\CloneException build/artifacts/phpunit-snapshot.phar || (echo "phpunit-snapshot.phar is not scoped." && false)

      - name: Upload PHAR
        uses: actions/upload-artifact@v4
        with:
          name: phpunit-snapshot-phar
          overwrite: true
          path: ./build/artifacts/phpunit-snapshot.phar
          retention-days: 7

  test-phar:
    name: Test PHAR

    if: github.event_name != 'schedule'

    needs:
      - build-phar

    runs-on: ubuntu-latest
    timeout-minutes: 5

    env:
      PHP_EXTENSIONS: none, ctype, curl, dom, json, fileinfo, iconv, libxml, mbstring, phar, tokenizer, xml, xmlwriter
      PHP_INI_VALUES: phar.readonly=0, zend.assertions=1

    strategy:
      fail-fast: false
      matrix:
        php-version:
          - "8.3"
          - "8.4"
          - "8.5"

        coverage:
          - pcov
          - xdebug

    steps:
      - name: Checkout
        uses: actions/checkout@v4

      - name: Install PHP with extensions
        uses: shivammathur/setup-php@v2
        with:
          php-version: ${{ matrix.php-version }}
          coverage: ${{ matrix.coverage }}
          extensions: ${{ env.PHP_EXTENSIONS }}
          ini-values: ${{ env.PHP_INI_VALUES }}
          tools: none

      - name: Install java
        uses: actions/setup-java@v4
        with:
          distribution: zulu
          java-version: 11

      - name: Download PHAR
        uses: actions/download-artifact@v4
        with:
          name: phpunit-snapshot-phar
          path: ./build/artifacts/

      - name: Make PHAR executable
        run: chmod +x ./build/artifacts/phpunit-snapshot.phar

      - name: Run PHAR-specific tests
        run: ant run-phar-specific-tests<|MERGE_RESOLUTION|>--- conflicted
+++ resolved
@@ -237,13 +237,8 @@
     timeout-minutes: 5
 
     env:
-<<<<<<< HEAD
       PHP_EXTENSIONS: none, ctype, dom, json, fileinfo, iconv, libxml, mbstring, phar, tokenizer, xml, xmlwriter
-      PHP_INI_VALUES: phar.readonly=0, zend.assertions=1
-=======
-      PHP_EXTENSIONS: none, ctype, dom, json, fileinfo, iconv, libxml, mbstring, phar, soap, tokenizer, xml, xmlwriter
-      PHP_INI_VALUES: assert.exception=1, phar.readonly=0, zend.assertions=1, error_reporting=0
->>>>>>> 10dc0194
+      PHP_INI_VALUES: phar.readonly=0, zend.assertions=1, error_reporting=0
 
     steps:
       - name: Checkout
