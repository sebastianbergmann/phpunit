--- conflicted
+++ resolved
@@ -28,11 +28,7 @@
         "sebastian/exporter": "^1.2"
     },
     "require-dev": {
-<<<<<<< HEAD
         "phpunit/phpunit": "^5.4"
-=======
-        "phpunit/phpunit": "^5"
->>>>>>> 25b7a1ed
     },
     "suggest": {
         "ext-soap": "*"
