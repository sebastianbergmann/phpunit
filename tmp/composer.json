{
    "name": "phpunit/phpunit-mock-objects",
    "description": "Mock Object library for PHPUnit",
    "type": "library",
    "keywords": [
        "xunit",
        "mock"
    ],
    "homepage": "https://github.com/sebastianbergmann/phpunit-mock-objects/",
    "license": "BSD-3-Clause",
    "authors": [
        {
            "name": "Sebastian Bergmann",
            "email": "sb@sebastian-bergmann.de",
            "role": "lead"
        }
    ],
    "support": {
        "issues": "https://github.com/sebastianbergmann/phpunit-mock-objects/issues",
        "irc": "irc://irc.freenode.net/phpunit"
    },
    "require": {
<<<<<<< HEAD
        "php": ">=5.4.7",
        "phpunit/php-text-template": ">=1.1.1",
        "ext-reflection": "*",
        "ext-spl": "*"
=======
        "php": ">=5.3.3",
        "phpunit/php-text-template": ">=1.1.1@stable"
>>>>>>> 9fe78960
    },
    "suggest": {
        "ext-soap": "*"
    },
    "autoload": {
        "classmap": [
            "PHPUnit/"
        ]
    },
    "extra": {
        "branch-alias": {
            "dev-master": "1.3.x-dev"
        }
    },
    "include-path": [
        ""
    ]
}<|MERGE_RESOLUTION|>--- conflicted
+++ resolved
@@ -20,15 +20,8 @@
         "irc": "irc://irc.freenode.net/phpunit"
     },
     "require": {
-<<<<<<< HEAD
         "php": ">=5.4.7",
-        "phpunit/php-text-template": ">=1.1.1",
-        "ext-reflection": "*",
-        "ext-spl": "*"
-=======
-        "php": ">=5.3.3",
-        "phpunit/php-text-template": ">=1.1.1@stable"
->>>>>>> 9fe78960
+        "phpunit/php-text-template": ">=1.1.1"
     },
     "suggest": {
         "ext-soap": "*"
