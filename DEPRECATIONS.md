--- conflicted
+++ resolved
@@ -8,19 +8,12 @@
 
 #### Assertions, Constraints, and Expectations
 
-<<<<<<< HEAD
 | Issue                                                             | Description                                                                                                                                       | Since  | Replacement                                                                                                                                                                                               |
 |-------------------------------------------------------------------|---------------------------------------------------------------------------------------------------------------------------------------------------|--------|-----------------------------------------------------------------------------------------------------------------------------------------------------------------------------------------------------------|
-| [#5472](https://github.com/sebastianbergmann/phpunit/issues/5472) | `TestCase::assertStringNotMatchesFormat()`                                                                                                        | 10.4.0 |                                                                                                                                                                                                           |
-| [#5472](https://github.com/sebastianbergmann/phpunit/issues/5472) | `TestCase::assertStringNotMatchesFormatFile()`                                                                                                    | 10.4.0 |                                                                                                                                                                                                           |
+| [#5472](https://github.com/sebastianbergmann/phpunit/issues/5472) | `Assert::assertStringNotMatchesFormat()`                                                                                                          | 10.4.0 |                                                                                                                                                                                                           |
+| [#5472](https://github.com/sebastianbergmann/phpunit/issues/5472) | `Assert::assertStringNotMatchesFormatFile()`                                                                                                      | 10.4.0 |                                                                                                                                                                                                           |
 | [#6046](https://github.com/sebastianbergmann/phpunit/issues/6046) | Using `assertContainsOnly()` and `assertNotContainsOnly()` with classes and interfaces                                                            | 11.5.0 | `assertContainsOnlyInstancesOf()` and `assertNotContainsOnlyInstancesOf()`                                                                                                                                |
 |                                                                   | Passing a value of type `string` for the `$type` parameter of the `assertContainsOnly()`, `assertNotContainsOnly()`, and `containsOnly()` methods | 11.5.0 | Use `NativeType` instead                                                                                                                                                                                  |
-=======
-| Issue                                                             | Description                                  | Since  | Replacement |
-|-------------------------------------------------------------------|----------------------------------------------|--------|-------------|
-| [#5472](https://github.com/sebastianbergmann/phpunit/issues/5472) | `Assert::assertStringNotMatchesFormat()`     | 10.4.0 |             |
-| [#5472](https://github.com/sebastianbergmann/phpunit/issues/5472) | `Assert::assertStringNotMatchesFormatFile()` | 10.4.0 |             |
->>>>>>> fd73a170
 
 #### Test Double API
 
