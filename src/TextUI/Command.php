--- conflicted
+++ resolved
@@ -1071,7 +1071,6 @@
 
 Code Coverage Options:
 
-<<<<<<< HEAD
   --coverage-clover <file>    Generate code coverage report in Clover XML format
   --coverage-crap4j <file>    Generate code coverage report in Crap4J XML format
   --coverage-html <dir>       Generate code coverage report in HTML format
@@ -1081,18 +1080,7 @@
   --coverage-xml <dir>        Generate code coverage report in PHPUnit XML format
   --whitelist <dir>           Whitelist <dir> for code coverage analysis
   --disable-coverage-ignore   Disable annotations for ignoring code coverage
-=======
-  --coverage-clover <file>    Generate code coverage report in Clover XML format.
-  --coverage-crap4j <file>    Generate code coverage report in Crap4J XML format.
-  --coverage-html <dir>       Generate code coverage report in HTML format.
-  --coverage-php <file>       Export PHP_CodeCoverage object to file.
-  --coverage-text=<file>      Generate code coverage report in text format.
-                              Default: Standard output.
-  --coverage-xml <dir>        Generate code coverage report in PHPUnit XML format.
-  --whitelist <dir>           Whitelist <dir> for code coverage analysis.
-  --disable-coverage-ignore   Disable annotations for ignoring code coverage.
-  --no-coverage               Ignore code coverage configuration.
->>>>>>> 5edce731
+  --no-coverage               Ignore code coverage configuration
 
 Logging Options:
 
@@ -1161,27 +1149,15 @@
 
 Configuration Options:
 
-<<<<<<< HEAD
   --bootstrap <file>          A "bootstrap" PHP file that is run before the tests
   -c|--configuration <file>   Read configuration from XML file
   --no-configuration          Ignore default configuration file (phpunit.xml)
-  --no-coverage               Ignore code coverage configuration
   --no-logging                Ignore logging configuration
   --no-extensions             Do not load PHPUnit extensions
   --include-path <path(s)>    Prepend PHP's include_path with given path(s)
   -d key[=value]              Sets a php.ini value
   --generate-configuration    Generate configuration file with suggested settings
   --cache-result-file==<FILE> Specify result cache path and filename
-=======
-  --bootstrap <file>          A "bootstrap" PHP file that is run before the tests.
-  -c|--configuration <file>   Read configuration from XML file.
-  --no-configuration          Ignore default configuration file (phpunit.xml).
-  --no-logging                Ignore logging configuration.
-  --no-extensions             Do not load PHPUnit extensions.
-  --include-path <path(s)>    Prepend PHP's include_path with given path(s).
-  -d key[=value]              Sets a php.ini value.
-  --generate-configuration    Generate configuration file with suggested settings.
->>>>>>> 5edce731
 
 Miscellaneous Options:
 
