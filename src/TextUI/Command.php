<?php
/*
 * This file is part of PHPUnit.
 *
 * (c) Sebastian Bergmann <sebastian@phpunit.de>
 *
 * For the full copyright and license information, please view the LICENSE
 * file that was distributed with this source code.
 */

namespace PHPUnit\TextUI;

use File_Iterator_Facade;
use PHPUnit\Framework\Exception;
use PHPUnit\Framework\TestSuite;
use PHPUnit\Framework\Test;
use PHPUnit\Framework\TestListener;
use PHPUnit\Runner\PhptTestCase;
use PHPUnit\Runner\StandardTestSuiteLoader;
use PHPUnit\Runner\Version;
use PHPUnit\Runner\TestSuiteLoader;
use PHPUnit\Util\Configuration;
use PHPUnit\Util\ConfigurationGenerator;
use PHPUnit\Util\Fileloader;
use PHPUnit\Util\Filesystem;
use PHPUnit\Util\Getopt;
use PHPUnit\Util\Log\TeamCity;
use PHPUnit\Util\TestDox\TextResultPrinter;
use PHPUnit\Util\Printer;
use ReflectionClass;
use Throwable;

/**
 * A TestRunner for the Command Line Interface (CLI)
 * PHP SAPI Module.
 */
class Command
{
    /**
     * @var array
     */
    protected $arguments = [
        'listGroups'              => false,
        'listSuites'              => false,
        'loader'                  => null,
        'useDefaultConfiguration' => true,
        'loadedExtensions'        => [],
        'notLoadedExtensions'     => []
    ];

    /**
     * @var array
     */
    protected $options = [];

    /**
     * @var array
     */
    protected $longOptions = [
        'atleast-version='          => null,
        'bootstrap='                => null,
        'check-version'             => null,
        'colors=='                  => null,
        'columns='                  => null,
        'configuration='            => null,
        'coverage-clover='          => null,
        'coverage-crap4j='          => null,
        'coverage-html='            => null,
        'coverage-php='             => null,
        'coverage-text=='           => null,
        'coverage-xml='             => null,
        'debug'                     => null,
        'disallow-test-output'      => null,
        'disallow-resource-usage'   => null,
        'disallow-todo-tests'       => null,
        'enforce-time-limit'        => null,
        'exclude-group='            => null,
        'filter='                   => null,
        'generate-configuration'    => null,
        'globals-backup'            => null,
        'group='                    => null,
        'help'                      => null,
        'include-path='             => null,
        'list-groups'               => null,
        'list-suites'               => null,
        'loader='                   => null,
        'log-junit='                => null,
        'log-teamcity='             => null,
        'no-configuration'          => null,
        'no-coverage'               => null,
        'no-extensions'             => null,
        'printer='                  => null,
        'process-isolation'         => null,
        'repeat='                   => null,
        'dont-report-useless-tests' => null,
        'reverse-list'              => null,
        'static-backup'             => null,
        'stderr'                    => null,
        'stop-on-error'             => null,
        'stop-on-failure'           => null,
        'stop-on-warning'           => null,
        'stop-on-incomplete'        => null,
        'stop-on-risky'             => null,
        'stop-on-skipped'           => null,
        'fail-on-warning'           => null,
        'fail-on-risky'             => null,
        'strict-coverage'           => null,
        'disable-coverage-ignore'   => null,
        'strict-global-state'       => null,
        'teamcity'                  => null,
        'testdox'                   => null,
        'testdox-group='            => null,
        'testdox-exclude-group='    => null,
        'testdox-html='             => null,
        'testdox-text='             => null,
        'testdox-xml='              => null,
        'test-suffix='              => null,
        'testsuite='                => null,
        'verbose'                   => null,
        'version'                   => null,
        'whitelist='                => null
    ];

    /**
     * @var bool
     */
    private $versionStringPrinted = false;

    /**
     * @param bool $exit
     */
    public static function main($exit = true)
    {
        $command = new static;

        return $command->run($_SERVER['argv'], $exit);
    }

    /**
     * @param array $argv
     * @param bool  $exit
     *
     * @return int
     */
    public function run(array $argv, $exit = true)
    {
        $this->handleArguments($argv);

        $runner = $this->createRunner();

        if (is_object($this->arguments['test']) &&
            $this->arguments['test'] instanceof Test
        ) {
            $suite = $this->arguments['test'];
        } else {
            $suite = $runner->getTest(
                $this->arguments['test'],
                $this->arguments['testFile'],
                $this->arguments['testSuffixes']
            );
        }

        if ($this->arguments['listGroups']) {
            $this->printVersionString();

            print "Available test group(s):\n";

            $groups = $suite->getGroups();
            sort($groups);

            foreach ($groups as $group) {
                print " - $group\n";
            }

            if ($exit) {
                exit(TestRunner::SUCCESS_EXIT);
            } else {
                return TestRunner::SUCCESS_EXIT;
            }
        }

        if ($this->arguments['listSuites']) {
            $this->printVersionString();

            print "Available test suite(s):\n";

            $configuration = Configuration::getInstance(
                $this->arguments['configuration']
            );

            $suiteNames = $configuration->getTestSuiteNames();
            foreach ($suiteNames as $suiteName) {
                print " - $suiteName\n";
            }

            if ($exit) {
                exit(TestRunner::SUCCESS_EXIT);
            } else {
                return TestRunner::SUCCESS_EXIT;
            }
        }

        unset($this->arguments['test']);
        unset($this->arguments['testFile']);

        try {
            $result = $runner->doRun($suite, $this->arguments, $exit);
        } catch (Exception $e) {
            print $e->getMessage() . "\n";
        }

        $return = TestRunner::FAILURE_EXIT;

        if (isset($result) && $result->wasSuccessful()) {
            $return = TestRunner::SUCCESS_EXIT;
        } elseif (!isset($result) || $result->errorCount() > 0) {
            $return = TestRunner::EXCEPTION_EXIT;
        }

        if ($exit) {
            exit($return);
        }

        return $return;
    }

    /**
     * Create a TestRunner, override in subclasses.
     *
<<<<<<< HEAD
     * @return TestRunner
=======
     * @return PHPUnit_TextUI_TestRunner
>>>>>>> b14edb06
     */
    protected function createRunner()
    {
        return new TestRunner($this->arguments['loader']);
    }

    /**
     * Handles the command-line arguments.
     *
     * A child class of PHPUnit_TextUI_Command can hook into the argument
     * parsing by adding the switch(es) to the $longOptions array and point to a
     * callback method that handles the switch(es) in the child class like this
     *
     * <code>
     * <?php
     * class MyCommand extends PHPUnit_TextUI_Command
     * {
     *     public function __construct()
     *     {
     *         // my-switch won't accept a value, it's an on/off
     *         $this->longOptions['my-switch'] = 'myHandler';
     *         // my-secondswitch will accept a value - note the equals sign
     *         $this->longOptions['my-secondswitch='] = 'myOtherHandler';
     *     }
     *
     *     // --my-switch  -> myHandler()
     *     protected function myHandler()
     *     {
     *     }
     *
     *     // --my-secondswitch foo -> myOtherHandler('foo')
     *     protected function myOtherHandler ($value)
     *     {
     *     }
     *
     *     // You will also need this - the static keyword in the
     *     // PHPUnit_TextUI_Command will mean that it'll be
     *     // PHPUnit_TextUI_Command that gets instantiated,
     *     // not MyCommand
     *     public static function main($exit = true)
     *     {
     *         $command = new static;
     *
     *         return $command->run($_SERVER['argv'], $exit);
     *     }
     *
     * }
     * </code>
     *
     * @param array $argv
     */
    protected function handleArguments(array $argv)
    {
        try {
            $this->options = Getopt::getopt(
                $argv,
                'd:c:hv',
                array_keys($this->longOptions)
            );
        } catch (Exception $t) {
            $this->showError($t->getMessage());
        }

        foreach ($this->options[0] as $option) {
            switch ($option[0]) {
                case '--colors':
                    $this->arguments['colors'] = $option[1] ?: ResultPrinter::COLOR_AUTO;
                    break;

                case '--bootstrap':
                    $this->arguments['bootstrap'] = $option[1];
                    break;

                case '--columns':
                    if (is_numeric($option[1])) {
                        $this->arguments['columns'] = (int) $option[1];
                    } elseif ($option[1] == 'max') {
                        $this->arguments['columns'] = 'max';
                    }
                    break;

                case 'c':
                case '--configuration':
                    $this->arguments['configuration'] = $option[1];
                    break;

                case '--coverage-clover':
                    $this->arguments['coverageClover'] = $option[1];
                    break;

                case '--coverage-crap4j':
                    $this->arguments['coverageCrap4J'] = $option[1];
                    break;

                case '--coverage-html':
                    $this->arguments['coverageHtml'] = $option[1];
                    break;

                case '--coverage-php':
                    $this->arguments['coveragePHP'] = $option[1];
                    break;

                case '--coverage-text':
                    if ($option[1] === null) {
                        $option[1] = 'php://stdout';
                    }

                    $this->arguments['coverageText']                   = $option[1];
                    $this->arguments['coverageTextShowUncoveredFiles'] = false;
                    $this->arguments['coverageTextShowOnlySummary']    = false;
                    break;

                case '--coverage-xml':
                    $this->arguments['coverageXml'] = $option[1];
                    break;

                case 'd':
                    $ini = explode('=', $option[1]);

                    if (isset($ini[0])) {
                        if (isset($ini[1])) {
                            ini_set($ini[0], $ini[1]);
                        } else {
                            ini_set($ini[0], true);
                        }
                    }
                    break;

                case '--debug':
                    $this->arguments['debug'] = true;
                    break;

                case 'h':
                case '--help':
                    $this->showHelp();
                    exit(TestRunner::SUCCESS_EXIT);
                    break;

                case '--filter':
                    $this->arguments['filter'] = $option[1];
                    break;

                case '--testsuite':
                    $this->arguments['testsuite'] = $option[1];
                    break;

                case '--generate-configuration':
                    $this->printVersionString();

                    printf(
                        "Generating phpunit.xml in %s\n\n",
                        getcwd()
                    );

                    print 'Bootstrap script (relative to path shown above; default: vendor/autoload.php): ';
                    $bootstrapScript = trim(fgets(STDIN));

                    print 'Tests directory (relative to path shown above; default: tests): ';
                    $testsDirectory = trim(fgets(STDIN));

                    print 'Source directory (relative to path shown above; default: src): ';
                    $src = trim(fgets(STDIN));

                    if ($bootstrapScript == '') {
                        $bootstrapScript = 'vendor/autoload.php';
                    }

                    if ($testsDirectory == '') {
                        $testsDirectory = 'tests';
                    }

                    if ($src == '') {
                        $src = 'src';
                    }

                    $generator = new ConfigurationGenerator;

                    file_put_contents(
                        'phpunit.xml',
                        $generator->generateDefaultConfiguration(
                            Version::series(),
                            $bootstrapScript,
                            $testsDirectory,
                            $src
                        )
                    );

                    printf(
                        "\nGenerated phpunit.xml in %s\n",
                        getcwd()
                    );

                    exit(TestRunner::SUCCESS_EXIT);
                    break;

                case '--group':
                    $this->arguments['groups'] = explode(',', $option[1]);
                    break;

                case '--exclude-group':
                    $this->arguments['excludeGroups'] = explode(
                        ',',
                        $option[1]
                    );
                    break;

                case '--test-suffix':
                    $this->arguments['testSuffixes'] = explode(
                        ',',
                        $option[1]
                    );
                    break;

                case '--include-path':
                    $includePath = $option[1];
                    break;

                case '--list-groups':
                    $this->arguments['listGroups'] = true;
                    break;

                case '--list-suites':
                    $this->arguments['listSuites'] = true;
                    break;

                case '--printer':
                    $this->arguments['printer'] = $option[1];
                    break;

                case '--loader':
                    $this->arguments['loader'] = $option[1];
                    break;

                case '--log-junit':
                    $this->arguments['junitLogfile'] = $option[1];
                    break;

                case '--log-teamcity':
                    $this->arguments['teamcityLogfile'] = $option[1];
                    break;

                case '--process-isolation':
                    $this->arguments['processIsolation'] = true;
                    break;

                case '--repeat':
                    $this->arguments['repeat'] = (int) $option[1];
                    break;

                case '--stderr':
                    $this->arguments['stderr'] = true;
                    break;

                case '--stop-on-error':
                    $this->arguments['stopOnError'] = true;
                    break;

                case '--stop-on-failure':
                    $this->arguments['stopOnFailure'] = true;
                    break;

                case '--stop-on-warning':
                    $this->arguments['stopOnWarning'] = true;
                    break;

                case '--stop-on-incomplete':
                    $this->arguments['stopOnIncomplete'] = true;
                    break;

                case '--stop-on-risky':
                    $this->arguments['stopOnRisky'] = true;
                    break;

                case '--stop-on-skipped':
                    $this->arguments['stopOnSkipped'] = true;
                    break;

                case '--fail-on-warning':
                    $this->arguments['failOnWarning'] = true;
                    break;

                case '--fail-on-risky':
                    $this->arguments['failOnRisky'] = true;
                    break;

                case '--teamcity':
                    $this->arguments['printer'] = TeamCity::class;
                    break;

                case '--testdox':
                    $this->arguments['printer'] = TextResultPrinter::class;
                    break;

                case '--testdox-group':
                    $this->arguments['testdoxGroups'] = explode(
                        ',',
                        $option[1]
                    );
                    break;

                case '--testdox-exclude-group':
                    $this->arguments['testdoxExcludeGroups'] = explode(
                        ',',
                        $option[1]
                    );
                    break;

                case '--testdox-html':
                    $this->arguments['testdoxHTMLFile'] = $option[1];
                    break;

                case '--testdox-text':
                    $this->arguments['testdoxTextFile'] = $option[1];
                    break;

                case '--testdox-xml':
                    $this->arguments['testdoxXMLFile'] = $option[1];
                    break;

                case '--no-configuration':
                    $this->arguments['useDefaultConfiguration'] = false;
                    break;

                case '--no-extensions':
                    $this->arguments['noExtensions'] = true;
                    break;

                case '--no-coverage':
                    $this->arguments['noCoverage'] = true;
                    break;

                case '--globals-backup':
                    $this->arguments['backupGlobals'] = true;
                    break;

                case '--static-backup':
                    $this->arguments['backupStaticAttributes'] = true;
                    break;

                case 'v':
                case '--verbose':
                    $this->arguments['verbose'] = true;
                    break;

                case '--atleast-version':
                    if (version_compare(Version::id(), $option[1], '>=')) {
                        exit(TestRunner::SUCCESS_EXIT);
                    }

                    exit(TestRunner::FAILURE_EXIT);
                    break;

                case '--version':
                    $this->printVersionString();
                    exit(TestRunner::SUCCESS_EXIT);
                    break;

                case '--dont-report-useless-tests':
                    $this->arguments['reportUselessTests'] = false;
                    break;

                case '--strict-coverage':
                    $this->arguments['strictCoverage'] = true;
                    break;

                case '--disable-coverage-ignore':
                    $this->arguments['disableCodeCoverageIgnore'] = true;
                    break;

                case '--strict-global-state':
                    $this->arguments['beStrictAboutChangesToGlobalState'] = true;
                    break;

                case '--disallow-test-output':
                    $this->arguments['disallowTestOutput'] = true;
                    break;

                case '--disallow-resource-usage':
                    $this->arguments['beStrictAboutResourceUsageDuringSmallTests'] = true;
                    break;

                case '--enforce-time-limit':
                    $this->arguments['enforceTimeLimit'] = true;
                    break;

                case '--disallow-todo-tests':
                    $this->arguments['disallowTodoAnnotatedTests'] = true;
                    break;

                case '--reverse-list':
                    $this->arguments['reverseList'] = true;
                    break;

                case '--check-version':
                    $this->handleVersionCheck();
                    break;

                case '--whitelist':
                    $this->arguments['whitelist'] = $option[1];
                    break;

                default:
                    $optionName = str_replace('--', '', $option[0]);

                    $handler = null;
                    if (isset($this->longOptions[$optionName])) {
                        $handler = $this->longOptions[$optionName];
                    } elseif (isset($this->longOptions[$optionName . '='])) {
                        $handler = $this->longOptions[$optionName . '='];
                    }

                    if (isset($handler) && is_callable([$this, $handler])) {
                        $this->$handler($option[1]);
                    }
            }
        }

        $this->handleCustomTestSuite();

        if (!isset($this->arguments['test'])) {
            if (isset($this->options[1][0])) {
                $this->arguments['test'] = $this->options[1][0];
            }

            if (isset($this->options[1][1])) {
                $this->arguments['testFile'] = realpath($this->options[1][1]);
            } else {
                $this->arguments['testFile'] = '';
            }

            if (isset($this->arguments['test']) &&
                is_file($this->arguments['test']) &&
                substr($this->arguments['test'], -5, 5) != '.phpt'
            ) {
                $this->arguments['testFile'] = realpath($this->arguments['test']);
                $this->arguments['test']     = substr($this->arguments['test'], 0, strrpos($this->arguments['test'], '.'));
            }
        }

        if (!isset($this->arguments['testSuffixes'])) {
            $this->arguments['testSuffixes'] = ['Test.php', '.phpt'];
        }

        if (isset($includePath)) {
            ini_set(
                'include_path',
                $includePath . PATH_SEPARATOR . ini_get('include_path')
            );
        }

        if ($this->arguments['loader'] !== null) {
            $this->arguments['loader'] = $this->handleLoader($this->arguments['loader']);
        }

        if (isset($this->arguments['configuration']) &&
            is_dir($this->arguments['configuration'])
        ) {
            $configurationFile = $this->arguments['configuration'] . '/phpunit.xml';

            if (file_exists($configurationFile)) {
                $this->arguments['configuration'] = realpath(
                    $configurationFile
                );
            } elseif (file_exists($configurationFile . '.dist')) {
                $this->arguments['configuration'] = realpath(
                    $configurationFile . '.dist'
                );
            }
        } elseif (!isset($this->arguments['configuration']) &&
            $this->arguments['useDefaultConfiguration']
        ) {
            if (file_exists('phpunit.xml')) {
                $this->arguments['configuration'] = realpath('phpunit.xml');
            } elseif (file_exists('phpunit.xml.dist')) {
                $this->arguments['configuration'] = realpath(
                    'phpunit.xml.dist'
                );
            }
        }

        if (isset($this->arguments['configuration'])) {
            try {
                $configuration = Configuration::getInstance(
                    $this->arguments['configuration']
                );
            } catch (Throwable $t) {
                print $t->getMessage() . "\n";
                exit(TestRunner::FAILURE_EXIT);
            }

            $phpunitConfiguration = $configuration->getPHPUnitConfiguration();

            $configuration->handlePHPConfiguration();

            /*
             * Issue #1216
             */
            if (isset($this->arguments['bootstrap'])) {
                $this->handleBootstrap($this->arguments['bootstrap']);
            } elseif (isset($phpunitConfiguration['bootstrap'])) {
                $this->handleBootstrap($phpunitConfiguration['bootstrap']);
            }

            /*
             * Issue #657
             */
            if (isset($phpunitConfiguration['stderr']) && !isset($this->arguments['stderr'])) {
                $this->arguments['stderr'] = $phpunitConfiguration['stderr'];
            }

            if (isset($phpunitConfiguration['extensionsDirectory']) && !isset($this->arguments['noExtensions']) && extension_loaded('phar')) {
                $this->handleExtensions($phpunitConfiguration['extensionsDirectory']);
            }

            if (isset($phpunitConfiguration['columns']) && !isset($this->arguments['columns'])) {
                $this->arguments['columns'] = $phpunitConfiguration['columns'];
            }

            if (!isset($this->arguments['printer']) && isset($phpunitConfiguration['printerClass'])) {
                if (isset($phpunitConfiguration['printerFile'])) {
                    $file = $phpunitConfiguration['printerFile'];
                } else {
                    $file = '';
                }

                $this->arguments['printer'] = $this->handlePrinter(
                    $phpunitConfiguration['printerClass'],
                    $file
                );
            }

            if (isset($phpunitConfiguration['testSuiteLoaderClass'])) {
                if (isset($phpunitConfiguration['testSuiteLoaderFile'])) {
                    $file = $phpunitConfiguration['testSuiteLoaderFile'];
                } else {
                    $file = '';
                }

                $this->arguments['loader'] = $this->handleLoader(
                    $phpunitConfiguration['testSuiteLoaderClass'],
                    $file
                );
            }

            if (!isset($this->arguments['test'])) {
                $testSuite = $configuration->getTestSuiteConfiguration(isset($this->arguments['testsuite']) ? $this->arguments['testsuite'] : null);

                if ($testSuite !== null) {
                    $this->arguments['test'] = $testSuite;
                }
            }
        } elseif (isset($this->arguments['bootstrap'])) {
            $this->handleBootstrap($this->arguments['bootstrap']);
        }

        if (isset($this->arguments['printer']) &&
            is_string($this->arguments['printer'])
        ) {
            $this->arguments['printer'] = $this->handlePrinter($this->arguments['printer']);
        }

        if (isset($this->arguments['test']) && is_string($this->arguments['test']) && substr($this->arguments['test'], -5, 5) == '.phpt') {
            $test = new PhptTestCase($this->arguments['test']);

            $this->arguments['test'] = new TestSuite;
            $this->arguments['test']->addTest($test);
        }

        if (!isset($this->arguments['test']) ||
            (isset($this->arguments['testDatabaseLogRevision']) && !isset($this->arguments['testDatabaseDSN']))
        ) {
            $this->showHelp();
            exit(TestRunner::EXCEPTION_EXIT);
        }
    }

    /**
     * Handles the loading of the PHPUnit_Runner_TestSuiteLoader implementation.
     *
     * @param string $loaderClass
     * @param string $loaderFile
     *
     * @return TestSuiteLoader
     */
    protected function handleLoader($loaderClass, $loaderFile = '')
    {
        if (!class_exists($loaderClass, false)) {
            if ($loaderFile == '') {
                $loaderFile = Filesystem::classNameToFilename(
                    $loaderClass
                );
            }

            $loaderFile = stream_resolve_include_path($loaderFile);

            if ($loaderFile) {
                require $loaderFile;
            }
        }

        if (class_exists($loaderClass, false)) {
            $class = new ReflectionClass($loaderClass);

            if ($class->implementsInterface(TestSuiteLoader::class) &&
                $class->isInstantiable()
            ) {
                return $class->newInstance();
            }
        }

        if ($loaderClass == StandardTestSuiteLoader::class) {
            return;
        }

        $this->showError(
            sprintf(
                'Could not use "%s" as loader.',
                $loaderClass
            )
        );
    }

    /**
     * Handles the loading of the PHPUnit_Util_Printer implementation.
     *
     * @param string $printerClass
     * @param string $printerFile
     *
     * @return Printer|string
     */
    protected function handlePrinter($printerClass, $printerFile = '')
    {
        if (!class_exists($printerClass, false)) {
            if ($printerFile == '') {
                $printerFile = Filesystem::classNameToFilename(
                    $printerClass
                );
            }

            $printerFile = stream_resolve_include_path($printerFile);

            if ($printerFile) {
                require $printerFile;
            }
        }

        if (class_exists($printerClass)) {
            $class = new ReflectionClass($printerClass);

            if ($class->implementsInterface(TestListener::class) &&
                $class->isSubclassOf(Printer::class) &&
                $class->isInstantiable()
            ) {
                if ($class->isSubclassOf(ResultPrinter::class)) {
                    return $printerClass;
                }

                $outputStream = isset($this->arguments['stderr']) ? 'php://stderr' : null;

                return $class->newInstance($outputStream);
            }
        }

        $this->showError(
            sprintf(
                'Could not use "%s" as printer.',
                $printerClass
            )
        );
    }

    /**
     * Loads a bootstrap file.
     *
     * @param string $filename
     */
    protected function handleBootstrap($filename)
    {
        try {
            Fileloader::checkAndLoad($filename);
        } catch (Exception $e) {
            $this->showError($e->getMessage());
        }
    }

<<<<<<< HEAD
    /**
     */
=======
    protected function handleSelfUpdate($upgrade = false)
    {
        $this->printVersionString();

        if ($upgrade) {
            print "Warning: Deprecated --self-upgrade used\n\n";
        } else {
            print "Warning: Deprecated --self-update used\n\n";
        }

        $localFilename = realpath($_SERVER['argv'][0]);

        if (!is_writable($localFilename)) {
            print 'No write permission to update ' . $localFilename . "\n";
            exit(PHPUnit_TextUI_TestRunner::EXCEPTION_EXIT);
        }

        if (!extension_loaded('openssl')) {
            print "The OpenSSL extension is not loaded.\n";
            exit(PHPUnit_TextUI_TestRunner::EXCEPTION_EXIT);
        }

        if (!$upgrade) {
            $remoteFilename = sprintf(
                'https://phar.phpunit.de/phpunit-%s.phar',
                file_get_contents(
                    sprintf(
                        'https://phar.phpunit.de/latest-version-of/phpunit-%s',
                        PHPUnit_Runner_Version::series()
                    )
                )
            );
        } else {
            $remoteFilename = sprintf(
                'https://phar.phpunit.de/phpunit%s.phar',
                PHPUnit_Runner_Version::getReleaseChannel()
            );
        }

        $tempFilename = tempnam(sys_get_temp_dir(), 'phpunit') . '.phar';

        // Workaround for https://bugs.php.net/bug.php?id=65538
        $caFile = dirname($tempFilename) . '/ca.pem';
        copy(__PHPUNIT_PHAR_ROOT__ . '/ca.pem', $caFile);

        print 'Updating the PHPUnit PHAR ... ';

        $options = [
            'ssl' => [
                'allow_self_signed' => false,
                'cafile'            => $caFile,
                'verify_peer'       => true
            ]
        ];

        file_put_contents(
            $tempFilename,
            file_get_contents(
                $remoteFilename,
                false,
                stream_context_create($options)
            )
        );

        chmod($tempFilename, 0777 & ~umask());

        try {
            $phar = new Phar($tempFilename);
            unset($phar);
            rename($tempFilename, $localFilename);
            unlink($caFile);
        } catch (Throwable $_e) {
            $e = $_e;
        } catch (Exception $_e) {
            $e = $_e;
        }

        if (isset($e)) {
            unlink($caFile);
            unlink($tempFilename);
            print " done\n\n" . $e->getMessage() . "\n";
            exit(2);
        }

        print " done\n";
        exit(PHPUnit_TextUI_TestRunner::SUCCESS_EXIT);
    }

>>>>>>> b14edb06
    protected function handleVersionCheck()
    {
        $this->printVersionString();

        $latestVersion = file_get_contents('https://phar.phpunit.de/latest-version-of/phpunit');
        $isOutdated    = version_compare($latestVersion, Version::id(), '>');

        if ($isOutdated) {
            printf(
                "You are not using the latest version of PHPUnit.\n" .
                "The latest version is PHPUnit %s.\n",
                $latestVersion
            );
        } else {
            print "You are using the latest version of PHPUnit.\n";
        }

        exit(TestRunner::SUCCESS_EXIT);
    }

    /**
     * Show the help message.
     */
    protected function showHelp()
    {
        $this->printVersionString();

        print <<<EOT
Usage: phpunit [options] UnitTest [UnitTest.php]
       phpunit [options] <directory>

Code Coverage Options:

  --coverage-clover <file>    Generate code coverage report in Clover XML format.
  --coverage-crap4j <file>    Generate code coverage report in Crap4J XML format.
  --coverage-html <dir>       Generate code coverage report in HTML format.
  --coverage-php <file>       Export PHP_CodeCoverage object to file.
  --coverage-text=<file>      Generate code coverage report in text format.
                              Default: Standard output.
  --coverage-xml <dir>        Generate code coverage report in PHPUnit XML format.
  --whitelist <dir>           Whitelist <dir> for code coverage analysis.
  --disable-coverage-ignore   Disable annotations for ignoring code coverage.

Logging Options:

  --log-junit <file>          Log test execution in JUnit XML format to file.
  --log-teamcity <file>       Log test execution in TeamCity format to file.
  --testdox-html <file>       Write agile documentation in HTML format to file.
  --testdox-text <file>       Write agile documentation in Text format to file.
  --testdox-xml <file>        Write agile documentation in XML format to file.
  --reverse-list              Print defects in reverse order

Test Selection Options:

  --filter <pattern>          Filter which tests to run.
  --testsuite <name,...>      Filter which testsuite to run.
  --group ...                 Only runs tests from the specified group(s).
  --exclude-group ...         Exclude tests from the specified group(s).
  --list-groups               List available test groups.
  --list-suites               List available test suites.
  --test-suffix ...           Only search for test in files with specified
                              suffix(es). Default: Test.php,.phpt

Test Execution Options:

  --dont-report-useless-tests Do not report tests that do not test anything.
  --strict-coverage           Be strict about @covers annotation usage.
  --strict-global-state       Be strict about changes to global state
  --disallow-test-output      Be strict about output during tests.
  --disallow-resource-usage   Be strict about resource usage during small tests.
  --enforce-time-limit        Enforce time limit based on test size.
  --disallow-todo-tests       Disallow @todo-annotated tests.

  --process-isolation         Run each test in a separate PHP process.
  --globals-backup            Backup and restore \$GLOBALS for each test.
  --static-backup             Backup and restore static attributes for each test.

  --colors=<flag>             Use colors in output ("never", "auto" or "always").
  --columns <n>               Number of columns to use for progress output.
  --columns max               Use maximum number of columns for progress output.
  --stderr                    Write to STDERR instead of STDOUT.
  --stop-on-error             Stop execution upon first error.
  --stop-on-failure           Stop execution upon first error or failure.
  --stop-on-warning           Stop execution upon first warning.
  --stop-on-risky             Stop execution upon first risky test.
  --stop-on-skipped           Stop execution upon first skipped test.
  --stop-on-incomplete        Stop execution upon first incomplete test.
  --fail-on-warning           Treat tests with warnings as failures.
  --fail-on-risky             Treat risky tests as failures.
  -v|--verbose                Output more verbose information.
  --debug                     Display debugging information.

  --loader <loader>           TestSuiteLoader implementation to use.
  --repeat <times>            Runs the test(s) repeatedly.
  --teamcity                  Report test execution progress in TeamCity format.
  --testdox                   Report test execution progress in TestDox format.
  --testdox-group             Only include tests from the specified group(s).
  --testdox-exclude-group     Exclude tests from the specified group(s).
  --printer <printer>         TestListener implementation to use.

Configuration Options:

  --bootstrap <file>          A "bootstrap" PHP file that is run before the tests.
  -c|--configuration <file>   Read configuration from XML file.
  --no-configuration          Ignore default configuration file (phpunit.xml).
  --no-coverage               Ignore code coverage configuration.
  --no-extensions             Do not load PHPUnit extensions.
  --include-path <path(s)>    Prepend PHP's include_path with given path(s).
  -d key[=value]              Sets a php.ini value.
  --generate-configuration    Generate configuration file with suggested settings.

Miscellaneous Options:

  -h|--help                   Prints this usage information.
  --version                   Prints the version and exits.
  --atleast-version <min>     Checks that version is greater than min and exits.
  --check-version             Check whether PHPUnit is the latest version.

EOT;
    }

    /**
     * Custom callback for test suite discovery.
     */
    protected function handleCustomTestSuite()
    {
    }

    private function printVersionString()
    {
        if ($this->versionStringPrinted) {
            return;
        }

        print Version::getVersionString() . "\n\n";

        $this->versionStringPrinted = true;
    }

    /**
     * @param string $message
     */
    private function showError($message)
    {
        $this->printVersionString();

        print $message . "\n";

        exit(TestRunner::FAILURE_EXIT);
    }

    /**
     * @param string $directory
     */
    private function handleExtensions($directory)
    {
        $facade = new File_Iterator_Facade;

        foreach ($facade->getFilesAsArray($directory, '.phar') as $file) {
            require $file;

            $this->arguments['loadedExtensions'][] = $file;
        }
    }
}<|MERGE_RESOLUTION|>--- conflicted
+++ resolved
@@ -227,11 +227,7 @@
     /**
      * Create a TestRunner, override in subclasses.
      *
-<<<<<<< HEAD
      * @return TestRunner
-=======
-     * @return PHPUnit_TextUI_TestRunner
->>>>>>> b14edb06
      */
     protected function createRunner()
     {
@@ -917,99 +913,6 @@
         }
     }
 
-<<<<<<< HEAD
-    /**
-     */
-=======
-    protected function handleSelfUpdate($upgrade = false)
-    {
-        $this->printVersionString();
-
-        if ($upgrade) {
-            print "Warning: Deprecated --self-upgrade used\n\n";
-        } else {
-            print "Warning: Deprecated --self-update used\n\n";
-        }
-
-        $localFilename = realpath($_SERVER['argv'][0]);
-
-        if (!is_writable($localFilename)) {
-            print 'No write permission to update ' . $localFilename . "\n";
-            exit(PHPUnit_TextUI_TestRunner::EXCEPTION_EXIT);
-        }
-
-        if (!extension_loaded('openssl')) {
-            print "The OpenSSL extension is not loaded.\n";
-            exit(PHPUnit_TextUI_TestRunner::EXCEPTION_EXIT);
-        }
-
-        if (!$upgrade) {
-            $remoteFilename = sprintf(
-                'https://phar.phpunit.de/phpunit-%s.phar',
-                file_get_contents(
-                    sprintf(
-                        'https://phar.phpunit.de/latest-version-of/phpunit-%s',
-                        PHPUnit_Runner_Version::series()
-                    )
-                )
-            );
-        } else {
-            $remoteFilename = sprintf(
-                'https://phar.phpunit.de/phpunit%s.phar',
-                PHPUnit_Runner_Version::getReleaseChannel()
-            );
-        }
-
-        $tempFilename = tempnam(sys_get_temp_dir(), 'phpunit') . '.phar';
-
-        // Workaround for https://bugs.php.net/bug.php?id=65538
-        $caFile = dirname($tempFilename) . '/ca.pem';
-        copy(__PHPUNIT_PHAR_ROOT__ . '/ca.pem', $caFile);
-
-        print 'Updating the PHPUnit PHAR ... ';
-
-        $options = [
-            'ssl' => [
-                'allow_self_signed' => false,
-                'cafile'            => $caFile,
-                'verify_peer'       => true
-            ]
-        ];
-
-        file_put_contents(
-            $tempFilename,
-            file_get_contents(
-                $remoteFilename,
-                false,
-                stream_context_create($options)
-            )
-        );
-
-        chmod($tempFilename, 0777 & ~umask());
-
-        try {
-            $phar = new Phar($tempFilename);
-            unset($phar);
-            rename($tempFilename, $localFilename);
-            unlink($caFile);
-        } catch (Throwable $_e) {
-            $e = $_e;
-        } catch (Exception $_e) {
-            $e = $_e;
-        }
-
-        if (isset($e)) {
-            unlink($caFile);
-            unlink($tempFilename);
-            print " done\n\n" . $e->getMessage() . "\n";
-            exit(2);
-        }
-
-        print " done\n";
-        exit(PHPUnit_TextUI_TestRunner::SUCCESS_EXIT);
-    }
-
->>>>>>> b14edb06
     protected function handleVersionCheck()
     {
         $this->printVersionString();
