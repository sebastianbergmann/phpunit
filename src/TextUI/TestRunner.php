--- conflicted
+++ resolved
@@ -117,16 +117,12 @@
      */
     private $extensions = [];
 
-<<<<<<< HEAD
     /**
      * @var Timer
      */
     private $timer;
 
-    public function __construct(TestSuiteLoader $loader = null, CodeCoverageFilter $filter = null)
-=======
     public function __construct(?TestSuiteLoader $loader = null, ?CodeCoverageFilter $filter = null)
->>>>>>> 90f86fc0
     {
         if ($filter === null) {
             $filter = new CodeCoverageFilter;
