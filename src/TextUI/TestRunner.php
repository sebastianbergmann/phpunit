--- conflicted
+++ resolved
@@ -28,474 +28,8 @@
      */
     public function run(Configuration $configuration, ResultCache $resultCache, TestSuite $suite): void
     {
-<<<<<<< HEAD
         try {
             Event\Facade::emitter()->testRunnerStarted();
-=======
-        if (isset($arguments['configuration'])) {
-            $GLOBALS['__PHPUNIT_CONFIGURATION_FILE'] = $arguments['configuration'];
-        }
-
-        $this->handleConfiguration($arguments);
-
-        $warnings = array_merge($warnings, $arguments['warnings']);
-
-        if (is_int($arguments['columns']) && $arguments['columns'] < 16) {
-            $arguments['columns']   = 16;
-            $tooFewColumnsRequested = true;
-        }
-
-        if (isset($arguments['bootstrap'])) {
-            $GLOBALS['__PHPUNIT_BOOTSTRAP'] = $arguments['bootstrap'];
-        }
-
-        if ($arguments['backupGlobals'] === true) {
-            $suite->setBackupGlobals(true);
-        }
-
-        if ($arguments['backupStaticAttributes'] === true) {
-            $suite->setBackupStaticAttributes(true);
-        }
-
-        if ($arguments['beStrictAboutChangesToGlobalState'] === true) {
-            $suite->setBeStrictAboutChangesToGlobalState(true);
-        }
-
-        if ($arguments['executionOrder'] === TestSuiteSorter::ORDER_RANDOMIZED) {
-            mt_srand($arguments['randomOrderSeed']);
-        }
-
-        if ($arguments['cacheResult']) {
-            if (!isset($arguments['cacheResultFile'])) {
-                if (isset($arguments['configurationObject'])) {
-                    assert($arguments['configurationObject'] instanceof Configuration);
-
-                    $cacheLocation = $arguments['configurationObject']->filename();
-                } else {
-                    $cacheLocation = $_SERVER['PHP_SELF'];
-                }
-
-                $arguments['cacheResultFile'] = null;
-
-                $cacheResultFile = realpath($cacheLocation);
-
-                if ($cacheResultFile !== false) {
-                    $arguments['cacheResultFile'] = dirname($cacheResultFile);
-                }
-            }
-
-            $cache = new DefaultTestResultCache($arguments['cacheResultFile']);
-
-            $this->addExtension(new ResultCacheExtension($cache));
-        }
-
-        if ($arguments['executionOrder'] !== TestSuiteSorter::ORDER_DEFAULT || $arguments['executionOrderDefects'] !== TestSuiteSorter::ORDER_DEFAULT || $arguments['resolveDependencies']) {
-            $cache = $cache ?? new NullTestResultCache;
-
-            $cache->load();
-
-            $sorter = new TestSuiteSorter($cache);
-
-            $sorter->reorderTestsInSuite($suite, $arguments['executionOrder'], $arguments['resolveDependencies'], $arguments['executionOrderDefects']);
-            $originalExecutionOrder = $sorter->getOriginalExecutionOrder();
-
-            unset($sorter);
-        }
-
-        if (is_int($arguments['repeat']) && $arguments['repeat'] > 0) {
-            $_suite = new TestSuite;
-
-            /* @noinspection PhpUnusedLocalVariableInspection */
-            foreach (range(1, $arguments['repeat']) as $step) {
-                $_suite->addTest($suite);
-            }
-
-            $suite = $_suite;
-
-            unset($_suite);
-        }
-
-        $result = $this->createTestResult();
-
-        $listener       = new TestListenerAdapter;
-        $listenerNeeded = false;
-
-        foreach ($this->extensions as $extension) {
-            if ($extension instanceof TestHook) {
-                $listener->add($extension);
-
-                $listenerNeeded = true;
-            }
-        }
-
-        if ($listenerNeeded) {
-            $result->addListener($listener);
-        }
-
-        unset($listener, $listenerNeeded);
-
-        if ($arguments['convertDeprecationsToExceptions']) {
-            $result->convertDeprecationsToExceptions(true);
-        }
-
-        if (!$arguments['convertErrorsToExceptions']) {
-            $result->convertErrorsToExceptions(false);
-        }
-
-        if (!$arguments['convertNoticesToExceptions']) {
-            $result->convertNoticesToExceptions(false);
-        }
-
-        if (!$arguments['convertWarningsToExceptions']) {
-            $result->convertWarningsToExceptions(false);
-        }
-
-        if ($arguments['stopOnError']) {
-            $result->stopOnError(true);
-        }
-
-        if ($arguments['stopOnFailure']) {
-            $result->stopOnFailure(true);
-        }
-
-        if ($arguments['stopOnWarning']) {
-            $result->stopOnWarning(true);
-        }
-
-        if ($arguments['stopOnIncomplete']) {
-            $result->stopOnIncomplete(true);
-        }
-
-        if ($arguments['stopOnRisky']) {
-            $result->stopOnRisky(true);
-        }
-
-        if ($arguments['stopOnSkipped']) {
-            $result->stopOnSkipped(true);
-        }
-
-        if ($arguments['stopOnDefect']) {
-            $result->stopOnDefect(true);
-        }
-
-        if ($arguments['registerMockObjectsFromTestArgumentsRecursively']) {
-            $result->setRegisterMockObjectsFromTestArgumentsRecursively(true);
-        }
-
-        if ($this->printer === null) {
-            if (isset($arguments['printer'])) {
-                if ($arguments['printer'] instanceof ResultPrinter) {
-                    $this->printer = $arguments['printer'];
-                } elseif (is_string($arguments['printer']) && class_exists($arguments['printer'], false)) {
-                    try {
-                        $reflector = new ReflectionClass($arguments['printer']);
-
-                        if ($reflector->implementsInterface(ResultPrinter::class)) {
-                            $this->printer = $this->createPrinter($arguments['printer'], $arguments);
-                        }
-
-                        // @codeCoverageIgnoreStart
-                    } catch (ReflectionException $e) {
-                        throw new Exception(
-                            $e->getMessage(),
-                            $e->getCode(),
-                            $e,
-                        );
-                    }
-                    // @codeCoverageIgnoreEnd
-                }
-            } else {
-                $this->printer = $this->createPrinter(DefaultResultPrinter::class, $arguments);
-            }
-        }
-
-        if (isset($originalExecutionOrder) && $this->printer instanceof CliTestDoxPrinter) {
-            assert($this->printer instanceof CliTestDoxPrinter);
-
-            $this->printer->setOriginalExecutionOrder($originalExecutionOrder);
-            $this->printer->setShowProgressAnimation(!$arguments['noInteraction']);
-        }
-
-        $this->write(Version::getVersionString() . "\n");
-
-        foreach ($arguments['listeners'] as $listener) {
-            $result->addListener($listener);
-        }
-
-        $result->addListener($this->printer);
-
-        $coverageFilterFromConfigurationFile = false;
-        $coverageFilterFromOption            = false;
-        $codeCoverageReports                 = 0;
-
-        if (isset($arguments['testdoxHTMLFile'])) {
-            $result->addListener(
-                new HtmlResultPrinter(
-                    $arguments['testdoxHTMLFile'],
-                    $arguments['testdoxGroups'],
-                    $arguments['testdoxExcludeGroups'],
-                ),
-            );
-        }
-
-        if (isset($arguments['testdoxTextFile'])) {
-            $result->addListener(
-                new TextResultPrinter(
-                    $arguments['testdoxTextFile'],
-                    $arguments['testdoxGroups'],
-                    $arguments['testdoxExcludeGroups'],
-                ),
-            );
-        }
-
-        if (isset($arguments['testdoxXMLFile'])) {
-            $result->addListener(
-                new XmlResultPrinter(
-                    $arguments['testdoxXMLFile'],
-                ),
-            );
-        }
-
-        if (isset($arguments['teamcityLogfile'])) {
-            $result->addListener(
-                new TeamCity($arguments['teamcityLogfile']),
-            );
-        }
-
-        if (isset($arguments['junitLogfile'])) {
-            $result->addListener(
-                new JUnit(
-                    $arguments['junitLogfile'],
-                    $arguments['reportUselessTests'],
-                ),
-            );
-        }
-
-        if (isset($arguments['coverageClover'])) {
-            $codeCoverageReports++;
-        }
-
-        if (isset($arguments['coverageCobertura'])) {
-            $codeCoverageReports++;
-        }
-
-        if (isset($arguments['coverageCrap4J'])) {
-            $codeCoverageReports++;
-        }
-
-        if (isset($arguments['coverageHtml'])) {
-            $codeCoverageReports++;
-        }
-
-        if (isset($arguments['coveragePHP'])) {
-            $codeCoverageReports++;
-        }
-
-        if (isset($arguments['coverageText'])) {
-            $codeCoverageReports++;
-        }
-
-        if (isset($arguments['coverageXml'])) {
-            $codeCoverageReports++;
-        }
-
-        if ($codeCoverageReports > 0 || isset($arguments['xdebugFilterFile'])) {
-            if (isset($arguments['coverageFilter'])) {
-                if (!is_array($arguments['coverageFilter'])) {
-                    $coverageFilterDirectories = [$arguments['coverageFilter']];
-                } else {
-                    $coverageFilterDirectories = $arguments['coverageFilter'];
-                }
-
-                foreach ($coverageFilterDirectories as $coverageFilterDirectory) {
-                    $this->codeCoverageFilter->includeDirectory($coverageFilterDirectory);
-                }
-
-                $coverageFilterFromOption = true;
-            }
-
-            if (isset($arguments['configurationObject'])) {
-                assert($arguments['configurationObject'] instanceof Configuration);
-
-                $codeCoverageConfiguration = $arguments['configurationObject']->codeCoverage();
-
-                if ($codeCoverageConfiguration->hasNonEmptyListOfFilesToBeIncludedInCodeCoverageReport()) {
-                    $coverageFilterFromConfigurationFile = true;
-
-                    (new FilterMapper)->map(
-                        $this->codeCoverageFilter,
-                        $codeCoverageConfiguration,
-                    );
-                }
-            }
-        }
-
-        if ($codeCoverageReports > 0) {
-            try {
-                if (isset($codeCoverageConfiguration) &&
-                    ($codeCoverageConfiguration->pathCoverage() || (isset($arguments['pathCoverage']) && $arguments['pathCoverage'] === true))) {
-                    $codeCoverageDriver = (new Selector)->forLineAndPathCoverage($this->codeCoverageFilter);
-                } else {
-                    $codeCoverageDriver = (new Selector)->forLineCoverage($this->codeCoverageFilter);
-                }
-
-                $codeCoverage = new CodeCoverage(
-                    $codeCoverageDriver,
-                    $this->codeCoverageFilter,
-                );
-
-                if (isset($codeCoverageConfiguration) && $codeCoverageConfiguration->hasCacheDirectory()) {
-                    $codeCoverage->cacheStaticAnalysis($codeCoverageConfiguration->cacheDirectory()->path());
-                }
-
-                if (isset($arguments['coverageCacheDirectory'])) {
-                    $codeCoverage->cacheStaticAnalysis($arguments['coverageCacheDirectory']);
-                }
-
-                $codeCoverage->excludeSubclassesOfThisClassFromUnintentionallyCoveredCodeCheck(Comparator::class);
-
-                if ($arguments['strictCoverage']) {
-                    $codeCoverage->enableCheckForUnintentionallyCoveredCode();
-                }
-
-                if (isset($arguments['ignoreDeprecatedCodeUnitsFromCodeCoverage'])) {
-                    if ($arguments['ignoreDeprecatedCodeUnitsFromCodeCoverage']) {
-                        $codeCoverage->ignoreDeprecatedCode();
-                    } else {
-                        $codeCoverage->doNotIgnoreDeprecatedCode();
-                    }
-                }
-
-                if (isset($arguments['disableCodeCoverageIgnore'])) {
-                    if ($arguments['disableCodeCoverageIgnore']) {
-                        $codeCoverage->disableAnnotationsForIgnoringCode();
-                    } else {
-                        $codeCoverage->enableAnnotationsForIgnoringCode();
-                    }
-                }
-
-                if (isset($arguments['configurationObject'])) {
-                    $codeCoverageConfiguration = $arguments['configurationObject']->codeCoverage();
-
-                    if ($codeCoverageConfiguration->hasNonEmptyListOfFilesToBeIncludedInCodeCoverageReport()) {
-                        if ($codeCoverageConfiguration->includeUncoveredFiles()) {
-                            $codeCoverage->includeUncoveredFiles();
-                        } else {
-                            $codeCoverage->excludeUncoveredFiles();
-                        }
-
-                        if ($codeCoverageConfiguration->processUncoveredFiles()) {
-                            $codeCoverage->processUncoveredFiles();
-                        } else {
-                            $codeCoverage->doNotProcessUncoveredFiles();
-                        }
-                    }
-                }
-
-                if ($this->codeCoverageFilter->isEmpty()) {
-                    if (!$coverageFilterFromConfigurationFile && !$coverageFilterFromOption) {
-                        $warnings[] = 'No filter is configured, code coverage will not be processed';
-                    } else {
-                        $warnings[] = 'Incorrect filter configuration, code coverage will not be processed';
-                    }
-
-                    unset($codeCoverage);
-                }
-            } catch (CodeCoverageException $e) {
-                $warnings[] = $e->getMessage();
-            }
-        }
-
-        if ($arguments['verbose']) {
-            if (PHP_SAPI === 'phpdbg') {
-                $this->writeMessage('Runtime', 'PHPDBG ' . PHP_VERSION);
-            } else {
-                $runtime = 'PHP ' . PHP_VERSION;
-
-                if (isset($codeCoverageDriver)) {
-                    $runtime .= ' with ' . $codeCoverageDriver->nameAndVersion();
-                }
-
-                $this->writeMessage('Runtime', $runtime);
-            }
-
-            if (isset($arguments['configurationObject'])) {
-                assert($arguments['configurationObject'] instanceof Configuration);
-
-                $this->writeMessage(
-                    'Configuration',
-                    $arguments['configurationObject']->filename(),
-                );
-            }
-
-            foreach ($arguments['loadedExtensions'] as $extension) {
-                $this->writeMessage(
-                    'Extension',
-                    $extension,
-                );
-            }
-
-            foreach ($arguments['notLoadedExtensions'] as $extension) {
-                $this->writeMessage(
-                    'Extension',
-                    $extension,
-                );
-            }
-        }
-
-        if ($arguments['executionOrder'] === TestSuiteSorter::ORDER_RANDOMIZED) {
-            $this->writeMessage(
-                'Random Seed',
-                (string) $arguments['randomOrderSeed'],
-            );
-        }
-
-        if (isset($tooFewColumnsRequested)) {
-            $warnings[] = 'Less than 16 columns requested, number of columns set to 16';
-        }
-
-        if ((new Runtime)->discardsComments()) {
-            $warnings[] = 'opcache.save_comments=0 set; annotations will not work';
-        }
-
-        if (isset($arguments['conflictBetweenPrinterClassAndTestdox'])) {
-            $warnings[] = 'Directives printerClass and testdox are mutually exclusive';
-        }
-
-        $warnings = array_merge($warnings, $suite->warnings());
-        sort($warnings);
-
-        foreach ($warnings as $warning) {
-            $this->writeMessage('Warning', $warning);
-        }
-
-        if (isset($arguments['configurationObject'])) {
-            assert($arguments['configurationObject'] instanceof Configuration);
-
-            if ($arguments['configurationObject']->hasValidationErrors()) {
-                if ((new SchemaDetector)->detect($arguments['configurationObject']->filename())->detected()) {
-                    $this->writeMessage('Warning', 'Your XML configuration validates against a deprecated schema.');
-                    $this->writeMessage('Suggestion', 'Migrate your XML configuration using "--migrate-configuration"!');
-                } else {
-                    $this->write(
-                        "\n  Warning - The configuration file did not pass validation!\n  The following problems have been detected:\n",
-                    );
-
-                    $this->write($arguments['configurationObject']->validationErrors());
-
-                    $this->write("\n  Test results may not be as expected.\n\n");
-                }
-            }
-        }
-
-        if (isset($arguments['xdebugFilterFile'], $codeCoverageConfiguration)) {
-            $this->write(PHP_EOL . 'Please note that --dump-xdebug-filter and --prepend are deprecated and will be removed in PHPUnit 10.' . PHP_EOL);
-
-            $script = (new XdebugFilterScriptGenerator)->generate($codeCoverageConfiguration);
-
-            if ($arguments['xdebugFilterFile'] !== 'php://stdout' && $arguments['xdebugFilterFile'] !== 'php://stderr' && !Filesystem::createDirectory(dirname($arguments['xdebugFilterFile']))) {
-                $this->write(sprintf('Cannot write Xdebug filter script to %s ' . PHP_EOL, $arguments['xdebugFilterFile']));
->>>>>>> 1badd7d7
 
             if ($configuration->executionOrder() === TestSuiteSorter::ORDER_RANDOMIZED) {
                 mt_srand($configuration->randomOrderSeed());
@@ -506,567 +40,26 @@
                 $configuration->resolveDependencies()) {
                 $resultCache->load();
 
-<<<<<<< HEAD
                 (new TestSuiteSorter($resultCache))->reorderTestsInSuite(
                     $suite,
                     $configuration->executionOrder(),
                     $configuration->resolveDependencies(),
-                    $configuration->executionOrderDefects()
+                    $configuration->executionOrderDefects(),
                 );
 
                 Event\Facade::emitter()->testSuiteSorted(
                     $configuration->executionOrder(),
                     $configuration->executionOrderDefects(),
-                    $configuration->resolveDependencies()
-=======
-            $this->write(sprintf('Wrote Xdebug filter script to %s ' . PHP_EOL . PHP_EOL, $arguments['xdebugFilterFile']));
-
-            exit(self::SUCCESS_EXIT);
-        }
-
-        $this->write("\n");
-
-        if (isset($codeCoverage)) {
-            $result->setCodeCoverage($codeCoverage);
-        }
-
-        $result->beStrictAboutTestsThatDoNotTestAnything($arguments['reportUselessTests']);
-        $result->beStrictAboutOutputDuringTests($arguments['disallowTestOutput']);
-        $result->beStrictAboutTodoAnnotatedTests($arguments['disallowTodoAnnotatedTests']);
-        $result->beStrictAboutResourceUsageDuringSmallTests($arguments['beStrictAboutResourceUsageDuringSmallTests']);
-
-        if ($arguments['enforceTimeLimit'] === true && !(new Invoker)->canInvokeWithTimeout()) {
-            $this->writeMessage('Error', 'PHP extension pcntl is required for enforcing time limits');
-        }
-
-        $result->enforceTimeLimit($arguments['enforceTimeLimit']);
-        $result->setDefaultTimeLimit($arguments['defaultTimeLimit']);
-        $result->setTimeoutForSmallTests($arguments['timeoutForSmallTests']);
-        $result->setTimeoutForMediumTests($arguments['timeoutForMediumTests']);
-        $result->setTimeoutForLargeTests($arguments['timeoutForLargeTests']);
-
-        if (isset($arguments['forceCoversAnnotation']) && $arguments['forceCoversAnnotation'] === true) {
-            $result->forceCoversAnnotation();
-        }
-
-        $this->processSuiteFilters($suite, $arguments);
-        $suite->setRunTestInSeparateProcess($arguments['processIsolation']);
-
-        foreach ($this->extensions as $extension) {
-            if ($extension instanceof BeforeFirstTestHook) {
-                $extension->executeBeforeFirstTest();
-            }
-        }
-
-        $suite->run($result);
-
-        foreach ($this->extensions as $extension) {
-            if ($extension instanceof AfterLastTestHook) {
-                $extension->executeAfterLastTest();
-            }
-        }
-
-        $result->flushListeners();
-        $this->printer->printResult($result);
-
-        if (isset($codeCoverage)) {
-            if (isset($arguments['coverageClover'])) {
-                $this->codeCoverageGenerationStart('Clover XML');
-
-                try {
-                    $writer = new CloverReport;
-                    $writer->process($codeCoverage, $arguments['coverageClover']);
-
-                    $this->codeCoverageGenerationSucceeded();
-
-                    unset($writer);
-                } catch (CodeCoverageException $e) {
-                    $this->codeCoverageGenerationFailed($e);
-                }
-            }
-
-            if (isset($arguments['coverageCobertura'])) {
-                $this->codeCoverageGenerationStart('Cobertura XML');
-
-                try {
-                    $writer = new CoberturaReport;
-                    $writer->process($codeCoverage, $arguments['coverageCobertura']);
-
-                    $this->codeCoverageGenerationSucceeded();
-
-                    unset($writer);
-                } catch (CodeCoverageException $e) {
-                    $this->codeCoverageGenerationFailed($e);
-                }
-            }
-
-            if (isset($arguments['coverageCrap4J'])) {
-                $this->codeCoverageGenerationStart('Crap4J XML');
-
-                try {
-                    $writer = new Crap4jReport($arguments['crap4jThreshold']);
-                    $writer->process($codeCoverage, $arguments['coverageCrap4J']);
-
-                    $this->codeCoverageGenerationSucceeded();
-
-                    unset($writer);
-                } catch (CodeCoverageException $e) {
-                    $this->codeCoverageGenerationFailed($e);
-                }
-            }
-
-            if (isset($arguments['coverageHtml'])) {
-                $this->codeCoverageGenerationStart('HTML');
-
-                try {
-                    $writer = new HtmlReport(
-                        $arguments['reportLowUpperBound'],
-                        $arguments['reportHighLowerBound'],
-                        sprintf(
-                            ' and <a href="https://phpunit.de/">PHPUnit %s</a>',
-                            Version::id(),
-                        ),
-                    );
-
-                    $writer->process($codeCoverage, $arguments['coverageHtml']);
-
-                    $this->codeCoverageGenerationSucceeded();
-
-                    unset($writer);
-                } catch (CodeCoverageException $e) {
-                    $this->codeCoverageGenerationFailed($e);
-                }
-            }
-
-            if (isset($arguments['coveragePHP'])) {
-                $this->codeCoverageGenerationStart('PHP');
-
-                try {
-                    $writer = new PhpReport;
-                    $writer->process($codeCoverage, $arguments['coveragePHP']);
-
-                    $this->codeCoverageGenerationSucceeded();
-
-                    unset($writer);
-                } catch (CodeCoverageException $e) {
-                    $this->codeCoverageGenerationFailed($e);
-                }
-            }
-
-            if (isset($arguments['coverageText'])) {
-                if ($arguments['coverageText'] === 'php://stdout') {
-                    $outputStream = $this->printer;
-                    $colors       = $arguments['colors'] && $arguments['colors'] !== DefaultResultPrinter::COLOR_NEVER;
-                } else {
-                    $outputStream = new Printer($arguments['coverageText']);
-                    $colors       = false;
-                }
-
-                $processor = new TextReport(
-                    $arguments['reportLowUpperBound'],
-                    $arguments['reportHighLowerBound'],
-                    $arguments['coverageTextShowUncoveredFiles'],
-                    $arguments['coverageTextShowOnlySummary'],
-                );
-
-                $outputStream->write(
-                    $processor->process($codeCoverage, $colors),
->>>>>>> 1badd7d7
+                    $configuration->resolveDependencies(),
                 );
             }
 
             (new TestSuiteFilterProcessor(new Factory))->process($configuration, $suite);
 
-<<<<<<< HEAD
             Event\Facade::emitter()->testRunnerExecutionStarted(
-                Event\TestSuite\TestSuiteBuilder::from($suite)
-=======
-                    unset($writer);
-                } catch (CodeCoverageException $e) {
-                    $this->codeCoverageGenerationFailed($e);
-                }
-            }
-        }
-
-        if ($exit) {
-            if (isset($arguments['failOnEmptyTestSuite']) && $arguments['failOnEmptyTestSuite'] === true && count($result) === 0) {
-                exit(self::FAILURE_EXIT);
-            }
-
-            if ($result->wasSuccessfulIgnoringWarnings()) {
-                if ($arguments['failOnRisky'] && !$result->allHarmless()) {
-                    exit(self::FAILURE_EXIT);
-                }
-
-                if ($arguments['failOnWarning'] && $result->warningCount() > 0) {
-                    exit(self::FAILURE_EXIT);
-                }
-
-                if ($arguments['failOnIncomplete'] && $result->notImplementedCount() > 0) {
-                    exit(self::FAILURE_EXIT);
-                }
-
-                if ($arguments['failOnSkipped'] && $result->skippedCount() > 0) {
-                    exit(self::FAILURE_EXIT);
-                }
-
-                exit(self::SUCCESS_EXIT);
-            }
-
-            if ($result->errorCount() > 0) {
-                exit(self::EXCEPTION_EXIT);
-            }
-
-            if ($result->failureCount() > 0) {
-                exit(self::FAILURE_EXIT);
-            }
-        }
-
-        return $result;
-    }
-
-    /**
-     * Returns the loader to be used.
-     */
-    public function getLoader(): TestSuiteLoader
-    {
-        if ($this->loader === null) {
-            $this->loader = new StandardTestSuiteLoader;
-        }
-
-        return $this->loader;
-    }
-
-    public function addExtension(Hook $extension): void
-    {
-        $this->extensions[] = $extension;
-    }
-
-    /**
-     * Override to define how to handle a failed loading of
-     * a test suite.
-     */
-    protected function runFailed(string $message): void
-    {
-        $this->write($message . PHP_EOL);
-
-        exit(self::FAILURE_EXIT);
-    }
-
-    private function createTestResult(): TestResult
-    {
-        return new TestResult;
-    }
-
-    private function write(string $buffer): void
-    {
-        if (PHP_SAPI !== 'cli' && PHP_SAPI !== 'phpdbg') {
-            $buffer = htmlspecialchars($buffer);
-        }
-
-        if ($this->printer !== null) {
-            $this->printer->write($buffer);
-        } else {
-            print $buffer;
-        }
-    }
-
-    /**
-     * @throws \PHPUnit\TextUI\XmlConfiguration\Exception
-     * @throws Exception
-     */
-    private function handleConfiguration(array &$arguments): void
-    {
-        if (!isset($arguments['configurationObject']) && isset($arguments['configuration'])) {
-            $arguments['configurationObject'] = (new Loader)->load($arguments['configuration']);
-        }
-
-        if (!isset($arguments['warnings'])) {
-            $arguments['warnings'] = [];
-        }
-
-        $arguments['debug']     = $arguments['debug'] ?? false;
-        $arguments['filter']    = $arguments['filter'] ?? false;
-        $arguments['listeners'] = $arguments['listeners'] ?? [];
-
-        if (isset($arguments['configurationObject'])) {
-            (new PhpHandler)->handle($arguments['configurationObject']->php());
-
-            $codeCoverageConfiguration = $arguments['configurationObject']->codeCoverage();
-
-            if (!isset($arguments['noCoverage'])) {
-                if (!isset($arguments['coverageClover']) && $codeCoverageConfiguration->hasClover()) {
-                    $arguments['coverageClover'] = $codeCoverageConfiguration->clover()->target()->path();
-                }
-
-                if (!isset($arguments['coverageCobertura']) && $codeCoverageConfiguration->hasCobertura()) {
-                    $arguments['coverageCobertura'] = $codeCoverageConfiguration->cobertura()->target()->path();
-                }
-
-                if (!isset($arguments['coverageCrap4J']) && $codeCoverageConfiguration->hasCrap4j()) {
-                    $arguments['coverageCrap4J'] = $codeCoverageConfiguration->crap4j()->target()->path();
-
-                    if (!isset($arguments['crap4jThreshold'])) {
-                        $arguments['crap4jThreshold'] = $codeCoverageConfiguration->crap4j()->threshold();
-                    }
-                }
-
-                if (!isset($arguments['coverageHtml']) && $codeCoverageConfiguration->hasHtml()) {
-                    $arguments['coverageHtml'] = $codeCoverageConfiguration->html()->target()->path();
-
-                    if (!isset($arguments['reportLowUpperBound'])) {
-                        $arguments['reportLowUpperBound'] = $codeCoverageConfiguration->html()->lowUpperBound();
-                    }
-
-                    if (!isset($arguments['reportHighLowerBound'])) {
-                        $arguments['reportHighLowerBound'] = $codeCoverageConfiguration->html()->highLowerBound();
-                    }
-                }
-
-                if (!isset($arguments['coveragePHP']) && $codeCoverageConfiguration->hasPhp()) {
-                    $arguments['coveragePHP'] = $codeCoverageConfiguration->php()->target()->path();
-                }
-
-                if (!isset($arguments['coverageText']) && $codeCoverageConfiguration->hasText()) {
-                    $arguments['coverageText']                   = $codeCoverageConfiguration->text()->target()->path();
-                    $arguments['coverageTextShowUncoveredFiles'] = $codeCoverageConfiguration->text()->showUncoveredFiles();
-                    $arguments['coverageTextShowOnlySummary']    = $codeCoverageConfiguration->text()->showOnlySummary();
-                }
-
-                if (!isset($arguments['coverageXml']) && $codeCoverageConfiguration->hasXml()) {
-                    $arguments['coverageXml'] = $codeCoverageConfiguration->xml()->target()->path();
-                }
-            }
-
-            $phpunitConfiguration = $arguments['configurationObject']->phpunit();
-
-            $arguments['backupGlobals']                                   = $arguments['backupGlobals'] ?? $phpunitConfiguration->backupGlobals();
-            $arguments['backupStaticAttributes']                          = $arguments['backupStaticAttributes'] ?? $phpunitConfiguration->backupStaticAttributes();
-            $arguments['beStrictAboutChangesToGlobalState']               = $arguments['beStrictAboutChangesToGlobalState'] ?? $phpunitConfiguration->beStrictAboutChangesToGlobalState();
-            $arguments['cacheResult']                                     = $arguments['cacheResult'] ?? $phpunitConfiguration->cacheResult();
-            $arguments['colors']                                          = $arguments['colors'] ?? $phpunitConfiguration->colors();
-            $arguments['convertDeprecationsToExceptions']                 = $arguments['convertDeprecationsToExceptions'] ?? $phpunitConfiguration->convertDeprecationsToExceptions();
-            $arguments['convertErrorsToExceptions']                       = $arguments['convertErrorsToExceptions'] ?? $phpunitConfiguration->convertErrorsToExceptions();
-            $arguments['convertNoticesToExceptions']                      = $arguments['convertNoticesToExceptions'] ?? $phpunitConfiguration->convertNoticesToExceptions();
-            $arguments['convertWarningsToExceptions']                     = $arguments['convertWarningsToExceptions'] ?? $phpunitConfiguration->convertWarningsToExceptions();
-            $arguments['processIsolation']                                = $arguments['processIsolation'] ?? $phpunitConfiguration->processIsolation();
-            $arguments['stopOnDefect']                                    = $arguments['stopOnDefect'] ?? $phpunitConfiguration->stopOnDefect();
-            $arguments['stopOnError']                                     = $arguments['stopOnError'] ?? $phpunitConfiguration->stopOnError();
-            $arguments['stopOnFailure']                                   = $arguments['stopOnFailure'] ?? $phpunitConfiguration->stopOnFailure();
-            $arguments['stopOnWarning']                                   = $arguments['stopOnWarning'] ?? $phpunitConfiguration->stopOnWarning();
-            $arguments['stopOnIncomplete']                                = $arguments['stopOnIncomplete'] ?? $phpunitConfiguration->stopOnIncomplete();
-            $arguments['stopOnRisky']                                     = $arguments['stopOnRisky'] ?? $phpunitConfiguration->stopOnRisky();
-            $arguments['stopOnSkipped']                                   = $arguments['stopOnSkipped'] ?? $phpunitConfiguration->stopOnSkipped();
-            $arguments['failOnEmptyTestSuite']                            = $arguments['failOnEmptyTestSuite'] ?? $phpunitConfiguration->failOnEmptyTestSuite();
-            $arguments['failOnIncomplete']                                = $arguments['failOnIncomplete'] ?? $phpunitConfiguration->failOnIncomplete();
-            $arguments['failOnRisky']                                     = $arguments['failOnRisky'] ?? $phpunitConfiguration->failOnRisky();
-            $arguments['failOnSkipped']                                   = $arguments['failOnSkipped'] ?? $phpunitConfiguration->failOnSkipped();
-            $arguments['failOnWarning']                                   = $arguments['failOnWarning'] ?? $phpunitConfiguration->failOnWarning();
-            $arguments['enforceTimeLimit']                                = $arguments['enforceTimeLimit'] ?? $phpunitConfiguration->enforceTimeLimit();
-            $arguments['defaultTimeLimit']                                = $arguments['defaultTimeLimit'] ?? $phpunitConfiguration->defaultTimeLimit();
-            $arguments['timeoutForSmallTests']                            = $arguments['timeoutForSmallTests'] ?? $phpunitConfiguration->timeoutForSmallTests();
-            $arguments['timeoutForMediumTests']                           = $arguments['timeoutForMediumTests'] ?? $phpunitConfiguration->timeoutForMediumTests();
-            $arguments['timeoutForLargeTests']                            = $arguments['timeoutForLargeTests'] ?? $phpunitConfiguration->timeoutForLargeTests();
-            $arguments['reportUselessTests']                              = $arguments['reportUselessTests'] ?? $phpunitConfiguration->beStrictAboutTestsThatDoNotTestAnything();
-            $arguments['strictCoverage']                                  = $arguments['strictCoverage'] ?? $phpunitConfiguration->beStrictAboutCoversAnnotation();
-            $arguments['ignoreDeprecatedCodeUnitsFromCodeCoverage']       = $arguments['ignoreDeprecatedCodeUnitsFromCodeCoverage'] ?? $codeCoverageConfiguration->ignoreDeprecatedCodeUnits();
-            $arguments['disallowTestOutput']                              = $arguments['disallowTestOutput'] ?? $phpunitConfiguration->beStrictAboutOutputDuringTests();
-            $arguments['disallowTodoAnnotatedTests']                      = $arguments['disallowTodoAnnotatedTests'] ?? $phpunitConfiguration->beStrictAboutTodoAnnotatedTests();
-            $arguments['beStrictAboutResourceUsageDuringSmallTests']      = $arguments['beStrictAboutResourceUsageDuringSmallTests'] ?? $phpunitConfiguration->beStrictAboutResourceUsageDuringSmallTests();
-            $arguments['verbose']                                         = $arguments['verbose'] ?? $phpunitConfiguration->verbose();
-            $arguments['reverseDefectList']                               = $arguments['reverseDefectList'] ?? $phpunitConfiguration->reverseDefectList();
-            $arguments['forceCoversAnnotation']                           = $arguments['forceCoversAnnotation'] ?? $phpunitConfiguration->forceCoversAnnotation();
-            $arguments['disableCodeCoverageIgnore']                       = $arguments['disableCodeCoverageIgnore'] ?? $codeCoverageConfiguration->disableCodeCoverageIgnore();
-            $arguments['registerMockObjectsFromTestArgumentsRecursively'] = $arguments['registerMockObjectsFromTestArgumentsRecursively'] ?? $phpunitConfiguration->registerMockObjectsFromTestArgumentsRecursively();
-            $arguments['noInteraction']                                   = $arguments['noInteraction'] ?? $phpunitConfiguration->noInteraction();
-            $arguments['executionOrder']                                  = $arguments['executionOrder'] ?? $phpunitConfiguration->executionOrder();
-            $arguments['resolveDependencies']                             = $arguments['resolveDependencies'] ?? $phpunitConfiguration->resolveDependencies();
-
-            if (!isset($arguments['bootstrap']) && $phpunitConfiguration->hasBootstrap()) {
-                $arguments['bootstrap'] = $phpunitConfiguration->bootstrap();
-            }
-
-            if (!isset($arguments['cacheResultFile']) && $phpunitConfiguration->hasCacheResultFile()) {
-                $arguments['cacheResultFile'] = $phpunitConfiguration->cacheResultFile();
-            }
-
-            if (!isset($arguments['executionOrderDefects'])) {
-                $arguments['executionOrderDefects'] = $phpunitConfiguration->defectsFirst() ? TestSuiteSorter::ORDER_DEFECTS_FIRST : TestSuiteSorter::ORDER_DEFAULT;
-            }
-
-            if ($phpunitConfiguration->conflictBetweenPrinterClassAndTestdox()) {
-                $arguments['conflictBetweenPrinterClassAndTestdox'] = true;
-            }
-
-            $groupCliArgs = [];
-
-            if (!empty($arguments['groups'])) {
-                $groupCliArgs = $arguments['groups'];
-            }
-
-            $groupConfiguration = $arguments['configurationObject']->groups();
-
-            if (!isset($arguments['groups']) && $groupConfiguration->hasInclude()) {
-                $arguments['groups'] = $groupConfiguration->include()->asArrayOfStrings();
-            }
-
-            if (!isset($arguments['excludeGroups']) && $groupConfiguration->hasExclude()) {
-                $arguments['excludeGroups'] = array_diff($groupConfiguration->exclude()->asArrayOfStrings(), $groupCliArgs);
-            }
-
-            if (!isset($this->arguments['noExtensions'])) {
-                $extensionHandler = new ExtensionHandler;
-
-                foreach ($arguments['configurationObject']->extensions() as $extension) {
-                    $extensionHandler->registerExtension($extension, $this);
-                }
-
-                foreach ($arguments['configurationObject']->listeners() as $listener) {
-                    $arguments['listeners'][] = $extensionHandler->createTestListenerInstance($listener);
-                }
-
-                unset($extensionHandler);
-            }
-
-            foreach ($arguments['unavailableExtensions'] as $extension) {
-                $arguments['warnings'][] = sprintf(
-                    'Extension "%s" is not available',
-                    $extension,
-                );
-            }
-
-            $loggingConfiguration = $arguments['configurationObject']->logging();
-
-            if (!isset($arguments['noLogging'])) {
-                if ($loggingConfiguration->hasText()) {
-                    $arguments['listeners'][] = new DefaultResultPrinter(
-                        $loggingConfiguration->text()->target()->path(),
-                        true,
-                    );
-                }
-
-                if (!isset($arguments['teamcityLogfile']) && $loggingConfiguration->hasTeamCity()) {
-                    $arguments['teamcityLogfile'] = $loggingConfiguration->teamCity()->target()->path();
-                }
-
-                if (!isset($arguments['junitLogfile']) && $loggingConfiguration->hasJunit()) {
-                    $arguments['junitLogfile'] = $loggingConfiguration->junit()->target()->path();
-                }
-
-                if (!isset($arguments['testdoxHTMLFile']) && $loggingConfiguration->hasTestDoxHtml()) {
-                    $arguments['testdoxHTMLFile'] = $loggingConfiguration->testDoxHtml()->target()->path();
-                }
-
-                if (!isset($arguments['testdoxTextFile']) && $loggingConfiguration->hasTestDoxText()) {
-                    $arguments['testdoxTextFile'] = $loggingConfiguration->testDoxText()->target()->path();
-                }
-
-                if (!isset($arguments['testdoxXMLFile']) && $loggingConfiguration->hasTestDoxXml()) {
-                    $arguments['testdoxXMLFile'] = $loggingConfiguration->testDoxXml()->target()->path();
-                }
-            }
-
-            $testdoxGroupConfiguration = $arguments['configurationObject']->testdoxGroups();
-
-            if (!isset($arguments['testdoxGroups']) && $testdoxGroupConfiguration->hasInclude()) {
-                $arguments['testdoxGroups'] = $testdoxGroupConfiguration->include()->asArrayOfStrings();
-            }
-
-            if (!isset($arguments['testdoxExcludeGroups']) && $testdoxGroupConfiguration->hasExclude()) {
-                $arguments['testdoxExcludeGroups'] = $testdoxGroupConfiguration->exclude()->asArrayOfStrings();
-            }
-        }
-
-        $extensionHandler = new ExtensionHandler;
-
-        foreach ($arguments['extensions'] as $extension) {
-            $extensionHandler->registerExtension($extension, $this);
-        }
-
-        unset($extensionHandler);
-
-        $arguments['backupGlobals']                                   = $arguments['backupGlobals'] ?? null;
-        $arguments['backupStaticAttributes']                          = $arguments['backupStaticAttributes'] ?? null;
-        $arguments['beStrictAboutChangesToGlobalState']               = $arguments['beStrictAboutChangesToGlobalState'] ?? null;
-        $arguments['beStrictAboutResourceUsageDuringSmallTests']      = $arguments['beStrictAboutResourceUsageDuringSmallTests'] ?? false;
-        $arguments['cacheResult']                                     = $arguments['cacheResult'] ?? true;
-        $arguments['colors']                                          = $arguments['colors'] ?? DefaultResultPrinter::COLOR_DEFAULT;
-        $arguments['columns']                                         = $arguments['columns'] ?? 80;
-        $arguments['convertDeprecationsToExceptions']                 = $arguments['convertDeprecationsToExceptions'] ?? false;
-        $arguments['convertErrorsToExceptions']                       = $arguments['convertErrorsToExceptions'] ?? true;
-        $arguments['convertNoticesToExceptions']                      = $arguments['convertNoticesToExceptions'] ?? true;
-        $arguments['convertWarningsToExceptions']                     = $arguments['convertWarningsToExceptions'] ?? true;
-        $arguments['crap4jThreshold']                                 = $arguments['crap4jThreshold'] ?? 30;
-        $arguments['disallowTestOutput']                              = $arguments['disallowTestOutput'] ?? false;
-        $arguments['disallowTodoAnnotatedTests']                      = $arguments['disallowTodoAnnotatedTests'] ?? false;
-        $arguments['defaultTimeLimit']                                = $arguments['defaultTimeLimit'] ?? 0;
-        $arguments['enforceTimeLimit']                                = $arguments['enforceTimeLimit'] ?? false;
-        $arguments['excludeGroups']                                   = $arguments['excludeGroups'] ?? [];
-        $arguments['executionOrder']                                  = $arguments['executionOrder'] ?? TestSuiteSorter::ORDER_DEFAULT;
-        $arguments['executionOrderDefects']                           = $arguments['executionOrderDefects'] ?? TestSuiteSorter::ORDER_DEFAULT;
-        $arguments['failOnIncomplete']                                = $arguments['failOnIncomplete'] ?? false;
-        $arguments['failOnRisky']                                     = $arguments['failOnRisky'] ?? false;
-        $arguments['failOnSkipped']                                   = $arguments['failOnSkipped'] ?? false;
-        $arguments['failOnWarning']                                   = $arguments['failOnWarning'] ?? false;
-        $arguments['groups']                                          = $arguments['groups'] ?? [];
-        $arguments['noInteraction']                                   = $arguments['noInteraction'] ?? false;
-        $arguments['processIsolation']                                = $arguments['processIsolation'] ?? false;
-        $arguments['randomOrderSeed']                                 = $arguments['randomOrderSeed'] ?? time();
-        $arguments['registerMockObjectsFromTestArgumentsRecursively'] = $arguments['registerMockObjectsFromTestArgumentsRecursively'] ?? false;
-        $arguments['repeat']                                          = $arguments['repeat'] ?? false;
-        $arguments['reportHighLowerBound']                            = $arguments['reportHighLowerBound'] ?? 90;
-        $arguments['reportLowUpperBound']                             = $arguments['reportLowUpperBound'] ?? 50;
-        $arguments['reportUselessTests']                              = $arguments['reportUselessTests'] ?? true;
-        $arguments['reverseList']                                     = $arguments['reverseList'] ?? false;
-        $arguments['resolveDependencies']                             = $arguments['resolveDependencies'] ?? true;
-        $arguments['stopOnError']                                     = $arguments['stopOnError'] ?? false;
-        $arguments['stopOnFailure']                                   = $arguments['stopOnFailure'] ?? false;
-        $arguments['stopOnIncomplete']                                = $arguments['stopOnIncomplete'] ?? false;
-        $arguments['stopOnRisky']                                     = $arguments['stopOnRisky'] ?? false;
-        $arguments['stopOnSkipped']                                   = $arguments['stopOnSkipped'] ?? false;
-        $arguments['stopOnWarning']                                   = $arguments['stopOnWarning'] ?? false;
-        $arguments['stopOnDefect']                                    = $arguments['stopOnDefect'] ?? false;
-        $arguments['strictCoverage']                                  = $arguments['strictCoverage'] ?? false;
-        $arguments['testdoxExcludeGroups']                            = $arguments['testdoxExcludeGroups'] ?? [];
-        $arguments['testdoxGroups']                                   = $arguments['testdoxGroups'] ?? [];
-        $arguments['timeoutForLargeTests']                            = $arguments['timeoutForLargeTests'] ?? 60;
-        $arguments['timeoutForMediumTests']                           = $arguments['timeoutForMediumTests'] ?? 10;
-        $arguments['timeoutForSmallTests']                            = $arguments['timeoutForSmallTests'] ?? 1;
-        $arguments['verbose']                                         = $arguments['verbose'] ?? false;
-
-        if ($arguments['reportLowUpperBound'] > $arguments['reportHighLowerBound']) {
-            $arguments['reportLowUpperBound']  = 50;
-            $arguments['reportHighLowerBound'] = 90;
-        }
-    }
-
-    private function processSuiteFilters(TestSuite $suite, array $arguments): void
-    {
-        if (!$arguments['filter'] &&
-            empty($arguments['groups']) &&
-            empty($arguments['excludeGroups']) &&
-            empty($arguments['testsCovering']) &&
-            empty($arguments['testsUsing'])) {
-            return;
-        }
-
-        $filterFactory = new Factory;
-
-        if (!empty($arguments['excludeGroups'])) {
-            $filterFactory->addFilter(
-                new ReflectionClass(ExcludeGroupFilterIterator::class),
-                $arguments['excludeGroups'],
-            );
-        }
-
-        if (!empty($arguments['groups'])) {
-            $filterFactory->addFilter(
-                new ReflectionClass(IncludeGroupFilterIterator::class),
-                $arguments['groups'],
->>>>>>> 1badd7d7
+                Event\TestSuite\TestSuiteBuilder::from($suite),
             );
 
-<<<<<<< HEAD
             $suite->run();
 
             Event\Facade::emitter()->testRunnerExecutionFinished();
@@ -1075,110 +68,8 @@
             throw new RuntimeException(
                 $t->getMessage(),
                 (int) $t->getCode(),
-                $t
+                $t,
             );
         }
-=======
-        if (!empty($arguments['testsCovering'])) {
-            $filterFactory->addFilter(
-                new ReflectionClass(IncludeGroupFilterIterator::class),
-                array_map(
-                    static function (string $name): string
-                    {
-                        return '__phpunit_covers_' . $name;
-                    },
-                    $arguments['testsCovering'],
-                ),
-            );
-        }
-
-        if (!empty($arguments['testsUsing'])) {
-            $filterFactory->addFilter(
-                new ReflectionClass(IncludeGroupFilterIterator::class),
-                array_map(
-                    static function (string $name): string
-                    {
-                        return '__phpunit_uses_' . $name;
-                    },
-                    $arguments['testsUsing'],
-                ),
-            );
-        }
-
-        if ($arguments['filter']) {
-            $filterFactory->addFilter(
-                new ReflectionClass(NameFilterIterator::class),
-                $arguments['filter'],
-            );
-        }
-
-        $suite->injectFilter($filterFactory);
-    }
-
-    private function writeMessage(string $type, string $message): void
-    {
-        if (!$this->messagePrinted) {
-            $this->write("\n");
-        }
-
-        $this->write(
-            sprintf(
-                "%-15s%s\n",
-                $type . ':',
-                $message,
-            ),
-        );
-
-        $this->messagePrinted = true;
-    }
-
-    private function createPrinter(string $class, array $arguments): ResultPrinter
-    {
-        $object = new $class(
-            (isset($arguments['stderr']) && $arguments['stderr'] === true) ? 'php://stderr' : null,
-            $arguments['verbose'],
-            $arguments['colors'],
-            $arguments['debug'],
-            $arguments['columns'],
-            $arguments['reverseList'],
-        );
-
-        assert($object instanceof ResultPrinter);
-
-        return $object;
-    }
-
-    private function codeCoverageGenerationStart(string $format): void
-    {
-        $this->write(
-            sprintf(
-                "\nGenerating code coverage report in %s format ... ",
-                $format,
-            ),
-        );
-
-        $this->timer->start();
-    }
-
-    private function codeCoverageGenerationSucceeded(): void
-    {
-        $this->write(
-            sprintf(
-                "done [%s]\n",
-                $this->timer->stop()->asString(),
-            ),
-        );
-    }
-
-    private function codeCoverageGenerationFailed(\Exception $e): void
-    {
-        $this->write(
-            sprintf(
-                "failed [%s]\n%s\n",
-                $this->timer->stop()->asString(),
-                $e->getMessage(),
-            ),
-        );
->>>>>>> 1badd7d7
     }
 }