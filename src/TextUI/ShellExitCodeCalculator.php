--- conflicted
+++ resolved
@@ -27,12 +27,8 @@
     {
         $failOnDeprecation        = false;
         $failOnPhpunitDeprecation = false;
-<<<<<<< HEAD
         $failOnPhpunitNotice      = false;
-        $failOnPhpunitWarning     = true;
-=======
         $failOnPhpunitWarning     = false;
->>>>>>> c3d17254
         $failOnEmptyTestSuite     = false;
         $failOnIncomplete         = false;
         $failOnNotice             = false;
@@ -43,10 +39,7 @@
         if ($configuration->failOnAllIssues()) {
             $failOnDeprecation        = true;
             $failOnPhpunitDeprecation = true;
-<<<<<<< HEAD
             $failOnPhpunitNotice      = true;
-=======
->>>>>>> c3d17254
             $failOnPhpunitWarning     = true;
             $failOnEmptyTestSuite     = true;
             $failOnIncomplete         = true;
