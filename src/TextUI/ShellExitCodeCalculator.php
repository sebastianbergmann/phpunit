<?php declare(strict_types=1);
/*
 * This file is part of PHPUnit.
 *
 * (c) Sebastian Bergmann <sebastian@phpunit.de>
 *
 * For the full copyright and license information, please view the LICENSE
 * file that was distributed with this source code.
 */
namespace PHPUnit\TextUI;

use PHPUnit\TestRunner\TestResult\TestResult;
use PHPUnit\TextUI\Configuration\Configuration;

/**
 * @no-named-arguments Parameter names are not covered by the backward compatibility promise for PHPUnit
 *
 * @internal This class is not covered by the backward compatibility promise for PHPUnit
 */
final readonly class ShellExitCodeCalculator
{
    private const int SUCCESS_EXIT   = 0;
    private const int FAILURE_EXIT   = 1;
    private const int EXCEPTION_EXIT = 2;

    public function calculate(Configuration $configuration, TestResult $result): int
    {
        $failOnDeprecation        = false;
        $failOnPhpunitDeprecation = false;
<<<<<<< HEAD
        $failOnPhpunitNotice      = false;
=======
        $failOnPhpunitWarning     = false;
>>>>>>> c80daf07
        $failOnEmptyTestSuite     = false;
        $failOnIncomplete         = false;
        $failOnNotice             = false;
        $failOnRisky              = false;
        $failOnSkipped            = false;
        $failOnWarning            = false;

        if ($configuration->failOnAllIssues()) {
            $failOnDeprecation        = true;
            $failOnPhpunitDeprecation = true;
<<<<<<< HEAD
            $failOnPhpunitNotice      = true;
=======
            $failOnPhpunitWarning     = false;
>>>>>>> c80daf07
            $failOnEmptyTestSuite     = true;
            $failOnIncomplete         = true;
            $failOnNotice             = true;
            $failOnRisky              = true;
            $failOnSkipped            = true;
            $failOnWarning            = true;
        }

        if ($configuration->failOnDeprecation()) {
            $failOnDeprecation = true;
        }

        if ($configuration->doNotFailOnDeprecation()) {
            $failOnDeprecation = false;
        }

        if ($configuration->failOnPhpunitDeprecation()) {
            $failOnPhpunitDeprecation = true;
        }

        if ($configuration->doNotFailOnPhpunitDeprecation()) {
            $failOnPhpunitDeprecation = false;
        }

<<<<<<< HEAD
        if ($configuration->failOnPhpunitNotice()) {
            $failOnPhpunitNotice = true;
        }

        if ($configuration->doNotFailOnPhpunitNotice()) {
            $failOnPhpunitNotice = false;
=======
        if ($configuration->failOnPhpunitWarning()) {
            $failOnPhpunitWarning = true;
        }

        if ($configuration->doNotFailOnPhpunitWarning()) {
            $failOnPhpunitWarning = false;
>>>>>>> c80daf07
        }

        if ($configuration->failOnEmptyTestSuite()) {
            $failOnEmptyTestSuite = true;
        }

        if ($configuration->doNotFailOnEmptyTestSuite()) {
            $failOnEmptyTestSuite = false;
        }

        if ($configuration->failOnIncomplete()) {
            $failOnIncomplete = true;
        }

        if ($configuration->doNotFailOnIncomplete()) {
            $failOnIncomplete = false;
        }

        if ($configuration->failOnNotice()) {
            $failOnNotice = true;
        }

        if ($configuration->doNotFailOnNotice()) {
            $failOnNotice = false;
        }

        if ($configuration->failOnRisky()) {
            $failOnRisky = true;
        }

        if ($configuration->doNotFailOnRisky()) {
            $failOnRisky = false;
        }

        if ($configuration->failOnSkipped()) {
            $failOnSkipped = true;
        }

        if ($configuration->doNotFailOnSkipped()) {
            $failOnSkipped = false;
        }

        if ($configuration->failOnWarning()) {
            $failOnWarning = true;
        }

        if ($configuration->doNotFailOnWarning()) {
            $failOnWarning = false;
        }

        $returnCode = self::FAILURE_EXIT;

        if ($result->wasSuccessful()) {
            $returnCode = self::SUCCESS_EXIT;
        }

        if ($failOnEmptyTestSuite && !$result->hasTests()) {
            $returnCode = self::FAILURE_EXIT;
        }

        if ($failOnDeprecation && $result->hasPhpOrUserDeprecations()) {
            $returnCode = self::FAILURE_EXIT;
        }

        if ($failOnPhpunitDeprecation && $result->hasPhpunitDeprecations()) {
            $returnCode = self::FAILURE_EXIT;
        }

        if ($failOnPhpunitWarning && $result->hasPhpunitWarnings()) {
            $returnCode = self::FAILURE_EXIT;
        }

<<<<<<< HEAD
            if ($failOnPhpunitNotice && $result->hasPhpunitNotices()) {
                $returnCode = self::FAILURE_EXIT;
            }

            if ($failOnIncomplete && $result->hasIncompleteTests()) {
                $returnCode = self::FAILURE_EXIT;
            }
=======
        if ($failOnIncomplete && $result->hasIncompleteTests()) {
            $returnCode = self::FAILURE_EXIT;
        }
>>>>>>> c80daf07

        if ($failOnNotice && $result->hasNotices()) {
            $returnCode = self::FAILURE_EXIT;
        }

        if ($failOnRisky && $result->hasRiskyTests()) {
            $returnCode = self::FAILURE_EXIT;
        }

        if ($failOnSkipped && $result->hasSkippedTests()) {
            $returnCode = self::FAILURE_EXIT;
        }

        if ($failOnWarning && $result->hasWarnings()) {
            $returnCode = self::FAILURE_EXIT;
        }

        if ($result->hasErrors()) {
            $returnCode = self::EXCEPTION_EXIT;
        }

        return $returnCode;
    }
}<|MERGE_RESOLUTION|>--- conflicted
+++ resolved
@@ -27,11 +27,8 @@
     {
         $failOnDeprecation        = false;
         $failOnPhpunitDeprecation = false;
-<<<<<<< HEAD
         $failOnPhpunitNotice      = false;
-=======
-        $failOnPhpunitWarning     = false;
->>>>>>> c80daf07
+        $failOnPhpunitWarning     = true;
         $failOnEmptyTestSuite     = false;
         $failOnIncomplete         = false;
         $failOnNotice             = false;
@@ -42,11 +39,8 @@
         if ($configuration->failOnAllIssues()) {
             $failOnDeprecation        = true;
             $failOnPhpunitDeprecation = true;
-<<<<<<< HEAD
             $failOnPhpunitNotice      = true;
-=======
-            $failOnPhpunitWarning     = false;
->>>>>>> c80daf07
+            $failOnPhpunitWarning     = true;
             $failOnEmptyTestSuite     = true;
             $failOnIncomplete         = true;
             $failOnNotice             = true;
@@ -71,21 +65,20 @@
             $failOnPhpunitDeprecation = false;
         }
 
-<<<<<<< HEAD
         if ($configuration->failOnPhpunitNotice()) {
             $failOnPhpunitNotice = true;
         }
 
         if ($configuration->doNotFailOnPhpunitNotice()) {
             $failOnPhpunitNotice = false;
-=======
+        }
+
         if ($configuration->failOnPhpunitWarning()) {
             $failOnPhpunitWarning = true;
         }
 
         if ($configuration->doNotFailOnPhpunitWarning()) {
             $failOnPhpunitWarning = false;
->>>>>>> c80daf07
         }
 
         if ($configuration->failOnEmptyTestSuite()) {
@@ -154,23 +147,17 @@
             $returnCode = self::FAILURE_EXIT;
         }
 
+        if ($failOnPhpunitNotice && $result->hasPhpunitNotices()) {
+            $returnCode = self::FAILURE_EXIT;
+        }
+
         if ($failOnPhpunitWarning && $result->hasPhpunitWarnings()) {
             $returnCode = self::FAILURE_EXIT;
         }
 
-<<<<<<< HEAD
-            if ($failOnPhpunitNotice && $result->hasPhpunitNotices()) {
-                $returnCode = self::FAILURE_EXIT;
-            }
-
-            if ($failOnIncomplete && $result->hasIncompleteTests()) {
-                $returnCode = self::FAILURE_EXIT;
-            }
-=======
         if ($failOnIncomplete && $result->hasIncompleteTests()) {
             $returnCode = self::FAILURE_EXIT;
         }
->>>>>>> c80daf07
 
         if ($failOnNotice && $result->hasNotices()) {
             $returnCode = self::FAILURE_EXIT;
