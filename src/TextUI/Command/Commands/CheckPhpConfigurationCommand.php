<?php declare(strict_types=1);
/*
 * This file is part of PHPUnit.
 *
 * (c) Sebastian Bergmann <sebastian@phpunit.de>
 *
 * For the full copyright and license information, please view the LICENSE
 * file that was distributed with this source code.
 */
namespace PHPUnit\TextUI\Command;

use const E_ALL;
use const PHP_EOL;
use function extension_loaded;
use function in_array;
use function ini_get;
use function max;
use function sprintf;
use function strlen;
use PHPUnit\Runner\Version;
use PHPUnit\Util\Color;
use SebastianBergmann\Environment\Console;

/**
 * @no-named-arguments Parameter names are not covered by the backward compatibility promise for PHPUnit
 *
 * @internal This class is not covered by the backward compatibility promise for PHPUnit
 */
final readonly class CheckPhpConfigurationCommand implements Command
{
<<<<<<< HEAD
    /**
     * @var non-empty-array<non-empty-string, array{expectedValue: non-empty-string, valueForConfiguration: non-empty-string, requiredExtensions: list<non-empty-string>}>
     */
    private const array SETTINGS = [
        'display_errors' => [
            'expectedValue'         => '1',
            'valueForConfiguration' => 'On',
            'requiredExtensions'    => [],
        ],
        'display_startup_errors' => [
            'expectedValue'         => '1',
            'valueForConfiguration' => 'On',
            'requiredExtensions'    => [],
        ],
        'error_reporting' => [
            'expectedValue'         => '-1',
            'valueForConfiguration' => '-1',
            'requiredExtensions'    => [],
        ],
        'xdebug.show_exception_trace' => [
            'expectedValue'         => '0',
            'valueForConfiguration' => '0',
            'requiredExtensions'    => ['xdebug'],
        ],
        'zend.assertions' => [
            'expectedValue'         => '1',
            'valueForConfiguration' => '1',
            'requiredExtensions'    => [],
        ],
        'assert.exception' => [
            'expectedValue'         => '1',
            'valueForConfiguration' => '1',
            'requiredExtensions'    => [],
        ],
        'memory_limit' => [
            'expectedValue'         => '-1',
            'valueForConfiguration' => '-1',
            'requiredExtensions'    => [],
        ],
    ];
=======
>>>>>>> fb3a0ad0
    private bool $colorize;

    public function __construct()
    {
        $this->colorize = (new Console)->hasColorSupport();
    }

    public function execute(): Result
    {
        $lines         = [];
        $shellExitCode = 0;

        foreach ($this->settings() as $name => $setting) {
            foreach ($setting['requiredExtensions'] as $extension) {
                if (!extension_loaded($extension)) {
                    // @codeCoverageIgnoreStart
                    continue 2;
                    // @codeCoverageIgnoreEnd
                }
            }

            $actualValue = ini_get($name);

            if (in_array($actualValue, $setting['expectedValues'], true)) {
                $check = $this->ok();
            } else {
                $check         = $this->notOk($actualValue);
                $shellExitCode = 1;
            }

            $lines[] = [
                sprintf(
                    '%s = %s',
                    $name,
                    $setting['valueForConfiguration'],
                ),
                $check,
            ];
        }

        $maxLength = 0;

        foreach ($lines as $line) {
            $maxLength = max($maxLength, strlen($line[0]));
        }

        $buffer = sprintf(
            'Checking whether PHP is configured according to https://docs.phpunit.de/en/%s/installation.html#configuring-php-for-development' . PHP_EOL . PHP_EOL,
            Version::series(),
        );

        foreach ($lines as $line) {
            $buffer .= sprintf(
                '%-' . $maxLength . 's ... %s' . PHP_EOL,
                $line[0],
                $line[1],
            );
        }

        return Result::from($buffer, $shellExitCode);
    }

    /**
     * @return non-empty-string
     */
    private function ok(): string
    {
        if (!$this->colorize) {
            return 'ok';
        }

        // @codeCoverageIgnoreStart
        return Color::colorizeTextBox('fg-green, bold', 'ok');
        // @codeCoverageIgnoreEnd
    }

    /**
     * @return non-empty-string
     */
    private function notOk(string $actualValue): string
    {
        $message = sprintf('not ok (%s)', $actualValue);

        if (!$this->colorize) {
            return $message;
        }

        // @codeCoverageIgnoreStart
        return Color::colorizeTextBox('fg-red, bold', $message);
        // @codeCoverageIgnoreEnd
    }

    /**
     * @return non-empty-array<non-empty-string, array{expectedValues: non-empty-list<non-empty-string>, valueForConfiguration: non-empty-string, requiredExtensions: list<non-empty-string>}>
     */
    private function settings(): array
    {
        return [
            'display_errors' => [
                'expectedValues'        => ['1'],
                'valueForConfiguration' => 'On',
                'requiredExtensions'    => [],
            ],
            'display_startup_errors' => [
                'expectedValues'        => ['1'],
                'valueForConfiguration' => 'On',
                'requiredExtensions'    => [],
            ],
            'error_reporting' => [
                'expectedValues'        => ['-1', (string) E_ALL],
                'valueForConfiguration' => '-1',
                'requiredExtensions'    => [],
            ],
            'xdebug.show_exception_trace' => [
                'expectedValues'        => ['0'],
                'valueForConfiguration' => '0',
                'requiredExtensions'    => ['xdebug'],
            ],
            'zend.assertions' => [
                'expectedValues'        => ['1'],
                'valueForConfiguration' => '1',
                'requiredExtensions'    => [],
            ],
            'assert.exception' => [
                'expectedValues'        => ['1'],
                'valueForConfiguration' => '1',
                'requiredExtensions'    => [],
            ],
            'memory_limit' => [
                'expectedValues'        => ['-1'],
                'valueForConfiguration' => '-1',
                'requiredExtensions'    => [],
            ],
        ];
    }
}<|MERGE_RESOLUTION|>--- conflicted
+++ resolved
@@ -28,49 +28,6 @@
  */
 final readonly class CheckPhpConfigurationCommand implements Command
 {
-<<<<<<< HEAD
-    /**
-     * @var non-empty-array<non-empty-string, array{expectedValue: non-empty-string, valueForConfiguration: non-empty-string, requiredExtensions: list<non-empty-string>}>
-     */
-    private const array SETTINGS = [
-        'display_errors' => [
-            'expectedValue'         => '1',
-            'valueForConfiguration' => 'On',
-            'requiredExtensions'    => [],
-        ],
-        'display_startup_errors' => [
-            'expectedValue'         => '1',
-            'valueForConfiguration' => 'On',
-            'requiredExtensions'    => [],
-        ],
-        'error_reporting' => [
-            'expectedValue'         => '-1',
-            'valueForConfiguration' => '-1',
-            'requiredExtensions'    => [],
-        ],
-        'xdebug.show_exception_trace' => [
-            'expectedValue'         => '0',
-            'valueForConfiguration' => '0',
-            'requiredExtensions'    => ['xdebug'],
-        ],
-        'zend.assertions' => [
-            'expectedValue'         => '1',
-            'valueForConfiguration' => '1',
-            'requiredExtensions'    => [],
-        ],
-        'assert.exception' => [
-            'expectedValue'         => '1',
-            'valueForConfiguration' => '1',
-            'requiredExtensions'    => [],
-        ],
-        'memory_limit' => [
-            'expectedValue'         => '-1',
-            'valueForConfiguration' => '-1',
-            'requiredExtensions'    => [],
-        ],
-    ];
-=======
->>>>>>> fb3a0ad0
     private bool $colorize;
 
     public function __construct()
