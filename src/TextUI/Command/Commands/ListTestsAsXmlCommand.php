--- conflicted
+++ resolved
@@ -15,12 +15,8 @@
 use function ksort;
 use function sprintf;
 use PHPUnit\Framework\TestCase;
-<<<<<<< HEAD
 use PHPUnit\Runner\Phpt\TestCase as PhptTestCase;
-=======
-use PHPUnit\Runner\PhptTestCase;
 use ReflectionClass;
->>>>>>> c3c2eee9
 use XMLWriter;
 
 /**
