<?php declare(strict_types=1);
/*
 * This file is part of PHPUnit.
 *
 * (c) Sebastian Bergmann <sebastian@phpunit.de>
 *
 * For the full copyright and license information, please view the LICENSE
 * file that was distributed with this source code.
 */
namespace PHPUnit\TextUI;

use const PHP_EOL;
use function count;
use function defined;
use function explode;
use function max;
use function preg_replace_callback;
use function str_pad;
use function str_repeat;
use function strlen;
use function wordwrap;
use PHPUnit\Util\Color;
use SebastianBergmann\Environment\Console;

/**
 * @internal This class is not covered by the backward compatibility promise for PHPUnit
 */
final class Help
{
    private const LEFT_MARGIN              = '  ';
    private int $lengthOfLongestOptionName = 0;
    private readonly int $columnsAvailableForDescription;
    private ?bool $hasColor;

    public function __construct(?int $width = null, ?bool $withColor = null)
    {
        if ($width === null) {
            $width = (new Console)->getNumberOfColumns();
        }

        if ($withColor === null) {
            $this->hasColor = (new Console)->hasColorSupport();
        } else {
            $this->hasColor = $withColor;
        }

        foreach ($this->elements() as $options) {
            foreach ($options as $option) {
                if (isset($option['arg'])) {
                    $this->lengthOfLongestOptionName = max($this->lengthOfLongestOptionName, isset($option['arg']) ? strlen($option['arg']) : 0);
                }
            }
        }

        $this->columnsAvailableForDescription = $width - $this->lengthOfLongestOptionName - 4;
    }

    public function generate(): string
    {
        if ($this->hasColor) {
            return $this->writeWithColor();
        }

        return $this->writeWithoutColor();
    }

    private function writeWithoutColor(): string
    {
        $buffer = '';

        foreach ($this->elements() as $section => $options) {
            $buffer .= "{$section}:" . PHP_EOL;

            if ($section !== 'Usage') {
                $buffer .= PHP_EOL;
            }

            foreach ($options as $option) {
                if (isset($option['spacer'])) {
                    $buffer .= PHP_EOL;
                }

                if (isset($option['text'])) {
                    $buffer .= self::LEFT_MARGIN . $option['text'] . PHP_EOL;
                }

                if (isset($option['arg'])) {
                    $arg = str_pad($option['arg'], $this->lengthOfLongestOptionName);

                    $buffer .= self::LEFT_MARGIN . $arg . ' ' . $option['desc'] . PHP_EOL;
                }
            }

            $buffer .= PHP_EOL;
        }

        return $buffer;
    }

    private function writeWithColor(): string
    {
        $buffer = '';

        foreach ($this->elements() as $section => $options) {
            $buffer .= Color::colorize('fg-yellow', "{$section}:") . PHP_EOL;

            if ($section !== 'Usage') {
                $buffer .= PHP_EOL;
            }

            foreach ($options as $option) {
                if (isset($option['spacer'])) {
                    $buffer .= PHP_EOL;
                }

                if (isset($option['text'])) {
                    $buffer .= self::LEFT_MARGIN . $option['text'] . PHP_EOL;
                }

                if (isset($option['arg'])) {
                    $arg = Color::colorize('fg-green', str_pad($option['arg'], $this->lengthOfLongestOptionName));
                    $arg = preg_replace_callback(
                        '/(<[^>]+>)/',
                        static fn ($matches) => Color::colorize('fg-cyan', $matches[0]),
                        $arg,
                    );

                    $desc = explode(PHP_EOL, wordwrap($option['desc'], $this->columnsAvailableForDescription, PHP_EOL));

                    $buffer .= self::LEFT_MARGIN . $arg . ' ' . $desc[0] . PHP_EOL;

                    for ($i = 1; $i < count($desc); $i++) {
                        $buffer .= str_repeat(' ', $this->lengthOfLongestOptionName + 3) . $desc[$i] . PHP_EOL;
                    }
                }
            }

            $buffer .= PHP_EOL;
        }

        return $buffer;
    }

    /**
     * @psalm-return array<non-empty-string, non-empty-list<array{text: non-empty-string}|array{arg: non-empty-string, desc: non-empty-string}|array{spacer: ''}>>
     */
    private function elements(): array
    {
        $elements = [
            'Usage' => [
                ['text' => 'phpunit [options] <directory|file> ...'],
            ],

            'Configuration' => [
                ['arg' => '--bootstrap <file>', 'desc' => 'A PHP script that is included before the tests run'],
                ['arg' => '-c|--configuration <file>', 'desc' => 'Read configuration from XML file'],
                ['arg' => '--no-configuration', 'desc' => 'Ignore default configuration file (phpunit.xml)'],
                ['arg' => '--no-extensions', 'desc' => 'Do not load PHPUnit extensions'],
                ['arg' => '--include-path <path(s)>', 'desc' => 'Prepend PHP\'s include_path with given path(s)'],
                ['arg' => '-d <key[=value]>', 'desc' => 'Sets a php.ini value'],
                ['arg' => '--cache-directory <dir>', 'desc' => 'Specify cache directory'],
                ['arg' => '--generate-configuration', 'desc' => 'Generate configuration file with suggested settings'],
                ['arg' => '--migrate-configuration', 'desc' => 'Migrate configuration file to current format'],
                ['arg' => '--generate-baseline <file>', 'desc' => 'Generate baseline for issues'],
                ['arg' => '--use-baseline <file>', 'desc' => 'Use baseline to ignore issues'],
                ['arg' => '--ignore-baseline', 'desc' => 'Do not use baseline to ignore issues'],
            ],

            'Selection' => [
                ['arg' => '--list-suites', 'desc' => 'List available test suites'],
                ['arg' => '--testsuite <name>', 'desc' => 'Only run tests from the specified test suite(s)'],
                ['arg' => '--exclude-testsuite <name>', 'desc' => 'Exclude tests from the specified test suite(s)'],
                ['arg' => '--list-groups', 'desc' => 'List available test groups'],
                ['arg' => '--group <name>', 'desc' => 'Only run tests from the specified group(s)'],
                ['arg' => '--exclude-group <name>', 'desc' => 'Exclude tests from the specified group(s)'],
                ['arg' => '--covers <name>', 'desc' => 'Only run tests that intend to cover <name>'],
                ['arg' => '--uses <name>', 'desc' => 'Only run tests that intend to use <name>'],
                ['arg' => '--list-tests', 'desc' => 'List available tests'],
                ['arg' => '--list-tests-xml <file>', 'desc' => 'List available tests in XML format'],
                ['arg' => '--filter <pattern>', 'desc' => 'Filter which tests to run'],
                ['arg' => '--test-suffix <suffixes>', 'desc' => 'Only search for test in files with specified suffix(es). Default: Test.php,.phpt'],
            ],

            'Execution' => [
                ['arg' => '--process-isolation', 'desc' => 'Run each test in a separate PHP process'],
                ['arg'    => '--globals-backup', 'desc' => 'Backup and restore $GLOBALS for each test'],
                ['arg'    => '--static-backup', 'desc' => 'Backup and restore static properties for each test'],
                ['spacer' => ''],

                ['arg'    => '--strict-coverage', 'desc' => 'Be strict about code coverage metadata'],
                ['arg'    => '--strict-global-state', 'desc' => 'Be strict about changes to global state'],
                ['arg'    => '--disallow-test-output', 'desc' => 'Be strict about output during tests'],
                ['arg'    => '--enforce-time-limit', 'desc' => 'Enforce time limit based on test size'],
                ['arg'    => '--default-time-limit <sec>', 'desc' => 'Timeout in seconds for tests that have no declared size'],
                ['arg'    => '--dont-report-useless-tests', 'desc' => 'Do not report tests that do not test anything'],
                ['spacer' => ''],

                ['arg'    => '--stop-on-defect', 'desc' => 'Stop after first error, failure, warning, or risky test'],
                ['arg'    => '--stop-on-error', 'desc' => 'Stop after first error'],
                ['arg'    => '--stop-on-failure', 'desc' => 'Stop after first failure'],
                ['arg'    => '--stop-on-warning', 'desc' => 'Stop after first warning'],
                ['arg'    => '--stop-on-risky', 'desc' => 'Stop after first risky test'],
                ['arg'    => '--stop-on-deprecation', 'desc' => 'Stop after first test that triggered a deprecation'],
                ['arg'    => '--stop-on-notice', 'desc' => 'Stop after first test that triggered a notice'],
                ['arg'    => '--stop-on-skipped', 'desc' => 'Stop after first skipped test'],
                ['arg'    => '--stop-on-incomplete', 'desc' => 'Stop after first incomplete test'],
                ['spacer' => ''],

                ['arg'    => '--fail-on-warning', 'desc' => 'Signal failure using shell exit code when a warning was triggered'],
                ['arg'    => '--fail-on-risky', 'desc' => 'Signal failure using shell exit code when a test was considered risky'],
                ['arg'    => '--fail-on-deprecation', 'desc' => 'Signal failure using shell exit code when a deprecation was triggered'],
                ['arg'    => '--fail-on-notice', 'desc' => 'Signal failure using shell exit code when a notice was triggered'],
                ['arg'    => '--fail-on-skipped', 'desc' => 'Signal failure using shell exit code when a test was skipped'],
                ['arg'    => '--fail-on-incomplete', 'desc' => 'Signal failure using shell exit code when a test was marked incomplete'],
                ['spacer' => ''],

                ['arg'    => '--cache-result', 'desc' => 'Write test results to cache file'],
                ['arg'    => '--do-not-cache-result', 'desc' => 'Do not write test results to cache file'],
                ['spacer' => ''],

                ['arg' => '--order-by <order>', 'desc' => 'Run tests in order: default|defects|depends|duration|no-depends|random|reverse|size'],
                ['arg' => '--random-order-seed <N>', 'desc' => 'Use the specified random seed when running tests in random order'],
            ],

            'Reporting' => [
                ['arg' => '--colors <flag>', 'desc' => 'Use colors in output ("never", "auto" or "always")'],
                ['arg'    => '--columns <n>', 'desc' => 'Number of columns to use for progress output'],
                ['arg'    => '--columns max', 'desc' => 'Use maximum number of columns for progress output'],
                ['arg'    => '--stderr', 'desc' => 'Write to STDERR instead of STDOUT'],
                ['spacer' => ''],

                ['arg'    => '--no-progress', 'desc' => 'Disable output of test execution progress'],
                ['arg'    => '--no-results', 'desc' => 'Disable output of test results'],
                ['arg'    => '--no-output', 'desc' => 'Disable all output'],
                ['spacer' => ''],

                ['arg'    => '--display-incomplete', 'desc' => 'Display details for incomplete tests'],
                ['arg'    => '--display-skipped', 'desc' => 'Display details for skipped tests'],
                ['arg'    => '--display-deprecations', 'desc' => 'Display details for deprecations triggered by tests'],
                ['arg'    => '--display-errors', 'desc' => 'Display details for errors triggered by tests'],
                ['arg'    => '--display-notices', 'desc' => 'Display details for notices triggered by tests'],
                ['arg'    => '--display-warnings', 'desc' => 'Display details for warnings triggered by tests'],
                ['arg'    => '--reverse-list', 'desc' => 'Print defects in reverse order'],
                ['spacer' => ''],

                ['arg'    => '--teamcity', 'desc' => 'Replace default progress and result output with TeamCity format'],
                ['arg'    => '--testdox', 'desc' => 'Replace default result output with TestDox format'],
                ['spacer' => ''],

                ['arg' => '--debug', 'desc' => 'Replace default progress and result output with debugging information'],
            ],

            'Logging' => [
                ['arg' => '--log-junit <file>', 'desc' => 'Write test results in JUnit XML format to file'],
                ['arg' => '--log-teamcity <file>', 'desc' => 'Write test results in TeamCity format to file'],
                ['arg' => '--testdox-html <file>', 'desc' => 'Write test results in TestDox format (HTML) to file'],
                ['arg' => '--testdox-text <file>', 'desc' => 'Write test results in TestDox format (plain text) to file'],
                ['arg' => '--log-events-text <file>', 'desc' => 'Stream events as plain text to file'],
                ['arg' => '--log-events-verbose-text <file>', 'desc' => 'Stream events as plain text with extended information to file'],
                ['arg' => '--no-logging', 'desc' => 'Ignore logging configured in the XML configuration file'],
            ],

            'Code Coverage' => [
                ['arg' => '--coverage-clover <file>', 'desc' => 'Write code coverage report in Clover XML format to file'],
                ['arg' => '--coverage-cobertura <file>', 'desc' => 'Write code coverage report in Cobertura XML format to file'],
                ['arg' => '--coverage-crap4j <file>', 'desc' => 'Write code coverage report in Crap4J XML format to file'],
                ['arg' => '--coverage-html <dir>', 'desc' => 'Write code coverage report in HTML format to directory'],
                ['arg' => '--coverage-php <file>', 'desc' => 'Write serialized code coverage data to file'],
                ['arg' => '--coverage-text=<file>', 'desc' => 'Write code coverage report in text format to file [default: standard output]'],
                ['arg' => '--coverage-xml <dir>', 'desc' => 'Write code coverage report in XML format to directory'],
                ['arg' => '--warm-coverage-cache', 'desc' => 'Warm static analysis cache'],
                ['arg' => '--coverage-filter <dir>', 'desc' => 'Include <dir> in code coverage reporting'],
                ['arg' => '--path-coverage', 'desc' => 'Report path coverage in addition to line coverage'],
                ['arg' => '--disable-coverage-ignore', 'desc' => 'Disable metadata for ignoring code coverage'],
                ['arg' => '--no-coverage', 'desc' => 'Ignore code coverage reporting configured in the XML configuration file'],
            ],
        ];

        if (defined('__PHPUNIT_PHAR__')) {
            $elements['PHAR'] = [
                ['arg' => '--manifest', 'desc' => 'Print Software Bill of Materials (SBOM) in plain-text format'],
                ['arg' => '--sbom', 'desc' => 'Print Software Bill of Materials (SBOM) in CycloneDX XML format'],
                ['arg' => '--composer-lock', 'desc' => 'Print composer.lock file used to build the PHAR'],
            ];
        }

        $elements['Miscellaneous'] = [
            ['arg' => '-h|--help', 'desc' => 'Prints this usage information'],
            ['arg' => '--version', 'desc' => 'Prints the version and exits'],
<<<<<<< HEAD
            ['arg' => '--atleast-version <min>', 'desc' => 'Checks that version is greater than <min> and exits'],
            ['arg' => '--check-version', 'desc' => 'Check whether PHPUnit is the latest version and exits'],
=======
            ['arg' => '--atleast-version <min>', 'desc' => 'Checks that version is greater than min and exits'],
            ['arg' => '--check-version', 'desc' => 'Checks whether PHPUnit is the latest version and exits'],
>>>>>>> 0b06d369
        ];

        return $elements;
    }
}<|MERGE_RESOLUTION|>--- conflicted
+++ resolved
@@ -287,13 +287,8 @@
         $elements['Miscellaneous'] = [
             ['arg' => '-h|--help', 'desc' => 'Prints this usage information'],
             ['arg' => '--version', 'desc' => 'Prints the version and exits'],
-<<<<<<< HEAD
             ['arg' => '--atleast-version <min>', 'desc' => 'Checks that version is greater than <min> and exits'],
-            ['arg' => '--check-version', 'desc' => 'Check whether PHPUnit is the latest version and exits'],
-=======
-            ['arg' => '--atleast-version <min>', 'desc' => 'Checks that version is greater than min and exits'],
             ['arg' => '--check-version', 'desc' => 'Checks whether PHPUnit is the latest version and exits'],
->>>>>>> 0b06d369
         ];
 
         return $elements;
