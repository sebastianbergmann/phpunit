--- conflicted
+++ resolved
@@ -10,13 +10,10 @@
 namespace PHPUnit\TextUI;
 
 use const PHP_EOL;
-<<<<<<< HEAD
+use const PHP_VERSION;
 use function class_exists;
 use function explode;
 use function function_exists;
-=======
-use const PHP_VERSION;
->>>>>>> b64e39df
 use function is_file;
 use function is_readable;
 use function method_exists;
