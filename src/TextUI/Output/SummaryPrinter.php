<?php declare(strict_types=1);
/*
 * This file is part of PHPUnit.
 *
 * (c) Sebastian Bergmann <sebastian@phpunit.de>
 *
 * For the full copyright and license information, please view the LICENSE
 * file that was distributed with this source code.
 */
namespace PHPUnit\TextUI\Output;

use const PHP_EOL;
use function sprintf;
use PHPUnit\TestRunner\TestResult\TestResult;
use PHPUnit\Util\Color;

/**
 * @no-named-arguments Parameter names are not covered by the backward compatibility promise for PHPUnit
 *
 * @internal This class is not covered by the backward compatibility promise for PHPUnit
 */
final class SummaryPrinter
{
    private readonly Printer $printer;
    private readonly bool $colors;
    private bool $countPrinted = false;

    public function __construct(Printer $printer, bool $colors)
    {
        $this->printer = $printer;
        $this->colors  = $colors;
    }

    public function print(TestResult $result): void
    {
        if ($result->numberOfTestsRun() === 0) {
            $this->printWithColor(
                'fg-black, bg-yellow',
                'No tests executed!',
            );

            return;
        }

<<<<<<< HEAD
        if ($result->wasSuccessfulIgnoringPhpunitWarnings() &&
=======
        if ($result->wasSuccessful() &&
>>>>>>> c4fa2c3d
            !$result->hasIssues() &&
            !$result->hasTestSuiteSkippedEvents() &&
            !$result->hasTestSkippedEvents()) {
            $this->printWithColor(
                'fg-black, bg-green',
                sprintf(
                    'OK (%d test%s, %d assertion%s)',
                    $result->numberOfTestsRun(),
                    $result->numberOfTestsRun() === 1 ? '' : 's',
                    $result->numberOfAssertions(),
                    $result->numberOfAssertions() === 1 ? '' : 's',
                ),
            );

            $this->printNumberOfIssuesIgnoredByBaseline($result);

            return;
        }

        $color = 'fg-black, bg-yellow';

<<<<<<< HEAD
        if ($result->wasSuccessfulIgnoringPhpunitWarnings()) {
=======
        if ($result->wasSuccessful()) {
>>>>>>> c4fa2c3d
            if ($result->hasIssues()) {
                $this->printWithColor(
                    $color,
                    'OK, but there were issues!',
                );
            } else {
                $this->printWithColor(
                    $color,
                    'OK, but some tests were skipped!',
                );
            }
        } else {
            if ($result->hasTestErroredEvents() || $result->hasTestTriggeredPhpunitErrorEvents()) {
                $color = 'fg-white, bg-red';

                $this->printWithColor(
                    $color,
                    'ERRORS!',
                );
            } else {
                $color = 'fg-white, bg-red';

                $this->printWithColor(
                    $color,
                    'FAILURES!',
                );
            }
        }

        $this->printCountString($result->numberOfTestsRun(), 'Tests', $color, true);
        $this->printCountString($result->numberOfAssertions(), 'Assertions', $color, true);
        $this->printCountString($result->numberOfErrors(), 'Errors', $color);
        $this->printCountString($result->numberOfTestFailedEvents(), 'Failures', $color);
        $this->printCountString($result->numberOfPhpunitWarnings(), 'PHPUnit Warnings', $color);
        $this->printCountString($result->numberOfWarnings(), 'Warnings', $color);
        $this->printCountString($result->numberOfPhpOrUserDeprecations(), 'Deprecations', $color);
        $this->printCountString($result->numberOfPhpunitDeprecations(), 'PHPUnit Deprecations', $color);
        $this->printCountString($result->numberOfNotices(), 'Notices', $color);
        $this->printCountString($result->numberOfTestSuiteSkippedEvents() + $result->numberOfTestSkippedEvents(), 'Skipped', $color);
        $this->printCountString($result->numberOfTestMarkedIncompleteEvents(), 'Incomplete', $color);
        $this->printCountString($result->numberOfTestsWithTestConsideredRiskyEvents(), 'Risky', $color);
        $this->printWithColor($color, '.');

        $this->printNumberOfIssuesIgnoredByBaseline($result);
    }

    private function printCountString(int $count, string $name, string $color, bool $always = false): void
    {
        if ($always || $count > 0) {
            $this->printWithColor(
                $color,
                sprintf(
                    '%s%s: %d',
                    $this->countPrinted ? ', ' : '',
                    $name,
                    $count,
                ),
                false,
            );

            $this->countPrinted = true;
        }
    }

    private function printWithColor(string $color, string $buffer, bool $lf = true): void
    {
        if ($this->colors) {
            $buffer = Color::colorizeTextBox($color, $buffer);
        }

        $this->printer->print($buffer);

        if ($lf) {
            $this->printer->print(PHP_EOL);
        }
    }

    private function printNumberOfIssuesIgnoredByBaseline(TestResult $result): void
    {
        if ($result->hasIssuesIgnoredByBaseline()) {
            $this->printer->print(
                sprintf(
                    '%s%d issue%s %s ignored by baseline.%s',
                    PHP_EOL,
                    $result->numberOfIssuesIgnoredByBaseline(),
                    $result->numberOfIssuesIgnoredByBaseline() > 1 ? 's' : '',
                    $result->numberOfIssuesIgnoredByBaseline() > 1 ? 'were' : 'was',
                    PHP_EOL,
                ),
            );
        }
    }
}<|MERGE_RESOLUTION|>--- conflicted
+++ resolved
@@ -42,11 +42,7 @@
             return;
         }
 
-<<<<<<< HEAD
-        if ($result->wasSuccessfulIgnoringPhpunitWarnings() &&
-=======
         if ($result->wasSuccessful() &&
->>>>>>> c4fa2c3d
             !$result->hasIssues() &&
             !$result->hasTestSuiteSkippedEvents() &&
             !$result->hasTestSkippedEvents()) {
@@ -68,11 +64,7 @@
 
         $color = 'fg-black, bg-yellow';
 
-<<<<<<< HEAD
-        if ($result->wasSuccessfulIgnoringPhpunitWarnings()) {
-=======
         if ($result->wasSuccessful()) {
->>>>>>> c4fa2c3d
             if ($result->hasIssues()) {
                 $this->printWithColor(
                     $color,
