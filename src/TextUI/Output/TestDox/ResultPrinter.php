--- conflicted
+++ resolved
@@ -241,15 +241,9 @@
             $this->printer->print(PHP_EOL);
         }
 
-<<<<<<< HEAD
-        if ($stackTrace !== '') {
-            if ($message !== '' || $diff !== '') {
-                $prefix = $this->prefixFor('default', $test->status());
-=======
         if (!empty($stackTrace)) {
             if (!empty($message) || !empty($diff)) {
                 $tracePrefix = $this->prefixFor('default', $status);
->>>>>>> 3d08f198
             } else {
                 $tracePrefix = $this->prefixFor('trace', $status);
             }
