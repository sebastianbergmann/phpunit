<?php declare(strict_types=1);
/*
 * This file is part of PHPUnit.
 *
 * (c) Sebastian Bergmann <sebastian@phpunit.de>
 *
 * For the full copyright and license information, please view the LICENSE
 * file that was distributed with this source code.
 */
namespace PHPUnit\TextUI\CliArguments;

/**
 * @no-named-arguments Parameter names are not covered by the backward compatibility promise for PHPUnit
 *
 * @internal This class is not covered by the backward compatibility promise for PHPUnit
 *
 * @immutable
 */
final readonly class Configuration
{
    /**
<<<<<<< HEAD
     * @var list<non-empty-string>
     */
    private array $arguments;
    private ?string $atLeastVersion;
    private ?bool $backupGlobals;
    private ?bool $backupStaticProperties;
    private ?bool $beStrictAboutChangesToGlobalState;
    private ?string $bootstrap;
    private ?string $cacheDirectory;
    private ?bool $cacheResult;
    private bool $checkVersion;
    private ?string $colors;
    private null|int|string $columns;
    private ?string $configurationFile;

    /**
     * @var ?non-empty-list<non-empty-string>
     */
    private ?array $coverageFilter;
    private ?string $coverageClover;
    private ?string $coverageCobertura;
    private ?string $coverageCrap4J;
    private ?string $coverageHtml;
    private ?string $coveragePhp;
    private ?string $coverageText;
    private ?bool $coverageTextShowUncoveredFiles;
    private ?bool $coverageTextShowOnlySummary;
    private ?string $coverageXml;
    private ?bool $pathCoverage;
    private bool $warmCoverageCache;
    private ?int $defaultTimeLimit;
    private ?bool $disableCodeCoverageIgnore;
    private ?bool $disallowTestOutput;
    private ?bool $enforceTimeLimit;

    /**
     * @var ?non-empty-list<non-empty-string>
     */
    private ?array $excludeGroups;
    private ?int $executionOrder;
    private ?int $executionOrderDefects;
    private ?bool $failOnAllIssues;
    private ?bool $failOnDeprecation;
    private ?bool $failOnPhpunitDeprecation;
    private ?bool $failOnEmptyTestSuite;
    private ?bool $failOnIncomplete;
    private ?bool $failOnNotice;
    private ?bool $failOnRisky;
    private ?bool $failOnSkipped;
    private ?bool $failOnWarning;
    private ?bool $stopOnDefect;
    private ?bool $stopOnDeprecation;
    private ?string $specificDeprecationToStopOn;
    private ?bool $stopOnError;
    private ?bool $stopOnFailure;
    private ?bool $stopOnIncomplete;
    private ?bool $stopOnNotice;
    private ?bool $stopOnRisky;
    private ?bool $stopOnSkipped;
    private ?bool $stopOnWarning;
    private ?string $filter;
    private ?string $excludeFilter;
    private ?string $generateBaseline;
    private ?string $useBaseline;
    private bool $ignoreBaseline;
    private bool $generateConfiguration;
    private bool $migrateConfiguration;

    /**
     * @var ?non-empty-list<non-empty-string>
     */
    private ?array $groups;

    /**
     * @var ?non-empty-list<non-empty-string>
     */
    private ?array $testsCovering;

    /**
     * @var ?non-empty-list<non-empty-string>
     */
    private ?array $testsUsing;

    /**
     * @var ?non-empty-list<non-empty-string>
     */
    private ?array $testsRequiringPhpExtension;
    private bool $help;
    private ?string $includePath;

    /**
     * @var ?non-empty-array<non-empty-string, non-empty-string>
     */
    private ?array $iniSettings;
    private ?string $junitLogfile;
    private bool $listGroups;
    private bool $listSuites;
    private bool $listTestFiles;
    private bool $listTests;
    private ?string $listTestsXml;
    private ?bool $noCoverage;
    private ?bool $noExtensions;
    private ?bool $noOutput;
    private ?bool $noProgress;
    private ?bool $noResults;
    private ?bool $noLogging;
    private ?bool $processIsolation;
    private ?int $randomOrderSeed;
    private ?bool $reportUselessTests;
    private ?bool $resolveDependencies;
    private ?bool $reverseList;
    private ?bool $stderr;
    private ?bool $strictCoverage;
    private ?string $teamcityLogfile;
    private ?bool $teamCityPrinter;
    private ?string $testdoxHtmlFile;
    private ?string $testdoxTextFile;
    private ?bool $testdoxPrinter;
    private ?bool $testdoxPrinterSummary;

    /**
     * @var ?non-empty-list<non-empty-string>
     */
    private ?array $testSuffixes;
    private ?string $testSuite;
    private ?string $excludeTestSuite;
    private bool $useDefaultConfiguration;
    private ?bool $displayDetailsOnAllIssues;
    private ?bool $displayDetailsOnIncompleteTests;
    private ?bool $displayDetailsOnSkippedTests;
    private ?bool $displayDetailsOnTestsThatTriggerDeprecations;
    private ?bool $displayDetailsOnPhpunitDeprecations;
    private ?bool $displayDetailsOnTestsThatTriggerErrors;
    private ?bool $displayDetailsOnTestsThatTriggerNotices;
    private ?bool $displayDetailsOnTestsThatTriggerWarnings;
    private bool $version;
    private ?string $logEventsText;
    private ?string $logEventsVerboseText;
    private bool $debug;

    /**
     * @var ?non-empty-list<non-empty-string>
     */
    private ?array $extensions;

    /**
     * @param list<non-empty-string>                               $arguments
     * @param ?non-empty-list<non-empty-string>                    $excludeGroups
     * @param ?non-empty-list<non-empty-string>                    $groups
     * @param ?non-empty-list<non-empty-string>                    $testsCovering
     * @param ?non-empty-list<non-empty-string>                    $testsUsing
     * @param ?non-empty-list<non-empty-string>                    $testsRequiringPhpExtension
     * @param ?non-empty-array<non-empty-string, non-empty-string> $iniSettings
     * @param ?non-empty-list<non-empty-string>                    $testSuffixes
     * @param ?non-empty-list<non-empty-string>                    $coverageFilter
     * @param ?non-empty-list<non-empty-string>                    $extensions
     */
    public function __construct(array $arguments, ?string $atLeastVersion, ?bool $backupGlobals, ?bool $backupStaticProperties, ?bool $beStrictAboutChangesToGlobalState, ?string $bootstrap, ?string $cacheDirectory, ?bool $cacheResult, bool $checkVersion, ?string $colors, null|int|string $columns, ?string $configurationFile, ?string $coverageClover, ?string $coverageCobertura, ?string $coverageCrap4J, ?string $coverageHtml, ?string $coveragePhp, ?string $coverageText, ?bool $coverageTextShowUncoveredFiles, ?bool $coverageTextShowOnlySummary, ?string $coverageXml, ?bool $pathCoverage, bool $warmCoverageCache, ?int $defaultTimeLimit, ?bool $disableCodeCoverageIgnore, ?bool $disallowTestOutput, ?bool $enforceTimeLimit, ?array $excludeGroups, ?int $executionOrder, ?int $executionOrderDefects, ?bool $failOnAllIssues, ?bool $failOnDeprecation, ?bool $failOnPhpunitDeprecation, ?bool $failOnEmptyTestSuite, ?bool $failOnIncomplete, ?bool $failOnNotice, ?bool $failOnRisky, ?bool $failOnSkipped, ?bool $failOnWarning, ?bool $stopOnDefect, ?bool $stopOnDeprecation, ?string $specificDeprecationToStopOn, ?bool $stopOnError, ?bool $stopOnFailure, ?bool $stopOnIncomplete, ?bool $stopOnNotice, ?bool $stopOnRisky, ?bool $stopOnSkipped, ?bool $stopOnWarning, ?string $filter, ?string $excludeFilter, ?string $generateBaseline, ?string $useBaseline, bool $ignoreBaseline, bool $generateConfiguration, bool $migrateConfiguration, ?array $groups, ?array $testsCovering, ?array $testsUsing, ?array $testsRequiringPhpExtension, bool $help, ?string $includePath, ?array $iniSettings, ?string $junitLogfile, bool $listGroups, bool $listSuites, bool $listTestFiles, bool $listTests, ?string $listTestsXml, ?bool $noCoverage, ?bool $noExtensions, ?bool $noOutput, ?bool $noProgress, ?bool $noResults, ?bool $noLogging, ?bool $processIsolation, ?int $randomOrderSeed, ?bool $reportUselessTests, ?bool $resolveDependencies, ?bool $reverseList, ?bool $stderr, ?bool $strictCoverage, ?string $teamcityLogfile, ?string $testdoxHtmlFile, ?string $testdoxTextFile, ?array $testSuffixes, ?string $testSuite, ?string $excludeTestSuite, bool $useDefaultConfiguration, ?bool $displayDetailsOnAllIssues, ?bool $displayDetailsOnIncompleteTests, ?bool $displayDetailsOnSkippedTests, ?bool $displayDetailsOnTestsThatTriggerDeprecations, ?bool $displayDetailsOnPhpunitDeprecations, ?bool $displayDetailsOnTestsThatTriggerErrors, ?bool $displayDetailsOnTestsThatTriggerNotices, ?bool $displayDetailsOnTestsThatTriggerWarnings, bool $version, ?array $coverageFilter, ?string $logEventsText, ?string $logEventsVerboseText, ?bool $printerTeamCity, ?bool $testdoxPrinter, ?bool $testdoxPrinterSummary, bool $debug, ?array $extensions)
=======
     * @psalm-var list<non-empty-string>
     */
    private readonly array $arguments;
    private readonly ?string $atLeastVersion;
    private readonly ?bool $backupGlobals;
    private readonly ?bool $backupStaticProperties;
    private readonly ?bool $beStrictAboutChangesToGlobalState;
    private readonly ?string $bootstrap;
    private readonly ?string $cacheDirectory;
    private readonly ?bool $cacheResult;
    private readonly ?string $cacheResultFile;
    private readonly bool $checkVersion;
    private readonly ?string $colors;
    private readonly null|int|string $columns;
    private readonly ?string $configurationFile;
    private readonly ?array $coverageFilter;
    private readonly ?string $coverageClover;
    private readonly ?string $coverageCobertura;
    private readonly ?string $coverageCrap4J;
    private readonly ?string $coverageHtml;
    private readonly ?string $coveragePhp;
    private readonly ?string $coverageText;
    private readonly ?bool $coverageTextShowUncoveredFiles;
    private readonly ?bool $coverageTextShowOnlySummary;
    private readonly ?string $coverageXml;
    private readonly ?bool $pathCoverage;
    private readonly ?string $coverageCacheDirectory;
    private readonly bool $warmCoverageCache;
    private readonly ?int $defaultTimeLimit;
    private readonly ?bool $disableCodeCoverageIgnore;
    private readonly ?bool $disallowTestOutput;
    private readonly ?bool $enforceTimeLimit;
    private readonly ?array $excludeGroups;
    private readonly ?int $executionOrder;
    private readonly ?int $executionOrderDefects;
    private readonly ?bool $failOnAllIssues;
    private readonly ?bool $failOnDeprecation;
    private readonly ?bool $failOnPhpunitDeprecation;
    private readonly ?bool $failOnEmptyTestSuite;
    private readonly ?bool $failOnIncomplete;
    private readonly ?bool $failOnNotice;
    private readonly ?bool $failOnRisky;
    private readonly ?bool $failOnSkipped;
    private readonly ?bool $failOnWarning;
    private readonly ?bool $doNotFailOnDeprecation;
    private readonly ?bool $doNotFailOnPhpunitDeprecation;
    private readonly ?bool $doNotFailOnEmptyTestSuite;
    private readonly ?bool $doNotFailOnIncomplete;
    private readonly ?bool $doNotFailOnNotice;
    private readonly ?bool $doNotFailOnRisky;
    private readonly ?bool $doNotFailOnSkipped;
    private readonly ?bool $doNotFailOnWarning;
    private readonly ?bool $stopOnDefect;
    private readonly ?bool $stopOnDeprecation;
    private readonly ?bool $stopOnError;
    private readonly ?bool $stopOnFailure;
    private readonly ?bool $stopOnIncomplete;
    private readonly ?bool $stopOnNotice;
    private readonly ?bool $stopOnRisky;
    private readonly ?bool $stopOnSkipped;
    private readonly ?bool $stopOnWarning;
    private readonly ?string $filter;
    private readonly ?string $generateBaseline;
    private readonly ?string $useBaseline;
    private readonly bool $ignoreBaseline;
    private readonly bool $generateConfiguration;
    private readonly bool $migrateConfiguration;
    private readonly ?array $groups;
    private readonly ?array $testsCovering;
    private readonly ?array $testsUsing;
    private readonly bool $help;
    private readonly ?string $includePath;
    private readonly ?array $iniSettings;
    private readonly ?string $junitLogfile;
    private readonly bool $listGroups;
    private readonly bool $listSuites;
    private readonly bool $listTests;
    private readonly ?string $listTestsXml;
    private readonly ?bool $noCoverage;
    private readonly ?bool $noExtensions;
    private readonly ?bool $noOutput;
    private readonly ?bool $noProgress;
    private readonly ?bool $noResults;
    private readonly ?bool $noLogging;
    private readonly ?bool $processIsolation;
    private readonly ?int $randomOrderSeed;
    private readonly ?bool $reportUselessTests;
    private readonly ?bool $resolveDependencies;
    private readonly ?bool $reverseList;
    private readonly ?bool $stderr;
    private readonly ?bool $strictCoverage;
    private readonly ?string $teamcityLogfile;
    private readonly ?bool $teamCityPrinter;
    private readonly ?string $testdoxHtmlFile;
    private readonly ?string $testdoxTextFile;
    private readonly ?bool $testdoxPrinter;

    /**
     * @psalm-var ?non-empty-list<non-empty-string>
     */
    private readonly ?array $testSuffixes;
    private readonly ?string $testSuite;
    private readonly ?string $excludeTestSuite;
    private readonly bool $useDefaultConfiguration;
    private readonly ?bool $displayDetailsOnAllIssues;
    private readonly ?bool $displayDetailsOnIncompleteTests;
    private readonly ?bool $displayDetailsOnSkippedTests;
    private readonly ?bool $displayDetailsOnTestsThatTriggerDeprecations;
    private readonly ?bool $displayDetailsOnPhpunitDeprecations;
    private readonly ?bool $displayDetailsOnTestsThatTriggerErrors;
    private readonly ?bool $displayDetailsOnTestsThatTriggerNotices;
    private readonly ?bool $displayDetailsOnTestsThatTriggerWarnings;
    private readonly bool $version;
    private readonly ?string $logEventsText;
    private readonly ?string $logEventsVerboseText;
    private readonly bool $debug;

    /**
     * @psalm-param list<non-empty-string> $arguments
     * @psalm-param ?non-empty-list<non-empty-string> $testSuffixes
     */
    public function __construct(array $arguments, ?string $atLeastVersion, ?bool $backupGlobals, ?bool $backupStaticProperties, ?bool $beStrictAboutChangesToGlobalState, ?string $bootstrap, ?string $cacheDirectory, ?bool $cacheResult, ?string $cacheResultFile, bool $checkVersion, ?string $colors, null|int|string $columns, ?string $configurationFile, ?string $coverageClover, ?string $coverageCobertura, ?string $coverageCrap4J, ?string $coverageHtml, ?string $coveragePhp, ?string $coverageText, ?bool $coverageTextShowUncoveredFiles, ?bool $coverageTextShowOnlySummary, ?string $coverageXml, ?bool $pathCoverage, ?string $coverageCacheDirectory, bool $warmCoverageCache, ?int $defaultTimeLimit, ?bool $disableCodeCoverageIgnore, ?bool $disallowTestOutput, ?bool $enforceTimeLimit, ?array $excludeGroups, ?int $executionOrder, ?int $executionOrderDefects, ?bool $failOnAllIssues, ?bool $failOnDeprecation, ?bool $failOnPhpunitDeprecation, ?bool $failOnEmptyTestSuite, ?bool $failOnIncomplete, ?bool $failOnNotice, ?bool $failOnRisky, ?bool $failOnSkipped, ?bool $failOnWarning, ?bool $doNotFailOnDeprecation, ?bool $doNotFailOnPhpunitDeprecation, ?bool $doNotFailOnEmptyTestSuite, ?bool $doNotFailOnIncomplete, ?bool $doNotFailOnNotice, ?bool $doNotFailOnRisky, ?bool $doNotFailOnSkipped, ?bool $doNotFailOnWarning, ?bool $stopOnDefect, ?bool $stopOnDeprecation, ?bool $stopOnError, ?bool $stopOnFailure, ?bool $stopOnIncomplete, ?bool $stopOnNotice, ?bool $stopOnRisky, ?bool $stopOnSkipped, ?bool $stopOnWarning, ?string $filter, ?string $generateBaseline, ?string $useBaseline, bool $ignoreBaseline, bool $generateConfiguration, bool $migrateConfiguration, ?array $groups, ?array $testsCovering, ?array $testsUsing, bool $help, ?string $includePath, ?array $iniSettings, ?string $junitLogfile, bool $listGroups, bool $listSuites, bool $listTests, ?string $listTestsXml, ?bool $noCoverage, ?bool $noExtensions, ?bool $noOutput, ?bool $noProgress, ?bool $noResults, ?bool $noLogging, ?bool $processIsolation, ?int $randomOrderSeed, ?bool $reportUselessTests, ?bool $resolveDependencies, ?bool $reverseList, ?bool $stderr, ?bool $strictCoverage, ?string $teamcityLogfile, ?string $testdoxHtmlFile, ?string $testdoxTextFile, ?array $testSuffixes, ?string $testSuite, ?string $excludeTestSuite, bool $useDefaultConfiguration, ?bool $displayDetailsOnAllIssues, ?bool $displayDetailsOnIncompleteTests, ?bool $displayDetailsOnSkippedTests, ?bool $displayDetailsOnTestsThatTriggerDeprecations, ?bool $displayDetailsOnPhpunitDeprecations, ?bool $displayDetailsOnTestsThatTriggerErrors, ?bool $displayDetailsOnTestsThatTriggerNotices, ?bool $displayDetailsOnTestsThatTriggerWarnings, bool $version, ?array $coverageFilter, ?string $logEventsText, ?string $logEventsVerboseText, ?bool $printerTeamCity, ?bool $printerTestDox, bool $debug)
>>>>>>> a28dae2b
    {
        $this->arguments                                    = $arguments;
        $this->atLeastVersion                               = $atLeastVersion;
        $this->backupGlobals                                = $backupGlobals;
        $this->backupStaticProperties                       = $backupStaticProperties;
        $this->beStrictAboutChangesToGlobalState            = $beStrictAboutChangesToGlobalState;
        $this->bootstrap                                    = $bootstrap;
        $this->cacheDirectory                               = $cacheDirectory;
        $this->cacheResult                                  = $cacheResult;
        $this->checkVersion                                 = $checkVersion;
        $this->colors                                       = $colors;
        $this->columns                                      = $columns;
        $this->configurationFile                            = $configurationFile;
        $this->coverageFilter                               = $coverageFilter;
        $this->coverageClover                               = $coverageClover;
        $this->coverageCobertura                            = $coverageCobertura;
        $this->coverageCrap4J                               = $coverageCrap4J;
        $this->coverageHtml                                 = $coverageHtml;
        $this->coveragePhp                                  = $coveragePhp;
        $this->coverageText                                 = $coverageText;
        $this->coverageTextShowUncoveredFiles               = $coverageTextShowUncoveredFiles;
        $this->coverageTextShowOnlySummary                  = $coverageTextShowOnlySummary;
        $this->coverageXml                                  = $coverageXml;
        $this->pathCoverage                                 = $pathCoverage;
        $this->warmCoverageCache                            = $warmCoverageCache;
        $this->defaultTimeLimit                             = $defaultTimeLimit;
        $this->disableCodeCoverageIgnore                    = $disableCodeCoverageIgnore;
        $this->disallowTestOutput                           = $disallowTestOutput;
        $this->enforceTimeLimit                             = $enforceTimeLimit;
        $this->excludeGroups                                = $excludeGroups;
        $this->executionOrder                               = $executionOrder;
        $this->executionOrderDefects                        = $executionOrderDefects;
        $this->failOnAllIssues                              = $failOnAllIssues;
        $this->failOnDeprecation                            = $failOnDeprecation;
        $this->failOnPhpunitDeprecation                     = $failOnPhpunitDeprecation;
        $this->failOnEmptyTestSuite                         = $failOnEmptyTestSuite;
        $this->failOnIncomplete                             = $failOnIncomplete;
        $this->failOnNotice                                 = $failOnNotice;
        $this->failOnRisky                                  = $failOnRisky;
        $this->failOnSkipped                                = $failOnSkipped;
        $this->failOnWarning                                = $failOnWarning;
        $this->doNotFailOnDeprecation                       = $doNotFailOnDeprecation;
        $this->doNotFailOnPhpunitDeprecation                = $doNotFailOnPhpunitDeprecation;
        $this->doNotFailOnEmptyTestSuite                    = $doNotFailOnEmptyTestSuite;
        $this->doNotFailOnIncomplete                        = $doNotFailOnIncomplete;
        $this->doNotFailOnNotice                            = $doNotFailOnNotice;
        $this->doNotFailOnRisky                             = $doNotFailOnRisky;
        $this->doNotFailOnSkipped                           = $doNotFailOnSkipped;
        $this->doNotFailOnWarning                           = $doNotFailOnWarning;
        $this->stopOnDefect                                 = $stopOnDefect;
        $this->stopOnDeprecation                            = $stopOnDeprecation;
        $this->specificDeprecationToStopOn                  = $specificDeprecationToStopOn;
        $this->stopOnError                                  = $stopOnError;
        $this->stopOnFailure                                = $stopOnFailure;
        $this->stopOnIncomplete                             = $stopOnIncomplete;
        $this->stopOnNotice                                 = $stopOnNotice;
        $this->stopOnRisky                                  = $stopOnRisky;
        $this->stopOnSkipped                                = $stopOnSkipped;
        $this->stopOnWarning                                = $stopOnWarning;
        $this->filter                                       = $filter;
        $this->excludeFilter                                = $excludeFilter;
        $this->generateBaseline                             = $generateBaseline;
        $this->useBaseline                                  = $useBaseline;
        $this->ignoreBaseline                               = $ignoreBaseline;
        $this->generateConfiguration                        = $generateConfiguration;
        $this->migrateConfiguration                         = $migrateConfiguration;
        $this->groups                                       = $groups;
        $this->testsCovering                                = $testsCovering;
        $this->testsUsing                                   = $testsUsing;
        $this->testsRequiringPhpExtension                   = $testsRequiringPhpExtension;
        $this->help                                         = $help;
        $this->includePath                                  = $includePath;
        $this->iniSettings                                  = $iniSettings;
        $this->junitLogfile                                 = $junitLogfile;
        $this->listGroups                                   = $listGroups;
        $this->listSuites                                   = $listSuites;
        $this->listTestFiles                                = $listTestFiles;
        $this->listTests                                    = $listTests;
        $this->listTestsXml                                 = $listTestsXml;
        $this->noCoverage                                   = $noCoverage;
        $this->noExtensions                                 = $noExtensions;
        $this->noOutput                                     = $noOutput;
        $this->noProgress                                   = $noProgress;
        $this->noResults                                    = $noResults;
        $this->noLogging                                    = $noLogging;
        $this->processIsolation                             = $processIsolation;
        $this->randomOrderSeed                              = $randomOrderSeed;
        $this->reportUselessTests                           = $reportUselessTests;
        $this->resolveDependencies                          = $resolveDependencies;
        $this->reverseList                                  = $reverseList;
        $this->stderr                                       = $stderr;
        $this->strictCoverage                               = $strictCoverage;
        $this->teamcityLogfile                              = $teamcityLogfile;
        $this->testdoxHtmlFile                              = $testdoxHtmlFile;
        $this->testdoxTextFile                              = $testdoxTextFile;
        $this->testSuffixes                                 = $testSuffixes;
        $this->testSuite                                    = $testSuite;
        $this->excludeTestSuite                             = $excludeTestSuite;
        $this->useDefaultConfiguration                      = $useDefaultConfiguration;
        $this->displayDetailsOnAllIssues                    = $displayDetailsOnAllIssues;
        $this->displayDetailsOnIncompleteTests              = $displayDetailsOnIncompleteTests;
        $this->displayDetailsOnSkippedTests                 = $displayDetailsOnSkippedTests;
        $this->displayDetailsOnTestsThatTriggerDeprecations = $displayDetailsOnTestsThatTriggerDeprecations;
        $this->displayDetailsOnPhpunitDeprecations          = $displayDetailsOnPhpunitDeprecations;
        $this->displayDetailsOnTestsThatTriggerErrors       = $displayDetailsOnTestsThatTriggerErrors;
        $this->displayDetailsOnTestsThatTriggerNotices      = $displayDetailsOnTestsThatTriggerNotices;
        $this->displayDetailsOnTestsThatTriggerWarnings     = $displayDetailsOnTestsThatTriggerWarnings;
        $this->version                                      = $version;
        $this->logEventsText                                = $logEventsText;
        $this->logEventsVerboseText                         = $logEventsVerboseText;
        $this->teamCityPrinter                              = $printerTeamCity;
        $this->testdoxPrinter                               = $testdoxPrinter;
        $this->testdoxPrinterSummary                        = $testdoxPrinterSummary;
        $this->debug                                        = $debug;
        $this->extensions                                   = $extensions;
    }

    /**
     * @return list<non-empty-string>
     */
    public function arguments(): array
    {
        return $this->arguments;
    }

    /**
     * @phpstan-assert-if-true !null $this->atLeastVersion
     */
    public function hasAtLeastVersion(): bool
    {
        return $this->atLeastVersion !== null;
    }

    /**
     * @throws Exception
     */
    public function atLeastVersion(): string
    {
        if (!$this->hasAtLeastVersion()) {
            throw new Exception;
        }

        return $this->atLeastVersion;
    }

    /**
     * @phpstan-assert-if-true !null $this->backupGlobals
     */
    public function hasBackupGlobals(): bool
    {
        return $this->backupGlobals !== null;
    }

    /**
     * @throws Exception
     */
    public function backupGlobals(): bool
    {
        if (!$this->hasBackupGlobals()) {
            throw new Exception;
        }

        return $this->backupGlobals;
    }

    /**
     * @phpstan-assert-if-true !null $this->backupStaticProperties
     */
    public function hasBackupStaticProperties(): bool
    {
        return $this->backupStaticProperties !== null;
    }

    /**
     * @throws Exception
     */
    public function backupStaticProperties(): bool
    {
        if (!$this->hasBackupStaticProperties()) {
            throw new Exception;
        }

        return $this->backupStaticProperties;
    }

    /**
     * @phpstan-assert-if-true !null $this->beStrictAboutChangesToGlobalState
     */
    public function hasBeStrictAboutChangesToGlobalState(): bool
    {
        return $this->beStrictAboutChangesToGlobalState !== null;
    }

    /**
     * @throws Exception
     */
    public function beStrictAboutChangesToGlobalState(): bool
    {
        if (!$this->hasBeStrictAboutChangesToGlobalState()) {
            throw new Exception;
        }

        return $this->beStrictAboutChangesToGlobalState;
    }

    /**
     * @phpstan-assert-if-true !null $this->bootstrap
     */
    public function hasBootstrap(): bool
    {
        return $this->bootstrap !== null;
    }

    /**
     * @throws Exception
     */
    public function bootstrap(): string
    {
        if (!$this->hasBootstrap()) {
            throw new Exception;
        }

        return $this->bootstrap;
    }

    /**
     * @phpstan-assert-if-true !null $this->cacheDirectory
     */
    public function hasCacheDirectory(): bool
    {
        return $this->cacheDirectory !== null;
    }

    /**
     * @throws Exception
     */
    public function cacheDirectory(): string
    {
        if (!$this->hasCacheDirectory()) {
            throw new Exception;
        }

        return $this->cacheDirectory;
    }

    /**
     * @phpstan-assert-if-true !null $this->cacheResult
     */
    public function hasCacheResult(): bool
    {
        return $this->cacheResult !== null;
    }

    /**
     * @throws Exception
     */
    public function cacheResult(): bool
    {
        if (!$this->hasCacheResult()) {
            throw new Exception;
        }

        return $this->cacheResult;
    }

    public function checkVersion(): bool
    {
        return $this->checkVersion;
    }

    /**
     * @phpstan-assert-if-true !null $this->colors
     */
    public function hasColors(): bool
    {
        return $this->colors !== null;
    }

    /**
     * @throws Exception
     */
    public function colors(): string
    {
        if (!$this->hasColors()) {
            throw new Exception;
        }

        return $this->colors;
    }

    /**
     * @phpstan-assert-if-true !null $this->columns
     */
    public function hasColumns(): bool
    {
        return $this->columns !== null;
    }

    /**
     * @throws Exception
     */
    public function columns(): int|string
    {
        if (!$this->hasColumns()) {
            throw new Exception;
        }

        return $this->columns;
    }

    /**
     * @phpstan-assert-if-true !null $this->configurationFile
     */
    public function hasConfigurationFile(): bool
    {
        return $this->configurationFile !== null;
    }

    /**
     * @throws Exception
     */
    public function configurationFile(): string
    {
        if (!$this->hasConfigurationFile()) {
            throw new Exception;
        }

        return $this->configurationFile;
    }

    /**
     * @phpstan-assert-if-true !null $this->coverageFilter
     */
    public function hasCoverageFilter(): bool
    {
        return $this->coverageFilter !== null;
    }

    /**
     * @throws Exception
     *
     * @return non-empty-list<non-empty-string>
     */
    public function coverageFilter(): array
    {
        if (!$this->hasCoverageFilter()) {
            throw new Exception;
        }

        return $this->coverageFilter;
    }

    /**
     * @phpstan-assert-if-true !null $this->coverageClover
     */
    public function hasCoverageClover(): bool
    {
        return $this->coverageClover !== null;
    }

    /**
     * @throws Exception
     */
    public function coverageClover(): string
    {
        if (!$this->hasCoverageClover()) {
            throw new Exception;
        }

        return $this->coverageClover;
    }

    /**
     * @phpstan-assert-if-true !null $this->coverageCobertura
     */
    public function hasCoverageCobertura(): bool
    {
        return $this->coverageCobertura !== null;
    }

    /**
     * @throws Exception
     */
    public function coverageCobertura(): string
    {
        if (!$this->hasCoverageCobertura()) {
            throw new Exception;
        }

        return $this->coverageCobertura;
    }

    /**
     * @phpstan-assert-if-true !null $this->coverageCrap4J
     */
    public function hasCoverageCrap4J(): bool
    {
        return $this->coverageCrap4J !== null;
    }

    /**
     * @throws Exception
     */
    public function coverageCrap4J(): string
    {
        if (!$this->hasCoverageCrap4J()) {
            throw new Exception;
        }

        return $this->coverageCrap4J;
    }

    /**
     * @phpstan-assert-if-true !null $this->coverageHtml
     */
    public function hasCoverageHtml(): bool
    {
        return $this->coverageHtml !== null;
    }

    /**
     * @throws Exception
     */
    public function coverageHtml(): string
    {
        if (!$this->hasCoverageHtml()) {
            throw new Exception;
        }

        return $this->coverageHtml;
    }

    /**
     * @phpstan-assert-if-true !null $this->coveragePhp
     */
    public function hasCoveragePhp(): bool
    {
        return $this->coveragePhp !== null;
    }

    /**
     * @throws Exception
     */
    public function coveragePhp(): string
    {
        if (!$this->hasCoveragePhp()) {
            throw new Exception;
        }

        return $this->coveragePhp;
    }

    /**
     * @phpstan-assert-if-true !null $this->coverageText
     */
    public function hasCoverageText(): bool
    {
        return $this->coverageText !== null;
    }

    /**
     * @throws Exception
     */
    public function coverageText(): string
    {
        if (!$this->hasCoverageText()) {
            throw new Exception;
        }

        return $this->coverageText;
    }

    /**
     * @phpstan-assert-if-true !null $this->coverageTextShowUncoveredFiles
     */
    public function hasCoverageTextShowUncoveredFiles(): bool
    {
        return $this->coverageTextShowUncoveredFiles !== null;
    }

    /**
     * @throws Exception
     */
    public function coverageTextShowUncoveredFiles(): bool
    {
        if (!$this->hasCoverageTextShowUncoveredFiles()) {
            throw new Exception;
        }

        return $this->coverageTextShowUncoveredFiles;
    }

    /**
     * @phpstan-assert-if-true !null $this->coverageTextShowOnlySummary
     */
    public function hasCoverageTextShowOnlySummary(): bool
    {
        return $this->coverageTextShowOnlySummary !== null;
    }

    /**
     * @throws Exception
     */
    public function coverageTextShowOnlySummary(): bool
    {
        if (!$this->hasCoverageTextShowOnlySummary()) {
            throw new Exception;
        }

        return $this->coverageTextShowOnlySummary;
    }

    /**
     * @phpstan-assert-if-true !null $this->coverageXml
     */
    public function hasCoverageXml(): bool
    {
        return $this->coverageXml !== null;
    }

    /**
     * @throws Exception
     */
    public function coverageXml(): string
    {
        if (!$this->hasCoverageXml()) {
            throw new Exception;
        }

        return $this->coverageXml;
    }

    /**
     * @phpstan-assert-if-true !null $this->pathCoverage
     */
    public function hasPathCoverage(): bool
    {
        return $this->pathCoverage !== null;
    }

    /**
     * @throws Exception
     */
    public function pathCoverage(): bool
    {
        if (!$this->hasPathCoverage()) {
            throw new Exception;
        }

        return $this->pathCoverage;
    }

    public function warmCoverageCache(): bool
    {
        return $this->warmCoverageCache;
    }

    /**
     * @phpstan-assert-if-true !null $this->defaultTimeLimit
     */
    public function hasDefaultTimeLimit(): bool
    {
        return $this->defaultTimeLimit !== null;
    }

    /**
     * @throws Exception
     */
    public function defaultTimeLimit(): int
    {
        if (!$this->hasDefaultTimeLimit()) {
            throw new Exception;
        }

        return $this->defaultTimeLimit;
    }

    /**
     * @phpstan-assert-if-true !null $this->disableCodeCoverageIgnore
     */
    public function hasDisableCodeCoverageIgnore(): bool
    {
        return $this->disableCodeCoverageIgnore !== null;
    }

    /**
     * @throws Exception
     */
    public function disableCodeCoverageIgnore(): bool
    {
        if (!$this->hasDisableCodeCoverageIgnore()) {
            throw new Exception;
        }

        return $this->disableCodeCoverageIgnore;
    }

    /**
     * @phpstan-assert-if-true !null $this->disallowTestOutput
     */
    public function hasDisallowTestOutput(): bool
    {
        return $this->disallowTestOutput !== null;
    }

    /**
     * @throws Exception
     */
    public function disallowTestOutput(): bool
    {
        if (!$this->hasDisallowTestOutput()) {
            throw new Exception;
        }

        return $this->disallowTestOutput;
    }

    /**
     * @phpstan-assert-if-true !null $this->enforceTimeLimit
     */
    public function hasEnforceTimeLimit(): bool
    {
        return $this->enforceTimeLimit !== null;
    }

    /**
     * @throws Exception
     */
    public function enforceTimeLimit(): bool
    {
        if (!$this->hasEnforceTimeLimit()) {
            throw new Exception;
        }

        return $this->enforceTimeLimit;
    }

    /**
     * @phpstan-assert-if-true !null $this->excludeGroups
     */
    public function hasExcludeGroups(): bool
    {
        return $this->excludeGroups !== null;
    }

    /**
     * @throws Exception
     *
     * @return non-empty-list<non-empty-string>
     */
    public function excludeGroups(): array
    {
        if (!$this->hasExcludeGroups()) {
            throw new Exception;
        }

        return $this->excludeGroups;
    }

    /**
     * @phpstan-assert-if-true !null $this->executionOrder
     */
    public function hasExecutionOrder(): bool
    {
        return $this->executionOrder !== null;
    }

    /**
     * @throws Exception
     */
    public function executionOrder(): int
    {
        if (!$this->hasExecutionOrder()) {
            throw new Exception;
        }

        return $this->executionOrder;
    }

    /**
     * @phpstan-assert-if-true !null $this->executionOrderDefects
     */
    public function hasExecutionOrderDefects(): bool
    {
        return $this->executionOrderDefects !== null;
    }

    /**
     * @throws Exception
     */
    public function executionOrderDefects(): int
    {
        if (!$this->hasExecutionOrderDefects()) {
            throw new Exception;
        }

        return $this->executionOrderDefects;
    }

    /**
<<<<<<< HEAD
     * @phpstan-assert-if-true !null $this->failOnDeprecation
=======
     * @psalm-assert-if-true !null $this->failOnAllIssues
>>>>>>> a28dae2b
     */
    public function hasFailOnAllIssues(): bool
    {
        return $this->failOnAllIssues !== null;
    }

    /**
     * @throws Exception
     */
    public function failOnAllIssues(): bool
    {
        if (!$this->hasFailOnAllIssues()) {
            throw new Exception;
        }

        return $this->failOnAllIssues;
    }

    /**
<<<<<<< HEAD
     * @phpstan-assert-if-true !null $this->failOnAllIssues
=======
     * @psalm-assert-if-true !null $this->failOnDeprecation
>>>>>>> a28dae2b
     */
    public function hasFailOnDeprecation(): bool
    {
        return $this->failOnDeprecation !== null;
    }

    /**
     * @throws Exception
     */
    public function failOnDeprecation(): bool
    {
        if (!$this->hasFailOnDeprecation()) {
            throw new Exception;
        }

        return $this->failOnDeprecation;
    }

    /**
     * @phpstan-assert-if-true !null $this->failOnPhpunitDeprecation
     */
    public function hasFailOnPhpunitDeprecation(): bool
    {
        return $this->failOnPhpunitDeprecation !== null;
    }

    /**
     * @throws Exception
     */
    public function failOnPhpunitDeprecation(): bool
    {
        if (!$this->hasFailOnPhpunitDeprecation()) {
            throw new Exception;
        }

        return $this->failOnPhpunitDeprecation;
    }

    /**
     * @phpstan-assert-if-true !null $this->failOnEmptyTestSuite
     */
    public function hasFailOnEmptyTestSuite(): bool
    {
        return $this->failOnEmptyTestSuite !== null;
    }

    /**
     * @throws Exception
     */
    public function failOnEmptyTestSuite(): bool
    {
        if (!$this->hasFailOnEmptyTestSuite()) {
            throw new Exception;
        }

        return $this->failOnEmptyTestSuite;
    }

    /**
     * @phpstan-assert-if-true !null $this->failOnIncomplete
     */
    public function hasFailOnIncomplete(): bool
    {
        return $this->failOnIncomplete !== null;
    }

    /**
     * @throws Exception
     */
    public function failOnIncomplete(): bool
    {
        if (!$this->hasFailOnIncomplete()) {
            throw new Exception;
        }

        return $this->failOnIncomplete;
    }

    /**
     * @phpstan-assert-if-true !null $this->failOnNotice
     */
    public function hasFailOnNotice(): bool
    {
        return $this->failOnNotice !== null;
    }

    /**
     * @throws Exception
     */
    public function failOnNotice(): bool
    {
        if (!$this->hasFailOnNotice()) {
            throw new Exception;
        }

        return $this->failOnNotice;
    }

    /**
     * @phpstan-assert-if-true !null $this->failOnRisky
     */
    public function hasFailOnRisky(): bool
    {
        return $this->failOnRisky !== null;
    }

    /**
     * @throws Exception
     */
    public function failOnRisky(): bool
    {
        if (!$this->hasFailOnRisky()) {
            throw new Exception;
        }

        return $this->failOnRisky;
    }

    /**
     * @phpstan-assert-if-true !null $this->failOnSkipped
     */
    public function hasFailOnSkipped(): bool
    {
        return $this->failOnSkipped !== null;
    }

    /**
     * @throws Exception
     */
    public function failOnSkipped(): bool
    {
        if (!$this->hasFailOnSkipped()) {
            throw new Exception;
        }

        return $this->failOnSkipped;
    }

    /**
     * @phpstan-assert-if-true !null $this->failOnWarning
     */
    public function hasFailOnWarning(): bool
    {
        return $this->failOnWarning !== null;
    }

    /**
     * @throws Exception
     */
    public function failOnWarning(): bool
    {
        if (!$this->hasFailOnWarning()) {
            throw new Exception;
        }

        return $this->failOnWarning;
    }

    /**
<<<<<<< HEAD
     * @phpstan-assert-if-true !null $this->stopOnDefect
=======
     * @psalm-assert-if-true !null $this->doNotFailOnDeprecation
     */
    public function hasDoNotFailOnDeprecation(): bool
    {
        return $this->doNotFailOnDeprecation !== null;
    }

    /**
     * @throws Exception
     */
    public function doNotFailOnDeprecation(): bool
    {
        if (!$this->hasDoNotFailOnDeprecation()) {
            throw new Exception;
        }

        return $this->doNotFailOnDeprecation;
    }

    /**
     * @psalm-assert-if-true !null $this->doNotFailOnPhpunitDeprecation
     */
    public function hasDoNotFailOnPhpunitDeprecation(): bool
    {
        return $this->doNotFailOnPhpunitDeprecation !== null;
    }

    /**
     * @throws Exception
     */
    public function doNotFailOnPhpunitDeprecation(): bool
    {
        if (!$this->hasDoNotFailOnPhpunitDeprecation()) {
            throw new Exception;
        }

        return $this->doNotFailOnPhpunitDeprecation;
    }

    /**
     * @psalm-assert-if-true !null $this->doNotFailOnEmptyTestSuite
     */
    public function hasDoNotFailOnEmptyTestSuite(): bool
    {
        return $this->doNotFailOnEmptyTestSuite !== null;
    }

    /**
     * @throws Exception
     */
    public function doNotFailOnEmptyTestSuite(): bool
    {
        if (!$this->hasDoNotFailOnEmptyTestSuite()) {
            throw new Exception;
        }

        return $this->doNotFailOnEmptyTestSuite;
    }

    /**
     * @psalm-assert-if-true !null $this->doNotFailOnIncomplete
     */
    public function hasDoNotFailOnIncomplete(): bool
    {
        return $this->doNotFailOnIncomplete !== null;
    }

    /**
     * @throws Exception
     */
    public function doNotFailOnIncomplete(): bool
    {
        if (!$this->hasDoNotFailOnIncomplete()) {
            throw new Exception;
        }

        return $this->doNotFailOnIncomplete;
    }

    /**
     * @psalm-assert-if-true !null $this->doNotFailOnNotice
     */
    public function hasDoNotFailOnNotice(): bool
    {
        return $this->doNotFailOnNotice !== null;
    }

    /**
     * @throws Exception
     */
    public function doNotFailOnNotice(): bool
    {
        if (!$this->hasDoNotFailOnNotice()) {
            throw new Exception;
        }

        return $this->doNotFailOnNotice;
    }

    /**
     * @psalm-assert-if-true !null $this->doNotFailOnRisky
     */
    public function hasDoNotFailOnRisky(): bool
    {
        return $this->doNotFailOnRisky !== null;
    }

    /**
     * @throws Exception
     */
    public function doNotFailOnRisky(): bool
    {
        if (!$this->hasDoNotFailOnRisky()) {
            throw new Exception;
        }

        return $this->doNotFailOnRisky;
    }

    /**
     * @psalm-assert-if-true !null $this->doNotFailOnSkipped
     */
    public function hasDoNotFailOnSkipped(): bool
    {
        return $this->doNotFailOnSkipped !== null;
    }

    /**
     * @throws Exception
     */
    public function doNotFailOnSkipped(): bool
    {
        if (!$this->hasDoNotFailOnSkipped()) {
            throw new Exception;
        }

        return $this->doNotFailOnSkipped;
    }

    /**
     * @psalm-assert-if-true !null $this->doNotFailOnWarning
     */
    public function hasDoNotFailOnWarning(): bool
    {
        return $this->doNotFailOnWarning !== null;
    }

    /**
     * @throws Exception
     */
    public function doNotFailOnWarning(): bool
    {
        if (!$this->hasDoNotFailOnWarning()) {
            throw new Exception;
        }

        return $this->doNotFailOnWarning;
    }

    /**
     * @psalm-assert-if-true !null $this->stopOnDefect
>>>>>>> a28dae2b
     */
    public function hasStopOnDefect(): bool
    {
        return $this->stopOnDefect !== null;
    }

    /**
     * @throws Exception
     */
    public function stopOnDefect(): bool
    {
        if (!$this->hasStopOnDefect()) {
            throw new Exception;
        }

        return $this->stopOnDefect;
    }

    /**
     * @phpstan-assert-if-true !null $this->stopOnDeprecation
     */
    public function hasStopOnDeprecation(): bool
    {
        return $this->stopOnDeprecation !== null;
    }

    /**
     * @throws Exception
     */
    public function stopOnDeprecation(): bool
    {
        if (!$this->hasStopOnDeprecation()) {
            throw new Exception;
        }

        return $this->stopOnDeprecation;
    }

    /**
     * @phpstan-assert-if-true !null $this->specificDeprecationToStopOn
     */
    public function hasSpecificDeprecationToStopOn(): bool
    {
        return $this->specificDeprecationToStopOn !== null;
    }

    /**
     * @throws Exception
     */
    public function specificDeprecationToStopOn(): string
    {
        if (!$this->hasSpecificDeprecationToStopOn()) {
            throw new Exception;
        }

        return $this->specificDeprecationToStopOn;
    }

    /**
     * @phpstan-assert-if-true !null $this->stopOnError
     */
    public function hasStopOnError(): bool
    {
        return $this->stopOnError !== null;
    }

    /**
     * @throws Exception
     */
    public function stopOnError(): bool
    {
        if (!$this->hasStopOnError()) {
            throw new Exception;
        }

        return $this->stopOnError;
    }

    /**
     * @phpstan-assert-if-true !null $this->stopOnFailure
     */
    public function hasStopOnFailure(): bool
    {
        return $this->stopOnFailure !== null;
    }

    /**
     * @throws Exception
     */
    public function stopOnFailure(): bool
    {
        if (!$this->hasStopOnFailure()) {
            throw new Exception;
        }

        return $this->stopOnFailure;
    }

    /**
     * @phpstan-assert-if-true !null $this->stopOnIncomplete
     */
    public function hasStopOnIncomplete(): bool
    {
        return $this->stopOnIncomplete !== null;
    }

    /**
     * @throws Exception
     */
    public function stopOnIncomplete(): bool
    {
        if (!$this->hasStopOnIncomplete()) {
            throw new Exception;
        }

        return $this->stopOnIncomplete;
    }

    /**
     * @phpstan-assert-if-true !null $this->stopOnNotice
     */
    public function hasStopOnNotice(): bool
    {
        return $this->stopOnNotice !== null;
    }

    /**
     * @throws Exception
     */
    public function stopOnNotice(): bool
    {
        if (!$this->hasStopOnNotice()) {
            throw new Exception;
        }

        return $this->stopOnNotice;
    }

    /**
     * @phpstan-assert-if-true !null $this->stopOnRisky
     */
    public function hasStopOnRisky(): bool
    {
        return $this->stopOnRisky !== null;
    }

    /**
     * @throws Exception
     */
    public function stopOnRisky(): bool
    {
        if (!$this->hasStopOnRisky()) {
            throw new Exception;
        }

        return $this->stopOnRisky;
    }

    /**
     * @phpstan-assert-if-true !null $this->stopOnSkipped
     */
    public function hasStopOnSkipped(): bool
    {
        return $this->stopOnSkipped !== null;
    }

    /**
     * @throws Exception
     */
    public function stopOnSkipped(): bool
    {
        if (!$this->hasStopOnSkipped()) {
            throw new Exception;
        }

        return $this->stopOnSkipped;
    }

    /**
     * @phpstan-assert-if-true !null $this->stopOnWarning
     */
    public function hasStopOnWarning(): bool
    {
        return $this->stopOnWarning !== null;
    }

    /**
     * @throws Exception
     */
    public function stopOnWarning(): bool
    {
        if (!$this->hasStopOnWarning()) {
            throw new Exception;
        }

        return $this->stopOnWarning;
    }

    /**
     * @phpstan-assert-if-true !null $this->excludeFilter
     */
    public function hasExcludeFilter(): bool
    {
        return $this->excludeFilter !== null;
    }

    /**
     * @throws Exception
     */
    public function excludeFilter(): string
    {
        if (!$this->hasExcludeFilter()) {
            throw new Exception;
        }

        return $this->excludeFilter;
    }

    /**
     * @phpstan-assert-if-true !null $this->filter
     */
    public function hasFilter(): bool
    {
        return $this->filter !== null;
    }

    /**
     * @throws Exception
     */
    public function filter(): string
    {
        if (!$this->hasFilter()) {
            throw new Exception;
        }

        return $this->filter;
    }

    /**
     * @phpstan-assert-if-true !null $this->generateBaseline
     */
    public function hasGenerateBaseline(): bool
    {
        return $this->generateBaseline !== null;
    }

    /**
     * @throws Exception
     */
    public function generateBaseline(): string
    {
        if (!$this->hasGenerateBaseline()) {
            throw new Exception;
        }

        return $this->generateBaseline;
    }

    /**
     * @phpstan-assert-if-true !null $this->useBaseline
     */
    public function hasUseBaseline(): bool
    {
        return $this->useBaseline !== null;
    }

    /**
     * @throws Exception
     */
    public function useBaseline(): string
    {
        if (!$this->hasUseBaseline()) {
            throw new Exception;
        }

        return $this->useBaseline;
    }

    public function ignoreBaseline(): bool
    {
        return $this->ignoreBaseline;
    }

    public function generateConfiguration(): bool
    {
        return $this->generateConfiguration;
    }

    public function migrateConfiguration(): bool
    {
        return $this->migrateConfiguration;
    }

    /**
     * @phpstan-assert-if-true !null $this->groups
     */
    public function hasGroups(): bool
    {
        return $this->groups !== null;
    }

    /**
     * @throws Exception
     *
     * @return non-empty-list<non-empty-string>
     */
    public function groups(): array
    {
        if (!$this->hasGroups()) {
            throw new Exception;
        }

        return $this->groups;
    }

    /**
     * @phpstan-assert-if-true !null $this->testsCovering
     */
    public function hasTestsCovering(): bool
    {
        return $this->testsCovering !== null;
    }

    /**
     * @throws Exception
     *
     * @return non-empty-list<non-empty-string>
     */
    public function testsCovering(): array
    {
        if (!$this->hasTestsCovering()) {
            throw new Exception;
        }

        return $this->testsCovering;
    }

    /**
     * @phpstan-assert-if-true !null $this->testsUsing
     */
    public function hasTestsUsing(): bool
    {
        return $this->testsUsing !== null;
    }

    /**
     * @throws Exception
     *
     * @return non-empty-list<non-empty-string>
     */
    public function testsUsing(): array
    {
        if (!$this->hasTestsUsing()) {
            throw new Exception;
        }

        return $this->testsUsing;
    }

    /**
     * @phpstan-assert-if-true !null $this->testsRequiringPhpExtension
     */
    public function hasTestsRequiringPhpExtension(): bool
    {
        return $this->testsRequiringPhpExtension !== null;
    }

    /**
     * @throws Exception
     *
     * @return non-empty-list<non-empty-string>
     */
    public function testsRequiringPhpExtension(): array
    {
        if (!$this->hasTestsRequiringPhpExtension()) {
            throw new Exception;
        }

        return $this->testsRequiringPhpExtension;
    }

    public function help(): bool
    {
        return $this->help;
    }

    /**
     * @phpstan-assert-if-true !null $this->includePath
     */
    public function hasIncludePath(): bool
    {
        return $this->includePath !== null;
    }

    /**
     * @throws Exception
     */
    public function includePath(): string
    {
        if (!$this->hasIncludePath()) {
            throw new Exception;
        }

        return $this->includePath;
    }

    /**
     * @phpstan-assert-if-true !null $this->iniSettings
     */
    public function hasIniSettings(): bool
    {
        return $this->iniSettings !== null;
    }

    /**
     * @throws Exception
     *
     * @return non-empty-array<non-empty-string, non-empty-string>
     */
    public function iniSettings(): array
    {
        if (!$this->hasIniSettings()) {
            throw new Exception;
        }

        return $this->iniSettings;
    }

    /**
     * @phpstan-assert-if-true !null $this->junitLogfile
     */
    public function hasJunitLogfile(): bool
    {
        return $this->junitLogfile !== null;
    }

    /**
     * @throws Exception
     */
    public function junitLogfile(): string
    {
        if (!$this->hasJunitLogfile()) {
            throw new Exception;
        }

        return $this->junitLogfile;
    }

    public function listGroups(): bool
    {
        return $this->listGroups;
    }

    public function listSuites(): bool
    {
        return $this->listSuites;
    }

    public function listTestFiles(): bool
    {
        return $this->listTestFiles;
    }

    public function listTests(): bool
    {
        return $this->listTests;
    }

    /**
     * @phpstan-assert-if-true !null $this->listTestsXml
     */
    public function hasListTestsXml(): bool
    {
        return $this->listTestsXml !== null;
    }

    /**
     * @throws Exception
     */
    public function listTestsXml(): string
    {
        if (!$this->hasListTestsXml()) {
            throw new Exception;
        }

        return $this->listTestsXml;
    }

    /**
     * @phpstan-assert-if-true !null $this->noCoverage
     */
    public function hasNoCoverage(): bool
    {
        return $this->noCoverage !== null;
    }

    /**
     * @throws Exception
     */
    public function noCoverage(): bool
    {
        if (!$this->hasNoCoverage()) {
            throw new Exception;
        }

        return $this->noCoverage;
    }

    /**
     * @phpstan-assert-if-true !null $this->noExtensions
     */
    public function hasNoExtensions(): bool
    {
        return $this->noExtensions !== null;
    }

    /**
     * @throws Exception
     */
    public function noExtensions(): bool
    {
        if (!$this->hasNoExtensions()) {
            throw new Exception;
        }

        return $this->noExtensions;
    }

    /**
     * @phpstan-assert-if-true !null $this->noOutput
     */
    public function hasNoOutput(): bool
    {
        return $this->noOutput !== null;
    }

    /**
     * @throws Exception
     */
    public function noOutput(): bool
    {
        if ($this->noOutput === null) {
            throw new Exception;
        }

        return $this->noOutput;
    }

    /**
     * @phpstan-assert-if-true !null $this->noProgress
     */
    public function hasNoProgress(): bool
    {
        return $this->noProgress !== null;
    }

    /**
     * @throws Exception
     */
    public function noProgress(): bool
    {
        if ($this->noProgress === null) {
            throw new Exception;
        }

        return $this->noProgress;
    }

    /**
     * @phpstan-assert-if-true !null $this->noResults
     */
    public function hasNoResults(): bool
    {
        return $this->noResults !== null;
    }

    /**
     * @throws Exception
     */
    public function noResults(): bool
    {
        if ($this->noResults === null) {
            throw new Exception;
        }

        return $this->noResults;
    }

    /**
     * @phpstan-assert-if-true !null $this->noLogging
     */
    public function hasNoLogging(): bool
    {
        return $this->noLogging !== null;
    }

    /**
     * @throws Exception
     */
    public function noLogging(): bool
    {
        if (!$this->hasNoLogging()) {
            throw new Exception;
        }

        return $this->noLogging;
    }

    /**
     * @phpstan-assert-if-true !null $this->processIsolation
     */
    public function hasProcessIsolation(): bool
    {
        return $this->processIsolation !== null;
    }

    /**
     * @throws Exception
     */
    public function processIsolation(): bool
    {
        if (!$this->hasProcessIsolation()) {
            throw new Exception;
        }

        return $this->processIsolation;
    }

    /**
     * @phpstan-assert-if-true !null $this->randomOrderSeed
     */
    public function hasRandomOrderSeed(): bool
    {
        return $this->randomOrderSeed !== null;
    }

    /**
     * @throws Exception
     */
    public function randomOrderSeed(): int
    {
        if (!$this->hasRandomOrderSeed()) {
            throw new Exception;
        }

        return $this->randomOrderSeed;
    }

    /**
     * @phpstan-assert-if-true !null $this->reportUselessTests
     */
    public function hasReportUselessTests(): bool
    {
        return $this->reportUselessTests !== null;
    }

    /**
     * @throws Exception
     */
    public function reportUselessTests(): bool
    {
        if (!$this->hasReportUselessTests()) {
            throw new Exception;
        }

        return $this->reportUselessTests;
    }

    /**
     * @phpstan-assert-if-true !null $this->resolveDependencies
     */
    public function hasResolveDependencies(): bool
    {
        return $this->resolveDependencies !== null;
    }

    /**
     * @throws Exception
     */
    public function resolveDependencies(): bool
    {
        if (!$this->hasResolveDependencies()) {
            throw new Exception;
        }

        return $this->resolveDependencies;
    }

    /**
     * @phpstan-assert-if-true !null $this->reverseList
     */
    public function hasReverseList(): bool
    {
        return $this->reverseList !== null;
    }

    /**
     * @throws Exception
     */
    public function reverseList(): bool
    {
        if (!$this->hasReverseList()) {
            throw new Exception;
        }

        return $this->reverseList;
    }

    /**
     * @phpstan-assert-if-true !null $this->stderr
     */
    public function hasStderr(): bool
    {
        return $this->stderr !== null;
    }

    /**
     * @throws Exception
     */
    public function stderr(): bool
    {
        if (!$this->hasStderr()) {
            throw new Exception;
        }

        return $this->stderr;
    }

    /**
     * @phpstan-assert-if-true !null $this->strictCoverage
     */
    public function hasStrictCoverage(): bool
    {
        return $this->strictCoverage !== null;
    }

    /**
     * @throws Exception
     */
    public function strictCoverage(): bool
    {
        if (!$this->hasStrictCoverage()) {
            throw new Exception;
        }

        return $this->strictCoverage;
    }

    /**
     * @phpstan-assert-if-true !null $this->teamcityLogfile
     */
    public function hasTeamcityLogfile(): bool
    {
        return $this->teamcityLogfile !== null;
    }

    /**
     * @throws Exception
     */
    public function teamcityLogfile(): string
    {
        if (!$this->hasTeamcityLogfile()) {
            throw new Exception;
        }

        return $this->teamcityLogfile;
    }

    /**
     * @phpstan-assert-if-true !null $this->teamCityPrinter
     */
    public function hasTeamCityPrinter(): bool
    {
        return $this->teamCityPrinter !== null;
    }

    /**
     * @throws Exception
     */
    public function teamCityPrinter(): bool
    {
        if (!$this->hasTeamCityPrinter()) {
            throw new Exception;
        }

        return $this->teamCityPrinter;
    }

    /**
     * @phpstan-assert-if-true !null $this->testdoxHtmlFile
     */
    public function hasTestdoxHtmlFile(): bool
    {
        return $this->testdoxHtmlFile !== null;
    }

    /**
     * @throws Exception
     */
    public function testdoxHtmlFile(): string
    {
        if (!$this->hasTestdoxHtmlFile()) {
            throw new Exception;
        }

        return $this->testdoxHtmlFile;
    }

    /**
     * @phpstan-assert-if-true !null $this->testdoxTextFile
     */
    public function hasTestdoxTextFile(): bool
    {
        return $this->testdoxTextFile !== null;
    }

    /**
     * @throws Exception
     */
    public function testdoxTextFile(): string
    {
        if (!$this->hasTestdoxTextFile()) {
            throw new Exception;
        }

        return $this->testdoxTextFile;
    }

    /**
     * @phpstan-assert-if-true !null $this->testdoxPrinter
     */
    public function hasTestDoxPrinter(): bool
    {
        return $this->testdoxPrinter !== null;
    }

    /**
     * @throws Exception
     */
    public function testdoxPrinter(): bool
    {
        if (!$this->hasTestDoxPrinter()) {
            throw new Exception;
        }

        return $this->testdoxPrinter;
    }

    /**
     * @phpstan-assert-if-true !null $this->testdoxPrinterSummary
     */
    public function hasTestDoxPrinterSummary(): bool
    {
        return $this->testdoxPrinterSummary !== null;
    }

    /**
     * @throws Exception
     */
    public function testdoxPrinterSummary(): bool
    {
        if (!$this->hasTestDoxPrinterSummary()) {
            throw new Exception;
        }

        return $this->testdoxPrinterSummary;
    }

    /**
     * @phpstan-assert-if-true !null $this->testSuffixes
     */
    public function hasTestSuffixes(): bool
    {
        return $this->testSuffixes !== null;
    }

    /**
     * @throws Exception
     *
     * @return non-empty-list<non-empty-string>
     */
    public function testSuffixes(): array
    {
        if (!$this->hasTestSuffixes()) {
            throw new Exception;
        }

        return $this->testSuffixes;
    }

    /**
     * @phpstan-assert-if-true !null $this->testSuite
     */
    public function hasTestSuite(): bool
    {
        return $this->testSuite !== null;
    }

    /**
     * @throws Exception
     */
    public function testSuite(): string
    {
        if (!$this->hasTestSuite()) {
            throw new Exception;
        }

        return $this->testSuite;
    }

    /**
     * @phpstan-assert-if-true !null $this->excludeTestSuite
     */
    public function hasExcludedTestSuite(): bool
    {
        return $this->excludeTestSuite !== null;
    }

    /**
     * @throws Exception
     */
    public function excludedTestSuite(): string
    {
        if (!$this->hasExcludedTestSuite()) {
            throw new Exception;
        }

        return $this->excludeTestSuite;
    }

    public function useDefaultConfiguration(): bool
    {
        return $this->useDefaultConfiguration;
    }

    /**
     * @phpstan-assert-if-true !null $this->displayDetailsOnAllIssues
     */
    public function hasDisplayDetailsOnAllIssues(): bool
    {
        return $this->displayDetailsOnAllIssues !== null;
    }

    /**
     * @throws Exception
     */
    public function displayDetailsOnAllIssues(): bool
    {
        if (!$this->hasDisplayDetailsOnAllIssues()) {
            throw new Exception;
        }

        return $this->displayDetailsOnAllIssues;
    }

    /**
     * @phpstan-assert-if-true !null $this->displayDetailsOnIncompleteTests
     */
    public function hasDisplayDetailsOnIncompleteTests(): bool
    {
        return $this->displayDetailsOnIncompleteTests !== null;
    }

    /**
     * @throws Exception
     */
    public function displayDetailsOnIncompleteTests(): bool
    {
        if (!$this->hasDisplayDetailsOnIncompleteTests()) {
            throw new Exception;
        }

        return $this->displayDetailsOnIncompleteTests;
    }

    /**
     * @phpstan-assert-if-true !null $this->displayDetailsOnSkippedTests
     */
    public function hasDisplayDetailsOnSkippedTests(): bool
    {
        return $this->displayDetailsOnSkippedTests !== null;
    }

    /**
     * @throws Exception
     */
    public function displayDetailsOnSkippedTests(): bool
    {
        if (!$this->hasDisplayDetailsOnSkippedTests()) {
            throw new Exception;
        }

        return $this->displayDetailsOnSkippedTests;
    }

    /**
     * @phpstan-assert-if-true !null $this->displayDetailsOnTestsThatTriggerDeprecations
     */
    public function hasDisplayDetailsOnTestsThatTriggerDeprecations(): bool
    {
        return $this->displayDetailsOnTestsThatTriggerDeprecations !== null;
    }

    /**
     * @throws Exception
     */
    public function displayDetailsOnTestsThatTriggerDeprecations(): bool
    {
        if (!$this->hasDisplayDetailsOnTestsThatTriggerDeprecations()) {
            throw new Exception;
        }

        return $this->displayDetailsOnTestsThatTriggerDeprecations;
    }

    /**
     * @phpstan-assert-if-true !null $this->displayDetailsOnPhpunitDeprecations
     */
    public function hasDisplayDetailsOnPhpunitDeprecations(): bool
    {
        return $this->displayDetailsOnPhpunitDeprecations !== null;
    }

    /**
     * @throws Exception
     */
    public function displayDetailsOnPhpunitDeprecations(): bool
    {
        if (!$this->hasDisplayDetailsOnPhpunitDeprecations()) {
            throw new Exception;
        }

        return $this->displayDetailsOnPhpunitDeprecations;
    }

    /**
     * @phpstan-assert-if-true !null $this->displayDetailsOnTestsThatTriggerErrors
     */
    public function hasDisplayDetailsOnTestsThatTriggerErrors(): bool
    {
        return $this->displayDetailsOnTestsThatTriggerErrors !== null;
    }

    /**
     * @throws Exception
     */
    public function displayDetailsOnTestsThatTriggerErrors(): bool
    {
        if (!$this->hasDisplayDetailsOnTestsThatTriggerErrors()) {
            throw new Exception;
        }

        return $this->displayDetailsOnTestsThatTriggerErrors;
    }

    /**
     * @phpstan-assert-if-true !null $this->displayDetailsOnTestsThatTriggerNotices
     */
    public function hasDisplayDetailsOnTestsThatTriggerNotices(): bool
    {
        return $this->displayDetailsOnTestsThatTriggerNotices !== null;
    }

    /**
     * @throws Exception
     */
    public function displayDetailsOnTestsThatTriggerNotices(): bool
    {
        if (!$this->hasDisplayDetailsOnTestsThatTriggerNotices()) {
            throw new Exception;
        }

        return $this->displayDetailsOnTestsThatTriggerNotices;
    }

    /**
     * @phpstan-assert-if-true !null $this->displayDetailsOnTestsThatTriggerWarnings
     */
    public function hasDisplayDetailsOnTestsThatTriggerWarnings(): bool
    {
        return $this->displayDetailsOnTestsThatTriggerWarnings !== null;
    }

    /**
     * @throws Exception
     */
    public function displayDetailsOnTestsThatTriggerWarnings(): bool
    {
        if (!$this->hasDisplayDetailsOnTestsThatTriggerWarnings()) {
            throw new Exception;
        }

        return $this->displayDetailsOnTestsThatTriggerWarnings;
    }

    public function version(): bool
    {
        return $this->version;
    }

    /**
     * @phpstan-assert-if-true !null $this->logEventsText
     */
    public function hasLogEventsText(): bool
    {
        return $this->logEventsText !== null;
    }

    /**
     * @throws Exception
     */
    public function logEventsText(): string
    {
        if (!$this->hasLogEventsText()) {
            throw new Exception;
        }

        return $this->logEventsText;
    }

    /**
     * @phpstan-assert-if-true !null $this->logEventsVerboseText
     */
    public function hasLogEventsVerboseText(): bool
    {
        return $this->logEventsVerboseText !== null;
    }

    /**
     * @throws Exception
     */
    public function logEventsVerboseText(): string
    {
        if (!$this->hasLogEventsVerboseText()) {
            throw new Exception;
        }

        return $this->logEventsVerboseText;
    }

    public function debug(): bool
    {
        return $this->debug;
    }

    /**
     * @phpstan-assert-if-true !null $this->extensions
     */
    public function hasExtensions(): bool
    {
        return $this->extensions !== null;
    }

    /**
     * @throws Exception
     *
     * @return non-empty-list<non-empty-string>
     */
    public function extensions(): array
    {
        if (!$this->hasExtensions()) {
            throw new Exception;
        }

        return $this->extensions;
    }
}<|MERGE_RESOLUTION|>--- conflicted
+++ resolved
@@ -19,7 +19,6 @@
 final readonly class Configuration
 {
     /**
-<<<<<<< HEAD
      * @var list<non-empty-string>
      */
     private array $arguments;
@@ -70,6 +69,14 @@
     private ?bool $failOnRisky;
     private ?bool $failOnSkipped;
     private ?bool $failOnWarning;
+    private ?bool $doNotFailOnDeprecation;
+    private ?bool $doNotFailOnPhpunitDeprecation;
+    private ?bool $doNotFailOnEmptyTestSuite;
+    private ?bool $doNotFailOnIncomplete;
+    private ?bool $doNotFailOnNotice;
+    private ?bool $doNotFailOnRisky;
+    private ?bool $doNotFailOnSkipped;
+    private ?bool $doNotFailOnWarning;
     private ?bool $stopOnDefect;
     private ?bool $stopOnDeprecation;
     private ?string $specificDeprecationToStopOn;
@@ -177,131 +184,7 @@
      * @param ?non-empty-list<non-empty-string>                    $coverageFilter
      * @param ?non-empty-list<non-empty-string>                    $extensions
      */
-    public function __construct(array $arguments, ?string $atLeastVersion, ?bool $backupGlobals, ?bool $backupStaticProperties, ?bool $beStrictAboutChangesToGlobalState, ?string $bootstrap, ?string $cacheDirectory, ?bool $cacheResult, bool $checkVersion, ?string $colors, null|int|string $columns, ?string $configurationFile, ?string $coverageClover, ?string $coverageCobertura, ?string $coverageCrap4J, ?string $coverageHtml, ?string $coveragePhp, ?string $coverageText, ?bool $coverageTextShowUncoveredFiles, ?bool $coverageTextShowOnlySummary, ?string $coverageXml, ?bool $pathCoverage, bool $warmCoverageCache, ?int $defaultTimeLimit, ?bool $disableCodeCoverageIgnore, ?bool $disallowTestOutput, ?bool $enforceTimeLimit, ?array $excludeGroups, ?int $executionOrder, ?int $executionOrderDefects, ?bool $failOnAllIssues, ?bool $failOnDeprecation, ?bool $failOnPhpunitDeprecation, ?bool $failOnEmptyTestSuite, ?bool $failOnIncomplete, ?bool $failOnNotice, ?bool $failOnRisky, ?bool $failOnSkipped, ?bool $failOnWarning, ?bool $stopOnDefect, ?bool $stopOnDeprecation, ?string $specificDeprecationToStopOn, ?bool $stopOnError, ?bool $stopOnFailure, ?bool $stopOnIncomplete, ?bool $stopOnNotice, ?bool $stopOnRisky, ?bool $stopOnSkipped, ?bool $stopOnWarning, ?string $filter, ?string $excludeFilter, ?string $generateBaseline, ?string $useBaseline, bool $ignoreBaseline, bool $generateConfiguration, bool $migrateConfiguration, ?array $groups, ?array $testsCovering, ?array $testsUsing, ?array $testsRequiringPhpExtension, bool $help, ?string $includePath, ?array $iniSettings, ?string $junitLogfile, bool $listGroups, bool $listSuites, bool $listTestFiles, bool $listTests, ?string $listTestsXml, ?bool $noCoverage, ?bool $noExtensions, ?bool $noOutput, ?bool $noProgress, ?bool $noResults, ?bool $noLogging, ?bool $processIsolation, ?int $randomOrderSeed, ?bool $reportUselessTests, ?bool $resolveDependencies, ?bool $reverseList, ?bool $stderr, ?bool $strictCoverage, ?string $teamcityLogfile, ?string $testdoxHtmlFile, ?string $testdoxTextFile, ?array $testSuffixes, ?string $testSuite, ?string $excludeTestSuite, bool $useDefaultConfiguration, ?bool $displayDetailsOnAllIssues, ?bool $displayDetailsOnIncompleteTests, ?bool $displayDetailsOnSkippedTests, ?bool $displayDetailsOnTestsThatTriggerDeprecations, ?bool $displayDetailsOnPhpunitDeprecations, ?bool $displayDetailsOnTestsThatTriggerErrors, ?bool $displayDetailsOnTestsThatTriggerNotices, ?bool $displayDetailsOnTestsThatTriggerWarnings, bool $version, ?array $coverageFilter, ?string $logEventsText, ?string $logEventsVerboseText, ?bool $printerTeamCity, ?bool $testdoxPrinter, ?bool $testdoxPrinterSummary, bool $debug, ?array $extensions)
-=======
-     * @psalm-var list<non-empty-string>
-     */
-    private readonly array $arguments;
-    private readonly ?string $atLeastVersion;
-    private readonly ?bool $backupGlobals;
-    private readonly ?bool $backupStaticProperties;
-    private readonly ?bool $beStrictAboutChangesToGlobalState;
-    private readonly ?string $bootstrap;
-    private readonly ?string $cacheDirectory;
-    private readonly ?bool $cacheResult;
-    private readonly ?string $cacheResultFile;
-    private readonly bool $checkVersion;
-    private readonly ?string $colors;
-    private readonly null|int|string $columns;
-    private readonly ?string $configurationFile;
-    private readonly ?array $coverageFilter;
-    private readonly ?string $coverageClover;
-    private readonly ?string $coverageCobertura;
-    private readonly ?string $coverageCrap4J;
-    private readonly ?string $coverageHtml;
-    private readonly ?string $coveragePhp;
-    private readonly ?string $coverageText;
-    private readonly ?bool $coverageTextShowUncoveredFiles;
-    private readonly ?bool $coverageTextShowOnlySummary;
-    private readonly ?string $coverageXml;
-    private readonly ?bool $pathCoverage;
-    private readonly ?string $coverageCacheDirectory;
-    private readonly bool $warmCoverageCache;
-    private readonly ?int $defaultTimeLimit;
-    private readonly ?bool $disableCodeCoverageIgnore;
-    private readonly ?bool $disallowTestOutput;
-    private readonly ?bool $enforceTimeLimit;
-    private readonly ?array $excludeGroups;
-    private readonly ?int $executionOrder;
-    private readonly ?int $executionOrderDefects;
-    private readonly ?bool $failOnAllIssues;
-    private readonly ?bool $failOnDeprecation;
-    private readonly ?bool $failOnPhpunitDeprecation;
-    private readonly ?bool $failOnEmptyTestSuite;
-    private readonly ?bool $failOnIncomplete;
-    private readonly ?bool $failOnNotice;
-    private readonly ?bool $failOnRisky;
-    private readonly ?bool $failOnSkipped;
-    private readonly ?bool $failOnWarning;
-    private readonly ?bool $doNotFailOnDeprecation;
-    private readonly ?bool $doNotFailOnPhpunitDeprecation;
-    private readonly ?bool $doNotFailOnEmptyTestSuite;
-    private readonly ?bool $doNotFailOnIncomplete;
-    private readonly ?bool $doNotFailOnNotice;
-    private readonly ?bool $doNotFailOnRisky;
-    private readonly ?bool $doNotFailOnSkipped;
-    private readonly ?bool $doNotFailOnWarning;
-    private readonly ?bool $stopOnDefect;
-    private readonly ?bool $stopOnDeprecation;
-    private readonly ?bool $stopOnError;
-    private readonly ?bool $stopOnFailure;
-    private readonly ?bool $stopOnIncomplete;
-    private readonly ?bool $stopOnNotice;
-    private readonly ?bool $stopOnRisky;
-    private readonly ?bool $stopOnSkipped;
-    private readonly ?bool $stopOnWarning;
-    private readonly ?string $filter;
-    private readonly ?string $generateBaseline;
-    private readonly ?string $useBaseline;
-    private readonly bool $ignoreBaseline;
-    private readonly bool $generateConfiguration;
-    private readonly bool $migrateConfiguration;
-    private readonly ?array $groups;
-    private readonly ?array $testsCovering;
-    private readonly ?array $testsUsing;
-    private readonly bool $help;
-    private readonly ?string $includePath;
-    private readonly ?array $iniSettings;
-    private readonly ?string $junitLogfile;
-    private readonly bool $listGroups;
-    private readonly bool $listSuites;
-    private readonly bool $listTests;
-    private readonly ?string $listTestsXml;
-    private readonly ?bool $noCoverage;
-    private readonly ?bool $noExtensions;
-    private readonly ?bool $noOutput;
-    private readonly ?bool $noProgress;
-    private readonly ?bool $noResults;
-    private readonly ?bool $noLogging;
-    private readonly ?bool $processIsolation;
-    private readonly ?int $randomOrderSeed;
-    private readonly ?bool $reportUselessTests;
-    private readonly ?bool $resolveDependencies;
-    private readonly ?bool $reverseList;
-    private readonly ?bool $stderr;
-    private readonly ?bool $strictCoverage;
-    private readonly ?string $teamcityLogfile;
-    private readonly ?bool $teamCityPrinter;
-    private readonly ?string $testdoxHtmlFile;
-    private readonly ?string $testdoxTextFile;
-    private readonly ?bool $testdoxPrinter;
-
-    /**
-     * @psalm-var ?non-empty-list<non-empty-string>
-     */
-    private readonly ?array $testSuffixes;
-    private readonly ?string $testSuite;
-    private readonly ?string $excludeTestSuite;
-    private readonly bool $useDefaultConfiguration;
-    private readonly ?bool $displayDetailsOnAllIssues;
-    private readonly ?bool $displayDetailsOnIncompleteTests;
-    private readonly ?bool $displayDetailsOnSkippedTests;
-    private readonly ?bool $displayDetailsOnTestsThatTriggerDeprecations;
-    private readonly ?bool $displayDetailsOnPhpunitDeprecations;
-    private readonly ?bool $displayDetailsOnTestsThatTriggerErrors;
-    private readonly ?bool $displayDetailsOnTestsThatTriggerNotices;
-    private readonly ?bool $displayDetailsOnTestsThatTriggerWarnings;
-    private readonly bool $version;
-    private readonly ?string $logEventsText;
-    private readonly ?string $logEventsVerboseText;
-    private readonly bool $debug;
-
-    /**
-     * @psalm-param list<non-empty-string> $arguments
-     * @psalm-param ?non-empty-list<non-empty-string> $testSuffixes
-     */
-    public function __construct(array $arguments, ?string $atLeastVersion, ?bool $backupGlobals, ?bool $backupStaticProperties, ?bool $beStrictAboutChangesToGlobalState, ?string $bootstrap, ?string $cacheDirectory, ?bool $cacheResult, ?string $cacheResultFile, bool $checkVersion, ?string $colors, null|int|string $columns, ?string $configurationFile, ?string $coverageClover, ?string $coverageCobertura, ?string $coverageCrap4J, ?string $coverageHtml, ?string $coveragePhp, ?string $coverageText, ?bool $coverageTextShowUncoveredFiles, ?bool $coverageTextShowOnlySummary, ?string $coverageXml, ?bool $pathCoverage, ?string $coverageCacheDirectory, bool $warmCoverageCache, ?int $defaultTimeLimit, ?bool $disableCodeCoverageIgnore, ?bool $disallowTestOutput, ?bool $enforceTimeLimit, ?array $excludeGroups, ?int $executionOrder, ?int $executionOrderDefects, ?bool $failOnAllIssues, ?bool $failOnDeprecation, ?bool $failOnPhpunitDeprecation, ?bool $failOnEmptyTestSuite, ?bool $failOnIncomplete, ?bool $failOnNotice, ?bool $failOnRisky, ?bool $failOnSkipped, ?bool $failOnWarning, ?bool $doNotFailOnDeprecation, ?bool $doNotFailOnPhpunitDeprecation, ?bool $doNotFailOnEmptyTestSuite, ?bool $doNotFailOnIncomplete, ?bool $doNotFailOnNotice, ?bool $doNotFailOnRisky, ?bool $doNotFailOnSkipped, ?bool $doNotFailOnWarning, ?bool $stopOnDefect, ?bool $stopOnDeprecation, ?bool $stopOnError, ?bool $stopOnFailure, ?bool $stopOnIncomplete, ?bool $stopOnNotice, ?bool $stopOnRisky, ?bool $stopOnSkipped, ?bool $stopOnWarning, ?string $filter, ?string $generateBaseline, ?string $useBaseline, bool $ignoreBaseline, bool $generateConfiguration, bool $migrateConfiguration, ?array $groups, ?array $testsCovering, ?array $testsUsing, bool $help, ?string $includePath, ?array $iniSettings, ?string $junitLogfile, bool $listGroups, bool $listSuites, bool $listTests, ?string $listTestsXml, ?bool $noCoverage, ?bool $noExtensions, ?bool $noOutput, ?bool $noProgress, ?bool $noResults, ?bool $noLogging, ?bool $processIsolation, ?int $randomOrderSeed, ?bool $reportUselessTests, ?bool $resolveDependencies, ?bool $reverseList, ?bool $stderr, ?bool $strictCoverage, ?string $teamcityLogfile, ?string $testdoxHtmlFile, ?string $testdoxTextFile, ?array $testSuffixes, ?string $testSuite, ?string $excludeTestSuite, bool $useDefaultConfiguration, ?bool $displayDetailsOnAllIssues, ?bool $displayDetailsOnIncompleteTests, ?bool $displayDetailsOnSkippedTests, ?bool $displayDetailsOnTestsThatTriggerDeprecations, ?bool $displayDetailsOnPhpunitDeprecations, ?bool $displayDetailsOnTestsThatTriggerErrors, ?bool $displayDetailsOnTestsThatTriggerNotices, ?bool $displayDetailsOnTestsThatTriggerWarnings, bool $version, ?array $coverageFilter, ?string $logEventsText, ?string $logEventsVerboseText, ?bool $printerTeamCity, ?bool $printerTestDox, bool $debug)
->>>>>>> a28dae2b
+    public function __construct(array $arguments, ?string $atLeastVersion, ?bool $backupGlobals, ?bool $backupStaticProperties, ?bool $beStrictAboutChangesToGlobalState, ?string $bootstrap, ?string $cacheDirectory, ?bool $cacheResult, bool $checkVersion, ?string $colors, null|int|string $columns, ?string $configurationFile, ?string $coverageClover, ?string $coverageCobertura, ?string $coverageCrap4J, ?string $coverageHtml, ?string $coveragePhp, ?string $coverageText, ?bool $coverageTextShowUncoveredFiles, ?bool $coverageTextShowOnlySummary, ?string $coverageXml, ?bool $pathCoverage, bool $warmCoverageCache, ?int $defaultTimeLimit, ?bool $disableCodeCoverageIgnore, ?bool $disallowTestOutput, ?bool $enforceTimeLimit, ?array $excludeGroups, ?int $executionOrder, ?int $executionOrderDefects, ?bool $failOnAllIssues, ?bool $failOnDeprecation, ?bool $failOnPhpunitDeprecation, ?bool $failOnEmptyTestSuite, ?bool $failOnIncomplete, ?bool $failOnNotice, ?bool $failOnRisky, ?bool $failOnSkipped, ?bool $failOnWarning, ?bool $doNotFailOnDeprecation, ?bool $doNotFailOnPhpunitDeprecation, ?bool $doNotFailOnEmptyTestSuite, ?bool $doNotFailOnIncomplete, ?bool $doNotFailOnNotice, ?bool $doNotFailOnRisky, ?bool $doNotFailOnSkipped, ?bool $doNotFailOnWarning, ?bool $stopOnDefect, ?bool $stopOnDeprecation, ?string $specificDeprecationToStopOn, ?bool $stopOnError, ?bool $stopOnFailure, ?bool $stopOnIncomplete, ?bool $stopOnNotice, ?bool $stopOnRisky, ?bool $stopOnSkipped, ?bool $stopOnWarning, ?string $filter, ?string $excludeFilter, ?string $generateBaseline, ?string $useBaseline, bool $ignoreBaseline, bool $generateConfiguration, bool $migrateConfiguration, ?array $groups, ?array $testsCovering, ?array $testsUsing, ?array $testsRequiringPhpExtension, bool $help, ?string $includePath, ?array $iniSettings, ?string $junitLogfile, bool $listGroups, bool $listSuites, bool $listTestFiles, bool $listTests, ?string $listTestsXml, ?bool $noCoverage, ?bool $noExtensions, ?bool $noOutput, ?bool $noProgress, ?bool $noResults, ?bool $noLogging, ?bool $processIsolation, ?int $randomOrderSeed, ?bool $reportUselessTests, ?bool $resolveDependencies, ?bool $reverseList, ?bool $stderr, ?bool $strictCoverage, ?string $teamcityLogfile, ?string $testdoxHtmlFile, ?string $testdoxTextFile, ?array $testSuffixes, ?string $testSuite, ?string $excludeTestSuite, bool $useDefaultConfiguration, ?bool $displayDetailsOnAllIssues, ?bool $displayDetailsOnIncompleteTests, ?bool $displayDetailsOnSkippedTests, ?bool $displayDetailsOnTestsThatTriggerDeprecations, ?bool $displayDetailsOnPhpunitDeprecations, ?bool $displayDetailsOnTestsThatTriggerErrors, ?bool $displayDetailsOnTestsThatTriggerNotices, ?bool $displayDetailsOnTestsThatTriggerWarnings, bool $version, ?array $coverageFilter, ?string $logEventsText, ?string $logEventsVerboseText, ?bool $printerTeamCity, ?bool $testdoxPrinter, ?bool $testdoxPrinterSummary, bool $debug, ?array $extensions)
     {
         $this->arguments                                    = $arguments;
         $this->atLeastVersion                               = $atLeastVersion;
@@ -1002,35 +885,27 @@
     }
 
     /**
-<<<<<<< HEAD
+     * @phpstan-assert-if-true !null $this->failOnAllIssues
+     */
+    public function hasFailOnAllIssues(): bool
+    {
+        return $this->failOnAllIssues !== null;
+    }
+
+    /**
+     * @throws Exception
+     */
+    public function failOnAllIssues(): bool
+    {
+        if (!$this->hasFailOnAllIssues()) {
+            throw new Exception;
+        }
+
+        return $this->failOnAllIssues;
+    }
+
+    /**
      * @phpstan-assert-if-true !null $this->failOnDeprecation
-=======
-     * @psalm-assert-if-true !null $this->failOnAllIssues
->>>>>>> a28dae2b
-     */
-    public function hasFailOnAllIssues(): bool
-    {
-        return $this->failOnAllIssues !== null;
-    }
-
-    /**
-     * @throws Exception
-     */
-    public function failOnAllIssues(): bool
-    {
-        if (!$this->hasFailOnAllIssues()) {
-            throw new Exception;
-        }
-
-        return $this->failOnAllIssues;
-    }
-
-    /**
-<<<<<<< HEAD
-     * @phpstan-assert-if-true !null $this->failOnAllIssues
-=======
-     * @psalm-assert-if-true !null $this->failOnDeprecation
->>>>>>> a28dae2b
      */
     public function hasFailOnDeprecation(): bool
     {
@@ -1190,171 +1065,167 @@
     }
 
     /**
-<<<<<<< HEAD
+     * @phpstan-assert-if-true !null $this->doNotFailOnDeprecation
+     */
+    public function hasDoNotFailOnDeprecation(): bool
+    {
+        return $this->doNotFailOnDeprecation !== null;
+    }
+
+    /**
+     * @throws Exception
+     */
+    public function doNotFailOnDeprecation(): bool
+    {
+        if (!$this->hasDoNotFailOnDeprecation()) {
+            throw new Exception;
+        }
+
+        return $this->doNotFailOnDeprecation;
+    }
+
+    /**
+     * @phpstan-assert-if-true !null $this->doNotFailOnPhpunitDeprecation
+     */
+    public function hasDoNotFailOnPhpunitDeprecation(): bool
+    {
+        return $this->doNotFailOnPhpunitDeprecation !== null;
+    }
+
+    /**
+     * @throws Exception
+     */
+    public function doNotFailOnPhpunitDeprecation(): bool
+    {
+        if (!$this->hasDoNotFailOnPhpunitDeprecation()) {
+            throw new Exception;
+        }
+
+        return $this->doNotFailOnPhpunitDeprecation;
+    }
+
+    /**
+     * @phpstan-assert-if-true !null $this->doNotFailOnEmptyTestSuite
+     */
+    public function hasDoNotFailOnEmptyTestSuite(): bool
+    {
+        return $this->doNotFailOnEmptyTestSuite !== null;
+    }
+
+    /**
+     * @throws Exception
+     */
+    public function doNotFailOnEmptyTestSuite(): bool
+    {
+        if (!$this->hasDoNotFailOnEmptyTestSuite()) {
+            throw new Exception;
+        }
+
+        return $this->doNotFailOnEmptyTestSuite;
+    }
+
+    /**
+     * @phpstan-assert-if-true !null $this->doNotFailOnIncomplete
+     */
+    public function hasDoNotFailOnIncomplete(): bool
+    {
+        return $this->doNotFailOnIncomplete !== null;
+    }
+
+    /**
+     * @throws Exception
+     */
+    public function doNotFailOnIncomplete(): bool
+    {
+        if (!$this->hasDoNotFailOnIncomplete()) {
+            throw new Exception;
+        }
+
+        return $this->doNotFailOnIncomplete;
+    }
+
+    /**
+     * @phpstan-assert-if-true !null $this->doNotFailOnNotice
+     */
+    public function hasDoNotFailOnNotice(): bool
+    {
+        return $this->doNotFailOnNotice !== null;
+    }
+
+    /**
+     * @throws Exception
+     */
+    public function doNotFailOnNotice(): bool
+    {
+        if (!$this->hasDoNotFailOnNotice()) {
+            throw new Exception;
+        }
+
+        return $this->doNotFailOnNotice;
+    }
+
+    /**
+     * @phpstan-assert-if-true !null $this->doNotFailOnRisky
+     */
+    public function hasDoNotFailOnRisky(): bool
+    {
+        return $this->doNotFailOnRisky !== null;
+    }
+
+    /**
+     * @throws Exception
+     */
+    public function doNotFailOnRisky(): bool
+    {
+        if (!$this->hasDoNotFailOnRisky()) {
+            throw new Exception;
+        }
+
+        return $this->doNotFailOnRisky;
+    }
+
+    /**
+     * @phpstan-assert-if-true !null $this->doNotFailOnSkipped
+     */
+    public function hasDoNotFailOnSkipped(): bool
+    {
+        return $this->doNotFailOnSkipped !== null;
+    }
+
+    /**
+     * @throws Exception
+     */
+    public function doNotFailOnSkipped(): bool
+    {
+        if (!$this->hasDoNotFailOnSkipped()) {
+            throw new Exception;
+        }
+
+        return $this->doNotFailOnSkipped;
+    }
+
+    /**
+     * @phpstan-assert-if-true !null $this->doNotFailOnWarning
+     */
+    public function hasDoNotFailOnWarning(): bool
+    {
+        return $this->doNotFailOnWarning !== null;
+    }
+
+    /**
+     * @throws Exception
+     */
+    public function doNotFailOnWarning(): bool
+    {
+        if (!$this->hasDoNotFailOnWarning()) {
+            throw new Exception;
+        }
+
+        return $this->doNotFailOnWarning;
+    }
+
+    /**
      * @phpstan-assert-if-true !null $this->stopOnDefect
-=======
-     * @psalm-assert-if-true !null $this->doNotFailOnDeprecation
-     */
-    public function hasDoNotFailOnDeprecation(): bool
-    {
-        return $this->doNotFailOnDeprecation !== null;
-    }
-
-    /**
-     * @throws Exception
-     */
-    public function doNotFailOnDeprecation(): bool
-    {
-        if (!$this->hasDoNotFailOnDeprecation()) {
-            throw new Exception;
-        }
-
-        return $this->doNotFailOnDeprecation;
-    }
-
-    /**
-     * @psalm-assert-if-true !null $this->doNotFailOnPhpunitDeprecation
-     */
-    public function hasDoNotFailOnPhpunitDeprecation(): bool
-    {
-        return $this->doNotFailOnPhpunitDeprecation !== null;
-    }
-
-    /**
-     * @throws Exception
-     */
-    public function doNotFailOnPhpunitDeprecation(): bool
-    {
-        if (!$this->hasDoNotFailOnPhpunitDeprecation()) {
-            throw new Exception;
-        }
-
-        return $this->doNotFailOnPhpunitDeprecation;
-    }
-
-    /**
-     * @psalm-assert-if-true !null $this->doNotFailOnEmptyTestSuite
-     */
-    public function hasDoNotFailOnEmptyTestSuite(): bool
-    {
-        return $this->doNotFailOnEmptyTestSuite !== null;
-    }
-
-    /**
-     * @throws Exception
-     */
-    public function doNotFailOnEmptyTestSuite(): bool
-    {
-        if (!$this->hasDoNotFailOnEmptyTestSuite()) {
-            throw new Exception;
-        }
-
-        return $this->doNotFailOnEmptyTestSuite;
-    }
-
-    /**
-     * @psalm-assert-if-true !null $this->doNotFailOnIncomplete
-     */
-    public function hasDoNotFailOnIncomplete(): bool
-    {
-        return $this->doNotFailOnIncomplete !== null;
-    }
-
-    /**
-     * @throws Exception
-     */
-    public function doNotFailOnIncomplete(): bool
-    {
-        if (!$this->hasDoNotFailOnIncomplete()) {
-            throw new Exception;
-        }
-
-        return $this->doNotFailOnIncomplete;
-    }
-
-    /**
-     * @psalm-assert-if-true !null $this->doNotFailOnNotice
-     */
-    public function hasDoNotFailOnNotice(): bool
-    {
-        return $this->doNotFailOnNotice !== null;
-    }
-
-    /**
-     * @throws Exception
-     */
-    public function doNotFailOnNotice(): bool
-    {
-        if (!$this->hasDoNotFailOnNotice()) {
-            throw new Exception;
-        }
-
-        return $this->doNotFailOnNotice;
-    }
-
-    /**
-     * @psalm-assert-if-true !null $this->doNotFailOnRisky
-     */
-    public function hasDoNotFailOnRisky(): bool
-    {
-        return $this->doNotFailOnRisky !== null;
-    }
-
-    /**
-     * @throws Exception
-     */
-    public function doNotFailOnRisky(): bool
-    {
-        if (!$this->hasDoNotFailOnRisky()) {
-            throw new Exception;
-        }
-
-        return $this->doNotFailOnRisky;
-    }
-
-    /**
-     * @psalm-assert-if-true !null $this->doNotFailOnSkipped
-     */
-    public function hasDoNotFailOnSkipped(): bool
-    {
-        return $this->doNotFailOnSkipped !== null;
-    }
-
-    /**
-     * @throws Exception
-     */
-    public function doNotFailOnSkipped(): bool
-    {
-        if (!$this->hasDoNotFailOnSkipped()) {
-            throw new Exception;
-        }
-
-        return $this->doNotFailOnSkipped;
-    }
-
-    /**
-     * @psalm-assert-if-true !null $this->doNotFailOnWarning
-     */
-    public function hasDoNotFailOnWarning(): bool
-    {
-        return $this->doNotFailOnWarning !== null;
-    }
-
-    /**
-     * @throws Exception
-     */
-    public function doNotFailOnWarning(): bool
-    {
-        if (!$this->hasDoNotFailOnWarning()) {
-            throw new Exception;
-        }
-
-        return $this->doNotFailOnWarning;
-    }
-
-    /**
-     * @psalm-assert-if-true !null $this->stopOnDefect
->>>>>>> a28dae2b
      */
     public function hasStopOnDefect(): bool
     {
