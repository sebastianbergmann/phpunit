--- conflicted
+++ resolved
@@ -57,11 +57,8 @@
     private bool $failOnAllIssues;
     private bool $failOnDeprecation;
     private bool $failOnPhpunitDeprecation;
-<<<<<<< HEAD
     private bool $failOnPhpunitNotice;
-=======
     private bool $failOnPhpunitWarning;
->>>>>>> c80daf07
     private bool $failOnEmptyTestSuite;
     private bool $failOnIncomplete;
     private bool $failOnNotice;
@@ -70,11 +67,8 @@
     private bool $failOnWarning;
     private bool $doNotFailOnDeprecation;
     private bool $doNotFailOnPhpunitDeprecation;
-<<<<<<< HEAD
     private bool $doNotFailOnPhpunitNotice;
-=======
     private bool $doNotFailOnPhpunitWarning;
->>>>>>> c80daf07
     private bool $doNotFailOnEmptyTestSuite;
     private bool $doNotFailOnIncomplete;
     private bool $doNotFailOnNotice;
@@ -211,11 +205,7 @@
      * @param null|non-empty-string                                                       $generateBaseline
      * @param non-negative-int                                                            $shortenArraysForExportThreshold
      */
-<<<<<<< HEAD
-    public function __construct(array $cliArguments, ?string $configurationFile, ?string $bootstrap, bool $cacheResult, ?string $cacheDirectory, ?string $coverageCacheDirectory, Source $source, string $testResultCacheFile, ?string $coverageClover, ?string $coverageCobertura, ?string $coverageCrap4j, int $coverageCrap4jThreshold, ?string $coverageHtml, int $coverageHtmlLowUpperBound, int $coverageHtmlHighLowerBound, string $coverageHtmlColorSuccessLow, string $coverageHtmlColorSuccessMedium, string $coverageHtmlColorSuccessHigh, string $coverageHtmlColorWarning, string $coverageHtmlColorDanger, ?string $coverageHtmlCustomCssFile, ?string $coverageOpenClover, ?string $coveragePhp, ?string $coverageText, bool $coverageTextShowUncoveredFiles, bool $coverageTextShowOnlySummary, ?string $coverageXml, bool $pathCoverage, bool $ignoreDeprecatedCodeUnitsFromCodeCoverage, bool $disableCodeCoverageIgnore, bool $failOnAllIssues, bool $failOnDeprecation, bool $failOnPhpunitDeprecation, bool $failOnPhpunitNotice, bool $failOnEmptyTestSuite, bool $failOnIncomplete, bool $failOnNotice, bool $failOnRisky, bool $failOnSkipped, bool $failOnWarning, bool $doNotFailOnDeprecation, bool $doNotFailOnPhpunitDeprecation, bool $doNotFailOnPhpunitNotice, bool $doNotFailOnEmptyTestSuite, bool $doNotFailOnIncomplete, bool $doNotFailOnNotice, bool $doNotFailOnRisky, bool $doNotFailOnSkipped, bool $doNotFailOnWarning, bool $stopOnDefect, bool $stopOnDeprecation, ?string $specificDeprecationToStopOn, bool $stopOnError, bool $stopOnFailure, bool $stopOnIncomplete, bool $stopOnNotice, bool $stopOnRisky, bool $stopOnSkipped, bool $stopOnWarning, bool $outputToStandardErrorStream, int $columns, bool $noExtensions, ?string $pharExtensionDirectory, array $extensionBootstrappers, bool $backupGlobals, bool $backupStaticProperties, bool $beStrictAboutChangesToGlobalState, bool $colors, bool $processIsolation, bool $enforceTimeLimit, int $defaultTimeLimit, int $timeoutForSmallTests, int $timeoutForMediumTests, int $timeoutForLargeTests, bool $reportUselessTests, bool $strictCoverage, bool $disallowTestOutput, bool $displayDetailsOnAllIssues, bool $displayDetailsOnIncompleteTests, bool $displayDetailsOnSkippedTests, bool $displayDetailsOnTestsThatTriggerDeprecations, bool $displayDetailsOnPhpunitDeprecations, bool $displayDetailsOnPhpunitNotices, bool $displayDetailsOnTestsThatTriggerErrors, bool $displayDetailsOnTestsThatTriggerNotices, bool $displayDetailsOnTestsThatTriggerWarnings, bool $reverseDefectList, bool $requireCoverageMetadata, bool $noProgress, bool $noResults, bool $noOutput, int $executionOrder, int $executionOrderDefects, bool $resolveDependencies, ?string $logfileTeamcity, ?string $logfileJunit, ?string $logfileOtr, ?string $logfileTestdoxHtml, ?string $logfileTestdoxText, ?string $logEventsText, ?string $logEventsVerboseText, bool $teamCityOutput, bool $testDoxOutput, bool $testDoxOutputSummary, ?array $testsCovering, ?array $testsUsing, ?array $testsRequiringPhpExtension, ?string $filter, ?string $excludeFilter, array $groups, array $excludeGroups, int $randomOrderSeed, bool $includeUncoveredFiles, TestSuiteCollection $testSuite, string $includeTestSuite, string $excludeTestSuite, ?string $defaultTestSuite, array $testSuffixes, Php $php, bool $controlGarbageCollector, int $numberOfTestsBeforeGarbageCollection, ?string $generateBaseline, bool $debug, bool $withTelemetry, int $shortenArraysForExportThreshold)
-=======
-    public function __construct(array $cliArguments, ?string $configurationFile, ?string $bootstrap, bool $cacheResult, ?string $cacheDirectory, ?string $coverageCacheDirectory, Source $source, string $testResultCacheFile, ?string $coverageClover, ?string $coverageCobertura, ?string $coverageCrap4j, int $coverageCrap4jThreshold, ?string $coverageHtml, int $coverageHtmlLowUpperBound, int $coverageHtmlHighLowerBound, string $coverageHtmlColorSuccessLow, string $coverageHtmlColorSuccessMedium, string $coverageHtmlColorSuccessHigh, string $coverageHtmlColorWarning, string $coverageHtmlColorDanger, ?string $coverageHtmlCustomCssFile, ?string $coveragePhp, ?string $coverageText, bool $coverageTextShowUncoveredFiles, bool $coverageTextShowOnlySummary, ?string $coverageXml, bool $pathCoverage, bool $ignoreDeprecatedCodeUnitsFromCodeCoverage, bool $disableCodeCoverageIgnore, bool $failOnAllIssues, bool $failOnDeprecation, bool $failOnPhpunitDeprecation, bool $failOnPhpunitWarning, bool $failOnEmptyTestSuite, bool $failOnIncomplete, bool $failOnNotice, bool $failOnRisky, bool $failOnSkipped, bool $failOnWarning, bool $doNotFailOnDeprecation, bool $doNotFailOnPhpunitDeprecation, bool $doNotFailOnPhpunitWarning, bool $doNotFailOnEmptyTestSuite, bool $doNotFailOnIncomplete, bool $doNotFailOnNotice, bool $doNotFailOnRisky, bool $doNotFailOnSkipped, bool $doNotFailOnWarning, bool $stopOnDefect, bool $stopOnDeprecation, ?string $specificDeprecationToStopOn, bool $stopOnError, bool $stopOnFailure, bool $stopOnIncomplete, bool $stopOnNotice, bool $stopOnRisky, bool $stopOnSkipped, bool $stopOnWarning, bool $outputToStandardErrorStream, int|string $columns, bool $noExtensions, ?string $pharExtensionDirectory, array $extensionBootstrappers, bool $backupGlobals, bool $backupStaticProperties, bool $beStrictAboutChangesToGlobalState, bool $colors, bool $processIsolation, bool $enforceTimeLimit, int $defaultTimeLimit, int $timeoutForSmallTests, int $timeoutForMediumTests, int $timeoutForLargeTests, bool $reportUselessTests, bool $strictCoverage, bool $disallowTestOutput, bool $displayDetailsOnAllIssues, bool $displayDetailsOnIncompleteTests, bool $displayDetailsOnSkippedTests, bool $displayDetailsOnTestsThatTriggerDeprecations, bool $displayDetailsOnPhpunitDeprecations, bool $displayDetailsOnTestsThatTriggerErrors, bool $displayDetailsOnTestsThatTriggerNotices, bool $displayDetailsOnTestsThatTriggerWarnings, bool $reverseDefectList, bool $requireCoverageMetadata, bool $noProgress, bool $noResults, bool $noOutput, int $executionOrder, int $executionOrderDefects, bool $resolveDependencies, ?string $logfileTeamcity, ?string $logfileJunit, ?string $logfileTestdoxHtml, ?string $logfileTestdoxText, ?string $logEventsText, ?string $logEventsVerboseText, bool $teamCityOutput, bool $testDoxOutput, bool $testDoxOutputSummary, ?array $testsCovering, ?array $testsUsing, ?array $testsRequiringPhpExtension, ?string $filter, ?string $excludeFilter, array $groups, array $excludeGroups, int $randomOrderSeed, bool $includeUncoveredFiles, TestSuiteCollection $testSuite, string $includeTestSuite, string $excludeTestSuite, ?string $defaultTestSuite, array $testSuffixes, Php $php, bool $controlGarbageCollector, int $numberOfTestsBeforeGarbageCollection, ?string $generateBaseline, bool $debug, int $shortenArraysForExportThreshold)
->>>>>>> c80daf07
+    public function __construct(array $cliArguments, ?string $configurationFile, ?string $bootstrap, bool $cacheResult, ?string $cacheDirectory, ?string $coverageCacheDirectory, Source $source, string $testResultCacheFile, ?string $coverageClover, ?string $coverageCobertura, ?string $coverageCrap4j, int $coverageCrap4jThreshold, ?string $coverageHtml, int $coverageHtmlLowUpperBound, int $coverageHtmlHighLowerBound, string $coverageHtmlColorSuccessLow, string $coverageHtmlColorSuccessMedium, string $coverageHtmlColorSuccessHigh, string $coverageHtmlColorWarning, string $coverageHtmlColorDanger, ?string $coverageHtmlCustomCssFile, ?string $coverageOpenClover, ?string $coveragePhp, ?string $coverageText, bool $coverageTextShowUncoveredFiles, bool $coverageTextShowOnlySummary, ?string $coverageXml, bool $pathCoverage, bool $ignoreDeprecatedCodeUnitsFromCodeCoverage, bool $disableCodeCoverageIgnore, bool $failOnAllIssues, bool $failOnDeprecation, bool $failOnPhpunitDeprecation, bool $failOnPhpunitNotice, bool $failOnPhpunitWarning, bool $failOnEmptyTestSuite, bool $failOnIncomplete, bool $failOnNotice, bool $failOnRisky, bool $failOnSkipped, bool $failOnWarning, bool $doNotFailOnDeprecation, bool $doNotFailOnPhpunitDeprecation, bool $doNotFailOnPhpunitNotice, bool $doNotFailOnPhpunitWarning, bool $doNotFailOnEmptyTestSuite, bool $doNotFailOnIncomplete, bool $doNotFailOnNotice, bool $doNotFailOnRisky, bool $doNotFailOnSkipped, bool $doNotFailOnWarning, bool $stopOnDefect, bool $stopOnDeprecation, ?string $specificDeprecationToStopOn, bool $stopOnError, bool $stopOnFailure, bool $stopOnIncomplete, bool $stopOnNotice, bool $stopOnRisky, bool $stopOnSkipped, bool $stopOnWarning, bool $outputToStandardErrorStream, int $columns, bool $noExtensions, ?string $pharExtensionDirectory, array $extensionBootstrappers, bool $backupGlobals, bool $backupStaticProperties, bool $beStrictAboutChangesToGlobalState, bool $colors, bool $processIsolation, bool $enforceTimeLimit, int $defaultTimeLimit, int $timeoutForSmallTests, int $timeoutForMediumTests, int $timeoutForLargeTests, bool $reportUselessTests, bool $strictCoverage, bool $disallowTestOutput, bool $displayDetailsOnAllIssues, bool $displayDetailsOnIncompleteTests, bool $displayDetailsOnSkippedTests, bool $displayDetailsOnTestsThatTriggerDeprecations, bool $displayDetailsOnPhpunitDeprecations, bool $displayDetailsOnPhpunitNotices, bool $displayDetailsOnTestsThatTriggerErrors, bool $displayDetailsOnTestsThatTriggerNotices, bool $displayDetailsOnTestsThatTriggerWarnings, bool $reverseDefectList, bool $requireCoverageMetadata, bool $noProgress, bool $noResults, bool $noOutput, int $executionOrder, int $executionOrderDefects, bool $resolveDependencies, ?string $logfileTeamcity, ?string $logfileJunit, ?string $logfileOtr, ?string $logfileTestdoxHtml, ?string $logfileTestdoxText, ?string $logEventsText, ?string $logEventsVerboseText, bool $teamCityOutput, bool $testDoxOutput, bool $testDoxOutputSummary, ?array $testsCovering, ?array $testsUsing, ?array $testsRequiringPhpExtension, ?string $filter, ?string $excludeFilter, array $groups, array $excludeGroups, int $randomOrderSeed, bool $includeUncoveredFiles, TestSuiteCollection $testSuite, string $includeTestSuite, string $excludeTestSuite, ?string $defaultTestSuite, array $testSuffixes, Php $php, bool $controlGarbageCollector, int $numberOfTestsBeforeGarbageCollection, ?string $generateBaseline, bool $debug, bool $withTelemetry, int $shortenArraysForExportThreshold)
     {
         $this->cliArguments                                 = $cliArguments;
         $this->configurationFile                            = $configurationFile;
@@ -250,11 +240,8 @@
         $this->failOnAllIssues                              = $failOnAllIssues;
         $this->failOnDeprecation                            = $failOnDeprecation;
         $this->failOnPhpunitDeprecation                     = $failOnPhpunitDeprecation;
-<<<<<<< HEAD
         $this->failOnPhpunitNotice                          = $failOnPhpunitNotice;
-=======
         $this->failOnPhpunitWarning                         = $failOnPhpunitWarning;
->>>>>>> c80daf07
         $this->failOnEmptyTestSuite                         = $failOnEmptyTestSuite;
         $this->failOnIncomplete                             = $failOnIncomplete;
         $this->failOnNotice                                 = $failOnNotice;
@@ -263,11 +250,8 @@
         $this->failOnWarning                                = $failOnWarning;
         $this->doNotFailOnDeprecation                       = $doNotFailOnDeprecation;
         $this->doNotFailOnPhpunitDeprecation                = $doNotFailOnPhpunitDeprecation;
-<<<<<<< HEAD
         $this->doNotFailOnPhpunitNotice                     = $doNotFailOnPhpunitNotice;
-=======
         $this->doNotFailOnPhpunitWarning                    = $doNotFailOnPhpunitWarning;
->>>>>>> c80daf07
         $this->doNotFailOnEmptyTestSuite                    = $doNotFailOnEmptyTestSuite;
         $this->doNotFailOnIncomplete                        = $doNotFailOnIncomplete;
         $this->doNotFailOnNotice                            = $doNotFailOnNotice;
@@ -735,15 +719,14 @@
         return $this->failOnPhpunitDeprecation;
     }
 
-<<<<<<< HEAD
     public function failOnPhpunitNotice(): bool
     {
         return $this->failOnPhpunitNotice;
-=======
+    }
+
     public function failOnPhpunitWarning(): bool
     {
         return $this->failOnPhpunitWarning;
->>>>>>> c80daf07
     }
 
     public function failOnEmptyTestSuite(): bool
@@ -786,15 +769,14 @@
         return $this->doNotFailOnPhpunitDeprecation;
     }
 
-<<<<<<< HEAD
     public function doNotFailOnPhpunitNotice(): bool
     {
         return $this->doNotFailOnPhpunitNotice;
-=======
+    }
+
     public function doNotFailOnPhpunitWarning(): bool
     {
         return $this->doNotFailOnPhpunitWarning;
->>>>>>> c80daf07
     }
 
     public function doNotFailOnEmptyTestSuite(): bool
