<?php declare(strict_types=1);
/*
 * This file is part of PHPUnit.
 *
 * (c) Sebastian Bergmann <sebastian@phpunit.de>
 *
 * For the full copyright and license information, please view the LICENSE
 * file that was distributed with this source code.
 */
namespace PHPUnit\TextUI\XmlConfiguration;

use const DIRECTORY_SEPARATOR;
use const PHP_EOL;
use const PHP_VERSION;
use function assert;
use function defined;
use function dirname;
use function explode;
use function is_numeric;
use function preg_match;
use function realpath;
use function sprintf;
use function str_contains;
use function str_starts_with;
use function strlen;
use function strtolower;
use function substr;
use function trim;
use DOMDocument;
use DOMElement;
use DOMNode;
use DOMNodeList;
use DOMXPath;
use PHPUnit\Runner\TestSuiteSorter;
use PHPUnit\Runner\Version;
use PHPUnit\TextUI\Configuration\Configuration;
use PHPUnit\TextUI\Configuration\Constant;
use PHPUnit\TextUI\Configuration\ConstantCollection;
use PHPUnit\TextUI\Configuration\Directory;
use PHPUnit\TextUI\Configuration\DirectoryCollection;
use PHPUnit\TextUI\Configuration\ExtensionBootstrap;
use PHPUnit\TextUI\Configuration\ExtensionBootstrapCollection;
use PHPUnit\TextUI\Configuration\File;
use PHPUnit\TextUI\Configuration\FileCollection;
use PHPUnit\TextUI\Configuration\FilterDirectory;
use PHPUnit\TextUI\Configuration\FilterDirectoryCollection;
use PHPUnit\TextUI\Configuration\Group;
use PHPUnit\TextUI\Configuration\GroupCollection;
use PHPUnit\TextUI\Configuration\IniSetting;
use PHPUnit\TextUI\Configuration\IniSettingCollection;
use PHPUnit\TextUI\Configuration\Php;
use PHPUnit\TextUI\Configuration\Source;
use PHPUnit\TextUI\Configuration\TestDirectory;
use PHPUnit\TextUI\Configuration\TestDirectoryCollection;
use PHPUnit\TextUI\Configuration\TestFile;
use PHPUnit\TextUI\Configuration\TestFileCollection;
use PHPUnit\TextUI\Configuration\TestSuite as TestSuiteConfiguration;
use PHPUnit\TextUI\Configuration\TestSuiteCollection;
use PHPUnit\TextUI\Configuration\Variable;
use PHPUnit\TextUI\Configuration\VariableCollection;
use PHPUnit\TextUI\XmlConfiguration\CodeCoverage\CodeCoverage;
use PHPUnit\TextUI\XmlConfiguration\CodeCoverage\Report\Clover;
use PHPUnit\TextUI\XmlConfiguration\CodeCoverage\Report\Cobertura;
use PHPUnit\TextUI\XmlConfiguration\CodeCoverage\Report\Crap4j;
use PHPUnit\TextUI\XmlConfiguration\CodeCoverage\Report\Html as CodeCoverageHtml;
use PHPUnit\TextUI\XmlConfiguration\CodeCoverage\Report\OpenClover;
use PHPUnit\TextUI\XmlConfiguration\CodeCoverage\Report\Php as CodeCoveragePhp;
use PHPUnit\TextUI\XmlConfiguration\CodeCoverage\Report\Text as CodeCoverageText;
use PHPUnit\TextUI\XmlConfiguration\CodeCoverage\Report\Xml as CodeCoverageXml;
use PHPUnit\TextUI\XmlConfiguration\Logging\Junit;
use PHPUnit\TextUI\XmlConfiguration\Logging\Logging;
use PHPUnit\TextUI\XmlConfiguration\Logging\Otr;
use PHPUnit\TextUI\XmlConfiguration\Logging\TeamCity;
use PHPUnit\TextUI\XmlConfiguration\Logging\TestDox\Html as TestDoxHtml;
use PHPUnit\TextUI\XmlConfiguration\Logging\TestDox\Text as TestDoxText;
use PHPUnit\Util\VersionComparisonOperator;
use PHPUnit\Util\Xml\Loader as XmlLoader;
use PHPUnit\Util\Xml\XmlException;
use SebastianBergmann\CodeCoverage\Report\Html\Colors;
use SebastianBergmann\CodeCoverage\Report\Thresholds;
use Throwable;

/**
 * @no-named-arguments Parameter names are not covered by the backward compatibility promise for PHPUnit
 *
 * @internal This class is not covered by the backward compatibility promise for PHPUnit
 */
final readonly class Loader
{
    /**
     * @throws Exception
     */
    public function load(string $filename): LoadedFromFileConfiguration
    {
        try {
            $document = (new XmlLoader)->loadFile($filename);
        } catch (XmlException $e) {
            throw new Exception(
                $e->getMessage(),
                $e->getCode(),
                $e,
            );
        }

        $xpath = new DOMXPath($document);

        try {
            $xsdFilename = (new SchemaFinder)->find(Version::series());
        } catch (CannotFindSchemaException $e) {
            throw new Exception(
                $e->getMessage(),
                $e->getCode(),
                $e,
            );
        }

        $configurationFileRealpath = realpath($filename);

        assert($configurationFileRealpath !== false && $configurationFileRealpath !== '');

<<<<<<< HEAD
        return new LoadedFromFileConfiguration(
            $configurationFileRealpath,
            (new Validator)->validate($document, $xsdFilename),
            $this->extensions($xpath),
            $this->source($configurationFileRealpath, $xpath),
            $this->codeCoverage($configurationFileRealpath, $xpath),
            $this->groups($xpath),
            $this->logging($configurationFileRealpath, $xpath),
            $this->php($configurationFileRealpath, $xpath),
            $this->phpunit($configurationFileRealpath, $document, $xpath),
            $this->testSuite($configurationFileRealpath, $xpath),
        );
=======
        $validationResult = (new Validator)->validate($document, $xsdFilename);

        try {
            return new LoadedFromFileConfiguration(
                $configurationFileRealpath,
                $validationResult,
                $this->extensions($xpath),
                $this->source($configurationFileRealpath, $xpath),
                $this->codeCoverage($configurationFileRealpath, $xpath),
                $this->groups($xpath),
                $this->logging($configurationFileRealpath, $xpath),
                $this->php($configurationFileRealpath, $xpath),
                $this->phpunit($configurationFileRealpath, $document),
                $this->testSuite($configurationFileRealpath, $xpath),
            );
        } catch (Throwable $t) {
            $message = sprintf(
                'Cannot load XML configuration file %s',
                $configurationFileRealpath,
            );

            if ($validationResult->hasValidationErrors()) {
                $message .= ' because it has validation errors:' . PHP_EOL . $validationResult->asString();
            }

            throw new Exception($message, previous: $t);
        }
>>>>>>> dfbf89a9
    }

    private function logging(string $filename, DOMXPath $xpath): Logging
    {
        $junit   = null;
        $element = $this->element($xpath, 'logging/junit');

        if ($element !== null) {
            $junit = new Junit(
                new File(
                    $this->toAbsolutePath(
                        $filename,
                        (string) $this->parseStringAttribute($element, 'outputFile'),
                    ),
                ),
            );
        }

        $otr     = null;
        $element = $this->element($xpath, 'logging/otr');

        if ($element !== null) {
            $otr = new Otr(
                new File(
                    $this->toAbsolutePath(
                        $filename,
                        (string) $this->parseStringAttribute($element, 'outputFile'),
                    ),
                ),
                $this->parseBooleanAttribute($element, 'includeGitInformation', false),
            );
        }

        $teamCity = null;
        $element  = $this->element($xpath, 'logging/teamcity');

        if ($element !== null) {
            $teamCity = new TeamCity(
                new File(
                    $this->toAbsolutePath(
                        $filename,
                        (string) $this->parseStringAttribute($element, 'outputFile'),
                    ),
                ),
            );
        }

        $testDoxHtml = null;
        $element     = $this->element($xpath, 'logging/testdoxHtml');

        if ($element !== null) {
            $testDoxHtml = new TestDoxHtml(
                new File(
                    $this->toAbsolutePath(
                        $filename,
                        (string) $this->parseStringAttribute($element, 'outputFile'),
                    ),
                ),
            );
        }

        $testDoxText = null;
        $element     = $this->element($xpath, 'logging/testdoxText');

        if ($element !== null) {
            $testDoxText = new TestDoxText(
                new File(
                    $this->toAbsolutePath(
                        $filename,
                        (string) $this->parseStringAttribute($element, 'outputFile'),
                    ),
                ),
            );
        }

        return new Logging(
            $junit,
            $otr,
            $teamCity,
            $testDoxHtml,
            $testDoxText,
        );
    }

    private function extensions(DOMXPath $xpath): ExtensionBootstrapCollection
    {
        $extensionBootstrappers = [];

        $bootstrapNodes = $xpath->query('extensions/bootstrap');

        assert($bootstrapNodes instanceof DOMNodeList);

        foreach ($bootstrapNodes as $bootstrap) {
            assert($bootstrap instanceof DOMElement);

            $parameters = [];

            $parameterNodes = $xpath->query('parameter', $bootstrap);

            assert($parameterNodes instanceof DOMNodeList);

            foreach ($parameterNodes as $parameter) {
                assert($parameter instanceof DOMElement);

                $parameters[$parameter->getAttribute('name')] = $parameter->getAttribute('value');
            }

            $className = $bootstrap->getAttribute('class');

            assert($className !== '');

            $extensionBootstrappers[] = new ExtensionBootstrap(
                $className,
                $parameters,
            );
        }

        return ExtensionBootstrapCollection::fromArray($extensionBootstrappers);
    }

    /**
     * @return non-empty-string
     */
    private function toAbsolutePath(string $filename, string $path): string
    {
        $path = trim($path);

        if (str_starts_with($path, '/')) {
            return $path;
        }

        // Matches the following on Windows:
        //  - \\NetworkComputer\Path
        //  - \\.\D:
        //  - \\.\c:
        //  - C:\Windows
        //  - C:\windows
        //  - C:/windows
        //  - c:/windows
        if (defined('PHP_WINDOWS_VERSION_BUILD') &&
            $path !== '' &&
            ($path[0] === '\\' || (strlen($path) >= 3 && preg_match('#^[A-Z]:[/\\\]#i', substr($path, 0, 3))))) {
            return $path;
        }

        if (str_contains($path, '://')) {
            return $path;
        }

        return dirname($filename) . DIRECTORY_SEPARATOR . $path;
    }

    private function source(string $filename, DOMXPath $xpath): Source
    {
        $baseline                           = null;
        $restrictNotices                    = false;
        $restrictWarnings                   = false;
        $ignoreSuppressionOfDeprecations    = false;
        $ignoreSuppressionOfPhpDeprecations = false;
        $ignoreSuppressionOfErrors          = false;
        $ignoreSuppressionOfNotices         = false;
        $ignoreSuppressionOfPhpNotices      = false;
        $ignoreSuppressionOfWarnings        = false;
        $ignoreSuppressionOfPhpWarnings     = false;
        $ignoreSelfDeprecations             = false;
        $ignoreDirectDeprecations           = false;
        $ignoreIndirectDeprecations         = false;

        $element = $this->element($xpath, 'source');

        if ($element !== null) {
            $baseline = $this->parseStringAttribute($element, 'baseline');

            if ($baseline !== null) {
                $baseline = $this->toAbsolutePath($filename, $baseline);
            }

            $restrictNotices                    = $this->parseBooleanAttribute($element, 'restrictNotices', false);
            $restrictWarnings                   = $this->parseBooleanAttribute($element, 'restrictWarnings', false);
            $ignoreSuppressionOfDeprecations    = $this->parseBooleanAttribute($element, 'ignoreSuppressionOfDeprecations', false);
            $ignoreSuppressionOfPhpDeprecations = $this->parseBooleanAttribute($element, 'ignoreSuppressionOfPhpDeprecations', false);
            $ignoreSuppressionOfErrors          = $this->parseBooleanAttribute($element, 'ignoreSuppressionOfErrors', false);
            $ignoreSuppressionOfNotices         = $this->parseBooleanAttribute($element, 'ignoreSuppressionOfNotices', false);
            $ignoreSuppressionOfPhpNotices      = $this->parseBooleanAttribute($element, 'ignoreSuppressionOfPhpNotices', false);
            $ignoreSuppressionOfWarnings        = $this->parseBooleanAttribute($element, 'ignoreSuppressionOfWarnings', false);
            $ignoreSuppressionOfPhpWarnings     = $this->parseBooleanAttribute($element, 'ignoreSuppressionOfPhpWarnings', false);
            $ignoreSelfDeprecations             = $this->parseBooleanAttribute($element, 'ignoreSelfDeprecations', false);
            $ignoreDirectDeprecations           = $this->parseBooleanAttribute($element, 'ignoreDirectDeprecations', false);
            $ignoreIndirectDeprecations         = $this->parseBooleanAttribute($element, 'ignoreIndirectDeprecations', false);
        }

        $deprecationTriggers = [
            'functions' => [],
            'methods'   => [],
        ];

        $functionNodes = $xpath->query('source/deprecationTrigger/function');

        assert($functionNodes instanceof DOMNodeList);

        foreach ($functionNodes as $functionNode) {
            assert($functionNode instanceof DOMElement);

            $deprecationTriggers['functions'][] = $functionNode->textContent;
        }

        $methodNodes = $xpath->query('source/deprecationTrigger/method');

        assert($methodNodes instanceof DOMNodeList);

        foreach ($methodNodes as $methodNode) {
            assert($methodNode instanceof DOMElement);

            $deprecationTriggers['methods'][] = $methodNode->textContent;
        }

        return new Source(
            $baseline,
            false,
            $this->readFilterDirectories($filename, $xpath, 'source/include/directory'),
            $this->readFilterFiles($filename, $xpath, 'source/include/file'),
            $this->readFilterDirectories($filename, $xpath, 'source/exclude/directory'),
            $this->readFilterFiles($filename, $xpath, 'source/exclude/file'),
            $restrictNotices,
            $restrictWarnings,
            $ignoreSuppressionOfDeprecations,
            $ignoreSuppressionOfPhpDeprecations,
            $ignoreSuppressionOfErrors,
            $ignoreSuppressionOfNotices,
            $ignoreSuppressionOfPhpNotices,
            $ignoreSuppressionOfWarnings,
            $ignoreSuppressionOfPhpWarnings,
            $deprecationTriggers,
            $ignoreSelfDeprecations,
            $ignoreDirectDeprecations,
            $ignoreIndirectDeprecations,
        );
    }

    private function codeCoverage(string $filename, DOMXPath $xpath): CodeCoverage
    {
        $pathCoverage              = false;
        $includeUncoveredFiles     = true;
        $ignoreDeprecatedCodeUnits = false;
        $disableCodeCoverageIgnore = false;

        $element = $this->element($xpath, 'coverage');

        if ($element !== null) {
            $pathCoverage = $this->parseBooleanAttribute(
                $element,
                'pathCoverage',
                false,
            );

            $includeUncoveredFiles = $this->parseBooleanAttribute(
                $element,
                'includeUncoveredFiles',
                true,
            );

            $ignoreDeprecatedCodeUnits = $this->parseBooleanAttribute(
                $element,
                'ignoreDeprecatedCodeUnits',
                false,
            );

            $disableCodeCoverageIgnore = $this->parseBooleanAttribute(
                $element,
                'disableCodeCoverageIgnore',
                false,
            );
        }

        $clover  = null;
        $element = $this->element($xpath, 'coverage/report/clover');

        if ($element !== null) {
            $clover = new Clover(
                new File(
                    $this->toAbsolutePath(
                        $filename,
                        (string) $this->parseStringAttribute($element, 'outputFile'),
                    ),
                ),
            );
        }

        $cobertura = null;
        $element   = $this->element($xpath, 'coverage/report/cobertura');

        if ($element !== null) {
            $cobertura = new Cobertura(
                new File(
                    $this->toAbsolutePath(
                        $filename,
                        (string) $this->parseStringAttribute($element, 'outputFile'),
                    ),
                ),
            );
        }

        $crap4j  = null;
        $element = $this->element($xpath, 'coverage/report/crap4j');

        if ($element !== null) {
            $crap4j = new Crap4j(
                new File(
                    $this->toAbsolutePath(
                        $filename,
                        (string) $this->parseStringAttribute($element, 'outputFile'),
                    ),
                ),
                $this->parseIntegerAttribute($element, 'threshold', 30),
            );
        }

        $html    = null;
        $element = $this->element($xpath, 'coverage/report/html');

        if ($element !== null) {
            $defaultColors     = Colors::default();
            $defaultThresholds = Thresholds::default();

            $html = new CodeCoverageHtml(
                new Directory(
                    $this->toAbsolutePath(
                        $filename,
                        (string) $this->parseStringAttribute($element, 'outputDirectory'),
                    ),
                ),
                $this->parseIntegerAttribute($element, 'lowUpperBound', $defaultThresholds->lowUpperBound()),
                $this->parseIntegerAttribute($element, 'highLowerBound', $defaultThresholds->highLowerBound()),
                $this->parseStringAttributeWithDefault($element, 'colorSuccessLow', $defaultColors->successLow()),
                $this->parseStringAttributeWithDefault($element, 'colorSuccessMedium', $defaultColors->successMedium()),
                $this->parseStringAttributeWithDefault($element, 'colorSuccessHigh', $defaultColors->successHigh()),
                $this->parseStringAttributeWithDefault($element, 'colorWarning', $defaultColors->warning()),
                $this->parseStringAttributeWithDefault($element, 'colorDanger', $defaultColors->danger()),
                $this->parseStringAttribute($element, 'customCssFile'),
            );
        }

        $openClover = null;
        $element    = $this->element($xpath, 'coverage/report/openclover');

        if ($element !== null) {
            $openClover = new OpenClover(
                new File(
                    $this->toAbsolutePath(
                        $filename,
                        (string) $this->parseStringAttribute($element, 'outputFile'),
                    ),
                ),
            );
        }

        $php     = null;
        $element = $this->element($xpath, 'coverage/report/php');

        if ($element !== null) {
            $php = new CodeCoveragePhp(
                new File(
                    $this->toAbsolutePath(
                        $filename,
                        (string) $this->parseStringAttribute($element, 'outputFile'),
                    ),
                ),
            );
        }

        $text    = null;
        $element = $this->element($xpath, 'coverage/report/text');

        if ($element !== null) {
            $text = new CodeCoverageText(
                new File(
                    $this->toAbsolutePath(
                        $filename,
                        (string) $this->parseStringAttribute($element, 'outputFile'),
                    ),
                ),
                $this->parseBooleanAttribute($element, 'showUncoveredFiles', false),
                $this->parseBooleanAttribute($element, 'showOnlySummary', false),
            );
        }

        $xml     = null;
        $element = $this->element($xpath, 'coverage/report/xml');

        if ($element !== null) {
            $xml = new CodeCoverageXml(
                new Directory(
                    $this->toAbsolutePath(
                        $filename,
                        (string) $this->parseStringAttribute($element, 'outputDirectory'),
                    ),
                ),
            );
        }

        return new CodeCoverage(
            $pathCoverage,
            $includeUncoveredFiles,
            $ignoreDeprecatedCodeUnits,
            $disableCodeCoverageIgnore,
            $clover,
            $cobertura,
            $crap4j,
            $html,
            $openClover,
            $php,
            $text,
            $xml,
        );
    }

    private function booleanFromString(string $value, bool $default): bool
    {
        if (strtolower($value) === 'false') {
            return false;
        }

        if (strtolower($value) === 'true') {
            return true;
        }

        return $default;
    }

    private function valueFromString(string $value): bool|string
    {
        if (strtolower($value) === 'false') {
            return false;
        }

        if (strtolower($value) === 'true') {
            return true;
        }

        return $value;
    }

    private function readFilterDirectories(string $filename, DOMXPath $xpath, string $query): FilterDirectoryCollection
    {
        $directories = [];

        $directoryNodes = $xpath->query($query);

        assert($directoryNodes instanceof DOMNodeList);

        foreach ($directoryNodes as $directoryNode) {
            assert($directoryNode instanceof DOMElement);

            $directoryPath = $directoryNode->textContent;

            if ($directoryPath === '') {
                continue;
            }

            $directories[] = new FilterDirectory(
                $this->toAbsolutePath($filename, $directoryPath),
                $directoryNode->hasAttribute('prefix') ? $directoryNode->getAttribute('prefix') : '',
                $directoryNode->hasAttribute('suffix') ? $directoryNode->getAttribute('suffix') : '.php',
            );
        }

        return FilterDirectoryCollection::fromArray($directories);
    }

    private function readFilterFiles(string $filename, DOMXPath $xpath, string $query): FileCollection
    {
        $files = [];

        $fileNodes = $xpath->query($query);

        assert($fileNodes instanceof DOMNodeList);

        foreach ($fileNodes as $fileNode) {
            assert($fileNode instanceof DOMNode);

            $filePath = $fileNode->textContent;

            if ($filePath !== '') {
                $files[] = new File($this->toAbsolutePath($filename, $filePath));
            }
        }

        return FileCollection::fromArray($files);
    }

    private function groups(DOMXPath $xpath): Groups
    {
        $include = [];
        $exclude = [];

        $groupNodes = $xpath->query('groups/include/group');

        assert($groupNodes instanceof DOMNodeList);

        foreach ($groupNodes as $groupNode) {
            assert($groupNode instanceof DOMNode);

            $include[] = new Group($groupNode->textContent);
        }

        $groupNodes = $xpath->query('groups/exclude/group');

        assert($groupNodes instanceof DOMNodeList);

        foreach ($groupNodes as $groupNode) {
            assert($groupNode instanceof DOMNode);

            $exclude[] = new Group($groupNode->textContent);
        }

        return new Groups(
            GroupCollection::fromArray($include),
            GroupCollection::fromArray($exclude),
        );
    }

    private function parseBooleanAttribute(DOMElement $element, string $attribute, bool $default): bool
    {
        if (!$element->hasAttribute($attribute)) {
            return $default;
        }

        return $this->booleanFromString(
            $element->getAttribute($attribute),
            false,
        );
    }

    private function parseIntegerAttribute(DOMElement $element, string $attribute, int $default): int
    {
        if (!$element->hasAttribute($attribute)) {
            return $default;
        }

        return $this->parseInteger(
            $element->getAttribute($attribute),
            $default,
        );
    }

    private function parseStringAttribute(DOMElement $element, string $attribute): ?string
    {
        if (!$element->hasAttribute($attribute)) {
            return null;
        }

        return $element->getAttribute($attribute);
    }

    private function parseStringAttributeWithDefault(DOMElement $element, string $attribute, string $default): string
    {
        if (!$element->hasAttribute($attribute)) {
            return $default;
        }

        return $element->getAttribute($attribute);
    }

    private function parseInteger(string $value, int $default): int
    {
        if (is_numeric($value)) {
            return (int) $value;
        }

        return $default;
    }

    private function php(string $filename, DOMXPath $xpath): Php
    {
        $includePaths = [];

        $includePathNodes = $xpath->query('php/includePath');

        assert($includePathNodes instanceof DOMNodeList);

        foreach ($includePathNodes as $includePath) {
            assert($includePath instanceof DOMNode);

            $path = $includePath->textContent;

            if ($path !== '') {
                $includePaths[] = new Directory($this->toAbsolutePath($filename, $path));
            }
        }

        $iniSettings = [];

        $iniNodes = $xpath->query('php/ini');

        assert($iniNodes instanceof DOMNodeList);

        foreach ($iniNodes as $ini) {
            assert($ini instanceof DOMElement);

            $iniSettings[] = new IniSetting(
                $ini->getAttribute('name'),
                $ini->getAttribute('value'),
            );
        }

        $constants = [];

        $constNodes = $xpath->query('php/const');

        assert($constNodes instanceof DOMNodeList);

        foreach ($constNodes as $constNode) {
            assert($constNode instanceof DOMElement);

            $value = $constNode->getAttribute('value');

            $constants[] = new Constant(
                $constNode->getAttribute('name'),
                $this->valueFromString($value),
            );
        }

        $variables = [
            'var'     => [],
            'env'     => [],
            'post'    => [],
            'get'     => [],
            'cookie'  => [],
            'server'  => [],
            'files'   => [],
            'request' => [],
        ];

        foreach (['var', 'env', 'post', 'get', 'cookie', 'server', 'files', 'request'] as $array) {
            $varNodes = $xpath->query('php/' . $array);

            assert($varNodes instanceof DOMNodeList);

            foreach ($varNodes as $var) {
                assert($var instanceof DOMElement);

                $name     = $var->getAttribute('name');
                $value    = $var->getAttribute('value');
                $force    = false;
                $verbatim = false;

                if ($var->hasAttribute('force')) {
                    $force = $this->booleanFromString($var->getAttribute('force'), false);
                }

                if ($var->hasAttribute('verbatim')) {
                    $verbatim = $this->booleanFromString($var->getAttribute('verbatim'), false);
                }

                if (!$verbatim) {
                    $value = $this->valueFromString($value);
                }

                $variables[$array][] = new Variable($name, $value, $force);
            }
        }

        return new Php(
            DirectoryCollection::fromArray($includePaths),
            IniSettingCollection::fromArray($iniSettings),
            ConstantCollection::fromArray($constants),
            VariableCollection::fromArray($variables['var']),
            VariableCollection::fromArray($variables['env']),
            VariableCollection::fromArray($variables['post']),
            VariableCollection::fromArray($variables['get']),
            VariableCollection::fromArray($variables['cookie']),
            VariableCollection::fromArray($variables['server']),
            VariableCollection::fromArray($variables['files']),
            VariableCollection::fromArray($variables['request']),
        );
    }

    private function phpunit(string $filename, DOMDocument $document, DOMXPath $xpath): PHPUnit
    {
        $executionOrder      = TestSuiteSorter::ORDER_DEFAULT;
        $defectsFirst        = false;
        $resolveDependencies = $this->parseBooleanAttribute($document->documentElement, 'resolveDependencies', true);

        if ($document->documentElement->hasAttribute('executionOrder')) {
            foreach (explode(',', $document->documentElement->getAttribute('executionOrder')) as $order) {
                switch ($order) {
                    case 'default':
                        $executionOrder      = TestSuiteSorter::ORDER_DEFAULT;
                        $defectsFirst        = false;
                        $resolveDependencies = true;

                        break;

                    case 'depends':
                        $resolveDependencies = true;

                        break;

                    case 'no-depends':
                        $resolveDependencies = false;

                        break;

                    case 'defects':
                        $defectsFirst = true;

                        break;

                    case 'duration':
                        $executionOrder = TestSuiteSorter::ORDER_DURATION;

                        break;

                    case 'random':
                        $executionOrder = TestSuiteSorter::ORDER_RANDOMIZED;

                        break;

                    case 'reverse':
                        $executionOrder = TestSuiteSorter::ORDER_REVERSED;

                        break;

                    case 'size':
                        $executionOrder = TestSuiteSorter::ORDER_SIZE;

                        break;
                }
            }
        }

        $cacheDirectory = $this->parseStringAttribute($document->documentElement, 'cacheDirectory');

        if ($cacheDirectory !== null) {
            $cacheDirectory = $this->toAbsolutePath($filename, $cacheDirectory);
        }

        $bootstrap = $this->parseStringAttribute($document->documentElement, 'bootstrap');

        if ($bootstrap !== null) {
            $bootstrap = $this->toAbsolutePath($filename, $bootstrap);
        }

        $extensionsDirectory = $this->parseStringAttribute($document->documentElement, 'extensionsDirectory');

        if ($extensionsDirectory !== null) {
            $extensionsDirectory = $this->toAbsolutePath($filename, $extensionsDirectory);
        }

        $backupStaticProperties = false;

        if ($document->documentElement->hasAttribute('backupStaticProperties')) {
            $backupStaticProperties = $this->parseBooleanAttribute($document->documentElement, 'backupStaticProperties', false);
        }

        $requireCoverageMetadata = false;

        if ($document->documentElement->hasAttribute('requireCoverageMetadata')) {
            $requireCoverageMetadata = $this->parseBooleanAttribute($document->documentElement, 'requireCoverageMetadata', false);
        }

        $beStrictAboutCoverageMetadata = false;

        if ($document->documentElement->hasAttribute('beStrictAboutCoverageMetadata')) {
            $beStrictAboutCoverageMetadata = $this->parseBooleanAttribute($document->documentElement, 'beStrictAboutCoverageMetadata', false);
        }

        $shortenArraysForExportThreshold = $this->parseIntegerAttribute($document->documentElement, 'shortenArraysForExportThreshold', 10);

        if ($shortenArraysForExportThreshold < 0) {
            $shortenArraysForExportThreshold = 0;
        }

        return new PHPUnit(
            $cacheDirectory,
            $this->parseBooleanAttribute($document->documentElement, 'cacheResult', true),
            $this->parseColumns($document),
            $this->parseColors($document),
            $this->parseBooleanAttribute($document->documentElement, 'stderr', false),
            $this->parseBooleanAttribute($document->documentElement, 'displayDetailsOnAllIssues', false),
            $this->parseBooleanAttribute($document->documentElement, 'displayDetailsOnIncompleteTests', false),
            $this->parseBooleanAttribute($document->documentElement, 'displayDetailsOnSkippedTests', false),
            $this->parseBooleanAttribute($document->documentElement, 'displayDetailsOnTestsThatTriggerDeprecations', false),
            $this->parseBooleanAttribute($document->documentElement, 'displayDetailsOnPhpunitDeprecations', false),
            $this->parseBooleanAttribute($document->documentElement, 'displayDetailsOnPhpunitNotices', false),
            $this->parseBooleanAttribute($document->documentElement, 'displayDetailsOnTestsThatTriggerErrors', false),
            $this->parseBooleanAttribute($document->documentElement, 'displayDetailsOnTestsThatTriggerNotices', false),
            $this->parseBooleanAttribute($document->documentElement, 'displayDetailsOnTestsThatTriggerWarnings', false),
            $this->parseBooleanAttribute($document->documentElement, 'reverseDefectList', false),
            $requireCoverageMetadata,
            $bootstrap,
            $this->bootstrapForTestSuite($filename, $xpath),
            $this->parseBooleanAttribute($document->documentElement, 'processIsolation', false),
            $this->parseBooleanAttribute($document->documentElement, 'failOnAllIssues', false),
            $this->parseBooleanAttribute($document->documentElement, 'failOnDeprecation', false),
            $this->parseBooleanAttribute($document->documentElement, 'failOnPhpunitDeprecation', false),
            $this->parseBooleanAttribute($document->documentElement, 'failOnPhpunitNotice', false),
            $this->parseBooleanAttribute($document->documentElement, 'failOnPhpunitWarning', true),
            $this->parseBooleanAttribute($document->documentElement, 'failOnEmptyTestSuite', false),
            $this->parseBooleanAttribute($document->documentElement, 'failOnIncomplete', false),
            $this->parseBooleanAttribute($document->documentElement, 'failOnNotice', false),
            $this->parseBooleanAttribute($document->documentElement, 'failOnRisky', false),
            $this->parseBooleanAttribute($document->documentElement, 'failOnSkipped', false),
            $this->parseBooleanAttribute($document->documentElement, 'failOnWarning', false),
            $this->parseBooleanAttribute($document->documentElement, 'stopOnDefect', false),
            $this->parseBooleanAttribute($document->documentElement, 'stopOnDeprecation', false),
            $this->parseBooleanAttribute($document->documentElement, 'stopOnError', false),
            $this->parseBooleanAttribute($document->documentElement, 'stopOnFailure', false),
            $this->parseBooleanAttribute($document->documentElement, 'stopOnIncomplete', false),
            $this->parseBooleanAttribute($document->documentElement, 'stopOnNotice', false),
            $this->parseBooleanAttribute($document->documentElement, 'stopOnRisky', false),
            $this->parseBooleanAttribute($document->documentElement, 'stopOnSkipped', false),
            $this->parseBooleanAttribute($document->documentElement, 'stopOnWarning', false),
            $extensionsDirectory,
            $this->parseBooleanAttribute($document->documentElement, 'beStrictAboutChangesToGlobalState', false),
            $this->parseBooleanAttribute($document->documentElement, 'beStrictAboutOutputDuringTests', false),
            $this->parseBooleanAttribute($document->documentElement, 'beStrictAboutTestsThatDoNotTestAnything', true),
            $beStrictAboutCoverageMetadata,
            $this->parseBooleanAttribute($document->documentElement, 'enforceTimeLimit', false),
            $this->parseIntegerAttribute($document->documentElement, 'defaultTimeLimit', 1),
            $this->parseIntegerAttribute($document->documentElement, 'timeoutForSmallTests', 1),
            $this->parseIntegerAttribute($document->documentElement, 'timeoutForMediumTests', 10),
            $this->parseIntegerAttribute($document->documentElement, 'timeoutForLargeTests', 60),
            $this->parseStringAttribute($document->documentElement, 'defaultTestSuite'),
            $executionOrder,
            $resolveDependencies,
            $defectsFirst,
            $this->parseBooleanAttribute($document->documentElement, 'backupGlobals', false),
            $backupStaticProperties,
            $this->parseBooleanAttribute($document->documentElement, 'testdox', false),
            $this->parseBooleanAttribute($document->documentElement, 'testdoxSummary', false),
            $this->parseBooleanAttribute($document->documentElement, 'controlGarbageCollector', false),
            $this->parseIntegerAttribute($document->documentElement, 'numberOfTestsBeforeGarbageCollection', 100),
            $shortenArraysForExportThreshold,
        );
    }

    private function parseColors(DOMDocument $document): string
    {
        $colors = Configuration::COLOR_DEFAULT;

        if ($document->documentElement->hasAttribute('colors')) {
            /* only allow boolean for compatibility with previous versions
              'always' only allowed from command line */
            if ($this->booleanFromString($document->documentElement->getAttribute('colors'), false)) {
                $colors = Configuration::COLOR_AUTO;
            } else {
                $colors = Configuration::COLOR_NEVER;
            }
        }

        return $colors;
    }

    private function parseColumns(DOMDocument $document): int|string
    {
        $columns = 80;

        if ($document->documentElement->hasAttribute('columns')) {
            $columns = $document->documentElement->getAttribute('columns');

            if ($columns !== 'max') {
                $columns = $this->parseInteger($columns, 80);
            }
        }

        return $columns;
    }

    /**
     * @return array<non-empty-string, non-empty-string>
     */
    private function bootstrapForTestSuite(string $filename, DOMXPath $xpath): array
    {
        $bootstrapForTestSuite = [];

        foreach ($this->parseTestSuiteElements($xpath) as $element) {
            if (!$element->hasAttribute('bootstrap')) {
                continue;
            }

            $name      = $element->getAttribute('name');
            $bootstrap = $element->getAttribute('bootstrap');

            assert($name !== '');
            assert($bootstrap !== '');

            $bootstrapForTestSuite[$name] = $this->toAbsolutePath($filename, $bootstrap);
        }

        return $bootstrapForTestSuite;
    }

    private function testSuite(string $filename, DOMXPath $xpath): TestSuiteCollection
    {
        $testSuites = [];

        foreach ($this->parseTestSuiteElements($xpath) as $element) {
            $exclude = [];

            foreach ($element->getElementsByTagName('exclude') as $excludeNode) {
                $excludeFile = $excludeNode->textContent;

                if ($excludeFile !== '') {
                    $exclude[] = new File($this->toAbsolutePath($filename, $excludeFile));
                }
            }

            $directories = [];

            foreach ($element->getElementsByTagName('directory') as $directoryNode) {
                assert($directoryNode instanceof DOMElement);

                $directory = $directoryNode->textContent;

                if ($directory === '') {
                    continue;
                }

                $prefix = '';

                if ($directoryNode->hasAttribute('prefix')) {
                    $prefix = $directoryNode->getAttribute('prefix');
                }

                $suffix = 'Test.php';

                if ($directoryNode->hasAttribute('suffix')) {
                    $suffix = $directoryNode->getAttribute('suffix');
                }

                $phpVersion = PHP_VERSION;

                if ($directoryNode->hasAttribute('phpVersion')) {
                    $phpVersion = $directoryNode->getAttribute('phpVersion');
                }

                $phpVersionOperator = new VersionComparisonOperator('>=');

                if ($directoryNode->hasAttribute('phpVersionOperator')) {
                    $phpVersionOperator = new VersionComparisonOperator($directoryNode->getAttribute('phpVersionOperator'));
                }

                $groups = [];

                if ($directoryNode->hasAttribute('groups')) {
                    foreach (explode(',', $directoryNode->getAttribute('groups')) as $group) {
                        $group = trim($group);

                        if ($group === '') {
                            continue;
                        }

                        $groups[] = $group;
                    }
                }

                $directories[] = new TestDirectory(
                    $this->toAbsolutePath($filename, $directory),
                    $prefix,
                    $suffix,
                    $phpVersion,
                    $phpVersionOperator,
                    $groups,
                );
            }

            $files = [];

            foreach ($element->getElementsByTagName('file') as $fileNode) {
                assert($fileNode instanceof DOMElement);

                $file = $fileNode->textContent;

                if ($file === '') {
                    continue;
                }

                $phpVersion = PHP_VERSION;

                if ($fileNode->hasAttribute('phpVersion')) {
                    $phpVersion = $fileNode->getAttribute('phpVersion');
                }

                $phpVersionOperator = new VersionComparisonOperator('>=');

                if ($fileNode->hasAttribute('phpVersionOperator')) {
                    $phpVersionOperator = new VersionComparisonOperator($fileNode->getAttribute('phpVersionOperator'));
                }

                $groups = [];

                if ($fileNode->hasAttribute('groups')) {
                    foreach (explode(',', $fileNode->getAttribute('groups')) as $group) {
                        $group = trim($group);

                        if ($group === '') {
                            continue;
                        }

                        $groups[] = $group;
                    }
                }

                $files[] = new TestFile(
                    $this->toAbsolutePath($filename, $file),
                    $phpVersion,
                    $phpVersionOperator,
                    $groups,
                );
            }

            $name = $element->getAttribute('name');

            assert($name !== '');

            $testSuites[] = new TestSuiteConfiguration(
                $name,
                TestDirectoryCollection::fromArray($directories),
                TestFileCollection::fromArray($files),
                FileCollection::fromArray($exclude),
            );
        }

        return TestSuiteCollection::fromArray($testSuites);
    }

    /**
     * @return list<DOMElement>
     */
    private function parseTestSuiteElements(DOMXPath $xpath): array
    {
        $elements = [];

        $testSuiteNodes = $xpath->query('testsuites/testsuite');

        assert($testSuiteNodes instanceof DOMNodeList);

        if ($testSuiteNodes->length === 0) {
            $testSuiteNodes = $xpath->query('testsuite');

            assert($testSuiteNodes instanceof DOMNodeList);
        }

        if ($testSuiteNodes->length === 1) {
            $element = $testSuiteNodes->item(0);

            assert($element instanceof DOMElement);

            $elements[] = $element;
        } else {
            foreach ($testSuiteNodes as $testSuiteNode) {
                assert($testSuiteNode instanceof DOMElement);

                $elements[] = $testSuiteNode;
            }
        }

        return $elements;
    }

    private function element(DOMXPath $xpath, string $element): ?DOMElement
    {
        $nodes = $xpath->query($element);

        assert($nodes instanceof DOMNodeList);

        if ($nodes->length === 1) {
            $node = $nodes->item(0);

            assert($node instanceof DOMElement);

            return $node;
        }

        return null;
    }
}<|MERGE_RESOLUTION|>--- conflicted
+++ resolved
@@ -118,20 +118,6 @@
 
         assert($configurationFileRealpath !== false && $configurationFileRealpath !== '');
 
-<<<<<<< HEAD
-        return new LoadedFromFileConfiguration(
-            $configurationFileRealpath,
-            (new Validator)->validate($document, $xsdFilename),
-            $this->extensions($xpath),
-            $this->source($configurationFileRealpath, $xpath),
-            $this->codeCoverage($configurationFileRealpath, $xpath),
-            $this->groups($xpath),
-            $this->logging($configurationFileRealpath, $xpath),
-            $this->php($configurationFileRealpath, $xpath),
-            $this->phpunit($configurationFileRealpath, $document, $xpath),
-            $this->testSuite($configurationFileRealpath, $xpath),
-        );
-=======
         $validationResult = (new Validator)->validate($document, $xsdFilename);
 
         try {
@@ -144,7 +130,7 @@
                 $this->groups($xpath),
                 $this->logging($configurationFileRealpath, $xpath),
                 $this->php($configurationFileRealpath, $xpath),
-                $this->phpunit($configurationFileRealpath, $document),
+                $this->phpunit($configurationFileRealpath, $document, $xpath),
                 $this->testSuite($configurationFileRealpath, $xpath),
             );
         } catch (Throwable $t) {
@@ -159,7 +145,6 @@
 
             throw new Exception($message, previous: $t);
         }
->>>>>>> dfbf89a9
     }
 
     private function logging(string $filename, DOMXPath $xpath): Logging
