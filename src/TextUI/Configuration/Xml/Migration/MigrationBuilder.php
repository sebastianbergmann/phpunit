--- conflicted
+++ resolved
@@ -82,14 +82,9 @@
         ],
     ];
 
-<<<<<<< HEAD
     /**
-     * @throws MigrationBuilderException
-     *
      * @return non-empty-list<Migration>
      */
-=======
->>>>>>> dbb0be47
     public function build(string $fromVersion): array
     {
         $stack = [new UpdateSchemaLocation];
