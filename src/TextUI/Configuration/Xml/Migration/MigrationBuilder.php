--- conflicted
+++ resolved
@@ -64,7 +64,10 @@
             MoveCoverageDirectoriesToSource::class,
         ],
 
-<<<<<<< HEAD
+        '10.4' => [
+            RemoveBeStrictAboutTodoAnnotatedTestsAttribute::class,
+        ],
+
         '10.5' => [
             RemoveRegisterMockObjectsFromTestArgumentsRecursivelyAttribute::class,
         ],
@@ -78,12 +81,12 @@
             RemoveCoverageElementCacheDirectoryAttribute::class,
         ],
 
+        '11.2' => [
+            RemoveBeStrictAboutTodoAnnotatedTestsAttribute::class,
+        ],
+
         '11.4' => [
             RemoveCoverageElementIncludeUncoveredFilesAttribute::class,
-=======
-        '10.4' => [
-            RemoveBeStrictAboutTodoAnnotatedTestsAttribute::class,
->>>>>>> e4e732d6
         ],
     ];
 
