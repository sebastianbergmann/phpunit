--- conflicted
+++ resolved
@@ -18,12 +18,12 @@
  */
 final readonly class PHPUnit
 {
-<<<<<<< HEAD
     private ?string $cacheDirectory;
     private bool $cacheResult;
     private int|string $columns;
     private string $colors;
     private bool $stderr;
+    private bool $displayDetailsOnAllIssues;
     private bool $displayDetailsOnIncompleteTests;
     private bool $displayDetailsOnSkippedTests;
     private bool $displayDetailsOnTestsThatTriggerDeprecations;
@@ -35,6 +35,7 @@
     private bool $requireCoverageMetadata;
     private ?string $bootstrap;
     private bool $processIsolation;
+    private bool $failOnAllIssues;
     private bool $failOnDeprecation;
     private bool $failOnPhpunitDeprecation;
     private bool $failOnEmptyTestSuite;
@@ -52,44 +53,6 @@
     private bool $stopOnRisky;
     private bool $stopOnSkipped;
     private bool $stopOnWarning;
-=======
-    private readonly ?string $cacheDirectory;
-    private readonly bool $cacheResult;
-    private readonly ?string $cacheResultFile;
-    private readonly int|string $columns;
-    private readonly string $colors;
-    private readonly bool $stderr;
-    private readonly bool $displayDetailsOnAllIssues;
-    private readonly bool $displayDetailsOnIncompleteTests;
-    private readonly bool $displayDetailsOnSkippedTests;
-    private readonly bool $displayDetailsOnTestsThatTriggerDeprecations;
-    private readonly bool $displayDetailsOnPhpunitDeprecations;
-    private readonly bool $displayDetailsOnTestsThatTriggerErrors;
-    private readonly bool $displayDetailsOnTestsThatTriggerNotices;
-    private readonly bool $displayDetailsOnTestsThatTriggerWarnings;
-    private readonly bool $reverseDefectList;
-    private readonly bool $requireCoverageMetadata;
-    private readonly ?string $bootstrap;
-    private readonly bool $processIsolation;
-    private readonly bool $failOnAllIssues;
-    private readonly bool $failOnDeprecation;
-    private readonly bool $failOnPhpunitDeprecation;
-    private readonly bool $failOnEmptyTestSuite;
-    private readonly bool $failOnIncomplete;
-    private readonly bool $failOnNotice;
-    private readonly bool $failOnRisky;
-    private readonly bool $failOnSkipped;
-    private readonly bool $failOnWarning;
-    private readonly bool $stopOnDefect;
-    private readonly bool $stopOnDeprecation;
-    private readonly bool $stopOnError;
-    private readonly bool $stopOnFailure;
-    private readonly bool $stopOnIncomplete;
-    private readonly bool $stopOnNotice;
-    private readonly bool $stopOnRisky;
-    private readonly bool $stopOnSkipped;
-    private readonly bool $stopOnWarning;
->>>>>>> 5fd24fd9
 
     /**
      * @var ?non-empty-string
@@ -118,20 +81,20 @@
     /**
      * @var non-negative-int
      */
-<<<<<<< HEAD
     private int $shortenArraysForExportThreshold;
 
     /**
      * @param ?non-empty-string $extensionsDirectory
      * @param non-negative-int  $shortenArraysForExportThreshold
      */
-    public function __construct(?string $cacheDirectory, bool $cacheResult, int|string $columns, string $colors, bool $stderr, bool $displayDetailsOnIncompleteTests, bool $displayDetailsOnSkippedTests, bool $displayDetailsOnTestsThatTriggerDeprecations, bool $displayDetailsOnPhpunitDeprecations, bool $displayDetailsOnTestsThatTriggerErrors, bool $displayDetailsOnTestsThatTriggerNotices, bool $displayDetailsOnTestsThatTriggerWarnings, bool $reverseDefectList, bool $requireCoverageMetadata, ?string $bootstrap, bool $processIsolation, bool $failOnDeprecation, bool $failOnPhpunitDeprecation, bool $failOnEmptyTestSuite, bool $failOnIncomplete, bool $failOnNotice, bool $failOnRisky, bool $failOnSkipped, bool $failOnWarning, bool $stopOnDefect, bool $stopOnDeprecation, bool $stopOnError, bool $stopOnFailure, bool $stopOnIncomplete, bool $stopOnNotice, bool $stopOnRisky, bool $stopOnSkipped, bool $stopOnWarning, ?string $extensionsDirectory, bool $beStrictAboutChangesToGlobalState, bool $beStrictAboutOutputDuringTests, bool $beStrictAboutTestsThatDoNotTestAnything, bool $beStrictAboutCoverageMetadata, bool $enforceTimeLimit, int $defaultTimeLimit, int $timeoutForSmallTests, int $timeoutForMediumTests, int $timeoutForLargeTests, ?string $defaultTestSuite, int $executionOrder, bool $resolveDependencies, bool $defectsFirst, bool $backupGlobals, bool $backupStaticProperties, bool $testdoxPrinter, bool $testdoxPrinterSummary, bool $controlGarbageCollector, int $numberOfTestsBeforeGarbageCollection, int $shortenArraysForExportThreshold)
+    public function __construct(?string $cacheDirectory, bool $cacheResult, int|string $columns, string $colors, bool $stderr, bool $displayDetailsOnAllIssues, bool $displayDetailsOnIncompleteTests, bool $displayDetailsOnSkippedTests, bool $displayDetailsOnTestsThatTriggerDeprecations, bool $displayDetailsOnPhpunitDeprecations, bool $displayDetailsOnTestsThatTriggerErrors, bool $displayDetailsOnTestsThatTriggerNotices, bool $displayDetailsOnTestsThatTriggerWarnings, bool $reverseDefectList, bool $requireCoverageMetadata, ?string $bootstrap, bool $processIsolation, bool $failOnAllIssues, bool $failOnDeprecation, bool $failOnPhpunitDeprecation, bool $failOnEmptyTestSuite, bool $failOnIncomplete, bool $failOnNotice, bool $failOnRisky, bool $failOnSkipped, bool $failOnWarning, bool $stopOnDefect, bool $stopOnDeprecation, bool $stopOnError, bool $stopOnFailure, bool $stopOnIncomplete, bool $stopOnNotice, bool $stopOnRisky, bool $stopOnSkipped, bool $stopOnWarning, ?string $extensionsDirectory, bool $beStrictAboutChangesToGlobalState, bool $beStrictAboutOutputDuringTests, bool $beStrictAboutTestsThatDoNotTestAnything, bool $beStrictAboutCoverageMetadata, bool $enforceTimeLimit, int $defaultTimeLimit, int $timeoutForSmallTests, int $timeoutForMediumTests, int $timeoutForLargeTests, ?string $defaultTestSuite, int $executionOrder, bool $resolveDependencies, bool $defectsFirst, bool $backupGlobals, bool $backupStaticProperties, bool $testdoxPrinter, bool $testdoxPrinterSummary, bool $controlGarbageCollector, int $numberOfTestsBeforeGarbageCollection, int $shortenArraysForExportThreshold)
     {
         $this->cacheDirectory                               = $cacheDirectory;
         $this->cacheResult                                  = $cacheResult;
         $this->columns                                      = $columns;
         $this->colors                                       = $colors;
         $this->stderr                                       = $stderr;
+        $this->displayDetailsOnAllIssues                    = $displayDetailsOnAllIssues;
         $this->displayDetailsOnIncompleteTests              = $displayDetailsOnIncompleteTests;
         $this->displayDetailsOnSkippedTests                 = $displayDetailsOnSkippedTests;
         $this->displayDetailsOnTestsThatTriggerDeprecations = $displayDetailsOnTestsThatTriggerDeprecations;
@@ -143,6 +106,7 @@
         $this->requireCoverageMetadata                      = $requireCoverageMetadata;
         $this->bootstrap                                    = $bootstrap;
         $this->processIsolation                             = $processIsolation;
+        $this->failOnAllIssues                              = $failOnAllIssues;
         $this->failOnDeprecation                            = $failOnDeprecation;
         $this->failOnPhpunitDeprecation                     = $failOnPhpunitDeprecation;
         $this->failOnEmptyTestSuite                         = $failOnEmptyTestSuite;
@@ -181,66 +145,6 @@
         $this->controlGarbageCollector                      = $controlGarbageCollector;
         $this->numberOfTestsBeforeGarbageCollection         = $numberOfTestsBeforeGarbageCollection;
         $this->shortenArraysForExportThreshold              = $shortenArraysForExportThreshold;
-=======
-    public function __construct(?string $cacheDirectory, bool $cacheResult, ?string $cacheResultFile, int|string $columns, string $colors, bool $stderr, bool $displayDetailsOnAllIssues, bool $displayDetailsOnIncompleteTests, bool $displayDetailsOnSkippedTests, bool $displayDetailsOnTestsThatTriggerDeprecations, bool $displayDetailsOnPhpunitDeprecations, bool $displayDetailsOnTestsThatTriggerErrors, bool $displayDetailsOnTestsThatTriggerNotices, bool $displayDetailsOnTestsThatTriggerWarnings, bool $reverseDefectList, bool $requireCoverageMetadata, ?string $bootstrap, bool $processIsolation, bool $failOnAllIssues, bool $failOnDeprecation, bool $failOnPhpunitDeprecation, bool $failOnEmptyTestSuite, bool $failOnIncomplete, bool $failOnNotice, bool $failOnRisky, bool $failOnSkipped, bool $failOnWarning, bool $stopOnDefect, bool $stopOnDeprecation, bool $stopOnError, bool $stopOnFailure, bool $stopOnIncomplete, bool $stopOnNotice, bool $stopOnRisky, bool $stopOnSkipped, bool $stopOnWarning, ?string $extensionsDirectory, bool $beStrictAboutChangesToGlobalState, bool $beStrictAboutOutputDuringTests, bool $beStrictAboutTestsThatDoNotTestAnything, bool $beStrictAboutCoverageMetadata, bool $enforceTimeLimit, int $defaultTimeLimit, int $timeoutForSmallTests, int $timeoutForMediumTests, int $timeoutForLargeTests, ?string $defaultTestSuite, int $executionOrder, bool $resolveDependencies, bool $defectsFirst, bool $backupGlobals, bool $backupStaticProperties, bool $registerMockObjectsFromTestArgumentsRecursively, bool $testdoxPrinter, bool $controlGarbageCollector, int $numberOfTestsBeforeGarbageCollection)
-    {
-        $this->cacheDirectory                                  = $cacheDirectory;
-        $this->cacheResult                                     = $cacheResult;
-        $this->cacheResultFile                                 = $cacheResultFile;
-        $this->columns                                         = $columns;
-        $this->colors                                          = $colors;
-        $this->stderr                                          = $stderr;
-        $this->displayDetailsOnAllIssues                       = $displayDetailsOnAllIssues;
-        $this->displayDetailsOnIncompleteTests                 = $displayDetailsOnIncompleteTests;
-        $this->displayDetailsOnSkippedTests                    = $displayDetailsOnSkippedTests;
-        $this->displayDetailsOnTestsThatTriggerDeprecations    = $displayDetailsOnTestsThatTriggerDeprecations;
-        $this->displayDetailsOnPhpunitDeprecations             = $displayDetailsOnPhpunitDeprecations;
-        $this->displayDetailsOnTestsThatTriggerErrors          = $displayDetailsOnTestsThatTriggerErrors;
-        $this->displayDetailsOnTestsThatTriggerNotices         = $displayDetailsOnTestsThatTriggerNotices;
-        $this->displayDetailsOnTestsThatTriggerWarnings        = $displayDetailsOnTestsThatTriggerWarnings;
-        $this->reverseDefectList                               = $reverseDefectList;
-        $this->requireCoverageMetadata                         = $requireCoverageMetadata;
-        $this->bootstrap                                       = $bootstrap;
-        $this->processIsolation                                = $processIsolation;
-        $this->failOnAllIssues                                 = $failOnAllIssues;
-        $this->failOnDeprecation                               = $failOnDeprecation;
-        $this->failOnPhpunitDeprecation                        = $failOnPhpunitDeprecation;
-        $this->failOnEmptyTestSuite                            = $failOnEmptyTestSuite;
-        $this->failOnIncomplete                                = $failOnIncomplete;
-        $this->failOnNotice                                    = $failOnNotice;
-        $this->failOnRisky                                     = $failOnRisky;
-        $this->failOnSkipped                                   = $failOnSkipped;
-        $this->failOnWarning                                   = $failOnWarning;
-        $this->stopOnDefect                                    = $stopOnDefect;
-        $this->stopOnDeprecation                               = $stopOnDeprecation;
-        $this->stopOnError                                     = $stopOnError;
-        $this->stopOnFailure                                   = $stopOnFailure;
-        $this->stopOnIncomplete                                = $stopOnIncomplete;
-        $this->stopOnNotice                                    = $stopOnNotice;
-        $this->stopOnRisky                                     = $stopOnRisky;
-        $this->stopOnSkipped                                   = $stopOnSkipped;
-        $this->stopOnWarning                                   = $stopOnWarning;
-        $this->extensionsDirectory                             = $extensionsDirectory;
-        $this->beStrictAboutChangesToGlobalState               = $beStrictAboutChangesToGlobalState;
-        $this->beStrictAboutOutputDuringTests                  = $beStrictAboutOutputDuringTests;
-        $this->beStrictAboutTestsThatDoNotTestAnything         = $beStrictAboutTestsThatDoNotTestAnything;
-        $this->beStrictAboutCoverageMetadata                   = $beStrictAboutCoverageMetadata;
-        $this->enforceTimeLimit                                = $enforceTimeLimit;
-        $this->defaultTimeLimit                                = $defaultTimeLimit;
-        $this->timeoutForSmallTests                            = $timeoutForSmallTests;
-        $this->timeoutForMediumTests                           = $timeoutForMediumTests;
-        $this->timeoutForLargeTests                            = $timeoutForLargeTests;
-        $this->defaultTestSuite                                = $defaultTestSuite;
-        $this->executionOrder                                  = $executionOrder;
-        $this->resolveDependencies                             = $resolveDependencies;
-        $this->defectsFirst                                    = $defectsFirst;
-        $this->backupGlobals                                   = $backupGlobals;
-        $this->backupStaticProperties                          = $backupStaticProperties;
-        $this->registerMockObjectsFromTestArgumentsRecursively = $registerMockObjectsFromTestArgumentsRecursively;
-        $this->testdoxPrinter                                  = $testdoxPrinter;
-        $this->controlGarbageCollector                         = $controlGarbageCollector;
-        $this->numberOfTestsBeforeGarbageCollection            = $numberOfTestsBeforeGarbageCollection;
->>>>>>> 5fd24fd9
     }
 
     /**
