<?php declare(strict_types=1);
/*
 * This file is part of PHPUnit.
 *
 * (c) Sebastian Bergmann <sebastian@phpunit.de>
 *
 * For the full copyright and license information, please view the LICENSE
 * file that was distributed with this source code.
 */
namespace PHPUnit\Framework\Constraint;

use function sprintf;

/**
 * @internal This class is not covered by the backward compatibility promise for PHPUnit
 */
final class ExceptionCode extends Constraint
{
    private readonly int|string $expectedCode;

    public function __construct(int|string $expected)
    {
        $this->expectedCode = $expected;
    }

    public function toString(): string
    {
        return 'exception code is ' . $this->expectedCode;
    }

    /**
     * Evaluates the constraint for parameter $other. Returns true if the
     * constraint is met, false otherwise.
     */
    protected function matches(mixed $other): bool
    {
        return (string) $other === (string) $this->expectedCode;
    }

    /**
     * Returns the description of the failure.
     *
     * The beginning of failure messages is "Failed asserting that" in most
     * cases. This method should return the second part of that sentence.
     */
    protected function failureDescription(mixed $other): string
    {
        return sprintf(
            '%s is equal to expected exception code %s',
<<<<<<< HEAD
            $this->exporter()->export($other),
            $this->exporter()->export($this->expectedCode)
=======
            $this->exporter()->export($other->getCode()),
            $this->exporter()->export($this->expectedCode),
>>>>>>> 1badd7d7
        );
    }
}<|MERGE_RESOLUTION|>--- conflicted
+++ resolved
@@ -47,13 +47,8 @@
     {
         return sprintf(
             '%s is equal to expected exception code %s',
-<<<<<<< HEAD
             $this->exporter()->export($other),
-            $this->exporter()->export($this->expectedCode)
-=======
-            $this->exporter()->export($other->getCode()),
             $this->exporter()->export($this->expectedCode),
->>>>>>> 1badd7d7
         );
     }
 }