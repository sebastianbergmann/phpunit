<?php declare(strict_types=1);
/*
 * This file is part of PHPUnit.
 *
 * (c) Sebastian Bergmann <sebastian@phpunit.de>
 *
 * For the full copyright and license information, please view the LICENSE
 * file that was distributed with this source code.
 */
namespace PHPUnit\Framework\Constraint;

use function sprintf;
use PHPUnit\Util\Filter;
use Throwable;

/**
 * @internal This class is not covered by the backward compatibility promise for PHPUnit
 */
final class Exception extends Constraint
{
    private readonly string $className;

    public function __construct(string $className)
    {
        $this->className = $className;
    }

    /**
     * Returns a string representation of the constraint.
     */
    public function toString(): string
    {
        return sprintf(
            'exception of type "%s"',
            $this->className,
        );
    }

    /**
     * Evaluates the constraint for parameter $other. Returns true if the
     * constraint is met, false otherwise.
     */
    protected function matches(mixed $other): bool
    {
        return $other instanceof $this->className;
    }

    /**
     * Returns the description of the failure.
     *
     * The beginning of failure messages is "Failed asserting that" in most
     * cases. This method should return the second part of that sentence.
     *
     * @throws \PHPUnit\Framework\Exception
     */
    protected function failureDescription(mixed $other): string
    {
        if ($other === null) {
            return sprintf(
<<<<<<< HEAD
                'exception of type "%s" is thrown',
                $this->className
=======
                'exception of type "%s" matches expected exception "%s"%s',
                get_class($other),
                $this->className,
                $message,
>>>>>>> 1badd7d7
            );
        }

        $message = '';

        if ($other instanceof Throwable) {
            $message = '. Message was: "' . $other->getMessage() . '" at'
                . "\n" . Filter::getFilteredStacktrace($other);
        }

        return sprintf(
<<<<<<< HEAD
            'exception of type "%s" matches expected exception "%s"%s',
            $other::class,
            $this->className,
            $message
=======
            'exception of type "%s" is thrown',
            $this->className,
>>>>>>> 1badd7d7
        );
    }
}<|MERGE_RESOLUTION|>--- conflicted
+++ resolved
@@ -57,15 +57,8 @@
     {
         if ($other === null) {
             return sprintf(
-<<<<<<< HEAD
                 'exception of type "%s" is thrown',
-                $this->className
-=======
-                'exception of type "%s" matches expected exception "%s"%s',
-                get_class($other),
                 $this->className,
-                $message,
->>>>>>> 1badd7d7
             );
         }
 
@@ -77,15 +70,10 @@
         }
 
         return sprintf(
-<<<<<<< HEAD
             'exception of type "%s" matches expected exception "%s"%s',
             $other::class,
             $this->className,
-            $message
-=======
-            'exception of type "%s" is thrown',
-            $this->className,
->>>>>>> 1badd7d7
+            $message,
         );
     }
 }