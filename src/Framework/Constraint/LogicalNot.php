--- conflicted
+++ resolved
@@ -53,11 +53,7 @@
             'not ',
         ];
 
-<<<<<<< HEAD
-        \preg_match('/(^\'[\w\W]*\')?([\w\W]*)(\'[\w\W]*\')$/i', $string, $matches);
-=======
-        preg_match('/(\'[\w\W]*\')([\w\W]*)("[\w\W]*")/i', $string, $matches);
->>>>>>> 16150549
+        preg_match('/(^\'[\w\W]*\')?([\w\W]*)(\'[\w\W]*\')$/i', $string, $matches);
 
         if (count($matches) > 0) {
             $nonInput = $matches[2];
