<?php
/*
 * This file is part of PHPUnit.
 *
 * (c) Sebastian Bergmann <sebastian@phpunit.de>
 *
 * For the full copyright and license information, please view the LICENSE
 * file that was distributed with this source code.
 */
namespace PHPUnit\Framework\Constraint;

use PHPUnit\Framework\ExpectationFailedException;

<<<<<<< HEAD
/**
 */
abstract class Composite extends Constraint
=======
abstract class PHPUnit_Framework_Constraint_Composite extends PHPUnit_Framework_Constraint
>>>>>>> b14edb06
{
    /**
     * @var Constraint
     */
    protected $innerConstraint;

    /**
     * @param Constraint $innerConstraint
     */
    public function __construct(Constraint $innerConstraint)
    {
        parent::__construct();
        $this->innerConstraint = $innerConstraint;
    }

    /**
     * Evaluates the constraint for parameter $other
     *
     * If $returnResult is set to false (the default), an exception is thrown
     * in case of a failure. null is returned otherwise.
     *
     * If $returnResult is true, the result of the evaluation is returned as
     * a boolean value instead: true in case of success, false in case of a
     * failure.
     *
     * @param mixed  $other        Value or object to evaluate.
     * @param string $description  Additional information about the test
     * @param bool   $returnResult Whether to return a result or throw an exception
     *
     * @return mixed
     *
     * @throws ExpectationFailedException
     */
    public function evaluate($other, $description = '', $returnResult = false)
    {
        try {
            return $this->innerConstraint->evaluate(
                $other,
                $description,
                $returnResult
            );
        } catch (ExpectationFailedException $e) {
            $this->fail($other, $description);
        }
    }

    /**
     * Counts the number of constraint elements.
     *
     * @return int
     */
    public function count()
    {
        return count($this->innerConstraint);
    }
}<|MERGE_RESOLUTION|>--- conflicted
+++ resolved
@@ -11,13 +11,7 @@
 
 use PHPUnit\Framework\ExpectationFailedException;
 
-<<<<<<< HEAD
-/**
- */
 abstract class Composite extends Constraint
-=======
-abstract class PHPUnit_Framework_Constraint_Composite extends PHPUnit_Framework_Constraint
->>>>>>> b14edb06
 {
     /**
      * @var Constraint
