<?php
/*
 * This file is part of PHPUnit.
 *
 * (c) Sebastian Bergmann <sebastian@phpunit.de>
 *
 * For the full copyright and license information, please view the LICENSE
 * file that was distributed with this source code.
 */

declare(strict_types=1);

/**
 * Constraint that evaluates against a specified closure.
 */
class PHPUnit_Framework_Constraint_Callback extends PHPUnit_Framework_Constraint
{
    private $callback;

    /**
     * @param callable $callback
<<<<<<< HEAD
=======
     *
     * @throws PHPUnit_Framework_Exception
>>>>>>> e6490864
     */
    public function __construct(callable $callback)
    {
        parent::__construct();

        $this->callback = $callback;
    }

    /**
     * Evaluates the constraint for parameter $value. Returns true if the
     * constraint is met, false otherwise.
     *
     * @param mixed $other Value or object to evaluate.
     *
     * @return bool
     */
    protected function matches($other)
    {
        return call_user_func($this->callback, $other);
    }

    /**
     * Returns a string representation of the constraint.
     *
     * @return string
     */
    public function toString()
    {
        return 'is accepted by specified callback';
    }
}<|MERGE_RESOLUTION|>--- conflicted
+++ resolved
@@ -8,7 +8,7 @@
  * file that was distributed with this source code.
  */
 
-declare(strict_types=1);
+declare (strict_types=1);
 
 /**
  * Constraint that evaluates against a specified closure.
@@ -19,11 +19,6 @@
 
     /**
      * @param callable $callback
-<<<<<<< HEAD
-=======
-     *
-     * @throws PHPUnit_Framework_Exception
->>>>>>> e6490864
      */
     public function __construct(callable $callback)
     {
