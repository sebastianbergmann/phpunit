--- conflicted
+++ resolved
@@ -11,11 +11,6 @@
 
 use PHPUnit\Framework\Exception;
 use PHPUnit\Framework\ExpectationFailedException;
-<<<<<<< HEAD
-=======
-use SebastianBergmann\RecursionContext\InvalidArgumentException;
-use Traversable;
->>>>>>> 66c160d3
 
 /**
  * @no-named-arguments Parameter names are not covered by the backward compatibility promise for PHPUnit
@@ -49,13 +44,7 @@
      * a boolean value instead: true in case of success, false in case of a
      * failure.
      *
-<<<<<<< HEAD
-=======
-     * @param mixed|Traversable $other
-     *
->>>>>>> 66c160d3
      * @throws ExpectationFailedException
-     * @throws InvalidArgumentException
      */
     public function evaluate(mixed $other, string $description = '', bool $returnResult = false): bool
     {
