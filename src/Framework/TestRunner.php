--- conflicted
+++ resolved
@@ -358,19 +358,13 @@
                 return true;
             }
 
-<<<<<<< HEAD
-        if ($metadata->isCoversMethod()->isNotEmpty()) {
-            return true;
-        }
-
-        if ($metadata->isCoversFunction()->isNotEmpty()) {
-            return true;
-        }
-=======
+            if ($metadata->isCoversMethod()) {
+                return true;
+            }
+
             if ($metadata->isCoversFunction()) {
                 return true;
             }
->>>>>>> db246ba1
 
             if ($metadata->isCoversNothing()) {
                 return true;
