--- conflicted
+++ resolved
@@ -170,7 +170,7 @@
      * @throws Exception
      * @throws ExpectationFailedException
      */
-    final public static function assertArrayHasKey(int|string $key, array|ArrayAccess $array, string $message = ''): void
+    final public static function assertArrayHasKey(mixed $key, array|ArrayAccess $array, string $message = ''): void
     {
         $constraint = new ArrayHasKey($key);
 
@@ -185,7 +185,7 @@
      * @throws Exception
      * @throws ExpectationFailedException
      */
-    final public static function assertArrayNotHasKey(int|string $key, array|ArrayAccess $array, string $message = ''): void
+    final public static function assertArrayNotHasKey(mixed $key, array|ArrayAccess $array, string $message = ''): void
     {
         $constraint = new LogicalNot(
             new ArrayHasKey($key),
@@ -642,11 +642,7 @@
      *
      * @throws ExpectationFailedException
      */
-<<<<<<< HEAD
     final public static function assertContainsNotOnlyFloat(iterable $haystack, string $message = ''): void
-=======
-    final public static function assertArrayHasKey(mixed $key, array|ArrayAccess $array, string $message = ''): void
->>>>>>> 54ae58f6
     {
         self::assertThat(
             $haystack,
@@ -666,11 +662,7 @@
      *
      * @throws ExpectationFailedException
      */
-<<<<<<< HEAD
     final public static function assertContainsNotOnlyInt(iterable $haystack, string $message = ''): void
-=======
-    final public static function assertArrayNotHasKey(mixed $key, array|ArrayAccess $array, string $message = ''): void
->>>>>>> 54ae58f6
     {
         self::assertThat(
             $haystack,
