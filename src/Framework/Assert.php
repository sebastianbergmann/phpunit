--- conflicted
+++ resolved
@@ -16,10 +16,7 @@
 use function file_get_contents;
 use function interface_exists;
 use function is_bool;
-<<<<<<< HEAD
 use function sprintf;
-=======
->>>>>>> 11a853e7
 use ArrayAccess;
 use Countable;
 use Generator;
@@ -2767,89 +2764,80 @@
     }
 
     /**
-<<<<<<< HEAD
-=======
      * @param 'array'|'bool'|'boolean'|'callable'|'double'|'float'|'int'|'integer'|'iterable'|'null'|'numeric'|'object'|'real'|'resource (closed)'|'resource'|'scalar'|'string' $type
      *
->>>>>>> 11a853e7
-     * @throws Exception
-     *
-     * @deprecated https://github.com/sebastianbergmann/phpunit/issues/6055
-     */
-<<<<<<< HEAD
-    final public static function containsOnly(NativeType $type): TraversableContainsOnly
-    {
-        return TraversableContainsOnly::forNativeType($type);
-=======
+     * @throws Exception
+     *
+     * @deprecated https://github.com/sebastianbergmann/phpunit/issues/6060
+     */
     final public static function containsOnly(string $type): TraversableContainsOnly
     {
-        return new TraversableContainsOnly($type);
->>>>>>> 11a853e7
+        return TraversableContainsOnly::forNativeType(self::mapNativeType($type));
     }
 
     final public static function containsOnlyArray(): TraversableContainsOnly
     {
-        return new TraversableContainsOnly(NativeType::Array->value);
+        return TraversableContainsOnly::forNativeType(NativeType::Array);
     }
 
     final public static function containsOnlyBool(): TraversableContainsOnly
     {
-        return new TraversableContainsOnly(NativeType::Bool->value);
+        return TraversableContainsOnly::forNativeType(NativeType::Bool);
     }
 
     final public static function containsOnlyCallable(): TraversableContainsOnly
     {
-        return new TraversableContainsOnly(NativeType::Callable->value);
+        return TraversableContainsOnly::forNativeType(NativeType::Callable);
     }
 
     final public static function containsOnlyFloat(): TraversableContainsOnly
     {
-        return new TraversableContainsOnly(NativeType::Float->value);
+        return TraversableContainsOnly::forNativeType(NativeType::Float);
     }
 
     final public static function containsOnlyInt(): TraversableContainsOnly
     {
-        return new TraversableContainsOnly(NativeType::Int->value);
+        return TraversableContainsOnly::forNativeType(NativeType::Int);
     }
 
     final public static function containsOnlyIterable(): TraversableContainsOnly
     {
-        return new TraversableContainsOnly(NativeType::Iterable->value);
+        return TraversableContainsOnly::forNativeType(NativeType::Iterable);
     }
 
     final public static function containsOnlyNull(): TraversableContainsOnly
     {
-        return new TraversableContainsOnly(NativeType::Null->value);
+        return TraversableContainsOnly::forNativeType(NativeType::Null);
     }
 
     final public static function containsOnlyNumeric(): TraversableContainsOnly
     {
-        return new TraversableContainsOnly(NativeType::Numeric->value);
+        return TraversableContainsOnly::forNativeType(NativeType::Numeric);
     }
 
     final public static function containsOnlyObject(): TraversableContainsOnly
     {
-        return new TraversableContainsOnly(NativeType::Object->value);
+        return TraversableContainsOnly::forNativeType(NativeType::Object);
     }
 
     final public static function containsOnlyResource(): TraversableContainsOnly
     {
-        return new TraversableContainsOnly(NativeType::Resource->value);
+        return TraversableContainsOnly::forNativeType(NativeType::Resource);
     }
 
     final public static function containsOnlyClosedResource(): TraversableContainsOnly
     {
-        return new TraversableContainsOnly(NativeType::ClosedResource->value);
+        return TraversableContainsOnly::forNativeType(NativeType::ClosedResource);
     }
 
     final public static function containsOnlyScalar(): TraversableContainsOnly
     {
-        return new TraversableContainsOnly(NativeType::Scalar->value);
+        return TraversableContainsOnly::forNativeType(NativeType::Scalar);
     }
 
     final public static function containsOnlyString(): TraversableContainsOnly
     {
-        return new TraversableContainsOnly(NativeType::String->value);
+        return TraversableContainsOnly::forNativeType(NativeType::String);
     }
 
     /**
