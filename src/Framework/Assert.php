<?php declare(strict_types=1);
/*
 * This file is part of PHPUnit.
 *
 * (c) Sebastian Bergmann <sebastian@phpunit.de>
 *
 * For the full copyright and license information, please view the LICENSE
 * file that was distributed with this source code.
 */
namespace PHPUnit\Framework;

use function array_combine;
use function array_intersect_key;
use function class_exists;
use function count;
use function file_get_contents;
use function interface_exists;
use function is_bool;
use function sprintf;
use ArrayAccess;
use Countable;
use Generator;
use PHPUnit\Event\Facade as EventFacade;
use PHPUnit\Framework\Constraint\ArrayHasKey;
use PHPUnit\Framework\Constraint\Callback;
use PHPUnit\Framework\Constraint\Constraint;
use PHPUnit\Framework\Constraint\Count;
use PHPUnit\Framework\Constraint\DirectoryExists;
use PHPUnit\Framework\Constraint\FileExists;
use PHPUnit\Framework\Constraint\GreaterThan;
use PHPUnit\Framework\Constraint\IsAnything;
use PHPUnit\Framework\Constraint\IsEmpty;
use PHPUnit\Framework\Constraint\IsEqual;
use PHPUnit\Framework\Constraint\IsEqualCanonicalizing;
use PHPUnit\Framework\Constraint\IsEqualIgnoringCase;
use PHPUnit\Framework\Constraint\IsEqualWithDelta;
use PHPUnit\Framework\Constraint\IsFalse;
use PHPUnit\Framework\Constraint\IsFinite;
use PHPUnit\Framework\Constraint\IsIdentical;
use PHPUnit\Framework\Constraint\IsInfinite;
use PHPUnit\Framework\Constraint\IsInstanceOf;
use PHPUnit\Framework\Constraint\IsJson;
use PHPUnit\Framework\Constraint\IsList;
use PHPUnit\Framework\Constraint\IsNan;
use PHPUnit\Framework\Constraint\IsNull;
use PHPUnit\Framework\Constraint\IsReadable;
use PHPUnit\Framework\Constraint\IsTrue;
use PHPUnit\Framework\Constraint\IsType;
use PHPUnit\Framework\Constraint\IsWritable;
use PHPUnit\Framework\Constraint\JsonMatches;
use PHPUnit\Framework\Constraint\LessThan;
use PHPUnit\Framework\Constraint\LogicalAnd;
use PHPUnit\Framework\Constraint\LogicalNot;
use PHPUnit\Framework\Constraint\LogicalOr;
use PHPUnit\Framework\Constraint\LogicalXor;
use PHPUnit\Framework\Constraint\ObjectEquals;
use PHPUnit\Framework\Constraint\ObjectHasProperty;
use PHPUnit\Framework\Constraint\RegularExpression;
use PHPUnit\Framework\Constraint\SameSize;
use PHPUnit\Framework\Constraint\StringContains;
use PHPUnit\Framework\Constraint\StringEndsWith;
use PHPUnit\Framework\Constraint\StringEqualsStringIgnoringLineEndings;
use PHPUnit\Framework\Constraint\StringMatchesFormatDescription;
use PHPUnit\Framework\Constraint\StringStartsWith;
use PHPUnit\Framework\Constraint\TraversableContainsEqual;
use PHPUnit\Framework\Constraint\TraversableContainsIdentical;
use PHPUnit\Framework\Constraint\TraversableContainsOnly;
use PHPUnit\Util\Xml\Loader as XmlLoader;
use PHPUnit\Util\Xml\XmlException;

/**
 * @no-named-arguments Parameter names are not covered by the backward compatibility promise for PHPUnit
 */
abstract class Assert
{
    private static int $count = 0;

    /**
     * Asserts that two arrays are equal while only considering a list of keys.
     *
     * @param array<mixed>              $expected
     * @param array<mixed>              $actual
     * @param non-empty-list<array-key> $keysToBeConsidered
     *
     * @throws Exception
     * @throws ExpectationFailedException
     */
    final public static function assertArrayIsEqualToArrayOnlyConsideringListOfKeys(array $expected, array $actual, array $keysToBeConsidered, string $message = ''): void
    {
        $filteredExpected = [];

        foreach ($keysToBeConsidered as $key) {
            if (isset($expected[$key])) {
                $filteredExpected[$key] = $expected[$key];
            }
        }

        $filteredActual = [];

        foreach ($keysToBeConsidered as $key) {
            if (isset($actual[$key])) {
                $filteredActual[$key] = $actual[$key];
            }
        }

        self::assertEquals($filteredExpected, $filteredActual, $message);
    }

    /**
     * Asserts that two arrays are equal while ignoring a list of keys.
     *
     * @param array<mixed>              $expected
     * @param array<mixed>              $actual
     * @param non-empty-list<array-key> $keysToBeIgnored
     *
     * @throws Exception
     * @throws ExpectationFailedException
     */
    final public static function assertArrayIsEqualToArrayIgnoringListOfKeys(array $expected, array $actual, array $keysToBeIgnored, string $message = ''): void
    {
        foreach ($keysToBeIgnored as $key) {
            unset($expected[$key], $actual[$key]);
        }

        self::assertEquals($expected, $actual, $message);
    }

    /**
     * Asserts that two arrays are identical while only considering a list of keys.
     *
     * @param array<mixed>              $expected
     * @param array<mixed>              $actual
     * @param non-empty-list<array-key> $keysToBeConsidered
     *
     * @throws Exception
     * @throws ExpectationFailedException
     */
    final public static function assertArrayIsIdenticalToArrayOnlyConsideringListOfKeys(array $expected, array $actual, array $keysToBeConsidered, string $message = ''): void
    {
        $keysToBeConsidered = array_combine($keysToBeConsidered, $keysToBeConsidered);
        $expected           = array_intersect_key($expected, $keysToBeConsidered);
        $actual             = array_intersect_key($actual, $keysToBeConsidered);

        self::assertSame($expected, $actual, $message);
    }

    /**
     * Asserts that two arrays are equal while ignoring a list of keys.
     *
     * @param array<mixed>              $expected
     * @param array<mixed>              $actual
     * @param non-empty-list<array-key> $keysToBeIgnored
     *
     * @throws Exception
     * @throws ExpectationFailedException
     */
    final public static function assertArrayIsIdenticalToArrayIgnoringListOfKeys(array $expected, array $actual, array $keysToBeIgnored, string $message = ''): void
    {
        foreach ($keysToBeIgnored as $key) {
            unset($expected[$key], $actual[$key]);
        }

        self::assertSame($expected, $actual, $message);
    }

    /**
     * Asserts that an array has a specified key.
     *
     * @param array<mixed>|ArrayAccess<array-key, mixed> $array
     *
     * @throws Exception
     * @throws ExpectationFailedException
     */
    final public static function assertArrayHasKey(int|string $key, array|ArrayAccess $array, string $message = ''): void
    {
        $constraint = new ArrayHasKey($key);

        self::assertThat($array, $constraint, $message);
    }

    /**
     * Asserts that an array does not have a specified key.
     *
     * @param array<mixed>|ArrayAccess<array-key, mixed> $array
     *
     * @throws Exception
     * @throws ExpectationFailedException
     */
    final public static function assertArrayNotHasKey(int|string $key, array|ArrayAccess $array, string $message = ''): void
    {
        $constraint = new LogicalNot(
            new ArrayHasKey($key),
        );

        self::assertThat($array, $constraint, $message);
    }

    /**
     * @phpstan-assert list<mixed> $array
     *
     * @throws ExpectationFailedException
     */
    final public static function assertIsList(mixed $array, string $message = ''): void
    {
        self::assertThat(
            $array,
            new IsList,
            $message,
        );
    }

    /**
     * Asserts that a haystack contains a needle.
     *
     * @param iterable<mixed> $haystack
     *
     * @throws Exception
     * @throws ExpectationFailedException
     */
    final public static function assertContains(mixed $needle, iterable $haystack, string $message = ''): void
    {
        $constraint = new TraversableContainsIdentical($needle);

        self::assertThat($haystack, $constraint, $message);
    }

    /**
     * @param iterable<mixed> $haystack
     *
     * @throws ExpectationFailedException
     */
    final public static function assertContainsEquals(mixed $needle, iterable $haystack, string $message = ''): void
    {
        $constraint = new TraversableContainsEqual($needle);

        self::assertThat($haystack, $constraint, $message);
    }

    /**
     * Asserts that a haystack does not contain a needle.
     *
     * @param iterable<mixed> $haystack
     *
     * @throws Exception
     * @throws ExpectationFailedException
     */
    final public static function assertNotContains(mixed $needle, iterable $haystack, string $message = ''): void
    {
        $constraint = new LogicalNot(
            new TraversableContainsIdentical($needle),
        );

        self::assertThat($haystack, $constraint, $message);
    }

    /**
     * @param iterable<mixed> $haystack
     *
     * @throws ExpectationFailedException
     */
    final public static function assertNotContainsEquals(mixed $needle, iterable $haystack, string $message = ''): void
    {
        $constraint = new LogicalNot(new TraversableContainsEqual($needle));

        self::assertThat($haystack, $constraint, $message);
    }

    /**
     * Asserts that a haystack contains only values of a given type.
     *
<<<<<<< HEAD
     * @param iterable<mixed> $haystack
=======
     * @param 'array'|'bool'|'boolean'|'callable'|'double'|'float'|'int'|'integer'|'iterable'|'null'|'numeric'|'object'|'real'|'resource (closed)'|'resource'|'scalar'|'string' $type
     * @param iterable<mixed>                                                                                                                                                   $haystack
>>>>>>> a1748825
     *
     * @throws Exception
     * @throws ExpectationFailedException
     *
     * @deprecated https://github.com/sebastianbergmann/phpunit/issues/6055
     */
<<<<<<< HEAD
    final public static function assertContainsOnly(NativeType $type, iterable $haystack, string $message = ''): void
    {
=======
    final public static function assertContainsOnly(string $type, iterable $haystack, ?bool $isNativeType = null, string $message = ''): void
    {
        if ($isNativeType === null) {
            $isNativeType = self::isNativeType($type);
        }

>>>>>>> a1748825
        self::assertThat(
            $haystack,
            TraversableContainsOnly::forNativeType($type),
            $message,
        );
    }

    /**
     * Asserts that a haystack contains only values of type array.
     *
     * @param iterable<mixed> $haystack
     *
     * @throws ExpectationFailedException
     */
    final public static function assertContainsOnlyArray(iterable $haystack, string $message = ''): void
    {
        self::assertThat(
            $haystack,
            new TraversableContainsOnly(
                NativeType::Array->value,
            ),
            $message,
        );
    }

    /**
     * Asserts that a haystack contains only values of type bool.
     *
     * @param iterable<mixed> $haystack
     *
     * @throws ExpectationFailedException
     */
    final public static function assertContainsOnlyBool(iterable $haystack, string $message = ''): void
    {
        self::assertThat(
            $haystack,
            new TraversableContainsOnly(
                NativeType::Bool->value,
            ),
            $message,
        );
    }

    /**
     * Asserts that a haystack contains only values of type callable.
     *
     * @param iterable<mixed> $haystack
     *
     * @throws ExpectationFailedException
     */
    final public static function assertContainsOnlyCallable(iterable $haystack, string $message = ''): void
    {
        self::assertThat(
            $haystack,
            new TraversableContainsOnly(
                NativeType::Callable->value,
            ),
            $message,
        );
    }

    /**
     * Asserts that a haystack contains only values of type float.
     *
     * @param iterable<mixed> $haystack
     *
     * @throws ExpectationFailedException
     */
    final public static function assertContainsOnlyFloat(iterable $haystack, string $message = ''): void
    {
        self::assertThat(
            $haystack,
            new TraversableContainsOnly(
                NativeType::Float->value,
            ),
            $message,
        );
    }

    /**
     * Asserts that a haystack contains only values of type int.
     *
     * @param iterable<mixed> $haystack
     *
     * @throws ExpectationFailedException
     */
    final public static function assertContainsOnlyInt(iterable $haystack, string $message = ''): void
    {
        self::assertThat(
            $haystack,
            new TraversableContainsOnly(
                NativeType::Int->value,
            ),
            $message,
        );
    }

    /**
     * Asserts that a haystack contains only values of type iterable.
     *
     * @param iterable<mixed> $haystack
     *
     * @throws ExpectationFailedException
     */
    final public static function assertContainsOnlyIterable(iterable $haystack, string $message = ''): void
    {
        self::assertThat(
            $haystack,
            new TraversableContainsOnly(
                NativeType::Iterable->value,
            ),
            $message,
        );
    }

    /**
     * Asserts that a haystack contains only values of type numeric.
     *
     * @param iterable<mixed> $haystack
     *
     * @throws ExpectationFailedException
     */
    final public static function assertContainsOnlyNumeric(iterable $haystack, string $message = ''): void
    {
        self::assertThat(
            $haystack,
            new TraversableContainsOnly(
                NativeType::Numeric->value,
            ),
            $message,
        );
    }

    /**
     * Asserts that a haystack contains only values of type object.
     *
     * @param iterable<mixed> $haystack
     *
     * @throws ExpectationFailedException
     */
    final public static function assertContainsOnlyObject(iterable $haystack, string $message = ''): void
    {
        self::assertThat(
            $haystack,
            new TraversableContainsOnly(
                NativeType::Object->value,
            ),
            $message,
        );
    }

    /**
     * Asserts that a haystack contains only values of type resource.
     *
     * @param iterable<mixed> $haystack
     *
     * @throws ExpectationFailedException
     */
    final public static function assertContainsOnlyResource(iterable $haystack, string $message = ''): void
    {
        self::assertThat(
            $haystack,
            new TraversableContainsOnly(
                NativeType::Resource->value,
            ),
            $message,
        );
    }

    /**
     * Asserts that a haystack contains only values of type closed resource.
     *
     * @param iterable<mixed> $haystack
     *
     * @throws ExpectationFailedException
     */
    final public static function assertContainsOnlyClosedResource(iterable $haystack, string $message = ''): void
    {
        self::assertThat(
            $haystack,
            new TraversableContainsOnly(
                NativeType::ClosedResource->value,
            ),
            $message,
        );
    }

    /**
     * Asserts that a haystack contains only values of type scalar.
     *
     * @param iterable<mixed> $haystack
     *
     * @throws ExpectationFailedException
     */
    final public static function assertContainsOnlyScalar(iterable $haystack, string $message = ''): void
    {
        self::assertThat(
            $haystack,
            new TraversableContainsOnly(
                NativeType::Scalar->value,
            ),
            $message,
        );
    }

    /**
     * Asserts that a haystack contains only values of type string.
     *
     * @param iterable<mixed> $haystack
     *
     * @throws ExpectationFailedException
     */
    final public static function assertContainsOnlyString(iterable $haystack, string $message = ''): void
    {
        self::assertThat(
            $haystack,
            new TraversableContainsOnly(
                NativeType::String->value,
            ),
            $message,
        );
    }

    /**
     * Asserts that a haystack contains only instances of a specified interface or class name.
     *
     * @param class-string    $className
     * @param iterable<mixed> $haystack
     *
     * @throws Exception
     * @throws ExpectationFailedException
     */
    final public static function assertContainsOnlyInstancesOf(string $className, iterable $haystack, string $message = ''): void
    {
        self::assertThat(
            $haystack,
            TraversableContainsOnly::forClassOrInterface($className),
            $message,
        );
    }

    /**
     * Asserts that a haystack does not contain only values of a given type.
     *
<<<<<<< HEAD
     * @param iterable<mixed> $haystack
=======
     * @param 'array'|'bool'|'boolean'|'callable'|'double'|'float'|'int'|'integer'|'iterable'|'null'|'numeric'|'object'|'real'|'resource (closed)'|'resource'|'scalar'|'string' $type
     * @param iterable<mixed>                                                                                                                                                   $haystack
>>>>>>> a1748825
     *
     * @throws Exception
     * @throws ExpectationFailedException
     *
     * @deprecated https://github.com/sebastianbergmann/phpunit/issues/6055
     */
<<<<<<< HEAD
    final public static function assertNotContainsOnly(NativeType $type, iterable $haystack, string $message = ''): void
    {
=======
    final public static function assertNotContainsOnly(string $type, iterable $haystack, ?bool $isNativeType = null, string $message = ''): void
    {
        if ($isNativeType === null) {
            $isNativeType = self::isNativeType($type);
        }

>>>>>>> a1748825
        self::assertThat(
            $haystack,
            new LogicalNot(
                TraversableContainsOnly::forNativeType($type),
            ),
            $message,
        );
    }

    /**
     * Asserts that a haystack does not contain only values of type array.
     *
     * @param iterable<mixed> $haystack
     *
     * @throws ExpectationFailedException
     */
    final public static function assertContainsNotOnlyArray(iterable $haystack, string $message = ''): void
    {
        self::assertThat(
            $haystack,
            new LogicalNot(
                new TraversableContainsOnly(
                    NativeType::Array->value,
                ),
            ),
            $message,
        );
    }

    /**
     * Asserts that a haystack does not contain only values of type bool.
     *
     * @param iterable<mixed> $haystack
     *
     * @throws ExpectationFailedException
     */
    final public static function assertContainsNotOnlyBool(iterable $haystack, string $message = ''): void
    {
        self::assertThat(
            $haystack,
            new LogicalNot(
                new TraversableContainsOnly(
                    NativeType::Bool->value,
                ),
            ),
            $message,
        );
    }

    /**
     * Asserts that a haystack does not contain only values of type callable.
     *
     * @param iterable<mixed> $haystack
     *
     * @throws ExpectationFailedException
     */
    final public static function assertContainsNotOnlyCallable(iterable $haystack, string $message = ''): void
    {
        self::assertThat(
            $haystack,
            new LogicalNot(
                new TraversableContainsOnly(
                    NativeType::Callable->value,
                ),
            ),
            $message,
        );
    }

    /**
     * Asserts that a haystack does not contain only values of type float.
     *
     * @param iterable<mixed> $haystack
     *
     * @throws ExpectationFailedException
     */
    final public static function assertContainsNotOnlyFloat(iterable $haystack, string $message = ''): void
    {
        self::assertThat(
            $haystack,
            new LogicalNot(
                new TraversableContainsOnly(
                    NativeType::Float->value,
                ),
            ),
            $message,
        );
    }

    /**
     * Asserts that a haystack does not contain only values of type int.
     *
     * @param iterable<mixed> $haystack
     *
     * @throws ExpectationFailedException
     */
    final public static function assertContainsNotOnlyInt(iterable $haystack, string $message = ''): void
    {
        self::assertThat(
            $haystack,
            new LogicalNot(
                new TraversableContainsOnly(
                    NativeType::Int->value,
                ),
            ),
            $message,
        );
    }

    /**
     * Asserts that a haystack does not contain only values of type iterable.
     *
     * @param iterable<mixed> $haystack
     *
     * @throws ExpectationFailedException
     */
    final public static function assertContainsNotOnlyIterable(iterable $haystack, string $message = ''): void
    {
        self::assertThat(
            $haystack,
            new LogicalNot(
                new TraversableContainsOnly(
                    NativeType::Iterable->value,
                ),
            ),
            $message,
        );
    }

    /**
     * Asserts that a haystack does not contain only values of type numeric.
     *
     * @param iterable<mixed> $haystack
     *
     * @throws ExpectationFailedException
     */
    final public static function assertContainsNotOnlyNumeric(iterable $haystack, string $message = ''): void
    {
        self::assertThat(
            $haystack,
            new LogicalNot(
                new TraversableContainsOnly(
                    NativeType::Numeric->value,
                ),
            ),
            $message,
        );
    }

    /**
     * Asserts that a haystack does not contain only values of type object.
     *
     * @param iterable<mixed> $haystack
     *
     * @throws ExpectationFailedException
     */
    final public static function assertContainsNotOnlyObject(iterable $haystack, string $message = ''): void
    {
        self::assertThat(
            $haystack,
            new LogicalNot(
                new TraversableContainsOnly(
                    NativeType::Object->value,
                ),
            ),
            $message,
        );
    }

    /**
     * Asserts that a haystack does not contain only values of type resource.
     *
     * @param iterable<mixed> $haystack
     *
     * @throws ExpectationFailedException
     */
    final public static function assertContainsNotOnlyResource(iterable $haystack, string $message = ''): void
    {
        self::assertThat(
            $haystack,
            new LogicalNot(
                new TraversableContainsOnly(
                    NativeType::Resource->value,
                ),
            ),
            $message,
        );
    }

    /**
     * Asserts that a haystack does not contain only values of type closed resource.
     *
     * @param iterable<mixed> $haystack
     *
     * @throws ExpectationFailedException
     */
    final public static function assertContainsNotOnlyClosedResource(iterable $haystack, string $message = ''): void
    {
        self::assertThat(
            $haystack,
            new LogicalNot(
                new TraversableContainsOnly(
                    NativeType::ClosedResource->value,
                ),
            ),
            $message,
        );
    }

    /**
     * Asserts that a haystack does not contain only values of type scalar.
     *
     * @param iterable<mixed> $haystack
     *
     * @throws ExpectationFailedException
     */
    final public static function assertContainsNotOnlyScalar(iterable $haystack, string $message = ''): void
    {
        self::assertThat(
            $haystack,
            new LogicalNot(
                new TraversableContainsOnly(
                    NativeType::Scalar->value,
                ),
            ),
            $message,
        );
    }

    /**
     * Asserts that a haystack does not contain only values of type string.
     *
     * @param iterable<mixed> $haystack
     *
     * @throws ExpectationFailedException
     */
    final public static function assertContainsNotOnlyString(iterable $haystack, string $message = ''): void
    {
        self::assertThat(
            $haystack,
            new LogicalNot(
                new TraversableContainsOnly(
                    NativeType::String->value,
                ),
            ),
            $message,
        );
    }

    /**
     * Asserts that a haystack does not contain only instances of a specified interface or class name.
     *
     * @param class-string    $className
     * @param iterable<mixed> $haystack
     *
     * @throws Exception
     * @throws ExpectationFailedException
     */
    final public static function assertContainsNotOnlyInstancesOf(string $className, iterable $haystack, string $message = ''): void
    {
        self::assertThat(
            $haystack,
            new LogicalNot(
                new TraversableContainsOnly(
                    $className,
                    false,
                ),
            ),
            $message,
        );
    }

    /**
     * Asserts the number of elements of an array, Countable or Traversable.
     *
     * @param Countable|iterable<mixed> $haystack
     *
     * @throws Exception
     * @throws ExpectationFailedException
     * @throws GeneratorNotSupportedException
     */
    final public static function assertCount(int $expectedCount, Countable|iterable $haystack, string $message = ''): void
    {
        if ($haystack instanceof Generator) {
            throw GeneratorNotSupportedException::fromParameterName('$haystack');
        }

        self::assertThat(
            $haystack,
            new Count($expectedCount),
            $message,
        );
    }

    /**
     * Asserts the number of elements of an array, Countable or Traversable.
     *
     * @param Countable|iterable<mixed> $haystack
     *
     * @throws Exception
     * @throws ExpectationFailedException
     * @throws GeneratorNotSupportedException
     */
    final public static function assertNotCount(int $expectedCount, Countable|iterable $haystack, string $message = ''): void
    {
        if ($haystack instanceof Generator) {
            throw GeneratorNotSupportedException::fromParameterName('$haystack');
        }

        $constraint = new LogicalNot(
            new Count($expectedCount),
        );

        self::assertThat($haystack, $constraint, $message);
    }

    /**
     * Asserts that two variables are equal.
     *
     * @throws ExpectationFailedException
     */
    final public static function assertEquals(mixed $expected, mixed $actual, string $message = ''): void
    {
        $constraint = new IsEqual($expected);

        self::assertThat($actual, $constraint, $message);
    }

    /**
     * Asserts that two variables are equal (canonicalizing).
     *
     * @throws ExpectationFailedException
     */
    final public static function assertEqualsCanonicalizing(mixed $expected, mixed $actual, string $message = ''): void
    {
        $constraint = new IsEqualCanonicalizing($expected);

        self::assertThat($actual, $constraint, $message);
    }

    /**
     * Asserts that two variables are equal (ignoring case).
     *
     * @throws ExpectationFailedException
     */
    final public static function assertEqualsIgnoringCase(mixed $expected, mixed $actual, string $message = ''): void
    {
        $constraint = new IsEqualIgnoringCase($expected);

        self::assertThat($actual, $constraint, $message);
    }

    /**
     * Asserts that two variables are equal (with delta).
     *
     * @throws ExpectationFailedException
     */
    final public static function assertEqualsWithDelta(mixed $expected, mixed $actual, float $delta, string $message = ''): void
    {
        $constraint = new IsEqualWithDelta(
            $expected,
            $delta,
        );

        self::assertThat($actual, $constraint, $message);
    }

    /**
     * Asserts that two variables are not equal.
     *
     * @throws ExpectationFailedException
     */
    final public static function assertNotEquals(mixed $expected, mixed $actual, string $message = ''): void
    {
        $constraint = new LogicalNot(
            new IsEqual($expected),
        );

        self::assertThat($actual, $constraint, $message);
    }

    /**
     * Asserts that two variables are not equal (canonicalizing).
     *
     * @throws ExpectationFailedException
     */
    final public static function assertNotEqualsCanonicalizing(mixed $expected, mixed $actual, string $message = ''): void
    {
        $constraint = new LogicalNot(
            new IsEqualCanonicalizing($expected),
        );

        self::assertThat($actual, $constraint, $message);
    }

    /**
     * Asserts that two variables are not equal (ignoring case).
     *
     * @throws ExpectationFailedException
     */
    final public static function assertNotEqualsIgnoringCase(mixed $expected, mixed $actual, string $message = ''): void
    {
        $constraint = new LogicalNot(
            new IsEqualIgnoringCase($expected),
        );

        self::assertThat($actual, $constraint, $message);
    }

    /**
     * Asserts that two variables are not equal (with delta).
     *
     * @throws ExpectationFailedException
     */
    final public static function assertNotEqualsWithDelta(mixed $expected, mixed $actual, float $delta, string $message = ''): void
    {
        $constraint = new LogicalNot(
            new IsEqualWithDelta(
                $expected,
                $delta,
            ),
        );

        self::assertThat($actual, $constraint, $message);
    }

    /**
     * @throws ExpectationFailedException
     */
    final public static function assertObjectEquals(object $expected, object $actual, string $method = 'equals', string $message = ''): void
    {
        self::assertThat(
            $actual,
            self::objectEquals($expected, $method),
            $message,
        );
    }

    /**
     * @throws ExpectationFailedException
     */
    final public static function assertObjectNotEquals(object $expected, object $actual, string $method = 'equals', string $message = ''): void
    {
        self::assertThat(
            $actual,
            self::logicalNot(
                self::objectEquals($expected, $method),
            ),
            $message,
        );
    }

    /**
     * Asserts that a variable is empty.
     *
     * @throws ExpectationFailedException
     * @throws GeneratorNotSupportedException
     *
     * @phpstan-assert empty $actual
     */
    final public static function assertEmpty(mixed $actual, string $message = ''): void
    {
        if ($actual instanceof Generator) {
            throw GeneratorNotSupportedException::fromParameterName('$actual');
        }

        self::assertThat($actual, self::isEmpty(), $message);
    }

    /**
     * Asserts that a variable is not empty.
     *
     * @throws ExpectationFailedException
     * @throws GeneratorNotSupportedException
     *
     * @phpstan-assert !empty $actual
     */
    final public static function assertNotEmpty(mixed $actual, string $message = ''): void
    {
        if ($actual instanceof Generator) {
            throw GeneratorNotSupportedException::fromParameterName('$actual');
        }

        self::assertThat($actual, self::logicalNot(self::isEmpty()), $message);
    }

    /**
     * Asserts that a value is greater than another value.
     *
     * @throws ExpectationFailedException
     */
    final public static function assertGreaterThan(mixed $minimum, mixed $actual, string $message = ''): void
    {
        self::assertThat($actual, self::greaterThan($minimum), $message);
    }

    /**
     * Asserts that a value is greater than or equal to another value.
     *
     * @throws ExpectationFailedException
     */
    final public static function assertGreaterThanOrEqual(mixed $minimum, mixed $actual, string $message = ''): void
    {
        self::assertThat(
            $actual,
            self::greaterThanOrEqual($minimum),
            $message,
        );
    }

    /**
     * Asserts that a value is smaller than another value.
     *
     * @throws ExpectationFailedException
     */
    final public static function assertLessThan(mixed $maximum, mixed $actual, string $message = ''): void
    {
        self::assertThat($actual, self::lessThan($maximum), $message);
    }

    /**
     * Asserts that a value is smaller than or equal to another value.
     *
     * @throws ExpectationFailedException
     */
    final public static function assertLessThanOrEqual(mixed $maximum, mixed $actual, string $message = ''): void
    {
        self::assertThat($actual, self::lessThanOrEqual($maximum), $message);
    }

    /**
     * Asserts that the contents of one file is equal to the contents of another
     * file.
     *
     * @throws ExpectationFailedException
     */
    final public static function assertFileEquals(string $expected, string $actual, string $message = ''): void
    {
        self::assertFileExists($expected, $message);
        self::assertFileExists($actual, $message);

        $constraint = new IsEqual(file_get_contents($expected));

        self::assertThat(file_get_contents($actual), $constraint, $message);
    }

    /**
     * Asserts that the contents of one file is equal to the contents of another
     * file (canonicalizing).
     *
     * @throws ExpectationFailedException
     */
    final public static function assertFileEqualsCanonicalizing(string $expected, string $actual, string $message = ''): void
    {
        self::assertFileExists($expected, $message);
        self::assertFileExists($actual, $message);

        $constraint = new IsEqualCanonicalizing(
            file_get_contents($expected),
        );

        self::assertThat(file_get_contents($actual), $constraint, $message);
    }

    /**
     * Asserts that the contents of one file is equal to the contents of another
     * file (ignoring case).
     *
     * @throws ExpectationFailedException
     */
    final public static function assertFileEqualsIgnoringCase(string $expected, string $actual, string $message = ''): void
    {
        self::assertFileExists($expected, $message);
        self::assertFileExists($actual, $message);

        $constraint = new IsEqualIgnoringCase(file_get_contents($expected));

        self::assertThat(file_get_contents($actual), $constraint, $message);
    }

    /**
     * Asserts that the contents of one file is not equal to the contents of
     * another file.
     *
     * @throws ExpectationFailedException
     */
    final public static function assertFileNotEquals(string $expected, string $actual, string $message = ''): void
    {
        self::assertFileExists($expected, $message);
        self::assertFileExists($actual, $message);

        $constraint = new LogicalNot(
            new IsEqual(file_get_contents($expected)),
        );

        self::assertThat(file_get_contents($actual), $constraint, $message);
    }

    /**
     * Asserts that the contents of one file is not equal to the contents of another
     * file (canonicalizing).
     *
     * @throws ExpectationFailedException
     */
    final public static function assertFileNotEqualsCanonicalizing(string $expected, string $actual, string $message = ''): void
    {
        self::assertFileExists($expected, $message);
        self::assertFileExists($actual, $message);

        $constraint = new LogicalNot(
            new IsEqualCanonicalizing(file_get_contents($expected)),
        );

        self::assertThat(file_get_contents($actual), $constraint, $message);
    }

    /**
     * Asserts that the contents of one file is not equal to the contents of another
     * file (ignoring case).
     *
     * @throws ExpectationFailedException
     */
    final public static function assertFileNotEqualsIgnoringCase(string $expected, string $actual, string $message = ''): void
    {
        self::assertFileExists($expected, $message);
        self::assertFileExists($actual, $message);

        $constraint = new LogicalNot(
            new IsEqualIgnoringCase(file_get_contents($expected)),
        );

        self::assertThat(file_get_contents($actual), $constraint, $message);
    }

    /**
     * Asserts that the contents of a string is equal
     * to the contents of a file.
     *
     * @throws ExpectationFailedException
     */
    final public static function assertStringEqualsFile(string $expectedFile, string $actualString, string $message = ''): void
    {
        self::assertFileExists($expectedFile, $message);

        $constraint = new IsEqual(file_get_contents($expectedFile));

        self::assertThat($actualString, $constraint, $message);
    }

    /**
     * Asserts that the contents of a string is equal
     * to the contents of a file (canonicalizing).
     *
     * @throws ExpectationFailedException
     */
    final public static function assertStringEqualsFileCanonicalizing(string $expectedFile, string $actualString, string $message = ''): void
    {
        self::assertFileExists($expectedFile, $message);

        $constraint = new IsEqualCanonicalizing(file_get_contents($expectedFile));

        self::assertThat($actualString, $constraint, $message);
    }

    /**
     * Asserts that the contents of a string is equal
     * to the contents of a file (ignoring case).
     *
     * @throws ExpectationFailedException
     */
    final public static function assertStringEqualsFileIgnoringCase(string $expectedFile, string $actualString, string $message = ''): void
    {
        self::assertFileExists($expectedFile, $message);

        $constraint = new IsEqualIgnoringCase(file_get_contents($expectedFile));

        self::assertThat($actualString, $constraint, $message);
    }

    /**
     * Asserts that the contents of a string is not equal
     * to the contents of a file.
     *
     * @throws ExpectationFailedException
     */
    final public static function assertStringNotEqualsFile(string $expectedFile, string $actualString, string $message = ''): void
    {
        self::assertFileExists($expectedFile, $message);

        $constraint = new LogicalNot(
            new IsEqual(file_get_contents($expectedFile)),
        );

        self::assertThat($actualString, $constraint, $message);
    }

    /**
     * Asserts that the contents of a string is not equal
     * to the contents of a file (canonicalizing).
     *
     * @throws ExpectationFailedException
     */
    final public static function assertStringNotEqualsFileCanonicalizing(string $expectedFile, string $actualString, string $message = ''): void
    {
        self::assertFileExists($expectedFile, $message);

        $constraint = new LogicalNot(
            new IsEqualCanonicalizing(file_get_contents($expectedFile)),
        );

        self::assertThat($actualString, $constraint, $message);
    }

    /**
     * Asserts that the contents of a string is not equal
     * to the contents of a file (ignoring case).
     *
     * @throws ExpectationFailedException
     */
    final public static function assertStringNotEqualsFileIgnoringCase(string $expectedFile, string $actualString, string $message = ''): void
    {
        self::assertFileExists($expectedFile, $message);

        $constraint = new LogicalNot(
            new IsEqualIgnoringCase(file_get_contents($expectedFile)),
        );

        self::assertThat($actualString, $constraint, $message);
    }

    /**
     * Asserts that a file/dir is readable.
     *
     * @throws ExpectationFailedException
     */
    final public static function assertIsReadable(string $filename, string $message = ''): void
    {
        self::assertThat($filename, new IsReadable, $message);
    }

    /**
     * Asserts that a file/dir exists and is not readable.
     *
     * @throws ExpectationFailedException
     */
    final public static function assertIsNotReadable(string $filename, string $message = ''): void
    {
        self::assertThat($filename, new LogicalNot(new IsReadable), $message);
    }

    /**
     * Asserts that a file/dir exists and is writable.
     *
     * @throws ExpectationFailedException
     */
    final public static function assertIsWritable(string $filename, string $message = ''): void
    {
        self::assertThat($filename, new IsWritable, $message);
    }

    /**
     * Asserts that a file/dir exists and is not writable.
     *
     * @throws ExpectationFailedException
     */
    final public static function assertIsNotWritable(string $filename, string $message = ''): void
    {
        self::assertThat($filename, new LogicalNot(new IsWritable), $message);
    }

    /**
     * Asserts that a directory exists.
     *
     * @throws ExpectationFailedException
     */
    final public static function assertDirectoryExists(string $directory, string $message = ''): void
    {
        self::assertThat($directory, new DirectoryExists, $message);
    }

    /**
     * Asserts that a directory does not exist.
     *
     * @throws ExpectationFailedException
     */
    final public static function assertDirectoryDoesNotExist(string $directory, string $message = ''): void
    {
        self::assertThat($directory, new LogicalNot(new DirectoryExists), $message);
    }

    /**
     * Asserts that a directory exists and is readable.
     *
     * @throws ExpectationFailedException
     */
    final public static function assertDirectoryIsReadable(string $directory, string $message = ''): void
    {
        self::assertDirectoryExists($directory, $message);
        self::assertIsReadable($directory, $message);
    }

    /**
     * Asserts that a directory exists and is not readable.
     *
     * @throws ExpectationFailedException
     */
    final public static function assertDirectoryIsNotReadable(string $directory, string $message = ''): void
    {
        self::assertDirectoryExists($directory, $message);
        self::assertIsNotReadable($directory, $message);
    }

    /**
     * Asserts that a directory exists and is writable.
     *
     * @throws ExpectationFailedException
     */
    final public static function assertDirectoryIsWritable(string $directory, string $message = ''): void
    {
        self::assertDirectoryExists($directory, $message);
        self::assertIsWritable($directory, $message);
    }

    /**
     * Asserts that a directory exists and is not writable.
     *
     * @throws ExpectationFailedException
     */
    final public static function assertDirectoryIsNotWritable(string $directory, string $message = ''): void
    {
        self::assertDirectoryExists($directory, $message);
        self::assertIsNotWritable($directory, $message);
    }

    /**
     * Asserts that a file exists.
     *
     * @throws ExpectationFailedException
     */
    final public static function assertFileExists(string $filename, string $message = ''): void
    {
        self::assertThat($filename, new FileExists, $message);
    }

    /**
     * Asserts that a file does not exist.
     *
     * @throws ExpectationFailedException
     */
    final public static function assertFileDoesNotExist(string $filename, string $message = ''): void
    {
        self::assertThat($filename, new LogicalNot(new FileExists), $message);
    }

    /**
     * Asserts that a file exists and is readable.
     *
     * @throws ExpectationFailedException
     */
    final public static function assertFileIsReadable(string $file, string $message = ''): void
    {
        self::assertFileExists($file, $message);
        self::assertIsReadable($file, $message);
    }

    /**
     * Asserts that a file exists and is not readable.
     *
     * @throws ExpectationFailedException
     */
    final public static function assertFileIsNotReadable(string $file, string $message = ''): void
    {
        self::assertFileExists($file, $message);
        self::assertIsNotReadable($file, $message);
    }

    /**
     * Asserts that a file exists and is writable.
     *
     * @throws ExpectationFailedException
     */
    final public static function assertFileIsWritable(string $file, string $message = ''): void
    {
        self::assertFileExists($file, $message);
        self::assertIsWritable($file, $message);
    }

    /**
     * Asserts that a file exists and is not writable.
     *
     * @throws ExpectationFailedException
     */
    final public static function assertFileIsNotWritable(string $file, string $message = ''): void
    {
        self::assertFileExists($file, $message);
        self::assertIsNotWritable($file, $message);
    }

    /**
     * Asserts that a condition is true.
     *
     * @throws ExpectationFailedException
     *
     * @phpstan-assert true $condition
     */
    final public static function assertTrue(mixed $condition, string $message = ''): void
    {
        self::assertThat($condition, self::isTrue(), $message);
    }

    /**
     * Asserts that a condition is not true.
     *
     * @throws ExpectationFailedException
     *
     * @phpstan-assert !true $condition
     */
    final public static function assertNotTrue(mixed $condition, string $message = ''): void
    {
        self::assertThat($condition, self::logicalNot(self::isTrue()), $message);
    }

    /**
     * Asserts that a condition is false.
     *
     * @throws ExpectationFailedException
     *
     * @phpstan-assert false $condition
     */
    final public static function assertFalse(mixed $condition, string $message = ''): void
    {
        self::assertThat($condition, self::isFalse(), $message);
    }

    /**
     * Asserts that a condition is not false.
     *
     * @throws ExpectationFailedException
     *
     * @phpstan-assert !false $condition
     */
    final public static function assertNotFalse(mixed $condition, string $message = ''): void
    {
        self::assertThat($condition, self::logicalNot(self::isFalse()), $message);
    }

    /**
     * Asserts that a variable is null.
     *
     * @throws ExpectationFailedException
     *
     * @phpstan-assert null $actual
     */
    final public static function assertNull(mixed $actual, string $message = ''): void
    {
        self::assertThat($actual, self::isNull(), $message);
    }

    /**
     * Asserts that a variable is not null.
     *
     * @throws ExpectationFailedException
     *
     * @phpstan-assert !null $actual
     */
    final public static function assertNotNull(mixed $actual, string $message = ''): void
    {
        self::assertThat($actual, self::logicalNot(self::isNull()), $message);
    }

    /**
     * Asserts that a variable is finite.
     *
     * @throws ExpectationFailedException
     */
    final public static function assertFinite(mixed $actual, string $message = ''): void
    {
        self::assertThat($actual, self::isFinite(), $message);
    }

    /**
     * Asserts that a variable is infinite.
     *
     * @throws ExpectationFailedException
     */
    final public static function assertInfinite(mixed $actual, string $message = ''): void
    {
        self::assertThat($actual, self::isInfinite(), $message);
    }

    /**
     * Asserts that a variable is nan.
     *
     * @throws ExpectationFailedException
     */
    final public static function assertNan(mixed $actual, string $message = ''): void
    {
        self::assertThat($actual, self::isNan(), $message);
    }

    /**
     * Asserts that an object has a specified property.
     *
     * @throws ExpectationFailedException
     */
    final public static function assertObjectHasProperty(string $propertyName, object $object, string $message = ''): void
    {
        self::assertThat(
            $object,
            new ObjectHasProperty($propertyName),
            $message,
        );
    }

    /**
     * Asserts that an object does not have a specified property.
     *
     * @throws ExpectationFailedException
     */
    final public static function assertObjectNotHasProperty(string $propertyName, object $object, string $message = ''): void
    {
        self::assertThat(
            $object,
            new LogicalNot(
                new ObjectHasProperty($propertyName),
            ),
            $message,
        );
    }

    /**
     * Asserts that two variables have the same type and value.
     * Used on objects, it asserts that two variables reference
     * the same object.
     *
     * @template ExpectedType
     *
     * @param ExpectedType $expected
     *
     * @throws ExpectationFailedException
     *
     * @phpstan-assert =ExpectedType $actual
     */
    final public static function assertSame(mixed $expected, mixed $actual, string $message = ''): void
    {
        self::assertThat(
            $actual,
            new IsIdentical($expected),
            $message,
        );
    }

    /**
     * Asserts that two variables do not have the same type and value.
     * Used on objects, it asserts that two variables do not reference
     * the same object.
     *
     * @throws ExpectationFailedException
     */
    final public static function assertNotSame(mixed $expected, mixed $actual, string $message = ''): void
    {
        if (is_bool($expected) && is_bool($actual)) {
            self::assertNotEquals($expected, $actual, $message);
        }

        self::assertThat(
            $actual,
            new LogicalNot(
                new IsIdentical($expected),
            ),
            $message,
        );
    }

    /**
     * Asserts that a variable is of a given type.
     *
     * @template ExpectedType of object
     *
     * @param class-string<ExpectedType> $expected
     *
     * @throws Exception
     * @throws ExpectationFailedException
     * @throws UnknownClassOrInterfaceException
     *
     * @phpstan-assert =ExpectedType $actual
     */
    final public static function assertInstanceOf(string $expected, mixed $actual, string $message = ''): void
    {
        if (!class_exists($expected) && !interface_exists($expected)) {
            throw new UnknownClassOrInterfaceException($expected);
        }

        self::assertThat(
            $actual,
            new IsInstanceOf($expected),
            $message,
        );
    }

    /**
     * Asserts that a variable is not of a given type.
     *
     * @template ExpectedType of object
     *
     * @param class-string<ExpectedType> $expected
     *
     * @throws Exception
     * @throws ExpectationFailedException
     *
     * @phpstan-assert !ExpectedType $actual
     */
    final public static function assertNotInstanceOf(string $expected, mixed $actual, string $message = ''): void
    {
        if (!class_exists($expected) && !interface_exists($expected)) {
            throw new UnknownClassOrInterfaceException($expected);
        }

        self::assertThat(
            $actual,
            new LogicalNot(
                new IsInstanceOf($expected),
            ),
            $message,
        );
    }

    /**
     * Asserts that a variable is of type array.
     *
     * @throws Exception
     * @throws ExpectationFailedException
     *
     * @phpstan-assert array<mixed> $actual
     */
    final public static function assertIsArray(mixed $actual, string $message = ''): void
    {
        self::assertThat(
            $actual,
            new IsType(NativeType::Array),
            $message,
        );
    }

    /**
     * Asserts that a variable is of type bool.
     *
     * @throws Exception
     * @throws ExpectationFailedException
     *
     * @phpstan-assert bool $actual
     */
    final public static function assertIsBool(mixed $actual, string $message = ''): void
    {
        self::assertThat(
            $actual,
            new IsType(NativeType::Bool),
            $message,
        );
    }

    /**
     * Asserts that a variable is of type float.
     *
     * @throws Exception
     * @throws ExpectationFailedException
     *
     * @phpstan-assert float $actual
     */
    final public static function assertIsFloat(mixed $actual, string $message = ''): void
    {
        self::assertThat(
            $actual,
            new IsType(NativeType::Float),
            $message,
        );
    }

    /**
     * Asserts that a variable is of type int.
     *
     * @throws Exception
     * @throws ExpectationFailedException
     *
     * @phpstan-assert int $actual
     */
    final public static function assertIsInt(mixed $actual, string $message = ''): void
    {
        self::assertThat(
            $actual,
            new IsType(NativeType::Int),
            $message,
        );
    }

    /**
     * Asserts that a variable is of type numeric.
     *
     * @throws Exception
     * @throws ExpectationFailedException
     *
     * @phpstan-assert numeric $actual
     */
    final public static function assertIsNumeric(mixed $actual, string $message = ''): void
    {
        self::assertThat(
            $actual,
            new IsType(NativeType::Numeric),
            $message,
        );
    }

    /**
     * Asserts that a variable is of type object.
     *
     * @throws Exception
     * @throws ExpectationFailedException
     *
     * @phpstan-assert object $actual
     */
    final public static function assertIsObject(mixed $actual, string $message = ''): void
    {
        self::assertThat(
            $actual,
            new IsType(NativeType::Object),
            $message,
        );
    }

    /**
     * Asserts that a variable is of type resource.
     *
     * @throws Exception
     * @throws ExpectationFailedException
     *
     * @phpstan-assert resource $actual
     */
    final public static function assertIsResource(mixed $actual, string $message = ''): void
    {
        self::assertThat(
            $actual,
            new IsType(NativeType::Resource),
            $message,
        );
    }

    /**
     * Asserts that a variable is of type resource and is closed.
     *
     * @throws Exception
     * @throws ExpectationFailedException
     *
     * @phpstan-assert resource $actual
     */
    final public static function assertIsClosedResource(mixed $actual, string $message = ''): void
    {
        self::assertThat(
            $actual,
            new IsType(NativeType::ClosedResource),
            $message,
        );
    }

    /**
     * Asserts that a variable is of type string.
     *
     * @throws Exception
     * @throws ExpectationFailedException
     *
     * @phpstan-assert string $actual
     */
    final public static function assertIsString(mixed $actual, string $message = ''): void
    {
        self::assertThat(
            $actual,
            new IsType(NativeType::String),
            $message,
        );
    }

    /**
     * Asserts that a variable is of type scalar.
     *
     * @throws Exception
     * @throws ExpectationFailedException
     *
     * @phpstan-assert scalar $actual
     */
    final public static function assertIsScalar(mixed $actual, string $message = ''): void
    {
        self::assertThat(
            $actual,
            new IsType(NativeType::Scalar),
            $message,
        );
    }

    /**
     * Asserts that a variable is of type callable.
     *
     * @throws Exception
     * @throws ExpectationFailedException
     *
     * @phpstan-assert callable $actual
     */
    final public static function assertIsCallable(mixed $actual, string $message = ''): void
    {
        self::assertThat(
            $actual,
            new IsType(NativeType::Callable),
            $message,
        );
    }

    /**
     * Asserts that a variable is of type iterable.
     *
     * @throws Exception
     * @throws ExpectationFailedException
     *
     * @phpstan-assert iterable<mixed> $actual
     */
    final public static function assertIsIterable(mixed $actual, string $message = ''): void
    {
        self::assertThat(
            $actual,
            new IsType(NativeType::Iterable),
            $message,
        );
    }

    /**
     * Asserts that a variable is not of type array.
     *
     * @throws Exception
     * @throws ExpectationFailedException
     *
     * @phpstan-assert !array<mixed> $actual
     */
    final public static function assertIsNotArray(mixed $actual, string $message = ''): void
    {
        self::assertThat(
            $actual,
            new LogicalNot(new IsType(NativeType::Array)),
            $message,
        );
    }

    /**
     * Asserts that a variable is not of type bool.
     *
     * @throws Exception
     * @throws ExpectationFailedException
     *
     * @phpstan-assert !bool $actual
     */
    final public static function assertIsNotBool(mixed $actual, string $message = ''): void
    {
        self::assertThat(
            $actual,
            new LogicalNot(new IsType(NativeType::Bool)),
            $message,
        );
    }

    /**
     * Asserts that a variable is not of type float.
     *
     * @throws Exception
     * @throws ExpectationFailedException
     *
     * @phpstan-assert !float $actual
     */
    final public static function assertIsNotFloat(mixed $actual, string $message = ''): void
    {
        self::assertThat(
            $actual,
            new LogicalNot(new IsType(NativeType::Float)),
            $message,
        );
    }

    /**
     * Asserts that a variable is not of type int.
     *
     * @throws Exception
     * @throws ExpectationFailedException
     *
     * @phpstan-assert !int $actual
     */
    final public static function assertIsNotInt(mixed $actual, string $message = ''): void
    {
        self::assertThat(
            $actual,
            new LogicalNot(new IsType(NativeType::Int)),
            $message,
        );
    }

    /**
     * Asserts that a variable is not of type numeric.
     *
     * @throws Exception
     * @throws ExpectationFailedException
     *
     * @phpstan-assert !numeric $actual
     */
    final public static function assertIsNotNumeric(mixed $actual, string $message = ''): void
    {
        self::assertThat(
            $actual,
            new LogicalNot(new IsType(NativeType::Numeric)),
            $message,
        );
    }

    /**
     * Asserts that a variable is not of type object.
     *
     * @throws Exception
     * @throws ExpectationFailedException
     *
     * @phpstan-assert !object $actual
     */
    final public static function assertIsNotObject(mixed $actual, string $message = ''): void
    {
        self::assertThat(
            $actual,
            new LogicalNot(new IsType(NativeType::Object)),
            $message,
        );
    }

    /**
     * Asserts that a variable is not of type resource.
     *
     * @throws Exception
     * @throws ExpectationFailedException
     *
     * @phpstan-assert !resource $actual
     */
    final public static function assertIsNotResource(mixed $actual, string $message = ''): void
    {
        self::assertThat(
            $actual,
            new LogicalNot(new IsType(NativeType::Resource)),
            $message,
        );
    }

    /**
     * Asserts that a variable is not of type resource.
     *
     * @throws Exception
     * @throws ExpectationFailedException
     *
     * @phpstan-assert !resource $actual
     */
    final public static function assertIsNotClosedResource(mixed $actual, string $message = ''): void
    {
        self::assertThat(
            $actual,
            new LogicalNot(new IsType(NativeType::ClosedResource)),
            $message,
        );
    }

    /**
     * Asserts that a variable is not of type string.
     *
     * @throws Exception
     * @throws ExpectationFailedException
     *
     * @phpstan-assert !string $actual
     */
    final public static function assertIsNotString(mixed $actual, string $message = ''): void
    {
        self::assertThat(
            $actual,
            new LogicalNot(new IsType(NativeType::String)),
            $message,
        );
    }

    /**
     * Asserts that a variable is not of type scalar.
     *
     * @throws Exception
     * @throws ExpectationFailedException
     *
     * @phpstan-assert !scalar $actual
     */
    final public static function assertIsNotScalar(mixed $actual, string $message = ''): void
    {
        self::assertThat(
            $actual,
            new LogicalNot(new IsType(NativeType::Scalar)),
            $message,
        );
    }

    /**
     * Asserts that a variable is not of type callable.
     *
     * @throws Exception
     * @throws ExpectationFailedException
     *
     * @phpstan-assert !callable $actual
     */
    final public static function assertIsNotCallable(mixed $actual, string $message = ''): void
    {
        self::assertThat(
            $actual,
            new LogicalNot(new IsType(NativeType::Callable)),
            $message,
        );
    }

    /**
     * Asserts that a variable is not of type iterable.
     *
     * @throws Exception
     * @throws ExpectationFailedException
     *
     * @phpstan-assert !iterable<mixed> $actual
     */
    final public static function assertIsNotIterable(mixed $actual, string $message = ''): void
    {
        self::assertThat(
            $actual,
            new LogicalNot(new IsType(NativeType::Iterable)),
            $message,
        );
    }

    /**
     * Asserts that a string matches a given regular expression.
     *
     * @throws ExpectationFailedException
     */
    final public static function assertMatchesRegularExpression(string $pattern, string $string, string $message = ''): void
    {
        self::assertThat($string, new RegularExpression($pattern), $message);
    }

    /**
     * Asserts that a string does not match a given regular expression.
     *
     * @throws ExpectationFailedException
     */
    final public static function assertDoesNotMatchRegularExpression(string $pattern, string $string, string $message = ''): void
    {
        self::assertThat(
            $string,
            new LogicalNot(
                new RegularExpression($pattern),
            ),
            $message,
        );
    }

    /**
     * Assert that the size of two arrays (or `Countable` or `Traversable` objects)
     * is the same.
     *
     * @param Countable|iterable<mixed> $expected
     * @param Countable|iterable<mixed> $actual
     *
     * @throws Exception
     * @throws ExpectationFailedException
     * @throws GeneratorNotSupportedException
     */
    final public static function assertSameSize(Countable|iterable $expected, Countable|iterable $actual, string $message = ''): void
    {
        if ($expected instanceof Generator) {
            throw GeneratorNotSupportedException::fromParameterName('$expected');
        }

        if ($actual instanceof Generator) {
            throw GeneratorNotSupportedException::fromParameterName('$actual');
        }

        self::assertThat(
            $actual,
            new SameSize($expected),
            $message,
        );
    }

    /**
     * Assert that the size of two arrays (or `Countable` or `Traversable` objects)
     * is not the same.
     *
     * @param Countable|iterable<mixed> $expected
     * @param Countable|iterable<mixed> $actual
     *
     * @throws Exception
     * @throws ExpectationFailedException
     * @throws GeneratorNotSupportedException
     */
    final public static function assertNotSameSize(Countable|iterable $expected, Countable|iterable $actual, string $message = ''): void
    {
        if ($expected instanceof Generator) {
            throw GeneratorNotSupportedException::fromParameterName('$expected');
        }

        if ($actual instanceof Generator) {
            throw GeneratorNotSupportedException::fromParameterName('$actual');
        }

        self::assertThat(
            $actual,
            new LogicalNot(
                new SameSize($expected),
            ),
            $message,
        );
    }

    /**
     * @throws ExpectationFailedException
     */
    final public static function assertStringContainsStringIgnoringLineEndings(string $needle, string $haystack, string $message = ''): void
    {
        self::assertThat($haystack, new StringContains($needle, false, true), $message);
    }

    /**
     * Asserts that two strings are equal except for line endings.
     *
     * @throws ExpectationFailedException
     */
    final public static function assertStringEqualsStringIgnoringLineEndings(string $expected, string $actual, string $message = ''): void
    {
        self::assertThat($actual, new StringEqualsStringIgnoringLineEndings($expected), $message);
    }

    /**
     * Asserts that a string matches a given format string.
     *
     * @throws ExpectationFailedException
     */
    final public static function assertFileMatchesFormat(string $format, string $actualFile, string $message = ''): void
    {
        self::assertFileExists($actualFile, $message);

        self::assertThat(
            file_get_contents($actualFile),
            new StringMatchesFormatDescription($format),
            $message,
        );
    }

    /**
     * Asserts that a string matches a given format string.
     *
     * @throws ExpectationFailedException
     */
    final public static function assertFileMatchesFormatFile(string $formatFile, string $actualFile, string $message = ''): void
    {
        self::assertFileExists($formatFile, $message);
        self::assertFileExists($actualFile, $message);

        $formatDescription = file_get_contents($formatFile);

        self::assertIsString($formatDescription);

        self::assertThat(
            file_get_contents($actualFile),
            new StringMatchesFormatDescription($formatDescription),
            $message,
        );
    }

    /**
     * Asserts that a string matches a given format string.
     *
     * @throws ExpectationFailedException
     */
    final public static function assertStringMatchesFormat(string $format, string $string, string $message = ''): void
    {
        self::assertThat($string, new StringMatchesFormatDescription($format), $message);
    }

    /**
     * Asserts that a string matches a given format file.
     *
     * @throws ExpectationFailedException
     */
    final public static function assertStringMatchesFormatFile(string $formatFile, string $string, string $message = ''): void
    {
        self::assertFileExists($formatFile, $message);

        $formatDescription = file_get_contents($formatFile);

        self::assertIsString($formatDescription);

        self::assertThat(
            $string,
            new StringMatchesFormatDescription(
                $formatDescription,
            ),
            $message,
        );
    }

    /**
     * Asserts that a string starts with a given prefix.
     *
     * @param non-empty-string $prefix
     *
     * @throws ExpectationFailedException
     * @throws InvalidArgumentException
     */
    final public static function assertStringStartsWith(string $prefix, string $string, string $message = ''): void
    {
        self::assertThat($string, new StringStartsWith($prefix), $message);
    }

    /**
     * Asserts that a string starts not with a given prefix.
     *
     * @param non-empty-string $prefix
     *
     * @throws ExpectationFailedException
     * @throws InvalidArgumentException
     */
    final public static function assertStringStartsNotWith(string $prefix, string $string, string $message = ''): void
    {
        self::assertThat(
            $string,
            new LogicalNot(
                new StringStartsWith($prefix),
            ),
            $message,
        );
    }

    /**
     * @throws ExpectationFailedException
     */
    final public static function assertStringContainsString(string $needle, string $haystack, string $message = ''): void
    {
        $constraint = new StringContains($needle);

        self::assertThat($haystack, $constraint, $message);
    }

    /**
     * @throws ExpectationFailedException
     */
    final public static function assertStringContainsStringIgnoringCase(string $needle, string $haystack, string $message = ''): void
    {
        $constraint = new StringContains($needle, true);

        self::assertThat($haystack, $constraint, $message);
    }

    /**
     * @throws ExpectationFailedException
     */
    final public static function assertStringNotContainsString(string $needle, string $haystack, string $message = ''): void
    {
        $constraint = new LogicalNot(new StringContains($needle));

        self::assertThat($haystack, $constraint, $message);
    }

    /**
     * @throws ExpectationFailedException
     */
    final public static function assertStringNotContainsStringIgnoringCase(string $needle, string $haystack, string $message = ''): void
    {
        $constraint = new LogicalNot(new StringContains($needle, true));

        self::assertThat($haystack, $constraint, $message);
    }

    /**
     * Asserts that a string ends with a given suffix.
     *
     * @param non-empty-string $suffix
     *
     * @throws ExpectationFailedException
     * @throws InvalidArgumentException
     */
    final public static function assertStringEndsWith(string $suffix, string $string, string $message = ''): void
    {
        self::assertThat($string, new StringEndsWith($suffix), $message);
    }

    /**
     * Asserts that a string ends not with a given suffix.
     *
     * @param non-empty-string $suffix
     *
     * @throws ExpectationFailedException
     * @throws InvalidArgumentException
     */
    final public static function assertStringEndsNotWith(string $suffix, string $string, string $message = ''): void
    {
        self::assertThat(
            $string,
            new LogicalNot(
                new StringEndsWith($suffix),
            ),
            $message,
        );
    }

    /**
     * Asserts that two XML files are equal.
     *
     * @throws Exception
     * @throws ExpectationFailedException
     * @throws XmlException
     */
    final public static function assertXmlFileEqualsXmlFile(string $expectedFile, string $actualFile, string $message = ''): void
    {
        $expected = (new XmlLoader)->loadFile($expectedFile);
        $actual   = (new XmlLoader)->loadFile($actualFile);

        self::assertEquals($expected, $actual, $message);
    }

    /**
     * Asserts that two XML files are not equal.
     *
     * @throws \PHPUnit\Util\Exception
     * @throws ExpectationFailedException
     */
    final public static function assertXmlFileNotEqualsXmlFile(string $expectedFile, string $actualFile, string $message = ''): void
    {
        $expected = (new XmlLoader)->loadFile($expectedFile);
        $actual   = (new XmlLoader)->loadFile($actualFile);

        self::assertNotEquals($expected, $actual, $message);
    }

    /**
     * Asserts that two XML documents are equal.
     *
     * @throws ExpectationFailedException
     * @throws XmlException
     */
    final public static function assertXmlStringEqualsXmlFile(string $expectedFile, string $actualXml, string $message = ''): void
    {
        $expected = (new XmlLoader)->loadFile($expectedFile);
        $actual   = (new XmlLoader)->load($actualXml);

        self::assertEquals($expected, $actual, $message);
    }

    /**
     * Asserts that two XML documents are not equal.
     *
     * @throws ExpectationFailedException
     * @throws XmlException
     */
    final public static function assertXmlStringNotEqualsXmlFile(string $expectedFile, string $actualXml, string $message = ''): void
    {
        $expected = (new XmlLoader)->loadFile($expectedFile);
        $actual   = (new XmlLoader)->load($actualXml);

        self::assertNotEquals($expected, $actual, $message);
    }

    /**
     * Asserts that two XML documents are equal.
     *
     * @throws ExpectationFailedException
     * @throws XmlException
     */
    final public static function assertXmlStringEqualsXmlString(string $expectedXml, string $actualXml, string $message = ''): void
    {
        $expected = (new XmlLoader)->load($expectedXml);
        $actual   = (new XmlLoader)->load($actualXml);

        self::assertEquals($expected, $actual, $message);
    }

    /**
     * Asserts that two XML documents are not equal.
     *
     * @throws ExpectationFailedException
     * @throws XmlException
     */
    final public static function assertXmlStringNotEqualsXmlString(string $expectedXml, string $actualXml, string $message = ''): void
    {
        $expected = (new XmlLoader)->load($expectedXml);
        $actual   = (new XmlLoader)->load($actualXml);

        self::assertNotEquals($expected, $actual, $message);
    }

    /**
     * Evaluates a PHPUnit\Framework\Constraint matcher object.
     *
     * @throws ExpectationFailedException
     */
    final public static function assertThat(mixed $value, Constraint $constraint, string $message = ''): void
    {
        self::$count += count($constraint);

        $constraint->evaluate($value, $message);
    }

    /**
     * Asserts that a string is a valid JSON string.
     *
     * @throws ExpectationFailedException
     */
    final public static function assertJson(string $actual, string $message = ''): void
    {
        self::assertThat($actual, self::isJson(), $message);
    }

    /**
     * Asserts that two given JSON encoded objects or arrays are equal.
     *
     * @throws ExpectationFailedException
     */
    final public static function assertJsonStringEqualsJsonString(string $expectedJson, string $actualJson, string $message = ''): void
    {
        self::assertJson($expectedJson, $message);
        self::assertJson($actualJson, $message);

        self::assertThat($actualJson, new JsonMatches($expectedJson), $message);
    }

    /**
     * Asserts that two given JSON encoded objects or arrays are not equal.
     *
     * @throws ExpectationFailedException
     */
    final public static function assertJsonStringNotEqualsJsonString(string $expectedJson, string $actualJson, string $message = ''): void
    {
        self::assertJson($expectedJson, $message);
        self::assertJson($actualJson, $message);

        self::assertThat(
            $actualJson,
            new LogicalNot(
                new JsonMatches($expectedJson),
            ),
            $message,
        );
    }

    /**
     * Asserts that the generated JSON encoded object and the content of the given file are equal.
     *
     * @throws ExpectationFailedException
     */
    final public static function assertJsonStringEqualsJsonFile(string $expectedFile, string $actualJson, string $message = ''): void
    {
        self::assertFileExists($expectedFile, $message);

        $expectedJson = file_get_contents($expectedFile);

        self::assertIsString($expectedJson);
        self::assertJson($expectedJson, $message);
        self::assertJson($actualJson, $message);

        self::assertThat($actualJson, new JsonMatches($expectedJson), $message);
    }

    /**
     * Asserts that the generated JSON encoded object and the content of the given file are not equal.
     *
     * @throws ExpectationFailedException
     */
    final public static function assertJsonStringNotEqualsJsonFile(string $expectedFile, string $actualJson, string $message = ''): void
    {
        self::assertFileExists($expectedFile, $message);

        $expectedJson = file_get_contents($expectedFile);

        self::assertIsString($expectedJson);
        self::assertJson($expectedJson, $message);
        self::assertJson($actualJson, $message);

        self::assertThat(
            $actualJson,
            new LogicalNot(
                new JsonMatches($expectedJson),
            ),
            $message,
        );
    }

    /**
     * Asserts that two JSON files are equal.
     *
     * @throws ExpectationFailedException
     */
    final public static function assertJsonFileEqualsJsonFile(string $expectedFile, string $actualFile, string $message = ''): void
    {
        self::assertFileExists($expectedFile, $message);

        $expectedJson = file_get_contents($expectedFile);

        self::assertIsString($expectedJson);
        self::assertJson($expectedJson, $message);

        self::assertFileExists($actualFile, $message);

        $actualJson = file_get_contents($actualFile);

        self::assertIsString($actualJson);
        self::assertJson($actualJson, $message);

        $constraintExpected = new JsonMatches(
            $expectedJson,
        );

        $constraintActual = new JsonMatches($actualJson);

        self::assertThat($expectedJson, $constraintActual, $message);
        self::assertThat($actualJson, $constraintExpected, $message);
    }

    /**
     * Asserts that two JSON files are not equal.
     *
     * @throws ExpectationFailedException
     */
    final public static function assertJsonFileNotEqualsJsonFile(string $expectedFile, string $actualFile, string $message = ''): void
    {
        self::assertFileExists($expectedFile, $message);

        $expectedJson = file_get_contents($expectedFile);

        self::assertIsString($expectedJson);
        self::assertJson($expectedJson, $message);

        self::assertFileExists($actualFile, $message);

        $actualJson = file_get_contents($actualFile);

        self::assertIsString($actualJson);
        self::assertJson($actualJson, $message);

        $constraintExpected = new JsonMatches(
            $expectedJson,
        );

        $constraintActual = new JsonMatches($actualJson);

        self::assertThat($expectedJson, new LogicalNot($constraintActual), $message);
        self::assertThat($actualJson, new LogicalNot($constraintExpected), $message);
    }

    /**
     * @throws Exception
     */
    final public static function logicalAnd(mixed ...$constraints): LogicalAnd
    {
        return LogicalAnd::fromConstraints(...$constraints);
    }

    final public static function logicalOr(mixed ...$constraints): LogicalOr
    {
        return LogicalOr::fromConstraints(...$constraints);
    }

    final public static function logicalNot(Constraint $constraint): LogicalNot
    {
        return new LogicalNot($constraint);
    }

    final public static function logicalXor(mixed ...$constraints): LogicalXor
    {
        return LogicalXor::fromConstraints(...$constraints);
    }

    final public static function anything(): IsAnything
    {
        return new IsAnything;
    }

    final public static function isTrue(): IsTrue
    {
        return new IsTrue;
    }

    /**
     * @template CallbackInput of mixed
     *
     * @param callable(CallbackInput $callback): bool $callback
     *
     * @return Callback<CallbackInput>
     */
    final public static function callback(callable $callback): Callback
    {
        return new Callback($callback);
    }

    final public static function isFalse(): IsFalse
    {
        return new IsFalse;
    }

    final public static function isJson(): IsJson
    {
        return new IsJson;
    }

    final public static function isNull(): IsNull
    {
        return new IsNull;
    }

    final public static function isFinite(): IsFinite
    {
        return new IsFinite;
    }

    final public static function isInfinite(): IsInfinite
    {
        return new IsInfinite;
    }

    final public static function isNan(): IsNan
    {
        return new IsNan;
    }

    final public static function containsEqual(mixed $value): TraversableContainsEqual
    {
        return new TraversableContainsEqual($value);
    }

    final public static function containsIdentical(mixed $value): TraversableContainsIdentical
    {
        return new TraversableContainsIdentical($value);
    }

    /**
     * @throws Exception
     */
    final public static function containsOnly(NativeType $type): TraversableContainsOnly
    {
        return TraversableContainsOnly::forNativeType($type);
    }

    /**
     * @param class-string $className
     *
     * @throws Exception
     */
    final public static function containsOnlyInstancesOf(string $className): TraversableContainsOnly
    {
        return TraversableContainsOnly::forClassOrInterface($className);
    }

    final public static function arrayHasKey(int|string $key): ArrayHasKey
    {
        return new ArrayHasKey($key);
    }

    final public static function isList(): IsList
    {
        return new IsList;
    }

    final public static function equalTo(mixed $value): IsEqual
    {
        return new IsEqual($value);
    }

    final public static function equalToCanonicalizing(mixed $value): IsEqualCanonicalizing
    {
        return new IsEqualCanonicalizing($value);
    }

    final public static function equalToIgnoringCase(mixed $value): IsEqualIgnoringCase
    {
        return new IsEqualIgnoringCase($value);
    }

    final public static function equalToWithDelta(mixed $value, float $delta): IsEqualWithDelta
    {
        return new IsEqualWithDelta($value, $delta);
    }

    final public static function isEmpty(): IsEmpty
    {
        return new IsEmpty;
    }

    final public static function isWritable(): IsWritable
    {
        return new IsWritable;
    }

    final public static function isReadable(): IsReadable
    {
        return new IsReadable;
    }

    final public static function directoryExists(): DirectoryExists
    {
        return new DirectoryExists;
    }

    final public static function fileExists(): FileExists
    {
        return new FileExists;
    }

    final public static function greaterThan(mixed $value): GreaterThan
    {
        return new GreaterThan($value);
    }

    final public static function greaterThanOrEqual(mixed $value): LogicalOr
    {
        return self::logicalOr(
            new IsEqual($value),
            new GreaterThan($value),
        );
    }

    final public static function identicalTo(mixed $value): IsIdentical
    {
        return new IsIdentical($value);
    }

    /**
     * @throws UnknownClassOrInterfaceException
     */
    final public static function isInstanceOf(string $className): IsInstanceOf
    {
        return new IsInstanceOf($className);
    }

    final public static function isArray(): IsType
    {
        return new IsType(NativeType::Array);
    }

    final public static function isBool(): IsType
    {
        return new IsType(NativeType::Bool);
    }

    final public static function isCallable(): IsType
    {
        return new IsType(NativeType::Callable);
    }

    final public static function isFloat(): IsType
    {
        return new IsType(NativeType::Float);
    }

    final public static function isInt(): IsType
    {
        return new IsType(NativeType::Int);
    }

    final public static function isIterable(): IsType
    {
        return new IsType(NativeType::Iterable);
    }

    final public static function isNumeric(): IsType
    {
        return new IsType(NativeType::Numeric);
    }

    final public static function isObject(): IsType
    {
        return new IsType(NativeType::Object);
    }

    final public static function isResource(): IsType
    {
        return new IsType(NativeType::Resource);
    }

    final public static function isClosedResource(): IsType
    {
        return new IsType(NativeType::ClosedResource);
    }

    final public static function isScalar(): IsType
    {
        return new IsType(NativeType::Scalar);
    }

    final public static function isString(): IsType
    {
        return new IsType(NativeType::String);
    }

    /**
     * @param 'array'|'bool'|'boolean'|'callable'|'double'|'float'|'int'|'integer'|'iterable'|'null'|'numeric'|'object'|'real'|'resource (closed)'|'resource'|'scalar'|'string' $type
     *
     * @throws UnknownNativeTypeException
     *
     * @deprecated https://github.com/sebastianbergmann/phpunit/issues/6053
     */
    final public static function isType(string $type): IsType
    {
        if ($type !== 'array' &&
            $type !== 'bool' &&
            $type !== 'boolean' &&
            $type !== 'callable' &&
            $type !== 'double' &&
            $type !== 'float' &&
            $type !== 'int' &&
            $type !== 'integer' &&
            $type !== 'iterable' &&
            $type !== 'null' &&
            $type !== 'numeric' &&
            $type !== 'object' &&
            $type !== 'real' &&
            $type !== 'resource' &&
            $type !== 'resource (closed)' &&
            $type !== 'scalar' &&
            $type !== 'string') {
            throw new UnknownNativeTypeException($type);
        }

        $constraint = match ($type) {
            'array'             => new IsType(NativeType::Array),
            'bool'              => new IsType(NativeType::Bool),
            'boolean'           => new IsType(NativeType::Bool),
            'callable'          => new IsType(NativeType::Callable),
            'double'            => new IsType(NativeType::Float),
            'float'             => new IsType(NativeType::Float),
            'int'               => new IsType(NativeType::Int),
            'integer'           => new IsType(NativeType::Int),
            'iterable'          => new IsType(NativeType::Iterable),
            'null'              => new IsType(NativeType::Null),
            'numeric'           => new IsType(NativeType::Numeric),
            'object'            => new IsType(NativeType::Object),
            'real'              => new IsType(NativeType::Float),
            'resource'          => new IsType(NativeType::Resource),
            'resource (closed)' => new IsType(NativeType::ClosedResource),
            'scalar'            => new IsType(NativeType::Scalar),
            'string'            => new IsType(NativeType::String),
        };

        $replacement = match ($type) {
            'array'             => 'isArray',
            'bool'              => 'isBool',
            'boolean'           => 'isBool',
            'callable'          => 'isCallable',
            'double'            => 'isFloat',
            'float'             => 'isFloat',
            'int'               => 'isInt',
            'integer'           => 'isInt',
            'iterable'          => 'isIterable',
            'null'              => 'isNull',
            'numeric'           => 'isNumeric',
            'object'            => 'isObject',
            'real'              => 'isFloat',
            'resource'          => 'isResource',
            'resource (closed)' => 'isClosedResource',
            'scalar'            => 'isScalar',
            'string'            => 'isString',
        };

        EventFacade::emitter()->testTriggeredPhpunitDeprecation(
            null,
            sprintf(
                'isType(\'%s\') is deprecated and will be removed in PHPUnit 12. ' .
                'Please use the %s() method instead.',
                $type,
                $replacement,
            ),
        );

        return $constraint;
    }

    final public static function lessThan(mixed $value): LessThan
    {
        return new LessThan($value);
    }

    final public static function lessThanOrEqual(mixed $value): LogicalOr
    {
        return self::logicalOr(
            new IsEqual($value),
            new LessThan($value),
        );
    }

    final public static function matchesRegularExpression(string $pattern): RegularExpression
    {
        return new RegularExpression($pattern);
    }

    final public static function matches(string $string): StringMatchesFormatDescription
    {
        return new StringMatchesFormatDescription($string);
    }

    /**
     * @param non-empty-string $prefix
     *
     * @throws InvalidArgumentException
     */
    final public static function stringStartsWith(string $prefix): StringStartsWith
    {
        return new StringStartsWith($prefix);
    }

    final public static function stringContains(string $string, bool $case = true): StringContains
    {
        return new StringContains($string, $case);
    }

    /**
     * @param non-empty-string $suffix
     *
     * @throws InvalidArgumentException
     */
    final public static function stringEndsWith(string $suffix): StringEndsWith
    {
        return new StringEndsWith($suffix);
    }

    final public static function stringEqualsStringIgnoringLineEndings(string $string): StringEqualsStringIgnoringLineEndings
    {
        return new StringEqualsStringIgnoringLineEndings($string);
    }

    final public static function countOf(int $count): Count
    {
        return new Count($count);
    }

    final public static function objectEquals(object $object, string $method = 'equals'): ObjectEquals
    {
        return new ObjectEquals($object, $method);
    }

    /**
     * Fails a test with the given message.
     *
     * @throws AssertionFailedError
     */
    final public static function fail(string $message = ''): never
    {
        self::$count++;

        throw new AssertionFailedError($message);
    }

    /**
     * Mark the test as incomplete.
     *
     * @throws IncompleteTestError
     */
    final public static function markTestIncomplete(string $message = ''): never
    {
        throw new IncompleteTestError($message);
    }

    /**
     * Mark the test as skipped.
     *
     * @throws SkippedWithMessageException
     */
    final public static function markTestSkipped(string $message = ''): never
    {
        throw new SkippedWithMessageException($message);
    }

    /**
     * Return the current assertion count.
     */
    final public static function getCount(): int
    {
        return self::$count;
    }

    /**
     * Reset the assertion counter.
     */
    final public static function resetCount(): void
    {
        self::$count = 0;
    }
}<|MERGE_RESOLUTION|>--- conflicted
+++ resolved
@@ -268,247 +268,280 @@
     /**
      * Asserts that a haystack contains only values of a given type.
      *
-<<<<<<< HEAD
-     * @param iterable<mixed> $haystack
-=======
      * @param 'array'|'bool'|'boolean'|'callable'|'double'|'float'|'int'|'integer'|'iterable'|'null'|'numeric'|'object'|'real'|'resource (closed)'|'resource'|'scalar'|'string' $type
      * @param iterable<mixed>                                                                                                                                                   $haystack
->>>>>>> a1748825
-     *
-     * @throws Exception
-     * @throws ExpectationFailedException
-     *
-     * @deprecated https://github.com/sebastianbergmann/phpunit/issues/6055
-     */
-<<<<<<< HEAD
-    final public static function assertContainsOnly(NativeType $type, iterable $haystack, string $message = ''): void
-    {
-=======
+     *
+     * @throws Exception
+     * @throws ExpectationFailedException
+     *
+     * @deprecated https://github.com/sebastianbergmann/phpunit/issues/6056
+     */
     final public static function assertContainsOnly(string $type, iterable $haystack, ?bool $isNativeType = null, string $message = ''): void
     {
         if ($isNativeType === null) {
             $isNativeType = self::isNativeType($type);
         }
 
->>>>>>> a1748825
+        if ($isNativeType) {
+            $replacement = match ($type) {
+                'array'             => 'assertContainsOnlyArray',
+                'bool'              => 'assertContainsOnlyBool',
+                'boolean'           => 'assertContainsOnlyBool',
+                'callable'          => 'assertContainsOnlyCallable',
+                'double'            => 'assertContainsOnlyFloat',
+                'float'             => 'assertContainsOnlyFloat',
+                'int'               => 'assertContainsOnlyInt',
+                'integer'           => 'assertContainsOnlyInt',
+                'iterable'          => 'assertContainsOnlyIterable',
+                'null'              => 'assertContainsOnlyNull',
+                'numeric'           => 'assertContainsOnlyNumeric',
+                'object'            => 'assertContainsOnlyObject',
+                'real'              => 'assertContainsOnlyFloat',
+                'resource'          => 'assertContainsOnlyResource',
+                'resource (closed)' => 'assertContainsOnlyClosedResource',
+                'scalar'            => 'assertContainsOnlyScalar',
+                'string'            => 'assertContainsOnlyString',
+            };
+
+            EventFacade::emitter()->testTriggeredPhpunitDeprecation(
+                null,
+                sprintf(
+                    'assertContainsOnly() is deprecated and will be removed in PHPUnit 12. ' .
+                    'Please use %s($haystack) instead of assertContainsOnly(\'%s\', $haystack).',
+                    $replacement,
+                    $type,
+                ),
+            );
+
+            $constraint = TraversableContainsOnly::forNativeType(self::mapNativeType($type));
+        } else {
+            EventFacade::emitter()->testTriggeredPhpunitDeprecation(
+                null,
+                sprintf(
+                    'assertContainsOnly() is deprecated and will be removed in PHPUnit 12. ' .
+                    'Please use assertContainsOnlyInstancesOf(\'%s\', $haystack) instead of assertContainsOnly(\'%s\', $haystack).',
+                    $type,
+                    $type,
+                ),
+            );
+
+            $constraint = TraversableContainsOnly::forClassOrInterface($type);
+        }
+
+        self::assertThat($haystack, $constraint, $message);
+    }
+
+    /**
+     * Asserts that a haystack contains only values of type array.
+     *
+     * @param iterable<mixed> $haystack
+     *
+     * @throws ExpectationFailedException
+     */
+    final public static function assertContainsOnlyArray(iterable $haystack, string $message = ''): void
+    {
         self::assertThat(
             $haystack,
-            TraversableContainsOnly::forNativeType($type),
-            $message,
-        );
-    }
-
-    /**
-     * Asserts that a haystack contains only values of type array.
+            TraversableContainsOnly::forNativeType(
+                NativeType::Array,
+            ),
+            $message,
+        );
+    }
+
+    /**
+     * Asserts that a haystack contains only values of type bool.
      *
      * @param iterable<mixed> $haystack
      *
      * @throws ExpectationFailedException
      */
-    final public static function assertContainsOnlyArray(iterable $haystack, string $message = ''): void
+    final public static function assertContainsOnlyBool(iterable $haystack, string $message = ''): void
     {
         self::assertThat(
             $haystack,
-            new TraversableContainsOnly(
-                NativeType::Array->value,
-            ),
-            $message,
-        );
-    }
-
-    /**
-     * Asserts that a haystack contains only values of type bool.
+            TraversableContainsOnly::forNativeType(
+                NativeType::Bool,
+            ),
+            $message,
+        );
+    }
+
+    /**
+     * Asserts that a haystack contains only values of type callable.
      *
      * @param iterable<mixed> $haystack
      *
      * @throws ExpectationFailedException
      */
-    final public static function assertContainsOnlyBool(iterable $haystack, string $message = ''): void
+    final public static function assertContainsOnlyCallable(iterable $haystack, string $message = ''): void
     {
         self::assertThat(
             $haystack,
-            new TraversableContainsOnly(
-                NativeType::Bool->value,
-            ),
-            $message,
-        );
-    }
-
-    /**
-     * Asserts that a haystack contains only values of type callable.
+            TraversableContainsOnly::forNativeType(
+                NativeType::Callable,
+            ),
+            $message,
+        );
+    }
+
+    /**
+     * Asserts that a haystack contains only values of type float.
      *
      * @param iterable<mixed> $haystack
      *
      * @throws ExpectationFailedException
      */
-    final public static function assertContainsOnlyCallable(iterable $haystack, string $message = ''): void
+    final public static function assertContainsOnlyFloat(iterable $haystack, string $message = ''): void
     {
         self::assertThat(
             $haystack,
-            new TraversableContainsOnly(
-                NativeType::Callable->value,
-            ),
-            $message,
-        );
-    }
-
-    /**
-     * Asserts that a haystack contains only values of type float.
+            TraversableContainsOnly::forNativeType(
+                NativeType::Float,
+            ),
+            $message,
+        );
+    }
+
+    /**
+     * Asserts that a haystack contains only values of type int.
      *
      * @param iterable<mixed> $haystack
      *
      * @throws ExpectationFailedException
      */
-    final public static function assertContainsOnlyFloat(iterable $haystack, string $message = ''): void
+    final public static function assertContainsOnlyInt(iterable $haystack, string $message = ''): void
     {
         self::assertThat(
             $haystack,
-            new TraversableContainsOnly(
-                NativeType::Float->value,
-            ),
-            $message,
-        );
-    }
-
-    /**
-     * Asserts that a haystack contains only values of type int.
+            TraversableContainsOnly::forNativeType(
+                NativeType::Int,
+            ),
+            $message,
+        );
+    }
+
+    /**
+     * Asserts that a haystack contains only values of type iterable.
      *
      * @param iterable<mixed> $haystack
      *
      * @throws ExpectationFailedException
      */
-    final public static function assertContainsOnlyInt(iterable $haystack, string $message = ''): void
+    final public static function assertContainsOnlyIterable(iterable $haystack, string $message = ''): void
     {
         self::assertThat(
             $haystack,
-            new TraversableContainsOnly(
-                NativeType::Int->value,
-            ),
-            $message,
-        );
-    }
-
-    /**
-     * Asserts that a haystack contains only values of type iterable.
+            TraversableContainsOnly::forNativeType(
+                NativeType::Iterable,
+            ),
+            $message,
+        );
+    }
+
+    /**
+     * Asserts that a haystack contains only values of type numeric.
      *
      * @param iterable<mixed> $haystack
      *
      * @throws ExpectationFailedException
      */
-    final public static function assertContainsOnlyIterable(iterable $haystack, string $message = ''): void
+    final public static function assertContainsOnlyNumeric(iterable $haystack, string $message = ''): void
     {
         self::assertThat(
             $haystack,
-            new TraversableContainsOnly(
-                NativeType::Iterable->value,
-            ),
-            $message,
-        );
-    }
-
-    /**
-     * Asserts that a haystack contains only values of type numeric.
+            TraversableContainsOnly::forNativeType(
+                NativeType::Numeric,
+            ),
+            $message,
+        );
+    }
+
+    /**
+     * Asserts that a haystack contains only values of type object.
      *
      * @param iterable<mixed> $haystack
      *
      * @throws ExpectationFailedException
      */
-    final public static function assertContainsOnlyNumeric(iterable $haystack, string $message = ''): void
+    final public static function assertContainsOnlyObject(iterable $haystack, string $message = ''): void
     {
         self::assertThat(
             $haystack,
-            new TraversableContainsOnly(
-                NativeType::Numeric->value,
-            ),
-            $message,
-        );
-    }
-
-    /**
-     * Asserts that a haystack contains only values of type object.
+            TraversableContainsOnly::forNativeType(
+                NativeType::Object,
+            ),
+            $message,
+        );
+    }
+
+    /**
+     * Asserts that a haystack contains only values of type resource.
      *
      * @param iterable<mixed> $haystack
      *
      * @throws ExpectationFailedException
      */
-    final public static function assertContainsOnlyObject(iterable $haystack, string $message = ''): void
+    final public static function assertContainsOnlyResource(iterable $haystack, string $message = ''): void
     {
         self::assertThat(
             $haystack,
-            new TraversableContainsOnly(
-                NativeType::Object->value,
-            ),
-            $message,
-        );
-    }
-
-    /**
-     * Asserts that a haystack contains only values of type resource.
+            TraversableContainsOnly::forNativeType(
+                NativeType::Resource,
+            ),
+            $message,
+        );
+    }
+
+    /**
+     * Asserts that a haystack contains only values of type closed resource.
      *
      * @param iterable<mixed> $haystack
      *
      * @throws ExpectationFailedException
      */
-    final public static function assertContainsOnlyResource(iterable $haystack, string $message = ''): void
+    final public static function assertContainsOnlyClosedResource(iterable $haystack, string $message = ''): void
     {
         self::assertThat(
             $haystack,
-            new TraversableContainsOnly(
-                NativeType::Resource->value,
-            ),
-            $message,
-        );
-    }
-
-    /**
-     * Asserts that a haystack contains only values of type closed resource.
+            TraversableContainsOnly::forNativeType(
+                NativeType::ClosedResource,
+            ),
+            $message,
+        );
+    }
+
+    /**
+     * Asserts that a haystack contains only values of type scalar.
      *
      * @param iterable<mixed> $haystack
      *
      * @throws ExpectationFailedException
      */
-    final public static function assertContainsOnlyClosedResource(iterable $haystack, string $message = ''): void
+    final public static function assertContainsOnlyScalar(iterable $haystack, string $message = ''): void
     {
         self::assertThat(
             $haystack,
-            new TraversableContainsOnly(
-                NativeType::ClosedResource->value,
-            ),
-            $message,
-        );
-    }
-
-    /**
-     * Asserts that a haystack contains only values of type scalar.
+            TraversableContainsOnly::forNativeType(
+                NativeType::Scalar,
+            ),
+            $message,
+        );
+    }
+
+    /**
+     * Asserts that a haystack contains only values of type string.
      *
      * @param iterable<mixed> $haystack
      *
      * @throws ExpectationFailedException
      */
-    final public static function assertContainsOnlyScalar(iterable $haystack, string $message = ''): void
+    final public static function assertContainsOnlyString(iterable $haystack, string $message = ''): void
     {
         self::assertThat(
             $haystack,
-            new TraversableContainsOnly(
-                NativeType::Scalar->value,
-            ),
-            $message,
-        );
-    }
-
-    /**
-     * Asserts that a haystack contains only values of type string.
-     *
-     * @param iterable<mixed> $haystack
-     *
-     * @throws ExpectationFailedException
-     */
-    final public static function assertContainsOnlyString(iterable $haystack, string $message = ''): void
-    {
-        self::assertThat(
-            $haystack,
-            new TraversableContainsOnly(
-                NativeType::String->value,
+            TraversableContainsOnly::forNativeType(
+                NativeType::String,
             ),
             $message,
         );
@@ -535,52 +568,107 @@
     /**
      * Asserts that a haystack does not contain only values of a given type.
      *
-<<<<<<< HEAD
-     * @param iterable<mixed> $haystack
-=======
      * @param 'array'|'bool'|'boolean'|'callable'|'double'|'float'|'int'|'integer'|'iterable'|'null'|'numeric'|'object'|'real'|'resource (closed)'|'resource'|'scalar'|'string' $type
      * @param iterable<mixed>                                                                                                                                                   $haystack
->>>>>>> a1748825
-     *
-     * @throws Exception
-     * @throws ExpectationFailedException
-     *
-     * @deprecated https://github.com/sebastianbergmann/phpunit/issues/6055
-     */
-<<<<<<< HEAD
-    final public static function assertNotContainsOnly(NativeType $type, iterable $haystack, string $message = ''): void
-    {
-=======
+     *
+     * @throws Exception
+     * @throws ExpectationFailedException
+     *
+     * @deprecated https://github.com/sebastianbergmann/phpunit/issues/6056
+     */
     final public static function assertNotContainsOnly(string $type, iterable $haystack, ?bool $isNativeType = null, string $message = ''): void
     {
         if ($isNativeType === null) {
             $isNativeType = self::isNativeType($type);
         }
 
->>>>>>> a1748825
+        if ($isNativeType) {
+            $replacement = match ($type) {
+                'array'             => 'assertContainsNotOnlyArray',
+                'bool'              => 'assertContainsNotOnlyBool',
+                'boolean'           => 'assertContainsNotOnlyBool',
+                'callable'          => 'assertContainsNotOnlyCallable',
+                'double'            => 'assertContainsNotOnlyFloat',
+                'float'             => 'assertContainsNotOnlyFloat',
+                'int'               => 'assertContainsNotOnlyInt',
+                'integer'           => 'assertContainsNotOnlyInt',
+                'iterable'          => 'assertContainsNotOnlyIterable',
+                'null'              => 'assertContainsNotOnlyNull',
+                'numeric'           => 'assertContainsNotOnlyNumeric',
+                'object'            => 'assertContainsNotOnlyObject',
+                'real'              => 'assertContainsNotOnlyFloat',
+                'resource'          => 'assertContainsNotOnlyResource',
+                'resource (closed)' => 'assertContainsNotOnlyClosedResource',
+                'scalar'            => 'assertContainsNotOnlyScalar',
+                'string'            => 'assertContainsNotOnlyString',
+            };
+
+            EventFacade::emitter()->testTriggeredPhpunitDeprecation(
+                null,
+                sprintf(
+                    'assertNotContainsOnly() is deprecated and will be removed in PHPUnit 12. ' .
+                    'Please use %s($haystack) instead of assertNotContainsOnly(\'%s\', $haystack).',
+                    $replacement,
+                    $type,
+                ),
+            );
+
+            $constraint = TraversableContainsOnly::forNativeType(self::mapNativeType($type));
+        } else {
+            EventFacade::emitter()->testTriggeredPhpunitDeprecation(
+                null,
+                sprintf(
+                    'assertNotContainsOnly() is deprecated and will be removed in PHPUnit 12. ' .
+                    'Please use assertContainsNotOnlyInstancesOf(\'%s\', $haystack) instead of assertNotContainsOnly(\'%s\', $haystack).',
+                    $type,
+                    $type,
+                ),
+            );
+
+            $constraint = TraversableContainsOnly::forClassOrInterface($type);
+        }
+
+        self::assertThat(
+            $haystack,
+            new LogicalNot($constraint),
+            $message,
+        );
+    }
+
+    /**
+     * Asserts that a haystack does not contain only values of type array.
+     *
+     * @param iterable<mixed> $haystack
+     *
+     * @throws ExpectationFailedException
+     */
+    final public static function assertContainsNotOnlyArray(iterable $haystack, string $message = ''): void
+    {
         self::assertThat(
             $haystack,
             new LogicalNot(
-                TraversableContainsOnly::forNativeType($type),
-            ),
-            $message,
-        );
-    }
-
-    /**
-     * Asserts that a haystack does not contain only values of type array.
+                TraversableContainsOnly::forNativeType(
+                    NativeType::Array,
+                ),
+            ),
+            $message,
+        );
+    }
+
+    /**
+     * Asserts that a haystack does not contain only values of type bool.
      *
      * @param iterable<mixed> $haystack
      *
      * @throws ExpectationFailedException
      */
-    final public static function assertContainsNotOnlyArray(iterable $haystack, string $message = ''): void
+    final public static function assertContainsNotOnlyBool(iterable $haystack, string $message = ''): void
     {
         self::assertThat(
             $haystack,
             new LogicalNot(
-                new TraversableContainsOnly(
-                    NativeType::Array->value,
+                TraversableContainsOnly::forNativeType(
+                    NativeType::Bool,
                 ),
             ),
             $message,
@@ -588,19 +676,19 @@
     }
 
     /**
-     * Asserts that a haystack does not contain only values of type bool.
+     * Asserts that a haystack does not contain only values of type callable.
      *
      * @param iterable<mixed> $haystack
      *
      * @throws ExpectationFailedException
      */
-    final public static function assertContainsNotOnlyBool(iterable $haystack, string $message = ''): void
+    final public static function assertContainsNotOnlyCallable(iterable $haystack, string $message = ''): void
     {
         self::assertThat(
             $haystack,
             new LogicalNot(
-                new TraversableContainsOnly(
-                    NativeType::Bool->value,
+                TraversableContainsOnly::forNativeType(
+                    NativeType::Callable,
                 ),
             ),
             $message,
@@ -608,19 +696,19 @@
     }
 
     /**
-     * Asserts that a haystack does not contain only values of type callable.
+     * Asserts that a haystack does not contain only values of type float.
      *
      * @param iterable<mixed> $haystack
      *
      * @throws ExpectationFailedException
      */
-    final public static function assertContainsNotOnlyCallable(iterable $haystack, string $message = ''): void
+    final public static function assertContainsNotOnlyFloat(iterable $haystack, string $message = ''): void
     {
         self::assertThat(
             $haystack,
             new LogicalNot(
-                new TraversableContainsOnly(
-                    NativeType::Callable->value,
+                TraversableContainsOnly::forNativeType(
+                    NativeType::Float,
                 ),
             ),
             $message,
@@ -628,19 +716,19 @@
     }
 
     /**
-     * Asserts that a haystack does not contain only values of type float.
+     * Asserts that a haystack does not contain only values of type int.
      *
      * @param iterable<mixed> $haystack
      *
      * @throws ExpectationFailedException
      */
-    final public static function assertContainsNotOnlyFloat(iterable $haystack, string $message = ''): void
+    final public static function assertContainsNotOnlyInt(iterable $haystack, string $message = ''): void
     {
         self::assertThat(
             $haystack,
             new LogicalNot(
-                new TraversableContainsOnly(
-                    NativeType::Float->value,
+                TraversableContainsOnly::forNativeType(
+                    NativeType::Int,
                 ),
             ),
             $message,
@@ -648,19 +736,19 @@
     }
 
     /**
-     * Asserts that a haystack does not contain only values of type int.
+     * Asserts that a haystack does not contain only values of type iterable.
      *
      * @param iterable<mixed> $haystack
      *
      * @throws ExpectationFailedException
      */
-    final public static function assertContainsNotOnlyInt(iterable $haystack, string $message = ''): void
+    final public static function assertContainsNotOnlyIterable(iterable $haystack, string $message = ''): void
     {
         self::assertThat(
             $haystack,
             new LogicalNot(
-                new TraversableContainsOnly(
-                    NativeType::Int->value,
+                TraversableContainsOnly::forNativeType(
+                    NativeType::Iterable,
                 ),
             ),
             $message,
@@ -668,19 +756,19 @@
     }
 
     /**
-     * Asserts that a haystack does not contain only values of type iterable.
+     * Asserts that a haystack does not contain only values of type numeric.
      *
      * @param iterable<mixed> $haystack
      *
      * @throws ExpectationFailedException
      */
-    final public static function assertContainsNotOnlyIterable(iterable $haystack, string $message = ''): void
+    final public static function assertContainsNotOnlyNumeric(iterable $haystack, string $message = ''): void
     {
         self::assertThat(
             $haystack,
             new LogicalNot(
-                new TraversableContainsOnly(
-                    NativeType::Iterable->value,
+                TraversableContainsOnly::forNativeType(
+                    NativeType::Numeric,
                 ),
             ),
             $message,
@@ -688,19 +776,19 @@
     }
 
     /**
-     * Asserts that a haystack does not contain only values of type numeric.
+     * Asserts that a haystack does not contain only values of type object.
      *
      * @param iterable<mixed> $haystack
      *
      * @throws ExpectationFailedException
      */
-    final public static function assertContainsNotOnlyNumeric(iterable $haystack, string $message = ''): void
+    final public static function assertContainsNotOnlyObject(iterable $haystack, string $message = ''): void
     {
         self::assertThat(
             $haystack,
             new LogicalNot(
-                new TraversableContainsOnly(
-                    NativeType::Numeric->value,
+                TraversableContainsOnly::forNativeType(
+                    NativeType::Object,
                 ),
             ),
             $message,
@@ -708,19 +796,19 @@
     }
 
     /**
-     * Asserts that a haystack does not contain only values of type object.
+     * Asserts that a haystack does not contain only values of type resource.
      *
      * @param iterable<mixed> $haystack
      *
      * @throws ExpectationFailedException
      */
-    final public static function assertContainsNotOnlyObject(iterable $haystack, string $message = ''): void
+    final public static function assertContainsNotOnlyResource(iterable $haystack, string $message = ''): void
     {
         self::assertThat(
             $haystack,
             new LogicalNot(
-                new TraversableContainsOnly(
-                    NativeType::Object->value,
+                TraversableContainsOnly::forNativeType(
+                    NativeType::Resource,
                 ),
             ),
             $message,
@@ -728,19 +816,19 @@
     }
 
     /**
-     * Asserts that a haystack does not contain only values of type resource.
+     * Asserts that a haystack does not contain only values of type closed resource.
      *
      * @param iterable<mixed> $haystack
      *
      * @throws ExpectationFailedException
      */
-    final public static function assertContainsNotOnlyResource(iterable $haystack, string $message = ''): void
+    final public static function assertContainsNotOnlyClosedResource(iterable $haystack, string $message = ''): void
     {
         self::assertThat(
             $haystack,
             new LogicalNot(
-                new TraversableContainsOnly(
-                    NativeType::Resource->value,
+                TraversableContainsOnly::forNativeType(
+                    NativeType::ClosedResource,
                 ),
             ),
             $message,
@@ -748,19 +836,19 @@
     }
 
     /**
-     * Asserts that a haystack does not contain only values of type closed resource.
+     * Asserts that a haystack does not contain only values of type scalar.
      *
      * @param iterable<mixed> $haystack
      *
      * @throws ExpectationFailedException
      */
-    final public static function assertContainsNotOnlyClosedResource(iterable $haystack, string $message = ''): void
+    final public static function assertContainsNotOnlyScalar(iterable $haystack, string $message = ''): void
     {
         self::assertThat(
             $haystack,
             new LogicalNot(
-                new TraversableContainsOnly(
-                    NativeType::ClosedResource->value,
+                TraversableContainsOnly::forNativeType(
+                    NativeType::Scalar,
                 ),
             ),
             $message,
@@ -768,19 +856,19 @@
     }
 
     /**
-     * Asserts that a haystack does not contain only values of type scalar.
+     * Asserts that a haystack does not contain only values of type string.
      *
      * @param iterable<mixed> $haystack
      *
      * @throws ExpectationFailedException
      */
-    final public static function assertContainsNotOnlyScalar(iterable $haystack, string $message = ''): void
+    final public static function assertContainsNotOnlyString(iterable $haystack, string $message = ''): void
     {
         self::assertThat(
             $haystack,
             new LogicalNot(
-                new TraversableContainsOnly(
-                    NativeType::Scalar->value,
+                TraversableContainsOnly::forNativeType(
+                    NativeType::String,
                 ),
             ),
             $message,
@@ -788,43 +876,20 @@
     }
 
     /**
-     * Asserts that a haystack does not contain only values of type string.
-     *
+     * Asserts that a haystack does not contain only instances of a specified interface or class name.
+     *
+     * @param class-string    $className
      * @param iterable<mixed> $haystack
      *
-     * @throws ExpectationFailedException
-     */
-    final public static function assertContainsNotOnlyString(iterable $haystack, string $message = ''): void
+     * @throws Exception
+     * @throws ExpectationFailedException
+     */
+    final public static function assertContainsNotOnlyInstancesOf(string $className, iterable $haystack, string $message = ''): void
     {
         self::assertThat(
             $haystack,
             new LogicalNot(
-                new TraversableContainsOnly(
-                    NativeType::String->value,
-                ),
-            ),
-            $message,
-        );
-    }
-
-    /**
-     * Asserts that a haystack does not contain only instances of a specified interface or class name.
-     *
-     * @param class-string    $className
-     * @param iterable<mixed> $haystack
-     *
-     * @throws Exception
-     * @throws ExpectationFailedException
-     */
-    final public static function assertContainsNotOnlyInstancesOf(string $className, iterable $haystack, string $message = ''): void
-    {
-        self::assertThat(
-            $haystack,
-            new LogicalNot(
-                new TraversableContainsOnly(
-                    $className,
-                    false,
-                ),
+                TraversableContainsOnly::forClassOrInterface($className),
             ),
             $message,
         );
@@ -2864,45 +2929,7 @@
      */
     final public static function isType(string $type): IsType
     {
-        if ($type !== 'array' &&
-            $type !== 'bool' &&
-            $type !== 'boolean' &&
-            $type !== 'callable' &&
-            $type !== 'double' &&
-            $type !== 'float' &&
-            $type !== 'int' &&
-            $type !== 'integer' &&
-            $type !== 'iterable' &&
-            $type !== 'null' &&
-            $type !== 'numeric' &&
-            $type !== 'object' &&
-            $type !== 'real' &&
-            $type !== 'resource' &&
-            $type !== 'resource (closed)' &&
-            $type !== 'scalar' &&
-            $type !== 'string') {
-            throw new UnknownNativeTypeException($type);
-        }
-
-        $constraint = match ($type) {
-            'array'             => new IsType(NativeType::Array),
-            'bool'              => new IsType(NativeType::Bool),
-            'boolean'           => new IsType(NativeType::Bool),
-            'callable'          => new IsType(NativeType::Callable),
-            'double'            => new IsType(NativeType::Float),
-            'float'             => new IsType(NativeType::Float),
-            'int'               => new IsType(NativeType::Int),
-            'integer'           => new IsType(NativeType::Int),
-            'iterable'          => new IsType(NativeType::Iterable),
-            'null'              => new IsType(NativeType::Null),
-            'numeric'           => new IsType(NativeType::Numeric),
-            'object'            => new IsType(NativeType::Object),
-            'real'              => new IsType(NativeType::Float),
-            'resource'          => new IsType(NativeType::Resource),
-            'resource (closed)' => new IsType(NativeType::ClosedResource),
-            'scalar'            => new IsType(NativeType::Scalar),
-            'string'            => new IsType(NativeType::String),
-        };
+        $constraint = new IsType(self::mapNativeType($type));
 
         $replacement = match ($type) {
             'array'             => 'isArray',
@@ -3047,4 +3074,55 @@
     {
         self::$count = 0;
     }
+
+    private static function isNativeType(string $type): bool
+    {
+        return $type === 'array' ||
+               $type === 'bool' ||
+               $type === 'boolean' ||
+               $type === 'callable' ||
+               $type === 'double' ||
+               $type === 'float' ||
+               $type === 'int' ||
+               $type === 'integer' ||
+               $type === 'iterable' ||
+               $type === 'null' ||
+               $type === 'numeric' ||
+               $type === 'object' ||
+               $type === 'real' ||
+               $type === 'resource' ||
+               $type === 'resource (closed)' ||
+               $type === 'scalar' ||
+               $type === 'string';
+    }
+
+    /**
+     * @throws UnknownNativeTypeException
+     */
+    private static function mapNativeType(string $type): NativeType
+    {
+        if (!self::isNativeType($type)) {
+            throw new UnknownNativeTypeException($type);
+        }
+
+        return match ($type) {
+            'array'             => NativeType::Array,
+            'bool'              => NativeType::Bool,
+            'boolean'           => NativeType::Bool,
+            'callable'          => NativeType::Callable,
+            'double'            => NativeType::Float,
+            'float'             => NativeType::Float,
+            'int'               => NativeType::Int,
+            'integer'           => NativeType::Int,
+            'iterable'          => NativeType::Iterable,
+            'null'              => NativeType::Null,
+            'numeric'           => NativeType::Numeric,
+            'object'            => NativeType::Object,
+            'real'              => NativeType::Float,
+            'resource'          => NativeType::Resource,
+            'resource (closed)' => NativeType::ClosedResource,
+            'scalar'            => NativeType::Scalar,
+            'string'            => NativeType::String,
+        };
+    }
 }