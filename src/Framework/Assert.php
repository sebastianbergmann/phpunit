<?php
/*
 * This file is part of PHPUnit.
 *
 * (c) Sebastian Bergmann <sebastian@phpunit.de>
 *
 * For the full copyright and license information, please view the LICENSE
 * file that was distributed with this source code.
 */

declare(strict_types=1);

/**
 * A set of assert methods.
 *
 * @since Class available since Release 2.0.0
 */
abstract class PHPUnit_Framework_Assert
{
    /**
     * @var int
     */
    private static $count = 0;

    /**
     * Asserts that an array has a specified key.
     *
     * @param mixed             $key
     * @param array|ArrayAccess $array
     * @param string            $message
     * @since Method available since Release 3.0.0
     */
    public static function assertArrayHasKey($key, $array, string $message = '')
    {
        if (!(is_integer($key) || is_string($key))) {
            throw PHPUnit_Util_InvalidArgumentHelper::factory(
                1,
                'integer or string'
            );
        }

        if (!(is_array($array) || $array instanceof ArrayAccess)) {
            throw PHPUnit_Util_InvalidArgumentHelper::factory(
                2,
                'array or ArrayAccess'
            );
        }

        $constraint = new PHPUnit_Framework_Constraint_ArrayHasKey($key);

        self::assertThat($array, $constraint, $message);
    }

    /**
     * Asserts that an array has a specified subset.
     *
     * @param array|ArrayAccess $subset
     * @param array|ArrayAccess $array
     * @param bool              $strict  Check for object identity
     * @param string            $message
     * @since Method available since Release 4.4.0
     */
    public static function assertArraySubset($subset, $array, $strict = false, string $message = '')
    {
        if (!is_array($subset) && !$subset instanceof ArrayAccess) {
            throw PHPUnit_Util_InvalidArgumentHelper::factory(
                1,
                'array or ArrayAccess'
            );
        }

        if (!is_array($array) && !$array instanceof ArrayAccess) {
            throw PHPUnit_Util_InvalidArgumentHelper::factory(
                2,
                'array or ArrayAccess'
            );
        }

        $constraint = new PHPUnit_Framework_Constraint_ArraySubset($subset, $strict);

        self::assertThat($array, $constraint, $message);
    }

    /**
     * Asserts that an array does not have a specified key.
     *
     * @param mixed             $key
     * @param array|ArrayAccess $array
     * @param string            $message
     * @since  Method available since Release 3.0.0
     */
    public static function assertArrayNotHasKey($key, $array, string $message = '')
    {
        if (!(is_integer($key) || is_string($key))) {
            throw PHPUnit_Util_InvalidArgumentHelper::factory(
                1,
                'integer or string'
            );
        }

        if (!(is_array($array) || $array instanceof ArrayAccess)) {
            throw PHPUnit_Util_InvalidArgumentHelper::factory(
                2,
                'array or ArrayAccess'
            );
        }

        $constraint = new PHPUnit_Framework_Constraint_Not(
            new PHPUnit_Framework_Constraint_ArrayHasKey($key)
        );

        self::assertThat($array, $constraint, $message);
    }

    /**
     * Asserts that a haystack contains a needle.
     *
     * @param mixed  $needle
     * @param mixed  $haystack
     * @param string $message
     * @param bool   $ignoreCase
     * @param bool   $checkForObjectIdentity
     * @param bool   $checkForNonObjectIdentity
     * @since Method available since Release 2.1.0
     */
    public static function assertContains($needle, $haystack, string $message = '', $ignoreCase = false, $checkForObjectIdentity = true, $checkForNonObjectIdentity = false)
    {
        if (is_array($haystack) ||
            is_object($haystack) && $haystack instanceof Traversable) {
            $constraint = new PHPUnit_Framework_Constraint_TraversableContains(
                $needle,
                $checkForObjectIdentity,
                $checkForNonObjectIdentity
            );
        } elseif (is_string($haystack)) {
            if (!is_string($needle)) {
                throw PHPUnit_Util_InvalidArgumentHelper::factory(
                    1,
                    'string'
                );
            }

            $constraint = new PHPUnit_Framework_Constraint_StringContains(
                $needle,
                $ignoreCase
            );
        } else {
            throw PHPUnit_Util_InvalidArgumentHelper::factory(
                2,
                'array, traversable or string'
            );
        }

        self::assertThat($haystack, $constraint, $message);
    }

    /**
     * Asserts that a haystack that is stored in a static attribute of a class
     * or an attribute of an object contains a needle.
     *
     * @param mixed  $needle
     * @param string $haystackAttributeName
     * @param mixed  $haystackClassOrObject
     * @param string $message
     * @param bool   $ignoreCase
     * @param bool   $checkForObjectIdentity
     * @param bool   $checkForNonObjectIdentity
     * @since  Method available since Release 3.0.0
     */
    public static function assertAttributeContains($needle, $haystackAttributeName, $haystackClassOrObject, string $message = '', $ignoreCase = false, $checkForObjectIdentity = true, $checkForNonObjectIdentity = false)
    {
        self::assertContains(
            $needle,
            self::readAttribute($haystackClassOrObject, $haystackAttributeName),
            $message,
            $ignoreCase,
            $checkForObjectIdentity,
            $checkForNonObjectIdentity
        );
    }

    /**
     * Asserts that a haystack does not contain a needle.
     *
     * @param mixed  $needle
     * @param mixed  $haystack
     * @param string $message
     * @param bool   $ignoreCase
     * @param bool   $checkForObjectIdentity
     * @param bool   $checkForNonObjectIdentity
     * @since  Method available since Release 2.1.0
     */
    public static function assertNotContains($needle, $haystack, string $message = '', $ignoreCase = false, $checkForObjectIdentity = true, $checkForNonObjectIdentity = false)
    {
        if (is_array($haystack) ||
            is_object($haystack) && $haystack instanceof Traversable) {
            $constraint = new PHPUnit_Framework_Constraint_Not(
                new PHPUnit_Framework_Constraint_TraversableContains(
                    $needle,
                    $checkForObjectIdentity,
                    $checkForNonObjectIdentity
                )
            );
        } elseif (is_string($haystack)) {
            if (!is_string($needle)) {
                throw PHPUnit_Util_InvalidArgumentHelper::factory(
                    1,
                    'string'
                );
            }

            $constraint = new PHPUnit_Framework_Constraint_Not(
                new PHPUnit_Framework_Constraint_StringContains(
                    $needle,
                    $ignoreCase
                )
            );
        } else {
            throw PHPUnit_Util_InvalidArgumentHelper::factory(
                2,
                'array, traversable or string'
            );
        }

        self::assertThat($haystack, $constraint, $message);
    }

    /**
     * Asserts that a haystack that is stored in a static attribute of a class
     * or an attribute of an object does not contain a needle.
     *
     * @param mixed  $needle
     * @param string $haystackAttributeName
     * @param mixed  $haystackClassOrObject
     * @param string $message
     * @param bool   $ignoreCase
     * @param bool   $checkForObjectIdentity
     * @param bool   $checkForNonObjectIdentity
     * @since  Method available since Release 3.0.0
     */
    public static function assertAttributeNotContains($needle, $haystackAttributeName, $haystackClassOrObject, string $message = '', $ignoreCase = false, $checkForObjectIdentity = true, $checkForNonObjectIdentity = false)
    {
        self::assertNotContains(
            $needle,
            self::readAttribute($haystackClassOrObject, $haystackAttributeName),
            $message,
            $ignoreCase,
            $checkForObjectIdentity,
            $checkForNonObjectIdentity
        );
    }

    /**
     * Asserts that a haystack contains only values of a given type.
     *
     * @param string $type
     * @param mixed  $haystack
     * @param bool   $isNativeType
     * @param string $message
     * @since Method available since Release 3.1.4
     */
    public static function assertContainsOnly(string $type, $haystack, $isNativeType = null, string $message = '')
    {
        if (!(is_array($haystack) ||
            is_object($haystack) && $haystack instanceof Traversable)) {
            throw PHPUnit_Util_InvalidArgumentHelper::factory(
                2,
                'array or traversable'
            );
        }

        if ($isNativeType == null) {
            $isNativeType = PHPUnit_Util_Type::isType($type);
        }

        self::assertThat(
            $haystack,
            new PHPUnit_Framework_Constraint_TraversableContainsOnly(
                $type,
                $isNativeType
            ),
            $message
        );
    }

    /**
     * Asserts that a haystack contains only instances of a given classname
     *
     * @param string            $classname
     * @param array|Traversable $haystack
     * @param string            $message
     */
    public static function assertContainsOnlyInstancesOf($classname, $haystack, string $message = '')
    {
        if (!(is_array($haystack) ||
            is_object($haystack) && $haystack instanceof Traversable)) {
            throw PHPUnit_Util_InvalidArgumentHelper::factory(
                2,
                'array or traversable'
            );
        }

        self::assertThat(
            $haystack,
            new PHPUnit_Framework_Constraint_TraversableContainsOnly(
                $classname,
                false
            ),
            $message
        );
    }

    /**
     * Asserts that a haystack that is stored in a static attribute of a class
     * or an attribute of an object contains only values of a given type.
     *
     * @param string $type
     * @param string $haystackAttributeName
     * @param mixed  $haystackClassOrObject
     * @param bool   $isNativeType
     * @param string $message
     * @since  Method available since Release 3.1.4
     */
    public static function assertAttributeContainsOnly($type, $haystackAttributeName, $haystackClassOrObject, $isNativeType = null, string $message = '')
    {
        self::assertContainsOnly(
            $type,
            self::readAttribute($haystackClassOrObject, $haystackAttributeName),
            $isNativeType,
            $message
        );
    }

    /**
     * Asserts that a haystack does not contain only values of a given type.
     *
     * @param string $type
     * @param mixed  $haystack
     * @param bool   $isNativeType
     * @param string $message
     * @since  Method available since Release 3.1.4
     */
    public static function assertNotContainsOnly($type, $haystack, $isNativeType = null, string $message = '')
    {
        if (!(is_array($haystack) ||
            is_object($haystack) && $haystack instanceof Traversable)) {
            throw PHPUnit_Util_InvalidArgumentHelper::factory(
                2,
                'array or traversable'
            );
        }

        if ($isNativeType == null) {
            $isNativeType = PHPUnit_Util_Type::isType($type);
        }

        self::assertThat(
            $haystack,
            new PHPUnit_Framework_Constraint_Not(
                new PHPUnit_Framework_Constraint_TraversableContainsOnly(
                    $type,
                    $isNativeType
                )
            ),
            $message
        );
    }

    /**
     * Asserts that a haystack that is stored in a static attribute of a class
     * or an attribute of an object does not contain only values of a given
     * type.
     *
     * @param string $type
     * @param string $haystackAttributeName
     * @param mixed  $haystackClassOrObject
     * @param bool   $isNativeType
     * @param string $message
     * @since  Method available since Release 3.1.4
     */
    public static function assertAttributeNotContainsOnly($type, $haystackAttributeName, $haystackClassOrObject, $isNativeType = null, string $message = '')
    {
        self::assertNotContainsOnly(
            $type,
            self::readAttribute($haystackClassOrObject, $haystackAttributeName),
            $isNativeType,
            $message
        );
    }

    /**
     * Asserts the number of elements of an array, Countable or Traversable.
     *
     * @param int    $expectedCount
     * @param mixed  $haystack
     * @param string $message
     */
    public static function assertCount(int $expectedCount, $haystack, string $message = '')
    {
        if (!$haystack instanceof Countable &&
            !$haystack instanceof Traversable &&
            !is_array($haystack)) {
            throw PHPUnit_Util_InvalidArgumentHelper::factory(2, 'countable or traversable');
        }

        self::assertThat(
            $haystack,
            new PHPUnit_Framework_Constraint_Count($expectedCount),
            $message
        );
    }

    /**
     * Asserts the number of elements of an array, Countable or Traversable
     * that is stored in an attribute.
     *
     * @param int    $expectedCount
     * @param string $haystackAttributeName
     * @param mixed  $haystackClassOrObject
     * @param string $message
     * @since Method available since Release 3.6.0
     */
    public static function assertAttributeCount($expectedCount, $haystackAttributeName, $haystackClassOrObject, string $message = '')
    {
        self::assertCount(
            $expectedCount,
            self::readAttribute($haystackClassOrObject, $haystackAttributeName),
            $message
        );
    }

    /**
     * Asserts the number of elements of an array, Countable or Traversable.
     *
     * @param int    $expectedCount
     * @param mixed  $haystack
     * @param string $message
     */
    public static function assertNotCount(int $expectedCount, $haystack, string $message = '')
    {
        if (!$haystack instanceof Countable &&
            !$haystack instanceof Traversable &&
            !is_array($haystack)) {
            throw PHPUnit_Util_InvalidArgumentHelper::factory(2, 'countable or traversable');
        }

        $constraint = new PHPUnit_Framework_Constraint_Not(
            new PHPUnit_Framework_Constraint_Count($expectedCount)
        );

        self::assertThat($haystack, $constraint, $message);
    }

    /**
     * Asserts the number of elements of an array, Countable or Traversable
     * that is stored in an attribute.
     *
     * @param int    $expectedCount
     * @param string $haystackAttributeName
     * @param mixed  $haystackClassOrObject
     * @param string $message
     * @since Method available since Release 3.6.0
     */
    public static function assertAttributeNotCount($expectedCount, $haystackAttributeName, $haystackClassOrObject, string $message = '')
    {
        self::assertNotCount(
            $expectedCount,
            self::readAttribute($haystackClassOrObject, $haystackAttributeName),
            $message
        );
    }

    /**
     * Asserts that two variables are equal.
     *
     * @param mixed  $expected
     * @param mixed  $actual
     * @param string $message
     * @param float  $delta
     * @param int    $maxDepth
     * @param bool   $canonicalize
     * @param bool   $ignoreCase
     */
    public static function assertEquals($expected, $actual, string $message = '', $delta = 0.0, $maxDepth = 10, $canonicalize = false, $ignoreCase = false)
    {
        $constraint = new PHPUnit_Framework_Constraint_IsEqual(
            $expected,
            $delta,
            $maxDepth,
            $canonicalize,
            $ignoreCase
        );

        self::assertThat($actual, $constraint, $message);
    }

    /**
     * Asserts that a variable is equal to an attribute of an object.
     *
     * @param mixed  $expected
     * @param string $actualAttributeName
     * @param string $actualClassOrObject
     * @param string $message
     * @param float  $delta
     * @param int    $maxDepth
     * @param bool   $canonicalize
     * @param bool   $ignoreCase
     */
    public static function assertAttributeEquals($expected, $actualAttributeName, $actualClassOrObject, string $message = '', $delta = 0.0, $maxDepth = 10, $canonicalize = false, $ignoreCase = false)
    {
        self::assertEquals(
            $expected,
            self::readAttribute($actualClassOrObject, $actualAttributeName),
            $message,
            $delta,
            $maxDepth,
            $canonicalize,
            $ignoreCase
        );
    }

    /**
     * Asserts that two variables are not equal.
     *
     * @param mixed  $expected
     * @param mixed  $actual
     * @param string $message
     * @param float  $delta
     * @param int    $maxDepth
     * @param bool   $canonicalize
     * @param bool   $ignoreCase
     * @since  Method available since Release 2.3.0
     */
    public static function assertNotEquals($expected, $actual, string $message = '', $delta = 0.0, $maxDepth = 10, $canonicalize = false, $ignoreCase = false)
    {
        $constraint = new PHPUnit_Framework_Constraint_Not(
            new PHPUnit_Framework_Constraint_IsEqual(
                $expected,
                $delta,
                $maxDepth,
                $canonicalize,
                $ignoreCase
            )
        );

        self::assertThat($actual, $constraint, $message);
    }

    /**
     * Asserts that a variable is not equal to an attribute of an object.
     *
     * @param mixed  $expected
     * @param string $actualAttributeName
     * @param string $actualClassOrObject
     * @param string $message
     * @param float  $delta
     * @param int    $maxDepth
     * @param bool   $canonicalize
     * @param bool   $ignoreCase
     */
    public static function assertAttributeNotEquals($expected, $actualAttributeName, $actualClassOrObject, string $message = '', $delta = 0.0, $maxDepth = 10, $canonicalize = false, $ignoreCase = false)
    {
        self::assertNotEquals(
            $expected,
            self::readAttribute($actualClassOrObject, $actualAttributeName),
            $message,
            $delta,
            $maxDepth,
            $canonicalize,
            $ignoreCase
        );
    }

    /**
     * Asserts that a variable is empty.
     *
     * @param  mixed                                  $actual
     * @param  string                                 $message
     * @throws PHPUnit_Framework_AssertionFailedError
     */
    public static function assertEmpty($actual, string $message = '')
    {
        self::assertThat($actual, self::isEmpty(), $message);
    }

    /**
     * Asserts that a static attribute of a class or an attribute of an object
     * is empty.
     *
     * @param string $haystackAttributeName
     * @param mixed  $haystackClassOrObject
     * @param string $message
     * @since Method available since Release 3.5.0
     */
    public static function assertAttributeEmpty($haystackAttributeName, $haystackClassOrObject, string $message = '')
    {
        self::assertEmpty(
            self::readAttribute($haystackClassOrObject, $haystackAttributeName),
            $message
        );
    }

    /**
     * Asserts that a variable is not empty.
     *
     * @param  mixed                                  $actual
     * @param  string                                 $message
     * @throws PHPUnit_Framework_AssertionFailedError
     */
    public static function assertNotEmpty($actual, string $message = '')
    {
        self::assertThat($actual, self::logicalNot(self::isEmpty()), $message);
    }

    /**
     * Asserts that a static attribute of a class or an attribute of an object
     * is not empty.
     *
     * @param string $haystackAttributeName
     * @param mixed  $haystackClassOrObject
     * @param string $message
     * @since Method available since Release 3.5.0
     */
    public static function assertAttributeNotEmpty($haystackAttributeName, $haystackClassOrObject, string $message = '')
    {
        self::assertNotEmpty(
            self::readAttribute($haystackClassOrObject, $haystackAttributeName),
            $message
        );
    }

    /**
     * Asserts that a value is greater than another value.
     *
     * @param mixed  $expected
     * @param mixed  $actual
     * @param string $message
     * @since  Method available since Release 3.1.0
     */
    public static function assertGreaterThan($expected, $actual, string $message = '')
    {
        self::assertThat($actual, self::greaterThan($expected), $message);
    }

    /**
     * Asserts that an attribute is greater than another value.
     *
     * @param mixed  $expected
     * @param string $actualAttributeName
     * @param string $actualClassOrObject
     * @param string $message
     * @since  Method available since Release 3.1.0
     */
    public static function assertAttributeGreaterThan($expected, $actualAttributeName, $actualClassOrObject, string $message = '')
    {
        self::assertGreaterThan(
            $expected,
            self::readAttribute($actualClassOrObject, $actualAttributeName),
            $message
        );
    }

    /**
     * Asserts that a value is greater than or equal to another value.
     *
     * @param mixed  $expected
     * @param mixed  $actual
     * @param string $message
     * @since  Method available since Release 3.1.0
     */
    public static function assertGreaterThanOrEqual($expected, $actual, string $message = '')
    {
        self::assertThat(
            $actual,
            self::greaterThanOrEqual($expected),
            $message
        );
    }

    /**
     * Asserts that an attribute is greater than or equal to another value.
     *
     * @param mixed  $expected
     * @param string $actualAttributeName
     * @param string $actualClassOrObject
     * @param string $message
     * @since  Method available since Release 3.1.0
     */
    public static function assertAttributeGreaterThanOrEqual($expected, $actualAttributeName, $actualClassOrObject, string $message = '')
    {
        self::assertGreaterThanOrEqual(
            $expected,
            self::readAttribute($actualClassOrObject, $actualAttributeName),
            $message
        );
    }

    /**
     * Asserts that a value is smaller than another value.
     *
     * @param mixed  $expected
     * @param mixed  $actual
     * @param string $message
     * @since  Method available since Release 3.1.0
     */
    public static function assertLessThan($expected, $actual, string $message = '')
    {
        self::assertThat($actual, self::lessThan($expected), $message);
    }

    /**
     * Asserts that an attribute is smaller than another value.
     *
     * @param mixed  $expected
     * @param string $actualAttributeName
     * @param string $actualClassOrObject
     * @param string $message
     * @since  Method available since Release 3.1.0
     */
    public static function assertAttributeLessThan($expected, $actualAttributeName, $actualClassOrObject, string $message = '')
    {
        self::assertLessThan(
            $expected,
            self::readAttribute($actualClassOrObject, $actualAttributeName),
            $message
        );
    }

    /**
     * Asserts that a value is smaller than or equal to another value.
     *
     * @param mixed  $expected
     * @param mixed  $actual
     * @param string $message
     * @since  Method available since Release 3.1.0
     */
    public static function assertLessThanOrEqual($expected, $actual, string $message = '')
    {
        self::assertThat($actual, self::lessThanOrEqual($expected), $message);
    }

    /**
     * Asserts that an attribute is smaller than or equal to another value.
     *
     * @param mixed  $expected
     * @param string $actualAttributeName
     * @param string $actualClassOrObject
     * @param string $message
     * @since  Method available since Release 3.1.0
     */
    public static function assertAttributeLessThanOrEqual($expected, $actualAttributeName, $actualClassOrObject, string $message = '')
    {
        self::assertLessThanOrEqual(
            $expected,
            self::readAttribute($actualClassOrObject, $actualAttributeName),
            $message
        );
    }

    /**
     * Asserts that the contents of one file is equal to the contents of another
     * file.
     *
     * @param string $expected
     * @param string $actual
     * @param string $message
     * @param bool   $canonicalize
     * @param bool   $ignoreCase
     * @since  Method available since Release 3.2.14
     */
    public static function assertFileEquals($expected, $actual, string $message = '', $canonicalize = false, $ignoreCase = false)
    {
        self::assertFileExists($expected, $message);
        self::assertFileExists($actual, $message);

        self::assertEquals(
            file_get_contents($expected),
            file_get_contents($actual),
            $message,
            0,
            10,
            $canonicalize,
            $ignoreCase
        );
    }

    /**
     * Asserts that the contents of one file is not equal to the contents of
     * another file.
     *
     * @param string $expected
     * @param string $actual
     * @param string $message
     * @param bool   $canonicalize
     * @param bool   $ignoreCase
     * @since  Method available since Release 3.2.14
     */
    public static function assertFileNotEquals($expected, $actual, string $message = '', $canonicalize = false, $ignoreCase = false)
    {
        self::assertFileExists($expected, $message);
        self::assertFileExists($actual, $message);

        self::assertNotEquals(
            file_get_contents($expected),
            file_get_contents($actual),
            $message,
            0,
            10,
            $canonicalize,
            $ignoreCase
        );
    }

    /**
     * Asserts that the contents of a string is equal
     * to the contents of a file.
     *
     * @param string $expectedFile
     * @param string $actualString
     * @param string $message
     * @param bool   $canonicalize
     * @param bool   $ignoreCase
     * @since  Method available since Release 3.3.0
     */
    public static function assertStringEqualsFile($expectedFile, $actualString, string $message = '', $canonicalize = false, $ignoreCase = false)
    {
        self::assertFileExists($expectedFile, $message);

        self::assertEquals(
            file_get_contents($expectedFile),
            $actualString,
            $message,
            0,
            10,
            $canonicalize,
            $ignoreCase
        );
    }

    /**
     * Asserts that the contents of a string is not equal
     * to the contents of a file.
     *
     * @param string $expectedFile
     * @param string $actualString
     * @param string $message
     * @param bool   $canonicalize
     * @param bool   $ignoreCase
     * @since  Method available since Release 3.3.0
     */
    public static function assertStringNotEqualsFile($expectedFile, $actualString, string $message = '', $canonicalize = false, $ignoreCase = false)
    {
        self::assertFileExists($expectedFile, $message);

        self::assertNotEquals(
            file_get_contents($expectedFile),
            $actualString,
            $message,
            0,
            10,
            $canonicalize,
            $ignoreCase
        );
    }

    /**
     * Asserts that a file exists.
     *
     * @param string $filename
     * @param string $message
     * @since Method available since Release 3.0.0
     */
    public static function assertFileExists(string $filename, string $message = '')
    {
        $constraint = new PHPUnit_Framework_Constraint_FileExists;

        self::assertThat($filename, $constraint, $message);
    }

    /**
     * Asserts that a file does not exist.
     *
     * @param string $filename
     * @param string $message
     * @since Method available since Release 3.0.0
     */
    public static function assertFileNotExists(string $filename, string $message = '')
    {
        $constraint = new PHPUnit_Framework_Constraint_Not(
            new PHPUnit_Framework_Constraint_FileExists
        );

        self::assertThat($filename, $constraint, $message);
    }

    /**
     * Asserts that a condition is true.
     *
     * @param  bool                                   $condition
     * @param  string                                 $message
     * @throws PHPUnit_Framework_AssertionFailedError
     */
    public static function assertTrue($condition, string $message = '')
    {
        self::assertThat($condition, self::isTrue(), $message);
    }

    /**
     * Asserts that a condition is not true.
     *
     * @param  bool                                   $condition
     * @param  string                                 $message
     * @throws PHPUnit_Framework_AssertionFailedError
     */
    public static function assertNotTrue($condition, string $message = '')
    {
        self::assertThat($condition, self::logicalNot(self::isTrue()), $message);
    }

    /**
     * Asserts that a condition is false.
     *
     * @param  bool                                   $condition
     * @param  string                                 $message
     * @throws PHPUnit_Framework_AssertionFailedError
     */
    public static function assertFalse($condition, string $message = '')
    {
        self::assertThat($condition, self::isFalse(), $message);
    }

    /**
     * Asserts that a condition is not false.
     *
     * @param  bool                                   $condition
     * @param  string                                 $message
     * @throws PHPUnit_Framework_AssertionFailedError
     */
    public static function assertNotFalse($condition, string $message = '')
    {
        self::assertThat($condition, self::logicalNot(self::isFalse()), $message);
    }

    /**
     * Asserts that a variable is not null.
     *
     * @param mixed  $actual
     * @param string $message
     */
    public static function assertNotNull($actual, string $message = '')
    {
        self::assertThat($actual, self::logicalNot(self::isNull()), $message);
    }

    /**
     * Asserts that a variable is null.
     *
     * @param mixed  $actual
     * @param string $message
     */
    public static function assertNull($actual, string $message = '')
    {
        self::assertThat($actual, self::isNull(), $message);
    }

    /**
     * Asserts that a variable is finite.
     *
     * @param mixed  $actual
     * @param string $message
     */
    public static function assertFinite($actual, string $message = '')
    {
        self::assertThat($actual, self::isFinite(), $message);
    }

    /**
     * Asserts that a variable is infinite.
     *
     * @param mixed  $actual
     * @param string $message
     */
    public static function assertInfinite($actual, string $message = '')
    {
        self::assertThat($actual, self::isInfinite(), $message);
    }

    /**
     * Asserts that a variable is nan.
     *
     * @param mixed  $actual
     * @param string $message
     */
    public static function assertNan($actual, string $message = '')
    {
        self::assertThat($actual, self::isNan(), $message);
    }

    /**
     * Asserts that a class has a specified attribute.
     *
     * @param string $attributeName
     * @param string $className
     * @param string $message
     * @since Method available since Release 3.1.0
     */
    public static function assertClassHasAttribute(string $attributeName, string $className, string $message = '')
    {
        if (!self::isAttributeName($attributeName)) {
            throw PHPUnit_Util_InvalidArgumentHelper::factory(1, 'valid attribute name');
        }

        if (!class_exists($className)) {
            throw PHPUnit_Util_InvalidArgumentHelper::factory(2, 'class name', $className);
        }

        $constraint = new PHPUnit_Framework_Constraint_ClassHasAttribute(
            $attributeName
        );

        self::assertThat($className, $constraint, $message);
    }

    /**
     * Asserts that a class does not have a specified attribute.
     *
     * @param string $attributeName
     * @param string $className
     * @param string $message
     * @since Method available since Release 3.1.0
     */
    public static function assertClassNotHasAttribute(string $attributeName, string $className, string $message = '')
    {
        if (!self::isAttributeName($attributeName)) {
            throw PHPUnit_Util_InvalidArgumentHelper::factory(1, 'valid attribute name');
        }

        if (!class_exists($className)) {
            throw PHPUnit_Util_InvalidArgumentHelper::factory(2, 'class name', $className);
        }

        $constraint = new PHPUnit_Framework_Constraint_Not(
            new PHPUnit_Framework_Constraint_ClassHasAttribute($attributeName)
        );

        self::assertThat($className, $constraint, $message);
    }

    /**
     * Asserts that a class has a specified static attribute.
     *
     * @param string $attributeName
     * @param string $className
     * @param string $message
     * @since Method available since Release 3.1.0
     */
    public static function assertClassHasStaticAttribute(string $attributeName, string $className, string $message = '')
    {
        if (!self::isAttributeName($attributeName)) {
            throw PHPUnit_Util_InvalidArgumentHelper::factory(1, 'valid attribute name');
        }

        if (!class_exists($className)) {
            throw PHPUnit_Util_InvalidArgumentHelper::factory(2, 'class name', $className);
        }

        $constraint = new PHPUnit_Framework_Constraint_ClassHasStaticAttribute(
            $attributeName
        );

        self::assertThat($className, $constraint, $message);
    }

    /**
     * Asserts that a class does not have a specified static attribute.
     *
     * @param string $attributeName
     * @param string $className
     * @param string $message
     * @since Method available since Release 3.1.0
     */
    public static function assertClassNotHasStaticAttribute(string $attributeName, string $className, string $message = '')
    {
        if (!self::isAttributeName($attributeName)) {
            throw PHPUnit_Util_InvalidArgumentHelper::factory(1, 'valid attribute name');
        }

        if (!class_exists($className)) {
            throw PHPUnit_Util_InvalidArgumentHelper::factory(2, 'class name', $className);
        }

        $constraint = new PHPUnit_Framework_Constraint_Not(
            new PHPUnit_Framework_Constraint_ClassHasStaticAttribute(
                $attributeName
            )
        );

        self::assertThat($className, $constraint, $message);
    }

    /**
     * Asserts that an object has a specified attribute.
     *
     * @param string $attributeName
     * @param object $object
     * @param string $message
     * @since Method available since Release 3.0.0
     */
    public static function assertObjectHasAttribute(string $attributeName, $object, string $message = '')
    {
        if (!self::isAttributeName($attributeName)) {
            throw PHPUnit_Util_InvalidArgumentHelper::factory(1, 'valid attribute name');
        }

        if (!is_object($object)) {
            throw PHPUnit_Util_InvalidArgumentHelper::factory(2, 'object');
        }

        $constraint = new PHPUnit_Framework_Constraint_ObjectHasAttribute(
            $attributeName
        );

        self::assertThat($object, $constraint, $message);
    }

    /**
     * Asserts that an object does not have a specified attribute.
     *
     * @param string $attributeName
     * @param object $object
     * @param string $message
     * @since Method available since Release 3.0.0
     */
    public static function assertObjectNotHasAttribute(string $attributeName, $object, string $message = '')
    {
        if (!self::isAttributeName($attributeName)) {
            throw PHPUnit_Util_InvalidArgumentHelper::factory(1, 'valid attribute name');
        }

        if (!is_object($object)) {
            throw PHPUnit_Util_InvalidArgumentHelper::factory(2, 'object');
        }

        $constraint = new PHPUnit_Framework_Constraint_Not(
            new PHPUnit_Framework_Constraint_ObjectHasAttribute($attributeName)
        );

        self::assertThat($object, $constraint, $message);
    }

    /**
     * Asserts that two variables have the same type and value.
     * Used on objects, it asserts that two variables reference
     * the same object.
     *
     * @param mixed  $expected
     * @param mixed  $actual
     * @param string $message
     */
    public static function assertSame($expected, $actual, string $message = '')
    {
        if (is_bool($expected) && is_bool($actual)) {
            self::assertEquals($expected, $actual, $message);
        } else {
            $constraint = new PHPUnit_Framework_Constraint_IsIdentical(
                $expected
            );

            self::assertThat($actual, $constraint, $message);
        }
    }

    /**
     * Asserts that a variable and an attribute of an object have the same type
     * and value.
     *
     * @param mixed  $expected
     * @param string $actualAttributeName
     * @param object $actualClassOrObject
     * @param string $message
     */
    public static function assertAttributeSame($expected, string $actualAttributeName, $actualClassOrObject, string $message = '')
    {
        self::assertSame(
            $expected,
            self::readAttribute($actualClassOrObject, $actualAttributeName),
            $message
        );
    }

    /**
     * Asserts that two variables do not have the same type and value.
     * Used on objects, it asserts that two variables do not reference
     * the same object.
     *
     * @param mixed  $expected
     * @param mixed  $actual
     * @param string $message
     */
    public static function assertNotSame($expected, $actual, string $message = '')
    {
        if (is_bool($expected) && is_bool($actual)) {
            self::assertNotEquals($expected, $actual, $message);
        } else {
            $constraint = new PHPUnit_Framework_Constraint_Not(
                new PHPUnit_Framework_Constraint_IsIdentical($expected)
            );

            self::assertThat($actual, $constraint, $message);
        }
    }

    /**
     * Asserts that a variable and an attribute of an object do not have the
     * same type and value.
     *
     * @param mixed  $expected
     * @param string $actualAttributeName
     * @param object $actualClassOrObject
     * @param string $message
     */
    public static function assertAttributeNotSame($expected, $actualAttributeName, $actualClassOrObject, string $message = '')
    {
        self::assertNotSame(
            $expected,
            self::readAttribute($actualClassOrObject, $actualAttributeName),
            $message
        );
    }

    /**
     * Asserts that a variable is of a given type.
     *
     * @param string $expected
     * @param mixed  $actual
     * @param string $message
     * @since Method available since Release 3.5.0
     */
    public static function assertInstanceOf(string $expected, $actual, string $message = '')
    {
        if (!class_exists($expected) && !interface_exists($expected)) {
            throw PHPUnit_Util_InvalidArgumentHelper::factory(1, 'class or interface name');
        }

        $constraint = new PHPUnit_Framework_Constraint_IsInstanceOf(
            $expected
        );

        self::assertThat($actual, $constraint, $message);
    }

    /**
     * Asserts that an attribute is of a given type.
     *
     * @param string $expected
     * @param string $attributeName
     * @param mixed  $classOrObject
     * @param string $message
     * @since Method available since Release 3.5.0
     */
    public static function assertAttributeInstanceOf($expected, $attributeName, $classOrObject, string $message = '')
    {
        self::assertInstanceOf(
            $expected,
            self::readAttribute($classOrObject, $attributeName),
            $message
        );
    }

    /**
     * Asserts that a variable is not of a given type.
     *
     * @param string $expected
     * @param mixed  $actual
     * @param string $message
     * @since Method available since Release 3.5.0
     */
    public static function assertNotInstanceOf(string $expected, $actual, string $message = '')
    {
        if (!class_exists($expected) && !interface_exists($expected)) {
            throw PHPUnit_Util_InvalidArgumentHelper::factory(1, 'class or interface name');
        }

        $constraint = new PHPUnit_Framework_Constraint_Not(
            new PHPUnit_Framework_Constraint_IsInstanceOf($expected)
        );

        self::assertThat($actual, $constraint, $message);
    }

    /**
     * Asserts that an attribute is of a given type.
     *
     * @param string $expected
     * @param string $attributeName
     * @param mixed  $classOrObject
     * @param string $message
     * @since Method available since Release 3.5.0
     */
    public static function assertAttributeNotInstanceOf($expected, $attributeName, $classOrObject, string $message = '')
    {
        self::assertNotInstanceOf(
            $expected,
            self::readAttribute($classOrObject, $attributeName),
            $message
        );
    }

    /**
     * Asserts that a variable is of a given type.
     *
     * @param string $expected
     * @param mixed  $actual
     * @param string $message
     * @since Method available since Release 3.5.0
     */
    public static function assertInternalType(string $expected, $actual, string $message = '')
    {
        $constraint = new PHPUnit_Framework_Constraint_IsType(
            $expected
        );

        self::assertThat($actual, $constraint, $message);
    }

    /**
     * Asserts that an attribute is of a given type.
     *
     * @param string $expected
     * @param string $attributeName
     * @param mixed  $classOrObject
     * @param string $message
     * @since Method available since Release 3.5.0
     */
    public static function assertAttributeInternalType($expected, $attributeName, $classOrObject, string $message = '')
    {
        self::assertInternalType(
            $expected,
            self::readAttribute($classOrObject, $attributeName),
            $message
        );
    }

    /**
     * Asserts that a variable is not of a given type.
     *
     * @param string $expected
     * @param mixed  $actual
     * @param string $message
     * @since Method available since Release 3.5.0
     */
    public static function assertNotInternalType(string $expected, $actual, string $message = '')
    {
        $constraint = new PHPUnit_Framework_Constraint_Not(
            new PHPUnit_Framework_Constraint_IsType($expected)
        );

        self::assertThat($actual, $constraint, $message);
    }

    /**
     * Asserts that an attribute is of a given type.
     *
     * @param string $expected
     * @param string $attributeName
     * @param mixed  $classOrObject
     * @param string $message
     * @since Method available since Release 3.5.0
     */
    public static function assertAttributeNotInternalType($expected, $attributeName, $classOrObject, string $message = '')
    {
        self::assertNotInternalType(
            $expected,
            self::readAttribute($classOrObject, $attributeName),
            $message
        );
    }

    /**
     * Asserts that a string matches a given regular expression.
     *
     * @param string $pattern
     * @param string $string
     * @param string $message
     */
    public static function assertRegExp(string $pattern, string $string, string $message = '')
    {
        $constraint = new PHPUnit_Framework_Constraint_PCREMatch($pattern);

        self::assertThat($string, $constraint, $message);
    }

    /**
     * Asserts that a string does not match a given regular expression.
     *
     * @param string $pattern
     * @param string $string
     * @param string $message
     * @since Method available since Release 2.1.0
     */
    public static function assertNotRegExp(string $pattern, string $string, string $message = '')
    {
        $constraint = new PHPUnit_Framework_Constraint_Not(
            new PHPUnit_Framework_Constraint_PCREMatch($pattern)
        );

        self::assertThat($string, $constraint, $message);
    }

    /**
     * Assert that the size of two arrays (or `Countable` or `Traversable` objects)
     * is the same.
     *
     * @param array|Countable|Traversable $expected
     * @param array|Countable|Traversable $actual
     * @param string                      $message
     */
    public static function assertSameSize($expected, $actual, string $message = '')
    {
        if (!$expected instanceof Countable &&
            !$expected instanceof Traversable &&
            !is_array($expected)) {
            throw PHPUnit_Util_InvalidArgumentHelper::factory(1, 'countable or traversable');
        }

        if (!$actual instanceof Countable &&
            !$actual instanceof Traversable &&
            !is_array($actual)) {
            throw PHPUnit_Util_InvalidArgumentHelper::factory(2, 'countable or traversable');
        }

        self::assertThat(
            $actual,
            new PHPUnit_Framework_Constraint_SameSize($expected),
            $message
        );
    }

    /**
     * Assert that the size of two arrays (or `Countable` or `Traversable` objects)
     * is not the same.
     *
     * @param array|Countable|Traversable $expected
     * @param array|Countable|Traversable $actual
     * @param string                      $message
     */
    public static function assertNotSameSize($expected, $actual, string $message = '')
    {
        if (!$expected instanceof Countable &&
            !$expected instanceof Traversable &&
            !is_array($expected)) {
            throw PHPUnit_Util_InvalidArgumentHelper::factory(1, 'countable or traversable');
        }

        if (!$actual instanceof Countable &&
            !$actual instanceof Traversable &&
            !is_array($actual)) {
            throw PHPUnit_Util_InvalidArgumentHelper::factory(2, 'countable or traversable');
        }

        $constraint = new PHPUnit_Framework_Constraint_Not(
            new PHPUnit_Framework_Constraint_SameSize($expected)
        );

        self::assertThat($actual, $constraint, $message);
    }

    /**
     * Asserts that a string matches a given format string.
     *
     * @param string $format
     * @param string $string
     * @param string $message
     * @since Method available since Release 3.5.0
     */
    public static function assertStringMatchesFormat(string $format, string $string, string $message = '')
    {
        $constraint = new PHPUnit_Framework_Constraint_StringMatches($format);

        self::assertThat($string, $constraint, $message);
    }

    /**
     * Asserts that a string does not match a given format string.
     *
     * @param string $format
     * @param string $string
     * @param string $message
     * @since Method available since Release 3.5.0
     */
    public static function assertStringNotMatchesFormat(string $format, string $string, string $message = '')
    {
        $constraint = new PHPUnit_Framework_Constraint_Not(
            new PHPUnit_Framework_Constraint_StringMatches($format)
        );

        self::assertThat($string, $constraint, $message);
    }

    /**
     * Asserts that a string matches a given format file.
     *
     * @param string $formatFile
     * @param string $string
     * @param string $message
     * @since Method available since Release 3.5.0
     */
    public static function assertStringMatchesFormatFile(string $formatFile, string $string, string $message = '')
    {
        self::assertFileExists($formatFile, $message);

        $constraint = new PHPUnit_Framework_Constraint_StringMatches(
            file_get_contents($formatFile)
        );

        self::assertThat($string, $constraint, $message);
    }

    /**
     * Asserts that a string does not match a given format string.
     *
     * @param string $formatFile
     * @param string $string
     * @param string $message
     * @since Method available since Release 3.5.0
     */
    public static function assertStringNotMatchesFormatFile(string $formatFile, string $string, string $message = '')
    {
        self::assertFileExists($formatFile, $message);

        $constraint = new PHPUnit_Framework_Constraint_Not(
            new PHPUnit_Framework_Constraint_StringMatches(
                file_get_contents($formatFile)
            )
        );

        self::assertThat($string, $constraint, $message);
    }

    /**
     * Asserts that a string starts with a given prefix.
     *
     * @param string $prefix
     * @param string $string
     * @param string $message
     * @since Method available since Release 3.4.0
     */
    public static function assertStringStartsWith(string $prefix, string $string, string $message = '')
    {
        $constraint = new PHPUnit_Framework_Constraint_StringStartsWith(
            $prefix
        );

        self::assertThat($string, $constraint, $message);
    }

    /**
     * Asserts that a string starts not with a given prefix.
     *
     * @param string $prefix
     * @param string $string
     * @param string $message
     * @since Method available since Release 3.4.0
     */
    public static function assertStringStartsNotWith(string $prefix, string $string, string $message = '')
    {
        $constraint = new PHPUnit_Framework_Constraint_Not(
            new PHPUnit_Framework_Constraint_StringStartsWith($prefix)
        );

        self::assertThat($string, $constraint, $message);
    }

    /**
     * Asserts that a string ends with a given suffix.
     *
     * @param string $suffix
     * @param string $string
     * @param string $message
     * @since  Method available since Release 3.4.0
     */
    public static function assertStringEndsWith(string $suffix, string $string, string $message = '')
    {
        $constraint = new PHPUnit_Framework_Constraint_StringEndsWith($suffix);

        self::assertThat($string, $constraint, $message);
    }

    /**
     * Asserts that a string ends not with a given suffix.
     *
     * @param string $suffix
     * @param string $string
     * @param string $message
     * @since Method available since Release 3.4.0
     */
    public static function assertStringEndsNotWith(string $suffix, string $string, string $message = '')
    {
        $constraint = new PHPUnit_Framework_Constraint_Not(
            new PHPUnit_Framework_Constraint_StringEndsWith($suffix)
        );

        self::assertThat($string, $constraint, $message);
    }

    /**
     * Asserts that two XML files are equal.
     *
     * @param string $expectedFile
     * @param string $actualFile
     * @param string $message
     * @since  Method available since Release 3.1.0
     */
    public static function assertXmlFileEqualsXmlFile($expectedFile, $actualFile, string $message = '')
    {
        $expected = PHPUnit_Util_XML::loadFile($expectedFile);
        $actual   = PHPUnit_Util_XML::loadFile($actualFile);

        self::assertEquals($expected, $actual, $message);
    }

    /**
     * Asserts that two XML files are not equal.
     *
     * @param string $expectedFile
     * @param string $actualFile
     * @param string $message
     * @since  Method available since Release 3.1.0
     */
    public static function assertXmlFileNotEqualsXmlFile($expectedFile, $actualFile, string $message = '')
    {
        $expected = PHPUnit_Util_XML::loadFile($expectedFile);
        $actual   = PHPUnit_Util_XML::loadFile($actualFile);

        self::assertNotEquals($expected, $actual, $message);
    }

    /**
     * Asserts that two XML documents are equal.
     *
     * @param string $expectedFile
     * @param string $actualXml
     * @param string $message
     * @since  Method available since Release 3.3.0
     */
    public static function assertXmlStringEqualsXmlFile($expectedFile, $actualXml, string $message = '')
    {
        $expected = PHPUnit_Util_XML::loadFile($expectedFile);
        $actual   = PHPUnit_Util_XML::load($actualXml);

        self::assertEquals($expected, $actual, $message);
    }

    /**
     * Asserts that two XML documents are not equal.
     *
     * @param string $expectedFile
     * @param string $actualXml
     * @param string $message
     * @since  Method available since Release 3.3.0
     */
    public static function assertXmlStringNotEqualsXmlFile($expectedFile, $actualXml, string $message = '')
    {
        $expected = PHPUnit_Util_XML::loadFile($expectedFile);
        $actual   = PHPUnit_Util_XML::load($actualXml);

        self::assertNotEquals($expected, $actual, $message);
    }

    /**
     * Asserts that two XML documents are equal.
     *
     * @param string $expectedXml
     * @param string $actualXml
     * @param string $message
     * @since  Method available since Release 3.1.0
     */
    public static function assertXmlStringEqualsXmlString($expectedXml, $actualXml, string $message = '')
    {
        $expected = PHPUnit_Util_XML::load($expectedXml);
        $actual   = PHPUnit_Util_XML::load($actualXml);

        self::assertEquals($expected, $actual, $message);
    }

    /**
     * Asserts that two XML documents are not equal.
     *
     * @param string $expectedXml
     * @param string $actualXml
     * @param string $message
     * @since  Method available since Release 3.1.0
     */
    public static function assertXmlStringNotEqualsXmlString($expectedXml, $actualXml, string $message = '')
    {
        $expected = PHPUnit_Util_XML::load($expectedXml);
        $actual   = PHPUnit_Util_XML::load($actualXml);

        self::assertNotEquals($expected, $actual, $message);
    }

    /**
     * Asserts that a hierarchy of DOMElements matches.
     *
     * @param DOMElement $expectedElement
     * @param DOMElement $actualElement
     * @param bool       $checkAttributes
     * @param string     $message
     * @since  Method available since Release 3.3.0
     */
    public static function assertEqualXMLStructure(DOMElement $expectedElement, DOMElement $actualElement, $checkAttributes = false, string $message = '')
    {
        $tmp = new DOMDocument;
        $expectedElement = $tmp->importNode($expectedElement, true);

        $tmp = new DOMDocument;
        $actualElement= $tmp->importNode($actualElement, true);

        unset($tmp);

        self::assertEquals(
            $expectedElement->tagName,
            $actualElement->tagName,
            $message
        );

        if ($checkAttributes) {
            self::assertEquals(
                $expectedElement->attributes->length,
                $actualElement->attributes->length,
                sprintf(
                    '%s%sNumber of attributes on node "%s" does not match',
                    $message,
                    !empty($message) ? "\n" : '',
                    $expectedElement->tagName
                )
            );

            for ($i = 0; $i < $expectedElement->attributes->length; $i++) {
                $expectedAttribute = $expectedElement->attributes->item($i);
                $actualAttribute   = $actualElement->attributes->getNamedItem(
                    $expectedAttribute->name
                );

                if (!$actualAttribute) {
                    self::fail(
                        sprintf(
                            '%s%sCould not find attribute "%s" on node "%s"',
                            $message,
                            !empty($message) ? "\n" : '',
                            $expectedAttribute->name,
                            $expectedElement->tagName
                        )
                    );
                }
            }
        }

        PHPUnit_Util_XML::removeCharacterDataNodes($expectedElement);
        PHPUnit_Util_XML::removeCharacterDataNodes($actualElement);

        self::assertEquals(
            $expectedElement->childNodes->length,
            $actualElement->childNodes->length,
            sprintf(
                '%s%sNumber of child nodes of "%s" differs',
                $message,
                !empty($message) ? "\n" : '',
                $expectedElement->tagName
            )
        );

        for ($i = 0; $i < $expectedElement->childNodes->length; $i++) {
            self::assertEqualXMLStructure(
                $expectedElement->childNodes->item($i),
                $actualElement->childNodes->item($i),
                $checkAttributes,
                $message
            );
        }
    }

    /**
     * Evaluates a PHPUnit_Framework_Constraint matcher object.
     *
     * @param mixed                        $value
     * @param PHPUnit_Framework_Constraint $constraint
     * @param string                       $message
     * @since  Method available since Release 3.0.0
     */
    public static function assertThat($value, PHPUnit_Framework_Constraint $constraint, string $message = '')
    {
        self::updateAssertionCounter($value, $constraint);

        $constraint->evaluate($value, $message);
    }

    /**
     * Asserts that a string is a valid JSON string.
     *
     * @param string $actualJson
     * @param string $message
     * @since Method available since Release 3.7.20
     */
    public static function assertJson(string $actualJson, string $message = '')
    {
        self::assertThat($actualJson, self::isJson(), $message);
    }

    /**
     * Asserts that two given JSON encoded objects or arrays are equal.
     *
     * @param string $expectedJson
     * @param string $actualJson
     * @param string $message
     */
    public static function assertJsonStringEqualsJsonString($expectedJson, $actualJson, string $message = '')
    {
        self::assertJson($expectedJson, $message);
        self::assertJson($actualJson, $message);

        $expected = json_decode($expectedJson);
        $actual   = json_decode($actualJson);

        self::assertEquals($expected, $actual, $message);
    }

    /**
     * Asserts that two given JSON encoded objects or arrays are not equal.
     *
     * @param string $expectedJson
     * @param string $actualJson
     * @param string $message
     */
    public static function assertJsonStringNotEqualsJsonString($expectedJson, $actualJson, string $message = '')
    {
        self::assertJson($expectedJson, $message);
        self::assertJson($actualJson, $message);

        $expected = json_decode($expectedJson);
        $actual   = json_decode($actualJson);

        self::assertNotEquals($expected, $actual, $message);
    }

    /**
     * Asserts that the generated JSON encoded object and the content of the given file are equal.
     *
     * @param string $expectedFile
     * @param string $actualJson
     * @param string $message
     */
    public static function assertJsonStringEqualsJsonFile($expectedFile, $actualJson, string $message = '')
    {
        self::assertFileExists($expectedFile, $message);
        $expectedJson = file_get_contents($expectedFile);

        self::assertJson($expectedJson, $message);
        self::assertJson($actualJson, $message);

        // call constraint
        $constraint = new PHPUnit_Framework_Constraint_JsonMatches(
            $expectedJson
        );

        self::assertThat($actualJson, $constraint, $message);
    }

    /**
     * Asserts that the generated JSON encoded object and the content of the given file are not equal.
     *
     * @param string $expectedFile
     * @param string $actualJson
     * @param string $message
     */
    public static function assertJsonStringNotEqualsJsonFile($expectedFile, $actualJson, string $message = '')
    {
        self::assertFileExists($expectedFile, $message);
        $expectedJson = file_get_contents($expectedFile);

        self::assertJson($expectedJson, $message);
        self::assertJson($actualJson, $message);

        // call constraint
        $constraint = new PHPUnit_Framework_Constraint_JsonMatches(
            $expectedJson
        );

        self::assertThat($actualJson, new PHPUnit_Framework_Constraint_Not($constraint), $message);
    }

    /**
     * Asserts that two JSON files are not equal.
     *
     * @param string $expectedFile
     * @param string $actualFile
     * @param string $message
     */
    public static function assertJsonFileNotEqualsJsonFile($expectedFile, $actualFile, string $message = '')
    {
        self::assertFileExists($expectedFile, $message);
        self::assertFileExists($actualFile, $message);

        $actualJson   = file_get_contents($actualFile);
        $expectedJson = file_get_contents($expectedFile);

        self::assertJson($expectedJson, $message);
        self::assertJson($actualJson, $message);

        // call constraint
        $constraintExpected = new PHPUnit_Framework_Constraint_JsonMatches(
            $expectedJson
        );

        $constraintActual = new PHPUnit_Framework_Constraint_JsonMatches($actualJson);

        self::assertThat($expectedJson, new PHPUnit_Framework_Constraint_Not($constraintActual), $message);
        self::assertThat($actualJson, new PHPUnit_Framework_Constraint_Not($constraintExpected), $message);
    }

    /**
     * Asserts that two JSON files are equal.
     *
     * @param string $expectedFile
     * @param string $actualFile
     * @param string $message
     */
    public static function assertJsonFileEqualsJsonFile($expectedFile, $actualFile, string $message = '')
    {
        self::assertFileExists($expectedFile, $message);
        self::assertFileExists($actualFile, $message);

        $actualJson   = file_get_contents($actualFile);
        $expectedJson = file_get_contents($expectedFile);

        self::assertJson($expectedJson, $message);
        self::assertJson($actualJson, $message);

        // call constraint
        $constraintExpected = new PHPUnit_Framework_Constraint_JsonMatches(
            $expectedJson
        );

        $constraintActual = new PHPUnit_Framework_Constraint_JsonMatches($actualJson);

        self::assertThat($expectedJson, $constraintActual, $message);
        self::assertThat($actualJson, $constraintExpected, $message);
    }

    /**
     * Returns a PHPUnit_Framework_Constraint_And matcher object.
     *
     * @return PHPUnit_Framework_Constraint_And
     * @since  Method available since Release 3.0.0
     */
    public static function logicalAnd()
    {
        $constraints = func_get_args();

        $constraint = new PHPUnit_Framework_Constraint_And;
        $constraint->setConstraints($constraints);

        return $constraint;
    }

    /**
     * Returns a PHPUnit_Framework_Constraint_Or matcher object.
     *
     * @return PHPUnit_Framework_Constraint_Or
     * @since  Method available since Release 3.0.0
     */
    public static function logicalOr()
    {
        $constraints = func_get_args();

        $constraint = new PHPUnit_Framework_Constraint_Or;
        $constraint->setConstraints($constraints);

        return $constraint;
    }

    /**
     * Returns a PHPUnit_Framework_Constraint_Not matcher object.
     *
     * @param  PHPUnit_Framework_Constraint     $constraint
     * @return PHPUnit_Framework_Constraint_Not
     * @since  Method available since Release 3.0.0
     */
    public static function logicalNot(PHPUnit_Framework_Constraint $constraint)
    {
        return new PHPUnit_Framework_Constraint_Not($constraint);
    }

    /**
     * Returns a PHPUnit_Framework_Constraint_Xor matcher object.
     *
     * @return PHPUnit_Framework_Constraint_Xor
     * @since  Method available since Release 3.0.0
     */
    public static function logicalXor()
    {
        $constraints = func_get_args();

        $constraint = new PHPUnit_Framework_Constraint_Xor;
        $constraint->setConstraints($constraints);

        return $constraint;
    }

    /**
     * Returns a PHPUnit_Framework_Constraint_IsAnything matcher object.
     *
     * @return PHPUnit_Framework_Constraint_IsAnything
     * @since  Method available since Release 3.0.0
     */
    public static function anything()
    {
        return new PHPUnit_Framework_Constraint_IsAnything;
    }

    /**
     * Returns a PHPUnit_Framework_Constraint_IsTrue matcher object.
     *
     * @return PHPUnit_Framework_Constraint_IsTrue
     * @since  Method available since Release 3.3.0
     */
    public static function isTrue()
    {
        return new PHPUnit_Framework_Constraint_IsTrue;
    }

    /**
     * Returns a PHPUnit_Framework_Constraint_Callback matcher object.
     *
     * @param  callable                              $callback
     * @return PHPUnit_Framework_Constraint_Callback
     */
    public static function callback($callback)
    {
        return new PHPUnit_Framework_Constraint_Callback($callback);
    }

    /**
     * Returns a PHPUnit_Framework_Constraint_IsFalse matcher object.
     *
     * @return PHPUnit_Framework_Constraint_IsFalse
     * @since  Method available since Release 3.3.0
     */
    public static function isFalse()
    {
        return new PHPUnit_Framework_Constraint_IsFalse;
    }

    /**
     * Returns a PHPUnit_Framework_Constraint_IsJson matcher object.
     *
     * @return PHPUnit_Framework_Constraint_IsJson
     * @since  Method available since Release 3.7.20
     */
    public static function isJson()
    {
        return new PHPUnit_Framework_Constraint_IsJson;
    }

    /**
     * Returns a PHPUnit_Framework_Constraint_IsNull matcher object.
     *
     * @return PHPUnit_Framework_Constraint_IsNull
     * @since  Method available since Release 3.3.0
     */
    public static function isNull()
    {
        return new PHPUnit_Framework_Constraint_IsNull;
    }

    /**
     * Returns a PHPUnit_Framework_Constraint_IsFinite matcher object.
     *
     * @return PHPUnit_Framework_Constraint_IsFinite
     * @since  Method available since Release 5.0.0
     */
    public static function isFinite()
    {
        return new PHPUnit_Framework_Constraint_IsFinite;
    }

    /**
     * Returns a PHPUnit_Framework_Constraint_IsInfinite matcher object.
     *
     * @return PHPUnit_Framework_Constraint_IsInfinite
     * @since  Method available since Release 5.0.0
     */
    public static function isInfinite()
    {
        return new PHPUnit_Framework_Constraint_IsInfinite;
    }

    /**
     * Returns a PHPUnit_Framework_Constraint_IsNan matcher object.
     *
     * @return PHPUnit_Framework_Constraint_IsNan
     * @since  Method available since Release 5.0.0
     */
    public static function isNan()
    {
        return new PHPUnit_Framework_Constraint_IsNan;
    }

    /**
     * Returns a PHPUnit_Framework_Constraint_Attribute matcher object.
     *
     * @param  PHPUnit_Framework_Constraint           $constraint
     * @param  string                                 $attributeName
     * @return PHPUnit_Framework_Constraint_Attribute
     * @since  Method available since Release 3.1.0
     */
    public static function attribute(PHPUnit_Framework_Constraint $constraint, $attributeName)
    {
        return new PHPUnit_Framework_Constraint_Attribute(
            $constraint,
            $attributeName
        );
    }

    /**
     * Returns a PHPUnit_Framework_Constraint_TraversableContains matcher
     * object.
     *
     * @param  mixed                                            $value
     * @param  bool                                             $checkForObjectIdentity
     * @param  bool                                             $checkForNonObjectIdentity
     * @return PHPUnit_Framework_Constraint_TraversableContains
     * @since  Method available since Release 3.0.0
     */
    public static function contains($value, $checkForObjectIdentity = true, $checkForNonObjectIdentity = false)
    {
        return new PHPUnit_Framework_Constraint_TraversableContains($value, $checkForObjectIdentity, $checkForNonObjectIdentity);
    }

    /**
     * Returns a PHPUnit_Framework_Constraint_TraversableContainsOnly matcher
     * object.
     *
     * @param  string                                               $type
     * @return PHPUnit_Framework_Constraint_TraversableContainsOnly
     * @since  Method available since Release 3.1.4
     */
    public static function containsOnly($type)
    {
        return new PHPUnit_Framework_Constraint_TraversableContainsOnly($type);
    }

    /**
     * Returns a PHPUnit_Framework_Constraint_TraversableContainsOnly matcher
     * object.
     *
     * @param  string                                               $classname
     * @return PHPUnit_Framework_Constraint_TraversableContainsOnly
     */
    public static function containsOnlyInstancesOf($classname)
    {
        return new PHPUnit_Framework_Constraint_TraversableContainsOnly($classname, false);
    }

    /**
     * Returns a PHPUnit_Framework_Constraint_ArrayHasKey matcher object.
     *
     * @param  mixed                                    $key
     * @return PHPUnit_Framework_Constraint_ArrayHasKey
     * @since  Method available since Release 3.0.0
     */
    public static function arrayHasKey($key)
    {
        return new PHPUnit_Framework_Constraint_ArrayHasKey($key);
    }

    /**
     * Returns a PHPUnit_Framework_Constraint_IsEqual matcher object.
     *
     * @param  mixed                                $value
     * @param  float                                $delta
     * @param  int                                  $maxDepth
     * @param  bool                                 $canonicalize
     * @param  bool                                 $ignoreCase
     * @return PHPUnit_Framework_Constraint_IsEqual
     * @since  Method available since Release 3.0.0
     */
    public static function equalTo($value, $delta = 0.0, $maxDepth = 10, $canonicalize = false, $ignoreCase = false)
    {
        return new PHPUnit_Framework_Constraint_IsEqual(
            $value,
            $delta,
            $maxDepth,
            $canonicalize,
            $ignoreCase
        );
    }

    /**
     * Returns a PHPUnit_Framework_Constraint_IsEqual matcher object
     * that is wrapped in a PHPUnit_Framework_Constraint_Attribute matcher
     * object.
     *
     * @param  string                                 $attributeName
     * @param  mixed                                  $value
     * @param  float                                  $delta
     * @param  int                                    $maxDepth
     * @param  bool                                   $canonicalize
     * @param  bool                                   $ignoreCase
     * @return PHPUnit_Framework_Constraint_Attribute
     * @since  Method available since Release 3.1.0
     */
    public static function attributeEqualTo($attributeName, $value, $delta = 0.0, $maxDepth = 10, $canonicalize = false, $ignoreCase = false)
    {
        return self::attribute(
            self::equalTo(
                $value,
                $delta,
                $maxDepth,
                $canonicalize,
                $ignoreCase
            ),
            $attributeName
        );
    }

    /**
     * Returns a PHPUnit_Framework_Constraint_IsEmpty matcher object.
     *
     * @return PHPUnit_Framework_Constraint_IsEmpty
     * @since  Method available since Release 3.5.0
     */
    public static function isEmpty()
    {
        return new PHPUnit_Framework_Constraint_IsEmpty;
    }

    /**
     * Returns a PHPUnit_Framework_Constraint_FileExists matcher object.
     *
     * @return PHPUnit_Framework_Constraint_FileExists
     * @since  Method available since Release 3.0.0
     */
    public static function fileExists()
    {
        return new PHPUnit_Framework_Constraint_FileExists;
    }

    /**
     * Returns a PHPUnit_Framework_Constraint_GreaterThan matcher object.
     *
     * @param  mixed                                    $value
     * @return PHPUnit_Framework_Constraint_GreaterThan
     * @since  Method available since Release 3.0.0
     */
    public static function greaterThan($value)
    {
        return new PHPUnit_Framework_Constraint_GreaterThan($value);
    }

    /**
     * Returns a PHPUnit_Framework_Constraint_Or matcher object that wraps
     * a PHPUnit_Framework_Constraint_IsEqual and a
     * PHPUnit_Framework_Constraint_GreaterThan matcher object.
     *
     * @param  mixed                           $value
     * @return PHPUnit_Framework_Constraint_Or
     * @since  Method available since Release 3.1.0
     */
    public static function greaterThanOrEqual($value)
    {
        return self::logicalOr(
            new PHPUnit_Framework_Constraint_IsEqual($value),
            new PHPUnit_Framework_Constraint_GreaterThan($value)
        );
    }

    /**
     * Returns a PHPUnit_Framework_Constraint_ClassHasAttribute matcher object.
     *
     * @param  string                                         $attributeName
     * @return PHPUnit_Framework_Constraint_ClassHasAttribute
     * @since  Method available since Release 3.1.0
     */
    public static function classHasAttribute($attributeName)
    {
        return new PHPUnit_Framework_Constraint_ClassHasAttribute(
            $attributeName
        );
    }

    /**
     * Returns a PHPUnit_Framework_Constraint_ClassHasStaticAttribute matcher
     * object.
     *
     * @param  string                                               $attributeName
     * @return PHPUnit_Framework_Constraint_ClassHasStaticAttribute
     * @since  Method available since Release 3.1.0
     */
    public static function classHasStaticAttribute($attributeName)
    {
        return new PHPUnit_Framework_Constraint_ClassHasStaticAttribute(
            $attributeName
        );
    }

    /**
     * Returns a PHPUnit_Framework_Constraint_ObjectHasAttribute matcher object.
     *
     * @param  string                                          $attributeName
     * @return PHPUnit_Framework_Constraint_ObjectHasAttribute
     * @since  Method available since Release 3.0.0
     */
    public static function objectHasAttribute($attributeName)
    {
        return new PHPUnit_Framework_Constraint_ObjectHasAttribute(
            $attributeName
        );
    }

    /**
     * Returns a PHPUnit_Framework_Constraint_IsIdentical matcher object.
     *
     * @param  mixed                                    $value
     * @return PHPUnit_Framework_Constraint_IsIdentical
     * @since  Method available since Release 3.0.0
     */
    public static function identicalTo($value)
    {
        return new PHPUnit_Framework_Constraint_IsIdentical($value);
    }

    /**
     * Returns a PHPUnit_Framework_Constraint_IsInstanceOf matcher object.
     *
     * @param  string                                    $className
     * @return PHPUnit_Framework_Constraint_IsInstanceOf
     * @since  Method available since Release 3.0.0
     */
    public static function isInstanceOf($className)
    {
        return new PHPUnit_Framework_Constraint_IsInstanceOf($className);
    }

    /**
     * Returns a PHPUnit_Framework_Constraint_IsType matcher object.
     *
     * @param  string                              $type
     * @return PHPUnit_Framework_Constraint_IsType
     * @since  Method available since Release 3.0.0
     */
    public static function isType($type)
    {
        return new PHPUnit_Framework_Constraint_IsType($type);
    }

    /**
     * Returns a PHPUnit_Framework_Constraint_LessThan matcher object.
     *
     * @param  mixed                                 $value
     * @return PHPUnit_Framework_Constraint_LessThan
     * @since  Method available since Release 3.0.0
     */
    public static function lessThan($value)
    {
        return new PHPUnit_Framework_Constraint_LessThan($value);
    }

    /**
     * Returns a PHPUnit_Framework_Constraint_Or matcher object that wraps
     * a PHPUnit_Framework_Constraint_IsEqual and a
     * PHPUnit_Framework_Constraint_LessThan matcher object.
     *
     * @param  mixed                           $value
     * @return PHPUnit_Framework_Constraint_Or
     * @since  Method available since Release 3.1.0
     */
    public static function lessThanOrEqual($value)
    {
        return self::logicalOr(
            new PHPUnit_Framework_Constraint_IsEqual($value),
            new PHPUnit_Framework_Constraint_LessThan($value)
        );
    }

    /**
     * Returns a PHPUnit_Framework_Constraint_PCREMatch matcher object.
     *
     * @param  string                                 $pattern
     * @return PHPUnit_Framework_Constraint_PCREMatch
     * @since  Method available since Release 3.0.0
     */
    public static function matchesRegularExpression($pattern)
    {
        return new PHPUnit_Framework_Constraint_PCREMatch($pattern);
    }

    /**
     * Returns a PHPUnit_Framework_Constraint_StringMatches matcher object.
     *
     * @param  string                                     $string
     * @return PHPUnit_Framework_Constraint_StringMatches
     * @since  Method available since Release 3.5.0
     */
    public static function matches($string)
    {
        return new PHPUnit_Framework_Constraint_StringMatches($string);
    }

    /**
     * Returns a PHPUnit_Framework_Constraint_StringStartsWith matcher object.
     *
     * @param  mixed                                         $prefix
     * @return PHPUnit_Framework_Constraint_StringStartsWith
     * @since  Method available since Release 3.4.0
     */
    public static function stringStartsWith($prefix)
    {
        return new PHPUnit_Framework_Constraint_StringStartsWith($prefix);
    }

    /**
     * Returns a PHPUnit_Framework_Constraint_StringContains matcher object.
     *
     * @param  string                                      $string
     * @param  bool                                        $case
     * @return PHPUnit_Framework_Constraint_StringContains
     * @since  Method available since Release 3.0.0
     */
    public static function stringContains($string, $case = true)
    {
        return new PHPUnit_Framework_Constraint_StringContains($string, $case);
    }

    /**
     * Returns a PHPUnit_Framework_Constraint_StringEndsWith matcher object.
     *
     * @param  mixed                                       $suffix
     * @return PHPUnit_Framework_Constraint_StringEndsWith
     * @since  Method available since Release 3.4.0
     */
    public static function stringEndsWith($suffix)
    {
        return new PHPUnit_Framework_Constraint_StringEndsWith($suffix);
    }

    /**
     * Returns a PHPUnit_Framework_Constraint_Count matcher object.
     *
     * @param  int                                $count
     * @return PHPUnit_Framework_Constraint_Count
     */
    public static function countOf($count)
    {
        return new PHPUnit_Framework_Constraint_Count($count);
    }
    /**
     * Fails a test with the given message.
     *
     * @param  string                                 $message
     * @throws PHPUnit_Framework_AssertionFailedError
     */
    public static function fail($message = '')
    {
        throw new PHPUnit_Framework_AssertionFailedError($message);
    }

    /**
     * Returns the value of an attribute of a class or an object.
     * This also works for attributes that are declared protected or private.
     *
     * @param  mixed                       $classOrObject
     * @param  string                      $attributeName
     * @return mixed
     * @throws PHPUnit_Framework_Exception
     */
    public static function readAttribute($classOrObject, string $attributeName)
    {
        if (!self::isAttributeName($attributeName)) {
            throw PHPUnit_Util_InvalidArgumentHelper::factory(2, 'valid attribute name');
        }

        if (is_string($classOrObject)) {
            if (!class_exists($classOrObject)) {
                throw PHPUnit_Util_InvalidArgumentHelper::factory(
                    1,
                    'class name'
                );
            }

            return self::getStaticAttribute(
                $classOrObject,
                $attributeName
            );
        } elseif (is_object($classOrObject)) {
            return self::getObjectAttribute(
                $classOrObject,
                $attributeName
            );
        } else {
            throw PHPUnit_Util_InvalidArgumentHelper::factory(
                1,
                'class name or object'
            );
        }
    }

    /**
     * Returns the value of a static attribute.
     * This also works for attributes that are declared protected or private.
     *
     * @param  string                      $className
     * @param  string                      $attributeName
     * @return mixed
     * @throws PHPUnit_Framework_Exception
     * @since  Method available since Release 4.0.0
     */
    public static function getStaticAttribute(string $className, string $attributeName)
    {
        if (!class_exists($className)) {
            throw PHPUnit_Util_InvalidArgumentHelper::factory(1, 'class name');
        }

        if (!self::isAttributeName($attributeName)) {
            throw PHPUnit_Util_InvalidArgumentHelper::factory(2, 'valid attribute name');
        }

        $class = new ReflectionClass($className);

        while ($class) {
            $attributes = $class->getStaticProperties();

            if (array_key_exists($attributeName, $attributes)) {
                return $attributes[$attributeName];
            }

            $class = $class->getParentClass();
        }

        throw new PHPUnit_Framework_Exception(
            sprintf(
                'Attribute "%s" not found in class.',
                $attributeName
            )
        );
    }

    /**
     * Returns the value of an object's attribute.
     * This also works for attributes that are declared protected or private.
     *
     * @param  object                      $object
     * @param  string                      $attributeName
     * @return mixed
     * @throws PHPUnit_Framework_Exception
     * @since  Method available since Release 4.0.0
     */
    public static function getObjectAttribute($object, string $attributeName)
    {
        if (!is_object($object)) {
            throw PHPUnit_Util_InvalidArgumentHelper::factory(1, 'object');
        }

        if (!self::isAttributeName($attributeName)) {
            throw PHPUnit_Util_InvalidArgumentHelper::factory(2, 'valid attribute name');
        }

        try {
            $attribute = new ReflectionProperty($object, $attributeName);
        } catch (ReflectionException $e) {
            $reflector = new ReflectionObject($object);

            while ($reflector = $reflector->getParentClass()) {
                try {
                    $attribute = $reflector->getProperty($attributeName);
                    break;
                } catch (ReflectionException $e) {
                }
            }
        }

        if (isset($attribute)) {
            if (!$attribute || $attribute->isPublic()) {
                return $object->$attributeName;
            }

            $attribute->setAccessible(true);
            $value = $attribute->getValue($object);
            $attribute->setAccessible(false);

            return $value;
        }

        throw new PHPUnit_Framework_Exception(
            sprintf(
                'Attribute "%s" not found in object.',
                $attributeName
            )
        );
    }

    /**
     * Mark the test as incomplete.
     *
     * @param  string                                $message
     * @throws PHPUnit_Framework_IncompleteTestError
     * @since  Method available since Release 3.0.0
     */
    public static function markTestIncomplete($message = '')
    {
        throw new PHPUnit_Framework_IncompleteTestError($message);
    }

    /**
     * Mark the test as skipped.
     *
     * @param  string                             $message
     * @throws PHPUnit_Framework_SkippedTestError
     * @since  Method available since Release 3.0.0
     */
    public static function markTestSkipped($message = '')
    {
        throw new PHPUnit_Framework_SkippedTestError($message);
    }

    /**
     * Return the current assertion count.
     *
     * @return int
     * @since  Method available since Release 3.3.3
     */
    public static function getCount()
    {
        return self::$count;
    }

    /**
     * Reset the assertion counter.
     *
     * @since  Method available since Release 3.3.3
     */
    public static function resetCount()
    {
        self::$count = 0;
    }

    /**
<<<<<<< HEAD
     * @param  string $string
     * @return bool
     */
    private static function isAttributeName(string $string) : bool
    {
        return preg_match('/[a-zA-Z_\x7f-\xff][a-zA-Z0-9_\x7f-\xff]*/', $string) === 1;
=======
     * @param mixed                        $value
     * @param PHPUnit_Framework_Constraint $constraint
     * @since Method available since Release 5.2.0
     */
    private static function updateAssertionCounter($value, PHPUnit_Framework_Constraint $constraint)
    {
        if ($value instanceof PHPUnit_Framework_MockObject_MockObject ||
            $value instanceof Prophecy\Prophecy\ProphecySubjectInterface) {
            $class  = new ReflectionClass($value);
            $parent = $class->getParentClass();

            if ($parent === false || !$parent->isAbstract()) {
                return;
            }
        }

        self::$count += count($constraint);
>>>>>>> 22df98f7
    }
}<|MERGE_RESOLUTION|>--- conflicted
+++ resolved
@@ -2645,14 +2645,15 @@
     }
 
     /**
-<<<<<<< HEAD
      * @param  string $string
      * @return bool
      */
     private static function isAttributeName(string $string) : bool
     {
         return preg_match('/[a-zA-Z_\x7f-\xff][a-zA-Z0-9_\x7f-\xff]*/', $string) === 1;
-=======
+    }
+
+    /**
      * @param mixed                        $value
      * @param PHPUnit_Framework_Constraint $constraint
      * @since Method available since Release 5.2.0
@@ -2670,6 +2671,5 @@
         }
 
         self::$count += count($constraint);
->>>>>>> 22df98f7
     }
 }