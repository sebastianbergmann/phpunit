<?php declare(strict_types=1);
/*
 * This file is part of PHPUnit.
 *
 * (c) Sebastian Bergmann <sebastian@phpunit.de>
 *
 * For the full copyright and license information, please view the LICENSE
 * file that was distributed with this source code.
 */
namespace PHPUnit\Framework;

use function func_get_args;
use function function_exists;
use ArrayAccess;
use Countable;
use PHPUnit\Framework\Constraint\ArrayHasKey;
use PHPUnit\Framework\Constraint\Callback;
use PHPUnit\Framework\Constraint\Constraint;
use PHPUnit\Framework\Constraint\Count;
use PHPUnit\Framework\Constraint\DirectoryExists;
use PHPUnit\Framework\Constraint\FileExists;
use PHPUnit\Framework\Constraint\GreaterThan;
use PHPUnit\Framework\Constraint\IsAnything;
use PHPUnit\Framework\Constraint\IsEmpty;
use PHPUnit\Framework\Constraint\IsEqual;
use PHPUnit\Framework\Constraint\IsEqualCanonicalizing;
use PHPUnit\Framework\Constraint\IsEqualIgnoringCase;
use PHPUnit\Framework\Constraint\IsEqualWithDelta;
use PHPUnit\Framework\Constraint\IsFalse;
use PHPUnit\Framework\Constraint\IsFinite;
use PHPUnit\Framework\Constraint\IsIdentical;
use PHPUnit\Framework\Constraint\IsInfinite;
use PHPUnit\Framework\Constraint\IsInstanceOf;
use PHPUnit\Framework\Constraint\IsJson;
use PHPUnit\Framework\Constraint\IsList;
use PHPUnit\Framework\Constraint\IsNan;
use PHPUnit\Framework\Constraint\IsNull;
use PHPUnit\Framework\Constraint\IsReadable;
use PHPUnit\Framework\Constraint\IsTrue;
use PHPUnit\Framework\Constraint\IsType;
use PHPUnit\Framework\Constraint\IsWritable;
use PHPUnit\Framework\Constraint\LessThan;
use PHPUnit\Framework\Constraint\LogicalAnd;
use PHPUnit\Framework\Constraint\LogicalNot;
use PHPUnit\Framework\Constraint\LogicalOr;
use PHPUnit\Framework\Constraint\LogicalXor;
use PHPUnit\Framework\Constraint\ObjectEquals;
use PHPUnit\Framework\Constraint\RegularExpression;
use PHPUnit\Framework\Constraint\StringContains;
use PHPUnit\Framework\Constraint\StringEndsWith;
use PHPUnit\Framework\Constraint\StringEqualsStringIgnoringLineEndings;
use PHPUnit\Framework\Constraint\StringMatchesFormatDescription;
use PHPUnit\Framework\Constraint\StringStartsWith;
use PHPUnit\Framework\Constraint\TraversableContainsEqual;
use PHPUnit\Framework\Constraint\TraversableContainsIdentical;
use PHPUnit\Framework\Constraint\TraversableContainsOnly;
use PHPUnit\Framework\MockObject\Rule\AnyInvokedCount as AnyInvokedCountMatcher;
use PHPUnit\Framework\MockObject\Rule\InvokedAtLeastCount as InvokedAtLeastCountMatcher;
use PHPUnit\Framework\MockObject\Rule\InvokedAtLeastOnce as InvokedAtLeastOnceMatcher;
use PHPUnit\Framework\MockObject\Rule\InvokedAtMostCount as InvokedAtMostCountMatcher;
use PHPUnit\Framework\MockObject\Rule\InvokedCount as InvokedCountMatcher;
use PHPUnit\Framework\MockObject\Stub\Exception as ExceptionStub;
use PHPUnit\Util\Xml\XmlException;
use Throwable;

if (!function_exists('PHPUnit\Framework\assertArrayIsEqualToArrayOnlyConsideringListOfKeys')) {
    /**
     * Asserts that two arrays are equal while only considering a list of keys.
     *
     * @param array<mixed>              $expected
     * @param array<mixed>              $actual
     * @param non-empty-list<array-key> $keysToBeConsidered
     *
     * @throws Exception
     * @throws ExpectationFailedException
     *
     * @no-named-arguments Parameter names are not covered by the backward compatibility promise for PHPUnit
     *
     * @see Assert::assertArrayIsEqualToArrayOnlyConsideringListOfKeys
     */
    function assertArrayIsEqualToArrayOnlyConsideringListOfKeys(array $expected, array $actual, array $keysToBeConsidered, string $message = ''): void
    {
        Assert::assertArrayIsEqualToArrayOnlyConsideringListOfKeys(...func_get_args());
    }
}

if (!function_exists('PHPUnit\Framework\assertArrayIsEqualToArrayIgnoringListOfKeys')) {
    /**
     * Asserts that two arrays are equal while ignoring a list of keys.
     *
     * @param array<mixed>              $expected
     * @param array<mixed>              $actual
     * @param non-empty-list<array-key> $keysToBeIgnored
     *
     * @throws Exception
     * @throws ExpectationFailedException
     *
     * @no-named-arguments Parameter names are not covered by the backward compatibility promise for PHPUnit
     *
     * @see Assert::assertArrayIsEqualToArrayIgnoringListOfKeys
     */
    function assertArrayIsEqualToArrayIgnoringListOfKeys(array $expected, array $actual, array $keysToBeIgnored, string $message = ''): void
    {
        Assert::assertArrayIsEqualToArrayIgnoringListOfKeys(...func_get_args());
    }
}

if (!function_exists('PHPUnit\Framework\assertArrayIsIdenticalToArrayOnlyConsideringListOfKeys')) {
    /**
     * Asserts that two arrays are identical while only considering a list of keys.
     *
     * @param array<mixed>              $expected
     * @param array<mixed>              $actual
     * @param non-empty-list<array-key> $keysToBeConsidered
     *
     * @throws Exception
     * @throws ExpectationFailedException
     *
     * @no-named-arguments Parameter names are not covered by the backward compatibility promise for PHPUnit
     *
     * @see Assert::assertArrayIsIdenticalToArrayOnlyConsideringListOfKeys
     */
    function assertArrayIsIdenticalToArrayOnlyConsideringListOfKeys(array $expected, array $actual, array $keysToBeConsidered, string $message = ''): void
    {
        Assert::assertArrayIsIdenticalToArrayOnlyConsideringListOfKeys(...func_get_args());
    }
}

if (!function_exists('PHPUnit\Framework\assertArrayIsIdenticalToArrayIgnoringListOfKeys')) {
    /**
     * Asserts that two arrays are equal while ignoring a list of keys.
     *
     * @param array<mixed>              $expected
     * @param array<mixed>              $actual
     * @param non-empty-list<array-key> $keysToBeIgnored
     *
     * @throws Exception
     * @throws ExpectationFailedException
     *
     * @no-named-arguments Parameter names are not covered by the backward compatibility promise for PHPUnit
     *
     * @see Assert::assertArrayIsIdenticalToArrayIgnoringListOfKeys
     */
    function assertArrayIsIdenticalToArrayIgnoringListOfKeys(array $expected, array $actual, array $keysToBeIgnored, string $message = ''): void
    {
        Assert::assertArrayIsIdenticalToArrayIgnoringListOfKeys(...func_get_args());
    }
}

if (!function_exists('PHPUnit\Framework\assertArrayHasKey')) {
    /**
     * Asserts that an array has a specified key.
     *
     * @param array<mixed>|ArrayAccess<array-key, mixed> $array
     *
     * @throws Exception
     * @throws ExpectationFailedException
     *
     * @no-named-arguments Parameter names are not covered by the backward compatibility promise for PHPUnit
     *
     * @see Assert::assertArrayHasKey
     */
    function assertArrayHasKey(int|string $key, array|ArrayAccess $array, string $message = ''): void
    {
        Assert::assertArrayHasKey(...func_get_args());
    }
}

if (!function_exists('PHPUnit\Framework\assertArrayNotHasKey')) {
    /**
     * Asserts that an array does not have a specified key.
     *
     * @param array<mixed>|ArrayAccess<array-key, mixed> $array
     *
     * @throws Exception
     * @throws ExpectationFailedException
     *
     * @no-named-arguments Parameter names are not covered by the backward compatibility promise for PHPUnit
     *
     * @see Assert::assertArrayNotHasKey
     */
    function assertArrayNotHasKey(int|string $key, array|ArrayAccess $array, string $message = ''): void
    {
        Assert::assertArrayNotHasKey(...func_get_args());
    }
}

if (!function_exists('PHPUnit\Framework\assertIsList')) {
    /**
     * @phpstan-assert list<mixed> $array
     *
     * @throws ExpectationFailedException
     *
     * @no-named-arguments Parameter names are not covered by the backward compatibility promise for PHPUnit
     *
     * @see Assert::assertIsList
     */
    function assertIsList(mixed $array, string $message = ''): void
    {
        Assert::assertIsList(...func_get_args());
    }
}

if (!function_exists('PHPUnit\Framework\assertContains')) {
    /**
     * Asserts that a haystack contains a needle.
     *
     * @param iterable<mixed> $haystack
     *
     * @throws Exception
     * @throws ExpectationFailedException
     *
     * @no-named-arguments Parameter names are not covered by the backward compatibility promise for PHPUnit
     *
     * @see Assert::assertContains
     */
    function assertContains(mixed $needle, iterable $haystack, string $message = ''): void
    {
        Assert::assertContains(...func_get_args());
    }
}

if (!function_exists('PHPUnit\Framework\assertContainsEquals')) {
    /**
     * @param iterable<mixed> $haystack
     *
     * @throws ExpectationFailedException
     *
     * @no-named-arguments Parameter names are not covered by the backward compatibility promise for PHPUnit
     *
     * @see Assert::assertContainsEquals
     */
    function assertContainsEquals(mixed $needle, iterable $haystack, string $message = ''): void
    {
        Assert::assertContainsEquals(...func_get_args());
    }
}

if (!function_exists('PHPUnit\Framework\assertNotContains')) {
    /**
     * Asserts that a haystack does not contain a needle.
     *
     * @param iterable<mixed> $haystack
     *
     * @throws Exception
     * @throws ExpectationFailedException
     *
     * @no-named-arguments Parameter names are not covered by the backward compatibility promise for PHPUnit
     *
     * @see Assert::assertNotContains
     */
    function assertNotContains(mixed $needle, iterable $haystack, string $message = ''): void
    {
        Assert::assertNotContains(...func_get_args());
    }
}

if (!function_exists('PHPUnit\Framework\assertNotContainsEquals')) {
    /**
     * @param iterable<mixed> $haystack
     *
     * @throws ExpectationFailedException
     *
     * @no-named-arguments Parameter names are not covered by the backward compatibility promise for PHPUnit
     *
     * @see Assert::assertNotContainsEquals
     */
    function assertNotContainsEquals(mixed $needle, iterable $haystack, string $message = ''): void
    {
        Assert::assertNotContainsEquals(...func_get_args());
    }
}

if (!function_exists('PHPUnit\Framework\assertContainsOnly')) {
    /**
     * Asserts that a haystack contains only values of a given type.
     *
     * @param 'array'|'bool'|'boolean'|'callable'|'double'|'float'|'int'|'integer'|'iterable'|'null'|'numeric'|'object'|'real'|'resource (closed)'|'resource'|'scalar'|'string' $type
     * @param iterable<mixed>                                                                                                                                                   $haystack
     *
     * @throws Exception
     * @throws ExpectationFailedException
     *
     * @deprecated https://github.com/sebastianbergmann/phpunit/issues/6056
     *
     * @no-named-arguments Parameter names are not covered by the backward compatibility promise for PHPUnit
     *
     * @see Assert::assertContainsOnly
     */
    function assertContainsOnly(string $type, iterable $haystack, ?bool $isNativeType = null, string $message = ''): void
    {
        Assert::assertContainsOnly(...func_get_args());
    }
}

if (!function_exists('PHPUnit\Framework\assertContainsOnlyArray')) {
    /**
     * Asserts that a haystack contains only values of type array.
     *
     * @param iterable<mixed> $haystack
     *
     * @throws ExpectationFailedException
     *
     * @no-named-arguments Parameter names are not covered by the backward compatibility promise for PHPUnit
     *
     * @see Assert::assertContainsOnlyArray
     */
    function assertContainsOnlyArray(iterable $haystack, string $message = ''): void
    {
        Assert::assertContainsOnlyArray(...func_get_args());
    }
}

if (!function_exists('PHPUnit\Framework\assertContainsOnlyBool')) {
    /**
     * Asserts that a haystack contains only values of type bool.
     *
     * @param iterable<mixed> $haystack
     *
     * @throws ExpectationFailedException
     *
     * @no-named-arguments Parameter names are not covered by the backward compatibility promise for PHPUnit
     *
     * @see Assert::assertContainsOnlyBool
     */
    function assertContainsOnlyBool(iterable $haystack, string $message = ''): void
    {
        Assert::assertContainsOnlyBool(...func_get_args());
    }
}

if (!function_exists('PHPUnit\Framework\assertContainsOnlyCallable')) {
    /**
     * Asserts that a haystack contains only values of type callable.
     *
     * @param iterable<mixed> $haystack
     *
     * @throws ExpectationFailedException
     *
     * @no-named-arguments Parameter names are not covered by the backward compatibility promise for PHPUnit
     *
     * @see Assert::assertContainsOnlyCallable
     */
    function assertContainsOnlyCallable(iterable $haystack, string $message = ''): void
    {
        Assert::assertContainsOnlyCallable(...func_get_args());
    }
}

if (!function_exists('PHPUnit\Framework\assertContainsOnlyFloat')) {
    /**
     * Asserts that a haystack contains only values of type float.
     *
     * @param iterable<mixed> $haystack
     *
     * @throws ExpectationFailedException
     *
     * @no-named-arguments Parameter names are not covered by the backward compatibility promise for PHPUnit
     *
     * @see Assert::assertContainsOnlyFloat
     */
    function assertContainsOnlyFloat(iterable $haystack, string $message = ''): void
    {
        Assert::assertContainsOnlyFloat(...func_get_args());
    }
}

if (!function_exists('PHPUnit\Framework\assertContainsOnlyInt')) {
    /**
     * Asserts that a haystack contains only values of type int.
     *
     * @param iterable<mixed> $haystack
     *
     * @throws ExpectationFailedException
     *
     * @no-named-arguments Parameter names are not covered by the backward compatibility promise for PHPUnit
     *
     * @see Assert::assertContainsOnlyInt
     */
    function assertContainsOnlyInt(iterable $haystack, string $message = ''): void
    {
        Assert::assertContainsOnlyInt(...func_get_args());
    }
}

if (!function_exists('PHPUnit\Framework\assertContainsOnlyIterable')) {
    /**
     * Asserts that a haystack contains only values of type iterable.
     *
     * @param iterable<mixed> $haystack
     *
     * @throws ExpectationFailedException
     *
     * @no-named-arguments Parameter names are not covered by the backward compatibility promise for PHPUnit
     *
     * @see Assert::assertContainsOnlyIterable
     */
    function assertContainsOnlyIterable(iterable $haystack, string $message = ''): void
    {
        Assert::assertContainsOnlyIterable(...func_get_args());
    }
}

if (!function_exists('PHPUnit\Framework\assertContainsOnlyNumeric')) {
    /**
     * Asserts that a haystack contains only values of type numeric.
     *
     * @param iterable<mixed> $haystack
     *
     * @throws ExpectationFailedException
     *
     * @no-named-arguments Parameter names are not covered by the backward compatibility promise for PHPUnit
     *
     * @see Assert::assertContainsOnlyNumeric
     */
    function assertContainsOnlyNumeric(iterable $haystack, string $message = ''): void
    {
        Assert::assertContainsOnlyNumeric(...func_get_args());
    }
}

if (!function_exists('PHPUnit\Framework\assertContainsOnlyObject')) {
    /**
     * Asserts that a haystack contains only values of type object.
     *
     * @param iterable<mixed> $haystack
     *
     * @throws ExpectationFailedException
     *
     * @no-named-arguments Parameter names are not covered by the backward compatibility promise for PHPUnit
     *
     * @see Assert::assertContainsOnlyObject
     */
    function assertContainsOnlyObject(iterable $haystack, string $message = ''): void
    {
        Assert::assertContainsOnlyObject(...func_get_args());
    }
}

if (!function_exists('PHPUnit\Framework\assertContainsOnlyResource')) {
    /**
     * Asserts that a haystack contains only values of type resource.
     *
     * @param iterable<mixed> $haystack
     *
     * @throws ExpectationFailedException
     *
     * @no-named-arguments Parameter names are not covered by the backward compatibility promise for PHPUnit
     *
     * @see Assert::assertContainsOnlyResource
     */
    function assertContainsOnlyResource(iterable $haystack, string $message = ''): void
    {
        Assert::assertContainsOnlyResource(...func_get_args());
    }
}

if (!function_exists('PHPUnit\Framework\assertContainsOnlyClosedResource')) {
    /**
     * Asserts that a haystack contains only values of type closed resource.
     *
     * @param iterable<mixed> $haystack
     *
     * @throws ExpectationFailedException
     *
     * @no-named-arguments Parameter names are not covered by the backward compatibility promise for PHPUnit
     *
     * @see Assert::assertContainsOnlyClosedResource
     */
    function assertContainsOnlyClosedResource(iterable $haystack, string $message = ''): void
    {
        Assert::assertContainsOnlyClosedResource(...func_get_args());
    }
}

if (!function_exists('PHPUnit\Framework\assertContainsOnlyScalar')) {
    /**
     * Asserts that a haystack contains only values of type scalar.
     *
     * @param iterable<mixed> $haystack
     *
     * @throws ExpectationFailedException
     *
     * @no-named-arguments Parameter names are not covered by the backward compatibility promise for PHPUnit
     *
     * @see Assert::assertContainsOnlyScalar
     */
    function assertContainsOnlyScalar(iterable $haystack, string $message = ''): void
    {
        Assert::assertContainsOnlyScalar(...func_get_args());
    }
}

if (!function_exists('PHPUnit\Framework\assertContainsOnlyString')) {
    /**
     * Asserts that a haystack contains only values of type string.
     *
     * @param iterable<mixed> $haystack
     *
     * @throws ExpectationFailedException
     *
     * @no-named-arguments Parameter names are not covered by the backward compatibility promise for PHPUnit
     *
     * @see Assert::assertContainsOnlyString
     */
    function assertContainsOnlyString(iterable $haystack, string $message = ''): void
    {
        Assert::assertContainsOnlyString(...func_get_args());
    }
}

if (!function_exists('PHPUnit\Framework\assertContainsOnlyInstancesOf')) {
    /**
     * Asserts that a haystack contains only instances of a specified interface or class name.
     *
     * @param class-string    $className
     * @param iterable<mixed> $haystack
     *
     * @throws Exception
     * @throws ExpectationFailedException
     *
     * @no-named-arguments Parameter names are not covered by the backward compatibility promise for PHPUnit
     *
     * @see Assert::assertContainsOnlyInstancesOf
     */
    function assertContainsOnlyInstancesOf(string $className, iterable $haystack, string $message = ''): void
    {
        Assert::assertContainsOnlyInstancesOf(...func_get_args());
    }
}

if (!function_exists('PHPUnit\Framework\assertNotContainsOnly')) {
    /**
     * Asserts that a haystack does not contain only values of a given type.
     *
     * @param 'array'|'bool'|'boolean'|'callable'|'double'|'float'|'int'|'integer'|'iterable'|'null'|'numeric'|'object'|'real'|'resource (closed)'|'resource'|'scalar'|'string' $type
     * @param iterable<mixed>                                                                                                                                                   $haystack
     *
     * @throws Exception
     * @throws ExpectationFailedException
     *
     * @deprecated https://github.com/sebastianbergmann/phpunit/issues/6056
     *
     * @no-named-arguments Parameter names are not covered by the backward compatibility promise for PHPUnit
     *
     * @see Assert::assertNotContainsOnly
     */
    function assertNotContainsOnly(string $type, iterable $haystack, ?bool $isNativeType = null, string $message = ''): void
    {
        Assert::assertNotContainsOnly(...func_get_args());
    }
}

if (!function_exists('PHPUnit\Framework\assertContainsNotOnlyArray')) {
    /**
     * Asserts that a haystack does not contain only values of type array.
     *
     * @param iterable<mixed> $haystack
     *
     * @throws ExpectationFailedException
     *
     * @no-named-arguments Parameter names are not covered by the backward compatibility promise for PHPUnit
     *
     * @see Assert::assertContainsNotOnlyArray
     */
    function assertContainsNotOnlyArray(iterable $haystack, string $message = ''): void
    {
        Assert::assertContainsNotOnlyArray(...func_get_args());
    }
}

if (!function_exists('PHPUnit\Framework\assertContainsNotOnlyBool')) {
    /**
     * Asserts that a haystack does not contain only values of type bool.
     *
     * @param iterable<mixed> $haystack
     *
     * @throws ExpectationFailedException
     *
     * @no-named-arguments Parameter names are not covered by the backward compatibility promise for PHPUnit
     *
     * @see Assert::assertContainsNotOnlyBool
     */
    function assertContainsNotOnlyBool(iterable $haystack, string $message = ''): void
    {
        Assert::assertContainsNotOnlyBool(...func_get_args());
    }
}

if (!function_exists('PHPUnit\Framework\assertContainsNotOnlyCallable')) {
    /**
     * Asserts that a haystack does not contain only values of type callable.
     *
     * @param iterable<mixed> $haystack
     *
     * @throws ExpectationFailedException
     *
     * @no-named-arguments Parameter names are not covered by the backward compatibility promise for PHPUnit
     *
     * @see Assert::assertContainsNotOnlyCallable
     */
    function assertContainsNotOnlyCallable(iterable $haystack, string $message = ''): void
    {
        Assert::assertContainsNotOnlyCallable(...func_get_args());
    }
}

if (!function_exists('PHPUnit\Framework\assertContainsNotOnlyFloat')) {
    /**
     * Asserts that a haystack does not contain only values of type float.
     *
     * @param iterable<mixed> $haystack
     *
     * @throws ExpectationFailedException
     *
     * @no-named-arguments Parameter names are not covered by the backward compatibility promise for PHPUnit
     *
     * @see Assert::assertContainsNotOnlyFloat
     */
    function assertContainsNotOnlyFloat(iterable $haystack, string $message = ''): void
    {
        Assert::assertContainsNotOnlyFloat(...func_get_args());
    }
}

if (!function_exists('PHPUnit\Framework\assertContainsNotOnlyInt')) {
    /**
     * Asserts that a haystack does not contain only values of type int.
     *
     * @param iterable<mixed> $haystack
     *
     * @throws ExpectationFailedException
     *
     * @no-named-arguments Parameter names are not covered by the backward compatibility promise for PHPUnit
     *
     * @see Assert::assertContainsNotOnlyInt
     */
    function assertContainsNotOnlyInt(iterable $haystack, string $message = ''): void
    {
        Assert::assertContainsNotOnlyInt(...func_get_args());
    }
}

if (!function_exists('PHPUnit\Framework\assertContainsNotOnlyIterable')) {
    /**
     * Asserts that a haystack does not contain only values of type iterable.
     *
     * @param iterable<mixed> $haystack
     *
     * @throws ExpectationFailedException
     *
     * @no-named-arguments Parameter names are not covered by the backward compatibility promise for PHPUnit
     *
     * @see Assert::assertContainsNotOnlyIterable
     */
    function assertContainsNotOnlyIterable(iterable $haystack, string $message = ''): void
    {
        Assert::assertContainsNotOnlyIterable(...func_get_args());
    }
}

if (!function_exists('PHPUnit\Framework\assertContainsNotOnlyNumeric')) {
    /**
     * Asserts that a haystack does not contain only values of type numeric.
     *
     * @param iterable<mixed> $haystack
     *
     * @throws ExpectationFailedException
     *
     * @no-named-arguments Parameter names are not covered by the backward compatibility promise for PHPUnit
     *
     * @see Assert::assertContainsNotOnlyNumeric
     */
    function assertContainsNotOnlyNumeric(iterable $haystack, string $message = ''): void
    {
        Assert::assertContainsNotOnlyNumeric(...func_get_args());
    }
}

if (!function_exists('PHPUnit\Framework\assertContainsNotOnlyObject')) {
    /**
     * Asserts that a haystack does not contain only values of type object.
     *
     * @param iterable<mixed> $haystack
     *
     * @throws ExpectationFailedException
     *
     * @no-named-arguments Parameter names are not covered by the backward compatibility promise for PHPUnit
     *
     * @see Assert::assertContainsNotOnlyObject
     */
    function assertContainsNotOnlyObject(iterable $haystack, string $message = ''): void
    {
        Assert::assertContainsNotOnlyObject(...func_get_args());
    }
}

if (!function_exists('PHPUnit\Framework\assertContainsNotOnlyResource')) {
    /**
     * Asserts that a haystack does not contain only values of type resource.
     *
     * @param iterable<mixed> $haystack
     *
     * @throws ExpectationFailedException
     *
     * @no-named-arguments Parameter names are not covered by the backward compatibility promise for PHPUnit
     *
     * @see Assert::assertContainsNotOnlyResource
     */
    function assertContainsNotOnlyResource(iterable $haystack, string $message = ''): void
    {
        Assert::assertContainsNotOnlyResource(...func_get_args());
    }
}

if (!function_exists('PHPUnit\Framework\assertContainsNotOnlyClosedResource')) {
    /**
     * Asserts that a haystack does not contain only values of type closed resource.
     *
     * @param iterable<mixed> $haystack
     *
     * @throws ExpectationFailedException
     *
     * @no-named-arguments Parameter names are not covered by the backward compatibility promise for PHPUnit
     *
     * @see Assert::assertContainsNotOnlyClosedResource
     */
    function assertContainsNotOnlyClosedResource(iterable $haystack, string $message = ''): void
    {
        Assert::assertContainsNotOnlyClosedResource(...func_get_args());
    }
}

if (!function_exists('PHPUnit\Framework\assertContainsNotOnlyScalar')) {
    /**
     * Asserts that a haystack does not contain only values of type scalar.
     *
     * @param iterable<mixed> $haystack
     *
     * @throws ExpectationFailedException
     *
     * @no-named-arguments Parameter names are not covered by the backward compatibility promise for PHPUnit
     *
     * @see Assert::assertContainsNotOnlyScalar
     */
    function assertContainsNotOnlyScalar(iterable $haystack, string $message = ''): void
    {
        Assert::assertContainsNotOnlyScalar(...func_get_args());
    }
}

if (!function_exists('PHPUnit\Framework\assertContainsNotOnlyString')) {
    /**
     * Asserts that a haystack does not contain only values of type string.
     *
     * @param iterable<mixed> $haystack
     *
     * @throws ExpectationFailedException
     *
     * @no-named-arguments Parameter names are not covered by the backward compatibility promise for PHPUnit
     *
     * @see Assert::assertContainsNotOnlyString
     */
    function assertContainsNotOnlyString(iterable $haystack, string $message = ''): void
    {
        Assert::assertContainsNotOnlyString(...func_get_args());
    }
}

if (!function_exists('PHPUnit\Framework\assertContainsNotOnlyInstancesOf')) {
    /**
     * Asserts that a haystack does not contain only instances of a specified interface or class name.
     *
     * @param class-string    $className
     * @param iterable<mixed> $haystack
     *
     * @throws Exception
     * @throws ExpectationFailedException
     *
     * @no-named-arguments Parameter names are not covered by the backward compatibility promise for PHPUnit
     *
     * @see Assert::assertContainsNotOnlyInstancesOf
     */
    function assertContainsNotOnlyInstancesOf(string $className, iterable $haystack, string $message = ''): void
    {
        Assert::assertContainsNotOnlyInstancesOf(...func_get_args());
    }
}

if (!function_exists('PHPUnit\Framework\assertCount')) {
    /**
     * Asserts the number of elements of an array, Countable or Traversable.
     *
     * @param Countable|iterable<mixed> $haystack
     *
     * @throws Exception
     * @throws ExpectationFailedException
     * @throws GeneratorNotSupportedException
     *
     * @no-named-arguments Parameter names are not covered by the backward compatibility promise for PHPUnit
     *
     * @see Assert::assertCount
     */
    function assertCount(int $expectedCount, Countable|iterable $haystack, string $message = ''): void
    {
        Assert::assertCount(...func_get_args());
    }
}

if (!function_exists('PHPUnit\Framework\assertNotCount')) {
    /**
     * Asserts the number of elements of an array, Countable or Traversable.
     *
     * @param Countable|iterable<mixed> $haystack
     *
     * @throws Exception
     * @throws ExpectationFailedException
     * @throws GeneratorNotSupportedException
     *
     * @no-named-arguments Parameter names are not covered by the backward compatibility promise for PHPUnit
     *
     * @see Assert::assertNotCount
     */
    function assertNotCount(int $expectedCount, Countable|iterable $haystack, string $message = ''): void
    {
        Assert::assertNotCount(...func_get_args());
    }
}

if (!function_exists('PHPUnit\Framework\assertEquals')) {
    /**
     * Asserts that two variables are equal.
     *
     * @throws ExpectationFailedException
     *
     * @no-named-arguments Parameter names are not covered by the backward compatibility promise for PHPUnit
     *
     * @see Assert::assertEquals
     */
    function assertEquals(mixed $expected, mixed $actual, string $message = ''): void
    {
        Assert::assertEquals(...func_get_args());
    }
}

if (!function_exists('PHPUnit\Framework\assertEqualsCanonicalizing')) {
    /**
     * Asserts that two variables are equal (canonicalizing).
     *
     * @throws ExpectationFailedException
     *
     * @no-named-arguments Parameter names are not covered by the backward compatibility promise for PHPUnit
     *
     * @see Assert::assertEqualsCanonicalizing
     */
    function assertEqualsCanonicalizing(mixed $expected, mixed $actual, string $message = ''): void
    {
        Assert::assertEqualsCanonicalizing(...func_get_args());
    }
}

if (!function_exists('PHPUnit\Framework\assertEqualsIgnoringCase')) {
    /**
     * Asserts that two variables are equal (ignoring case).
     *
     * @throws ExpectationFailedException
     *
     * @no-named-arguments Parameter names are not covered by the backward compatibility promise for PHPUnit
     *
     * @see Assert::assertEqualsIgnoringCase
     */
    function assertEqualsIgnoringCase(mixed $expected, mixed $actual, string $message = ''): void
    {
        Assert::assertEqualsIgnoringCase(...func_get_args());
    }
}

if (!function_exists('PHPUnit\Framework\assertEqualsWithDelta')) {
    /**
     * Asserts that two variables are equal (with delta).
     *
     * @throws ExpectationFailedException
     *
     * @no-named-arguments Parameter names are not covered by the backward compatibility promise for PHPUnit
     *
     * @see Assert::assertEqualsWithDelta
     */
    function assertEqualsWithDelta(mixed $expected, mixed $actual, float $delta, string $message = ''): void
    {
        Assert::assertEqualsWithDelta(...func_get_args());
    }
}

if (!function_exists('PHPUnit\Framework\assertNotEquals')) {
    /**
     * Asserts that two variables are not equal.
     *
     * @throws ExpectationFailedException
     *
     * @no-named-arguments Parameter names are not covered by the backward compatibility promise for PHPUnit
     *
     * @see Assert::assertNotEquals
     */
    function assertNotEquals(mixed $expected, mixed $actual, string $message = ''): void
    {
        Assert::assertNotEquals(...func_get_args());
    }
}

if (!function_exists('PHPUnit\Framework\assertNotEqualsCanonicalizing')) {
    /**
     * Asserts that two variables are not equal (canonicalizing).
     *
     * @throws ExpectationFailedException
     *
     * @no-named-arguments Parameter names are not covered by the backward compatibility promise for PHPUnit
     *
     * @see Assert::assertNotEqualsCanonicalizing
     */
    function assertNotEqualsCanonicalizing(mixed $expected, mixed $actual, string $message = ''): void
    {
        Assert::assertNotEqualsCanonicalizing(...func_get_args());
    }
}

if (!function_exists('PHPUnit\Framework\assertNotEqualsIgnoringCase')) {
    /**
     * Asserts that two variables are not equal (ignoring case).
     *
     * @throws ExpectationFailedException
     *
     * @no-named-arguments Parameter names are not covered by the backward compatibility promise for PHPUnit
     *
     * @see Assert::assertNotEqualsIgnoringCase
     */
    function assertNotEqualsIgnoringCase(mixed $expected, mixed $actual, string $message = ''): void
    {
        Assert::assertNotEqualsIgnoringCase(...func_get_args());
    }
}

if (!function_exists('PHPUnit\Framework\assertNotEqualsWithDelta')) {
    /**
     * Asserts that two variables are not equal (with delta).
     *
     * @throws ExpectationFailedException
     *
     * @no-named-arguments Parameter names are not covered by the backward compatibility promise for PHPUnit
     *
     * @see Assert::assertNotEqualsWithDelta
     */
    function assertNotEqualsWithDelta(mixed $expected, mixed $actual, float $delta, string $message = ''): void
    {
        Assert::assertNotEqualsWithDelta(...func_get_args());
    }
}

if (!function_exists('PHPUnit\Framework\assertObjectEquals')) {
    /**
     * @throws ExpectationFailedException
     *
     * @no-named-arguments Parameter names are not covered by the backward compatibility promise for PHPUnit
     *
     * @see Assert::assertObjectEquals
     */
    function assertObjectEquals(object $expected, object $actual, string $method = 'equals', string $message = ''): void
    {
        Assert::assertObjectEquals(...func_get_args());
    }
}

if (!function_exists('PHPUnit\Framework\assertObjectNotEquals')) {
    /**
     * @throws ExpectationFailedException
     *
     * @no-named-arguments Parameter names are not covered by the backward compatibility promise for PHPUnit
     *
     * @see Assert::assertObjectNotEquals
     */
    function assertObjectNotEquals(object $expected, object $actual, string $method = 'equals', string $message = ''): void
    {
        Assert::assertObjectNotEquals(...func_get_args());
    }
}

if (!function_exists('PHPUnit\Framework\assertEmpty')) {
    /**
     * Asserts that a variable is empty.
     *
     * @throws ExpectationFailedException
     * @throws GeneratorNotSupportedException
     *
     * @phpstan-assert empty $actual
     *
     * @no-named-arguments Parameter names are not covered by the backward compatibility promise for PHPUnit
     *
     * @see Assert::assertEmpty
     */
    function assertEmpty(mixed $actual, string $message = ''): void
    {
        Assert::assertEmpty(...func_get_args());
    }
}

if (!function_exists('PHPUnit\Framework\assertNotEmpty')) {
    /**
     * Asserts that a variable is not empty.
     *
     * @throws ExpectationFailedException
     * @throws GeneratorNotSupportedException
     *
     * @phpstan-assert !empty $actual
     *
     * @no-named-arguments Parameter names are not covered by the backward compatibility promise for PHPUnit
     *
     * @see Assert::assertNotEmpty
     */
    function assertNotEmpty(mixed $actual, string $message = ''): void
    {
        Assert::assertNotEmpty(...func_get_args());
    }
}

if (!function_exists('PHPUnit\Framework\assertGreaterThan')) {
    /**
     * Asserts that a value is greater than another value.
     *
     * @throws ExpectationFailedException
     *
     * @no-named-arguments Parameter names are not covered by the backward compatibility promise for PHPUnit
     *
     * @see Assert::assertGreaterThan
     */
    function assertGreaterThan(mixed $minimum, mixed $actual, string $message = ''): void
    {
        Assert::assertGreaterThan(...func_get_args());
    }
}

if (!function_exists('PHPUnit\Framework\assertGreaterThanOrEqual')) {
    /**
     * Asserts that a value is greater than or equal to another value.
     *
     * @throws ExpectationFailedException
     *
     * @no-named-arguments Parameter names are not covered by the backward compatibility promise for PHPUnit
     *
     * @see Assert::assertGreaterThanOrEqual
     */
    function assertGreaterThanOrEqual(mixed $minimum, mixed $actual, string $message = ''): void
    {
        Assert::assertGreaterThanOrEqual(...func_get_args());
    }
}

if (!function_exists('PHPUnit\Framework\assertLessThan')) {
    /**
     * Asserts that a value is smaller than another value.
     *
     * @throws ExpectationFailedException
     *
     * @no-named-arguments Parameter names are not covered by the backward compatibility promise for PHPUnit
     *
     * @see Assert::assertLessThan
     */
    function assertLessThan(mixed $maximum, mixed $actual, string $message = ''): void
    {
        Assert::assertLessThan(...func_get_args());
    }
}

if (!function_exists('PHPUnit\Framework\assertLessThanOrEqual')) {
    /**
     * Asserts that a value is smaller than or equal to another value.
     *
     * @throws ExpectationFailedException
     *
     * @no-named-arguments Parameter names are not covered by the backward compatibility promise for PHPUnit
     *
     * @see Assert::assertLessThanOrEqual
     */
    function assertLessThanOrEqual(mixed $maximum, mixed $actual, string $message = ''): void
    {
        Assert::assertLessThanOrEqual(...func_get_args());
    }
}

if (!function_exists('PHPUnit\Framework\assertFileEquals')) {
    /**
     * Asserts that the contents of one file is equal to the contents of another
     * file.
     *
     * @throws ExpectationFailedException
     *
     * @no-named-arguments Parameter names are not covered by the backward compatibility promise for PHPUnit
     *
     * @see Assert::assertFileEquals
     */
    function assertFileEquals(string $expected, string $actual, string $message = ''): void
    {
        Assert::assertFileEquals(...func_get_args());
    }
}

if (!function_exists('PHPUnit\Framework\assertFileEqualsCanonicalizing')) {
    /**
     * Asserts that the contents of one file is equal to the contents of another
     * file (canonicalizing).
     *
     * @throws ExpectationFailedException
     *
     * @no-named-arguments Parameter names are not covered by the backward compatibility promise for PHPUnit
     *
     * @see Assert::assertFileEqualsCanonicalizing
     */
    function assertFileEqualsCanonicalizing(string $expected, string $actual, string $message = ''): void
    {
        Assert::assertFileEqualsCanonicalizing(...func_get_args());
    }
}

if (!function_exists('PHPUnit\Framework\assertFileEqualsIgnoringCase')) {
    /**
     * Asserts that the contents of one file is equal to the contents of another
     * file (ignoring case).
     *
     * @throws ExpectationFailedException
     *
     * @no-named-arguments Parameter names are not covered by the backward compatibility promise for PHPUnit
     *
     * @see Assert::assertFileEqualsIgnoringCase
     */
    function assertFileEqualsIgnoringCase(string $expected, string $actual, string $message = ''): void
    {
        Assert::assertFileEqualsIgnoringCase(...func_get_args());
    }
}

if (!function_exists('PHPUnit\Framework\assertFileNotEquals')) {
    /**
     * Asserts that the contents of one file is not equal to the contents of
     * another file.
     *
     * @throws ExpectationFailedException
     *
     * @no-named-arguments Parameter names are not covered by the backward compatibility promise for PHPUnit
     *
     * @see Assert::assertFileNotEquals
     */
    function assertFileNotEquals(string $expected, string $actual, string $message = ''): void
    {
        Assert::assertFileNotEquals(...func_get_args());
    }
}

if (!function_exists('PHPUnit\Framework\assertFileNotEqualsCanonicalizing')) {
    /**
     * Asserts that the contents of one file is not equal to the contents of another
     * file (canonicalizing).
     *
     * @throws ExpectationFailedException
     *
     * @no-named-arguments Parameter names are not covered by the backward compatibility promise for PHPUnit
     *
     * @see Assert::assertFileNotEqualsCanonicalizing
     */
    function assertFileNotEqualsCanonicalizing(string $expected, string $actual, string $message = ''): void
    {
        Assert::assertFileNotEqualsCanonicalizing(...func_get_args());
    }
}

if (!function_exists('PHPUnit\Framework\assertFileNotEqualsIgnoringCase')) {
    /**
     * Asserts that the contents of one file is not equal to the contents of another
     * file (ignoring case).
     *
     * @throws ExpectationFailedException
     *
     * @no-named-arguments Parameter names are not covered by the backward compatibility promise for PHPUnit
     *
     * @see Assert::assertFileNotEqualsIgnoringCase
     */
    function assertFileNotEqualsIgnoringCase(string $expected, string $actual, string $message = ''): void
    {
        Assert::assertFileNotEqualsIgnoringCase(...func_get_args());
    }
}

if (!function_exists('PHPUnit\Framework\assertStringEqualsFile')) {
    /**
     * Asserts that the contents of a string is equal
     * to the contents of a file.
     *
     * @throws ExpectationFailedException
     *
     * @no-named-arguments Parameter names are not covered by the backward compatibility promise for PHPUnit
     *
     * @see Assert::assertStringEqualsFile
     */
    function assertStringEqualsFile(string $expectedFile, string $actualString, string $message = ''): void
    {
        Assert::assertStringEqualsFile(...func_get_args());
    }
}

if (!function_exists('PHPUnit\Framework\assertStringEqualsFileCanonicalizing')) {
    /**
     * Asserts that the contents of a string is equal
     * to the contents of a file (canonicalizing).
     *
     * @throws ExpectationFailedException
     *
     * @no-named-arguments Parameter names are not covered by the backward compatibility promise for PHPUnit
     *
     * @see Assert::assertStringEqualsFileCanonicalizing
     */
    function assertStringEqualsFileCanonicalizing(string $expectedFile, string $actualString, string $message = ''): void
    {
        Assert::assertStringEqualsFileCanonicalizing(...func_get_args());
    }
}

if (!function_exists('PHPUnit\Framework\assertStringEqualsFileIgnoringCase')) {
    /**
     * Asserts that the contents of a string is equal
     * to the contents of a file (ignoring case).
     *
     * @throws ExpectationFailedException
     *
     * @no-named-arguments Parameter names are not covered by the backward compatibility promise for PHPUnit
     *
     * @see Assert::assertStringEqualsFileIgnoringCase
     */
    function assertStringEqualsFileIgnoringCase(string $expectedFile, string $actualString, string $message = ''): void
    {
        Assert::assertStringEqualsFileIgnoringCase(...func_get_args());
    }
}

if (!function_exists('PHPUnit\Framework\assertStringNotEqualsFile')) {
    /**
     * Asserts that the contents of a string is not equal
     * to the contents of a file.
     *
     * @throws ExpectationFailedException
     *
     * @no-named-arguments Parameter names are not covered by the backward compatibility promise for PHPUnit
     *
     * @see Assert::assertStringNotEqualsFile
     */
    function assertStringNotEqualsFile(string $expectedFile, string $actualString, string $message = ''): void
    {
        Assert::assertStringNotEqualsFile(...func_get_args());
    }
}

if (!function_exists('PHPUnit\Framework\assertStringNotEqualsFileCanonicalizing')) {
    /**
     * Asserts that the contents of a string is not equal
     * to the contents of a file (canonicalizing).
     *
     * @throws ExpectationFailedException
     *
     * @no-named-arguments Parameter names are not covered by the backward compatibility promise for PHPUnit
     *
     * @see Assert::assertStringNotEqualsFileCanonicalizing
     */
    function assertStringNotEqualsFileCanonicalizing(string $expectedFile, string $actualString, string $message = ''): void
    {
        Assert::assertStringNotEqualsFileCanonicalizing(...func_get_args());
    }
}

if (!function_exists('PHPUnit\Framework\assertStringNotEqualsFileIgnoringCase')) {
    /**
     * Asserts that the contents of a string is not equal
     * to the contents of a file (ignoring case).
     *
     * @throws ExpectationFailedException
     *
     * @no-named-arguments Parameter names are not covered by the backward compatibility promise for PHPUnit
     *
     * @see Assert::assertStringNotEqualsFileIgnoringCase
     */
    function assertStringNotEqualsFileIgnoringCase(string $expectedFile, string $actualString, string $message = ''): void
    {
        Assert::assertStringNotEqualsFileIgnoringCase(...func_get_args());
    }
}

if (!function_exists('PHPUnit\Framework\assertIsReadable')) {
    /**
     * Asserts that a file/dir is readable.
     *
     * @throws ExpectationFailedException
     *
     * @no-named-arguments Parameter names are not covered by the backward compatibility promise for PHPUnit
     *
     * @see Assert::assertIsReadable
     */
    function assertIsReadable(string $filename, string $message = ''): void
    {
        Assert::assertIsReadable(...func_get_args());
    }
}

if (!function_exists('PHPUnit\Framework\assertIsNotReadable')) {
    /**
     * Asserts that a file/dir exists and is not readable.
     *
     * @throws ExpectationFailedException
     *
     * @no-named-arguments Parameter names are not covered by the backward compatibility promise for PHPUnit
     *
     * @see Assert::assertIsNotReadable
     */
    function assertIsNotReadable(string $filename, string $message = ''): void
    {
        Assert::assertIsNotReadable(...func_get_args());
    }
}

if (!function_exists('PHPUnit\Framework\assertIsWritable')) {
    /**
     * Asserts that a file/dir exists and is writable.
     *
     * @throws ExpectationFailedException
     *
     * @no-named-arguments Parameter names are not covered by the backward compatibility promise for PHPUnit
     *
     * @see Assert::assertIsWritable
     */
    function assertIsWritable(string $filename, string $message = ''): void
    {
        Assert::assertIsWritable(...func_get_args());
    }
}

if (!function_exists('PHPUnit\Framework\assertIsNotWritable')) {
    /**
     * Asserts that a file/dir exists and is not writable.
     *
     * @throws ExpectationFailedException
     *
     * @no-named-arguments Parameter names are not covered by the backward compatibility promise for PHPUnit
     *
     * @see Assert::assertIsNotWritable
     */
    function assertIsNotWritable(string $filename, string $message = ''): void
    {
        Assert::assertIsNotWritable(...func_get_args());
    }
}

if (!function_exists('PHPUnit\Framework\assertDirectoryExists')) {
    /**
     * Asserts that a directory exists.
     *
     * @throws ExpectationFailedException
     *
     * @no-named-arguments Parameter names are not covered by the backward compatibility promise for PHPUnit
     *
     * @see Assert::assertDirectoryExists
     */
    function assertDirectoryExists(string $directory, string $message = ''): void
    {
        Assert::assertDirectoryExists(...func_get_args());
    }
}

if (!function_exists('PHPUnit\Framework\assertDirectoryDoesNotExist')) {
    /**
     * Asserts that a directory does not exist.
     *
     * @throws ExpectationFailedException
     *
     * @no-named-arguments Parameter names are not covered by the backward compatibility promise for PHPUnit
     *
     * @see Assert::assertDirectoryDoesNotExist
     */
    function assertDirectoryDoesNotExist(string $directory, string $message = ''): void
    {
        Assert::assertDirectoryDoesNotExist(...func_get_args());
    }
}

if (!function_exists('PHPUnit\Framework\assertDirectoryIsReadable')) {
    /**
     * Asserts that a directory exists and is readable.
     *
     * @throws ExpectationFailedException
     *
     * @no-named-arguments Parameter names are not covered by the backward compatibility promise for PHPUnit
     *
     * @see Assert::assertDirectoryIsReadable
     */
    function assertDirectoryIsReadable(string $directory, string $message = ''): void
    {
        Assert::assertDirectoryIsReadable(...func_get_args());
    }
}

if (!function_exists('PHPUnit\Framework\assertDirectoryIsNotReadable')) {
    /**
     * Asserts that a directory exists and is not readable.
     *
     * @throws ExpectationFailedException
     *
     * @no-named-arguments Parameter names are not covered by the backward compatibility promise for PHPUnit
     *
     * @see Assert::assertDirectoryIsNotReadable
     */
    function assertDirectoryIsNotReadable(string $directory, string $message = ''): void
    {
        Assert::assertDirectoryIsNotReadable(...func_get_args());
    }
}

if (!function_exists('PHPUnit\Framework\assertDirectoryIsWritable')) {
    /**
     * Asserts that a directory exists and is writable.
     *
     * @throws ExpectationFailedException
     *
     * @no-named-arguments Parameter names are not covered by the backward compatibility promise for PHPUnit
     *
     * @see Assert::assertDirectoryIsWritable
     */
    function assertDirectoryIsWritable(string $directory, string $message = ''): void
    {
        Assert::assertDirectoryIsWritable(...func_get_args());
    }
}

if (!function_exists('PHPUnit\Framework\assertDirectoryIsNotWritable')) {
    /**
     * Asserts that a directory exists and is not writable.
     *
     * @throws ExpectationFailedException
     *
     * @no-named-arguments Parameter names are not covered by the backward compatibility promise for PHPUnit
     *
     * @see Assert::assertDirectoryIsNotWritable
     */
    function assertDirectoryIsNotWritable(string $directory, string $message = ''): void
    {
        Assert::assertDirectoryIsNotWritable(...func_get_args());
    }
}

if (!function_exists('PHPUnit\Framework\assertFileExists')) {
    /**
     * Asserts that a file exists.
     *
     * @throws ExpectationFailedException
     *
     * @no-named-arguments Parameter names are not covered by the backward compatibility promise for PHPUnit
     *
     * @see Assert::assertFileExists
     */
    function assertFileExists(string $filename, string $message = ''): void
    {
        Assert::assertFileExists(...func_get_args());
    }
}

if (!function_exists('PHPUnit\Framework\assertFileDoesNotExist')) {
    /**
     * Asserts that a file does not exist.
     *
     * @throws ExpectationFailedException
     *
     * @no-named-arguments Parameter names are not covered by the backward compatibility promise for PHPUnit
     *
     * @see Assert::assertFileDoesNotExist
     */
    function assertFileDoesNotExist(string $filename, string $message = ''): void
    {
        Assert::assertFileDoesNotExist(...func_get_args());
    }
}

if (!function_exists('PHPUnit\Framework\assertFileIsReadable')) {
    /**
     * Asserts that a file exists and is readable.
     *
     * @throws ExpectationFailedException
     *
     * @no-named-arguments Parameter names are not covered by the backward compatibility promise for PHPUnit
     *
     * @see Assert::assertFileIsReadable
     */
    function assertFileIsReadable(string $file, string $message = ''): void
    {
        Assert::assertFileIsReadable(...func_get_args());
    }
}

if (!function_exists('PHPUnit\Framework\assertFileIsNotReadable')) {
    /**
     * Asserts that a file exists and is not readable.
     *
     * @throws ExpectationFailedException
     *
     * @no-named-arguments Parameter names are not covered by the backward compatibility promise for PHPUnit
     *
     * @see Assert::assertFileIsNotReadable
     */
    function assertFileIsNotReadable(string $file, string $message = ''): void
    {
        Assert::assertFileIsNotReadable(...func_get_args());
    }
}

if (!function_exists('PHPUnit\Framework\assertFileIsWritable')) {
    /**
     * Asserts that a file exists and is writable.
     *
     * @throws ExpectationFailedException
     *
     * @no-named-arguments Parameter names are not covered by the backward compatibility promise for PHPUnit
     *
     * @see Assert::assertFileIsWritable
     */
    function assertFileIsWritable(string $file, string $message = ''): void
    {
        Assert::assertFileIsWritable(...func_get_args());
    }
}

if (!function_exists('PHPUnit\Framework\assertFileIsNotWritable')) {
    /**
     * Asserts that a file exists and is not writable.
     *
     * @throws ExpectationFailedException
     *
     * @no-named-arguments Parameter names are not covered by the backward compatibility promise for PHPUnit
     *
     * @see Assert::assertFileIsNotWritable
     */
    function assertFileIsNotWritable(string $file, string $message = ''): void
    {
        Assert::assertFileIsNotWritable(...func_get_args());
    }
}

if (!function_exists('PHPUnit\Framework\assertTrue')) {
    /**
     * Asserts that a condition is true.
     *
     * @throws ExpectationFailedException
     *
     * @phpstan-assert true $condition
     *
     * @no-named-arguments Parameter names are not covered by the backward compatibility promise for PHPUnit
     *
     * @see Assert::assertTrue
     */
    function assertTrue(mixed $condition, string $message = ''): void
    {
        Assert::assertTrue(...func_get_args());
    }
}

if (!function_exists('PHPUnit\Framework\assertNotTrue')) {
    /**
     * Asserts that a condition is not true.
     *
     * @throws ExpectationFailedException
     *
     * @phpstan-assert !true $condition
     *
     * @no-named-arguments Parameter names are not covered by the backward compatibility promise for PHPUnit
     *
     * @see Assert::assertNotTrue
     */
    function assertNotTrue(mixed $condition, string $message = ''): void
    {
        Assert::assertNotTrue(...func_get_args());
    }
}

if (!function_exists('PHPUnit\Framework\assertFalse')) {
    /**
     * Asserts that a condition is false.
     *
     * @throws ExpectationFailedException
     *
     * @phpstan-assert false $condition
     *
     * @no-named-arguments Parameter names are not covered by the backward compatibility promise for PHPUnit
     *
     * @see Assert::assertFalse
     */
    function assertFalse(mixed $condition, string $message = ''): void
    {
        Assert::assertFalse(...func_get_args());
    }
}

if (!function_exists('PHPUnit\Framework\assertNotFalse')) {
    /**
     * Asserts that a condition is not false.
     *
     * @throws ExpectationFailedException
     *
     * @phpstan-assert !false $condition
     *
     * @no-named-arguments Parameter names are not covered by the backward compatibility promise for PHPUnit
     *
     * @see Assert::assertNotFalse
     */
    function assertNotFalse(mixed $condition, string $message = ''): void
    {
        Assert::assertNotFalse(...func_get_args());
    }
}

if (!function_exists('PHPUnit\Framework\assertNull')) {
    /**
     * Asserts that a variable is null.
     *
     * @throws ExpectationFailedException
     *
     * @phpstan-assert null $actual
     *
     * @no-named-arguments Parameter names are not covered by the backward compatibility promise for PHPUnit
     *
     * @see Assert::assertNull
     */
    function assertNull(mixed $actual, string $message = ''): void
    {
        Assert::assertNull(...func_get_args());
    }
}

if (!function_exists('PHPUnit\Framework\assertNotNull')) {
    /**
     * Asserts that a variable is not null.
     *
     * @throws ExpectationFailedException
     *
     * @phpstan-assert !null $actual
     *
     * @no-named-arguments Parameter names are not covered by the backward compatibility promise for PHPUnit
     *
     * @see Assert::assertNotNull
     */
    function assertNotNull(mixed $actual, string $message = ''): void
    {
        Assert::assertNotNull(...func_get_args());
    }
}

if (!function_exists('PHPUnit\Framework\assertFinite')) {
    /**
     * Asserts that a variable is finite.
     *
     * @throws ExpectationFailedException
     *
     * @no-named-arguments Parameter names are not covered by the backward compatibility promise for PHPUnit
     *
     * @see Assert::assertFinite
     */
    function assertFinite(mixed $actual, string $message = ''): void
    {
        Assert::assertFinite(...func_get_args());
    }
}

if (!function_exists('PHPUnit\Framework\assertInfinite')) {
    /**
     * Asserts that a variable is infinite.
     *
     * @throws ExpectationFailedException
     *
     * @no-named-arguments Parameter names are not covered by the backward compatibility promise for PHPUnit
     *
     * @see Assert::assertInfinite
     */
    function assertInfinite(mixed $actual, string $message = ''): void
    {
        Assert::assertInfinite(...func_get_args());
    }
}

if (!function_exists('PHPUnit\Framework\assertNan')) {
    /**
     * Asserts that a variable is nan.
     *
     * @throws ExpectationFailedException
     *
     * @no-named-arguments Parameter names are not covered by the backward compatibility promise for PHPUnit
     *
     * @see Assert::assertNan
     */
    function assertNan(mixed $actual, string $message = ''): void
    {
        Assert::assertNan(...func_get_args());
    }
}

if (!function_exists('PHPUnit\Framework\assertObjectHasProperty')) {
    /**
     * Asserts that an object has a specified property.
     *
     * @throws ExpectationFailedException
     *
     * @no-named-arguments Parameter names are not covered by the backward compatibility promise for PHPUnit
     *
     * @see Assert::assertObjectHasProperty
     */
    function assertObjectHasProperty(string $propertyName, object $object, string $message = ''): void
    {
        Assert::assertObjectHasProperty(...func_get_args());
    }
}

if (!function_exists('PHPUnit\Framework\assertObjectNotHasProperty')) {
    /**
     * Asserts that an object does not have a specified property.
     *
     * @throws ExpectationFailedException
     *
     * @no-named-arguments Parameter names are not covered by the backward compatibility promise for PHPUnit
     *
     * @see Assert::assertObjectNotHasProperty
     */
    function assertObjectNotHasProperty(string $propertyName, object $object, string $message = ''): void
    {
        Assert::assertObjectNotHasProperty(...func_get_args());
    }
}

if (!function_exists('PHPUnit\Framework\assertSame')) {
    /**
     * Asserts that two variables have the same type and value.
     * Used on objects, it asserts that two variables reference
     * the same object.
     *
     * @template ExpectedType
     *
     * @param ExpectedType $expected
     *
     * @throws ExpectationFailedException
     *
     * @phpstan-assert =ExpectedType $actual
     *
     * @no-named-arguments Parameter names are not covered by the backward compatibility promise for PHPUnit
     *
     * @see Assert::assertSame
     */
    function assertSame(mixed $expected, mixed $actual, string $message = ''): void
    {
        Assert::assertSame(...func_get_args());
    }
}

if (!function_exists('PHPUnit\Framework\assertNotSame')) {
    /**
     * Asserts that two variables do not have the same type and value.
     * Used on objects, it asserts that two variables do not reference
     * the same object.
     *
     * @throws ExpectationFailedException
     *
     * @no-named-arguments Parameter names are not covered by the backward compatibility promise for PHPUnit
     *
     * @see Assert::assertNotSame
     */
    function assertNotSame(mixed $expected, mixed $actual, string $message = ''): void
    {
        Assert::assertNotSame(...func_get_args());
    }
}

if (!function_exists('PHPUnit\Framework\assertInstanceOf')) {
    /**
     * Asserts that a variable is of a given type.
     *
     * @template ExpectedType of object
     *
     * @param class-string<ExpectedType> $expected
     *
     * @throws Exception
     * @throws ExpectationFailedException
     * @throws UnknownClassOrInterfaceException
     *
     * @phpstan-assert =ExpectedType $actual
     *
     * @no-named-arguments Parameter names are not covered by the backward compatibility promise for PHPUnit
     *
     * @see Assert::assertInstanceOf
     */
    function assertInstanceOf(string $expected, mixed $actual, string $message = ''): void
    {
        Assert::assertInstanceOf(...func_get_args());
    }
}

if (!function_exists('PHPUnit\Framework\assertNotInstanceOf')) {
    /**
     * Asserts that a variable is not of a given type.
     *
     * @template ExpectedType of object
     *
     * @param class-string<ExpectedType> $expected
     *
     * @throws Exception
     * @throws ExpectationFailedException
     *
     * @phpstan-assert !ExpectedType $actual
     *
     * @no-named-arguments Parameter names are not covered by the backward compatibility promise for PHPUnit
     *
     * @see Assert::assertNotInstanceOf
     */
    function assertNotInstanceOf(string $expected, mixed $actual, string $message = ''): void
    {
        Assert::assertNotInstanceOf(...func_get_args());
    }
}

if (!function_exists('PHPUnit\Framework\assertIsArray')) {
    /**
     * Asserts that a variable is of type array.
     *
     * @throws Exception
     * @throws ExpectationFailedException
     *
     * @phpstan-assert array<mixed> $actual
     *
     * @no-named-arguments Parameter names are not covered by the backward compatibility promise for PHPUnit
     *
     * @see Assert::assertIsArray
     */
    function assertIsArray(mixed $actual, string $message = ''): void
    {
        Assert::assertIsArray(...func_get_args());
    }
}

if (!function_exists('PHPUnit\Framework\assertIsBool')) {
    /**
     * Asserts that a variable is of type bool.
     *
     * @throws Exception
     * @throws ExpectationFailedException
     *
     * @phpstan-assert bool $actual
     *
     * @no-named-arguments Parameter names are not covered by the backward compatibility promise for PHPUnit
     *
     * @see Assert::assertIsBool
     */
    function assertIsBool(mixed $actual, string $message = ''): void
    {
        Assert::assertIsBool(...func_get_args());
    }
}

if (!function_exists('PHPUnit\Framework\assertIsFloat')) {
    /**
     * Asserts that a variable is of type float.
     *
     * @throws Exception
     * @throws ExpectationFailedException
     *
     * @phpstan-assert float $actual
     *
     * @no-named-arguments Parameter names are not covered by the backward compatibility promise for PHPUnit
     *
     * @see Assert::assertIsFloat
     */
    function assertIsFloat(mixed $actual, string $message = ''): void
    {
        Assert::assertIsFloat(...func_get_args());
    }
}

if (!function_exists('PHPUnit\Framework\assertIsInt')) {
    /**
     * Asserts that a variable is of type int.
     *
     * @throws Exception
     * @throws ExpectationFailedException
     *
     * @phpstan-assert int $actual
     *
     * @no-named-arguments Parameter names are not covered by the backward compatibility promise for PHPUnit
     *
     * @see Assert::assertIsInt
     */
    function assertIsInt(mixed $actual, string $message = ''): void
    {
        Assert::assertIsInt(...func_get_args());
    }
}

if (!function_exists('PHPUnit\Framework\assertIsNumeric')) {
    /**
     * Asserts that a variable is of type numeric.
     *
     * @throws Exception
     * @throws ExpectationFailedException
     *
     * @phpstan-assert numeric $actual
     *
     * @no-named-arguments Parameter names are not covered by the backward compatibility promise for PHPUnit
     *
     * @see Assert::assertIsNumeric
     */
    function assertIsNumeric(mixed $actual, string $message = ''): void
    {
        Assert::assertIsNumeric(...func_get_args());
    }
}

if (!function_exists('PHPUnit\Framework\assertIsObject')) {
    /**
     * Asserts that a variable is of type object.
     *
     * @throws Exception
     * @throws ExpectationFailedException
     *
     * @phpstan-assert object $actual
     *
     * @no-named-arguments Parameter names are not covered by the backward compatibility promise for PHPUnit
     *
     * @see Assert::assertIsObject
     */
    function assertIsObject(mixed $actual, string $message = ''): void
    {
        Assert::assertIsObject(...func_get_args());
    }
}

if (!function_exists('PHPUnit\Framework\assertIsResource')) {
    /**
     * Asserts that a variable is of type resource.
     *
     * @throws Exception
     * @throws ExpectationFailedException
     *
     * @phpstan-assert resource $actual
     *
     * @no-named-arguments Parameter names are not covered by the backward compatibility promise for PHPUnit
     *
     * @see Assert::assertIsResource
     */
    function assertIsResource(mixed $actual, string $message = ''): void
    {
        Assert::assertIsResource(...func_get_args());
    }
}

if (!function_exists('PHPUnit\Framework\assertIsClosedResource')) {
    /**
     * Asserts that a variable is of type resource and is closed.
     *
     * @throws Exception
     * @throws ExpectationFailedException
     *
     * @phpstan-assert resource $actual
     *
     * @no-named-arguments Parameter names are not covered by the backward compatibility promise for PHPUnit
     *
     * @see Assert::assertIsClosedResource
     */
    function assertIsClosedResource(mixed $actual, string $message = ''): void
    {
        Assert::assertIsClosedResource(...func_get_args());
    }
}

if (!function_exists('PHPUnit\Framework\assertIsString')) {
    /**
     * Asserts that a variable is of type string.
     *
     * @throws Exception
     * @throws ExpectationFailedException
     *
     * @phpstan-assert string $actual
     *
     * @no-named-arguments Parameter names are not covered by the backward compatibility promise for PHPUnit
     *
     * @see Assert::assertIsString
     */
    function assertIsString(mixed $actual, string $message = ''): void
    {
        Assert::assertIsString(...func_get_args());
    }
}

if (!function_exists('PHPUnit\Framework\assertIsScalar')) {
    /**
     * Asserts that a variable is of type scalar.
     *
     * @throws Exception
     * @throws ExpectationFailedException
     *
     * @phpstan-assert scalar $actual
     *
     * @no-named-arguments Parameter names are not covered by the backward compatibility promise for PHPUnit
     *
     * @see Assert::assertIsScalar
     */
    function assertIsScalar(mixed $actual, string $message = ''): void
    {
        Assert::assertIsScalar(...func_get_args());
    }
}

if (!function_exists('PHPUnit\Framework\assertIsCallable')) {
    /**
     * Asserts that a variable is of type callable.
     *
     * @throws Exception
     * @throws ExpectationFailedException
     *
     * @phpstan-assert callable $actual
     *
     * @no-named-arguments Parameter names are not covered by the backward compatibility promise for PHPUnit
     *
     * @see Assert::assertIsCallable
     */
    function assertIsCallable(mixed $actual, string $message = ''): void
    {
        Assert::assertIsCallable(...func_get_args());
    }
}

if (!function_exists('PHPUnit\Framework\assertIsIterable')) {
    /**
     * Asserts that a variable is of type iterable.
     *
     * @throws Exception
     * @throws ExpectationFailedException
     *
     * @phpstan-assert iterable<mixed> $actual
     *
     * @no-named-arguments Parameter names are not covered by the backward compatibility promise for PHPUnit
     *
     * @see Assert::assertIsIterable
     */
    function assertIsIterable(mixed $actual, string $message = ''): void
    {
        Assert::assertIsIterable(...func_get_args());
    }
}

if (!function_exists('PHPUnit\Framework\assertIsNotArray')) {
    /**
     * Asserts that a variable is not of type array.
     *
     * @throws Exception
     * @throws ExpectationFailedException
     *
     * @phpstan-assert !array<mixed> $actual
     *
     * @no-named-arguments Parameter names are not covered by the backward compatibility promise for PHPUnit
     *
     * @see Assert::assertIsNotArray
     */
    function assertIsNotArray(mixed $actual, string $message = ''): void
    {
        Assert::assertIsNotArray(...func_get_args());
    }
}

if (!function_exists('PHPUnit\Framework\assertIsNotBool')) {
    /**
     * Asserts that a variable is not of type bool.
     *
     * @throws Exception
     * @throws ExpectationFailedException
     *
     * @phpstan-assert !bool $actual
     *
     * @no-named-arguments Parameter names are not covered by the backward compatibility promise for PHPUnit
     *
     * @see Assert::assertIsNotBool
     */
    function assertIsNotBool(mixed $actual, string $message = ''): void
    {
        Assert::assertIsNotBool(...func_get_args());
    }
}

if (!function_exists('PHPUnit\Framework\assertIsNotFloat')) {
    /**
     * Asserts that a variable is not of type float.
     *
     * @throws Exception
     * @throws ExpectationFailedException
     *
     * @phpstan-assert !float $actual
     *
     * @no-named-arguments Parameter names are not covered by the backward compatibility promise for PHPUnit
     *
     * @see Assert::assertIsNotFloat
     */
    function assertIsNotFloat(mixed $actual, string $message = ''): void
    {
        Assert::assertIsNotFloat(...func_get_args());
    }
}

if (!function_exists('PHPUnit\Framework\assertIsNotInt')) {
    /**
     * Asserts that a variable is not of type int.
     *
     * @throws Exception
     * @throws ExpectationFailedException
     *
     * @phpstan-assert !int $actual
     *
     * @no-named-arguments Parameter names are not covered by the backward compatibility promise for PHPUnit
     *
     * @see Assert::assertIsNotInt
     */
    function assertIsNotInt(mixed $actual, string $message = ''): void
    {
        Assert::assertIsNotInt(...func_get_args());
    }
}

if (!function_exists('PHPUnit\Framework\assertIsNotNumeric')) {
    /**
     * Asserts that a variable is not of type numeric.
     *
     * @throws Exception
     * @throws ExpectationFailedException
     *
     * @phpstan-assert !numeric $actual
     *
     * @no-named-arguments Parameter names are not covered by the backward compatibility promise for PHPUnit
     *
     * @see Assert::assertIsNotNumeric
     */
    function assertIsNotNumeric(mixed $actual, string $message = ''): void
    {
        Assert::assertIsNotNumeric(...func_get_args());
    }
}

if (!function_exists('PHPUnit\Framework\assertIsNotObject')) {
    /**
     * Asserts that a variable is not of type object.
     *
     * @throws Exception
     * @throws ExpectationFailedException
     *
     * @phpstan-assert !object $actual
     *
     * @no-named-arguments Parameter names are not covered by the backward compatibility promise for PHPUnit
     *
     * @see Assert::assertIsNotObject
     */
    function assertIsNotObject(mixed $actual, string $message = ''): void
    {
        Assert::assertIsNotObject(...func_get_args());
    }
}

if (!function_exists('PHPUnit\Framework\assertIsNotResource')) {
    /**
     * Asserts that a variable is not of type resource.
     *
     * @throws Exception
     * @throws ExpectationFailedException
     *
     * @phpstan-assert !resource $actual
     *
     * @no-named-arguments Parameter names are not covered by the backward compatibility promise for PHPUnit
     *
     * @see Assert::assertIsNotResource
     */
    function assertIsNotResource(mixed $actual, string $message = ''): void
    {
        Assert::assertIsNotResource(...func_get_args());
    }
}

if (!function_exists('PHPUnit\Framework\assertIsNotClosedResource')) {
    /**
     * Asserts that a variable is not of type resource.
     *
     * @throws Exception
     * @throws ExpectationFailedException
     *
     * @phpstan-assert !resource $actual
     *
     * @no-named-arguments Parameter names are not covered by the backward compatibility promise for PHPUnit
     *
     * @see Assert::assertIsNotClosedResource
     */
    function assertIsNotClosedResource(mixed $actual, string $message = ''): void
    {
        Assert::assertIsNotClosedResource(...func_get_args());
    }
}

if (!function_exists('PHPUnit\Framework\assertIsNotString')) {
    /**
     * Asserts that a variable is not of type string.
     *
     * @throws Exception
     * @throws ExpectationFailedException
     *
     * @phpstan-assert !string $actual
     *
     * @no-named-arguments Parameter names are not covered by the backward compatibility promise for PHPUnit
     *
     * @see Assert::assertIsNotString
     */
    function assertIsNotString(mixed $actual, string $message = ''): void
    {
        Assert::assertIsNotString(...func_get_args());
    }
}

if (!function_exists('PHPUnit\Framework\assertIsNotScalar')) {
    /**
     * Asserts that a variable is not of type scalar.
     *
     * @throws Exception
     * @throws ExpectationFailedException
     *
     * @phpstan-assert !scalar $actual
     *
     * @no-named-arguments Parameter names are not covered by the backward compatibility promise for PHPUnit
     *
     * @see Assert::assertIsNotScalar
     */
    function assertIsNotScalar(mixed $actual, string $message = ''): void
    {
        Assert::assertIsNotScalar(...func_get_args());
    }
}

if (!function_exists('PHPUnit\Framework\assertIsNotCallable')) {
    /**
     * Asserts that a variable is not of type callable.
     *
     * @throws Exception
     * @throws ExpectationFailedException
     *
     * @phpstan-assert !callable $actual
     *
     * @no-named-arguments Parameter names are not covered by the backward compatibility promise for PHPUnit
     *
     * @see Assert::assertIsNotCallable
     */
    function assertIsNotCallable(mixed $actual, string $message = ''): void
    {
        Assert::assertIsNotCallable(...func_get_args());
    }
}

if (!function_exists('PHPUnit\Framework\assertIsNotIterable')) {
    /**
     * Asserts that a variable is not of type iterable.
     *
     * @throws Exception
     * @throws ExpectationFailedException
     *
     * @phpstan-assert !iterable<mixed> $actual
     *
     * @no-named-arguments Parameter names are not covered by the backward compatibility promise for PHPUnit
     *
     * @see Assert::assertIsNotIterable
     */
    function assertIsNotIterable(mixed $actual, string $message = ''): void
    {
        Assert::assertIsNotIterable(...func_get_args());
    }
}

if (!function_exists('PHPUnit\Framework\assertMatchesRegularExpression')) {
    /**
     * Asserts that a string matches a given regular expression.
     *
     * @throws ExpectationFailedException
     *
     * @no-named-arguments Parameter names are not covered by the backward compatibility promise for PHPUnit
     *
     * @see Assert::assertMatchesRegularExpression
     */
    function assertMatchesRegularExpression(string $pattern, string $string, string $message = ''): void
    {
        Assert::assertMatchesRegularExpression(...func_get_args());
    }
}

if (!function_exists('PHPUnit\Framework\assertDoesNotMatchRegularExpression')) {
    /**
     * Asserts that a string does not match a given regular expression.
     *
     * @throws ExpectationFailedException
     *
     * @no-named-arguments Parameter names are not covered by the backward compatibility promise for PHPUnit
     *
     * @see Assert::assertDoesNotMatchRegularExpression
     */
    function assertDoesNotMatchRegularExpression(string $pattern, string $string, string $message = ''): void
    {
        Assert::assertDoesNotMatchRegularExpression(...func_get_args());
    }
}

if (!function_exists('PHPUnit\Framework\assertSameSize')) {
    /**
     * Assert that the size of two arrays (or `Countable` or `Traversable` objects)
     * is the same.
     *
     * @param Countable|iterable<mixed> $expected
     * @param Countable|iterable<mixed> $actual
     *
     * @throws Exception
     * @throws ExpectationFailedException
     * @throws GeneratorNotSupportedException
     *
     * @no-named-arguments Parameter names are not covered by the backward compatibility promise for PHPUnit
     *
     * @see Assert::assertSameSize
     */
    function assertSameSize(Countable|iterable $expected, Countable|iterable $actual, string $message = ''): void
    {
        Assert::assertSameSize(...func_get_args());
    }
}

if (!function_exists('PHPUnit\Framework\assertNotSameSize')) {
    /**
     * Assert that the size of two arrays (or `Countable` or `Traversable` objects)
     * is not the same.
     *
     * @param Countable|iterable<mixed> $expected
     * @param Countable|iterable<mixed> $actual
     *
     * @throws Exception
     * @throws ExpectationFailedException
     * @throws GeneratorNotSupportedException
     *
     * @no-named-arguments Parameter names are not covered by the backward compatibility promise for PHPUnit
     *
     * @see Assert::assertNotSameSize
     */
    function assertNotSameSize(Countable|iterable $expected, Countable|iterable $actual, string $message = ''): void
    {
        Assert::assertNotSameSize(...func_get_args());
    }
}

if (!function_exists('PHPUnit\Framework\assertStringContainsStringIgnoringLineEndings')) {
    /**
     * @throws ExpectationFailedException
     *
     * @no-named-arguments Parameter names are not covered by the backward compatibility promise for PHPUnit
     *
     * @see Assert::assertStringContainsStringIgnoringLineEndings
     */
    function assertStringContainsStringIgnoringLineEndings(string $needle, string $haystack, string $message = ''): void
    {
        Assert::assertStringContainsStringIgnoringLineEndings(...func_get_args());
    }
}

if (!function_exists('PHPUnit\Framework\assertStringEqualsStringIgnoringLineEndings')) {
    /**
     * Asserts that two strings are equal except for line endings.
     *
     * @throws ExpectationFailedException
     *
     * @no-named-arguments Parameter names are not covered by the backward compatibility promise for PHPUnit
     *
     * @see Assert::assertStringEqualsStringIgnoringLineEndings
     */
    function assertStringEqualsStringIgnoringLineEndings(string $expected, string $actual, string $message = ''): void
    {
        Assert::assertStringEqualsStringIgnoringLineEndings(...func_get_args());
    }
}

if (!function_exists('PHPUnit\Framework\assertFileMatchesFormat')) {
    /**
     * Asserts that a string matches a given format string.
     *
     * @throws ExpectationFailedException
     *
     * @no-named-arguments Parameter names are not covered by the backward compatibility promise for PHPUnit
     *
     * @see Assert::assertFileMatchesFormat
     */
    function assertFileMatchesFormat(string $format, string $actualFile, string $message = ''): void
    {
        Assert::assertFileMatchesFormat(...func_get_args());
    }
}

if (!function_exists('PHPUnit\Framework\assertFileMatchesFormatFile')) {
    /**
     * Asserts that a string matches a given format string.
     *
     * @throws ExpectationFailedException
     *
     * @no-named-arguments Parameter names are not covered by the backward compatibility promise for PHPUnit
     *
     * @see Assert::assertFileMatchesFormatFile
     */
    function assertFileMatchesFormatFile(string $formatFile, string $actualFile, string $message = ''): void
    {
        Assert::assertFileMatchesFormatFile(...func_get_args());
    }
}

if (!function_exists('PHPUnit\Framework\assertStringMatchesFormat')) {
    /**
     * Asserts that a string matches a given format string.
     *
     * @throws ExpectationFailedException
     *
     * @no-named-arguments Parameter names are not covered by the backward compatibility promise for PHPUnit
     *
     * @see Assert::assertStringMatchesFormat
     */
    function assertStringMatchesFormat(string $format, string $string, string $message = ''): void
    {
        Assert::assertStringMatchesFormat(...func_get_args());
    }
}

if (!function_exists('PHPUnit\Framework\assertStringMatchesFormatFile')) {
    /**
     * Asserts that a string matches a given format file.
     *
     * @throws ExpectationFailedException
     *
     * @no-named-arguments Parameter names are not covered by the backward compatibility promise for PHPUnit
     *
     * @see Assert::assertStringMatchesFormatFile
     */
    function assertStringMatchesFormatFile(string $formatFile, string $string, string $message = ''): void
    {
        Assert::assertStringMatchesFormatFile(...func_get_args());
    }
}

if (!function_exists('PHPUnit\Framework\assertStringStartsWith')) {
    /**
     * Asserts that a string starts with a given prefix.
     *
     * @param non-empty-string $prefix
     *
     * @throws ExpectationFailedException
     * @throws InvalidArgumentException
     *
     * @no-named-arguments Parameter names are not covered by the backward compatibility promise for PHPUnit
     *
     * @see Assert::assertStringStartsWith
     */
    function assertStringStartsWith(string $prefix, string $string, string $message = ''): void
    {
        Assert::assertStringStartsWith(...func_get_args());
    }
}

if (!function_exists('PHPUnit\Framework\assertStringStartsNotWith')) {
    /**
     * Asserts that a string starts not with a given prefix.
     *
     * @param non-empty-string $prefix
     *
     * @throws ExpectationFailedException
     * @throws InvalidArgumentException
     *
     * @no-named-arguments Parameter names are not covered by the backward compatibility promise for PHPUnit
     *
     * @see Assert::assertStringStartsNotWith
     */
    function assertStringStartsNotWith(string $prefix, string $string, string $message = ''): void
    {
        Assert::assertStringStartsNotWith(...func_get_args());
    }
}

if (!function_exists('PHPUnit\Framework\assertStringContainsString')) {
    /**
     * @throws ExpectationFailedException
     *
     * @no-named-arguments Parameter names are not covered by the backward compatibility promise for PHPUnit
     *
     * @see Assert::assertStringContainsString
     */
    function assertStringContainsString(string $needle, string $haystack, string $message = ''): void
    {
        Assert::assertStringContainsString(...func_get_args());
    }
}

if (!function_exists('PHPUnit\Framework\assertStringContainsStringIgnoringCase')) {
    /**
     * @throws ExpectationFailedException
     *
     * @no-named-arguments Parameter names are not covered by the backward compatibility promise for PHPUnit
     *
     * @see Assert::assertStringContainsStringIgnoringCase
     */
    function assertStringContainsStringIgnoringCase(string $needle, string $haystack, string $message = ''): void
    {
        Assert::assertStringContainsStringIgnoringCase(...func_get_args());
    }
}

if (!function_exists('PHPUnit\Framework\assertStringNotContainsString')) {
    /**
     * @throws ExpectationFailedException
     *
     * @no-named-arguments Parameter names are not covered by the backward compatibility promise for PHPUnit
     *
     * @see Assert::assertStringNotContainsString
     */
    function assertStringNotContainsString(string $needle, string $haystack, string $message = ''): void
    {
        Assert::assertStringNotContainsString(...func_get_args());
    }
}

if (!function_exists('PHPUnit\Framework\assertStringNotContainsStringIgnoringCase')) {
    /**
     * @throws ExpectationFailedException
     *
     * @no-named-arguments Parameter names are not covered by the backward compatibility promise for PHPUnit
     *
     * @see Assert::assertStringNotContainsStringIgnoringCase
     */
    function assertStringNotContainsStringIgnoringCase(string $needle, string $haystack, string $message = ''): void
    {
        Assert::assertStringNotContainsStringIgnoringCase(...func_get_args());
    }
}

if (!function_exists('PHPUnit\Framework\assertStringEndsWith')) {
    /**
     * Asserts that a string ends with a given suffix.
     *
     * @param non-empty-string $suffix
     *
     * @throws ExpectationFailedException
     * @throws InvalidArgumentException
     *
     * @no-named-arguments Parameter names are not covered by the backward compatibility promise for PHPUnit
     *
     * @see Assert::assertStringEndsWith
     */
    function assertStringEndsWith(string $suffix, string $string, string $message = ''): void
    {
        Assert::assertStringEndsWith(...func_get_args());
    }
}

if (!function_exists('PHPUnit\Framework\assertStringEndsNotWith')) {
    /**
     * Asserts that a string ends not with a given suffix.
     *
     * @param non-empty-string $suffix
     *
     * @throws ExpectationFailedException
     * @throws InvalidArgumentException
     *
     * @no-named-arguments Parameter names are not covered by the backward compatibility promise for PHPUnit
     *
     * @see Assert::assertStringEndsNotWith
     */
    function assertStringEndsNotWith(string $suffix, string $string, string $message = ''): void
    {
        Assert::assertStringEndsNotWith(...func_get_args());
    }
}

if (!function_exists('PHPUnit\Framework\assertXmlFileEqualsXmlFile')) {
    /**
     * Asserts that two XML files are equal.
     *
     * @throws Exception
     * @throws ExpectationFailedException
     * @throws XmlException
     *
     * @no-named-arguments Parameter names are not covered by the backward compatibility promise for PHPUnit
     *
     * @see Assert::assertXmlFileEqualsXmlFile
     */
    function assertXmlFileEqualsXmlFile(string $expectedFile, string $actualFile, string $message = ''): void
    {
        Assert::assertXmlFileEqualsXmlFile(...func_get_args());
    }
}

if (!function_exists('PHPUnit\Framework\assertXmlFileNotEqualsXmlFile')) {
    /**
     * Asserts that two XML files are not equal.
     *
     * @throws \PHPUnit\Util\Exception
     * @throws ExpectationFailedException
     *
     * @no-named-arguments Parameter names are not covered by the backward compatibility promise for PHPUnit
     *
     * @see Assert::assertXmlFileNotEqualsXmlFile
     */
    function assertXmlFileNotEqualsXmlFile(string $expectedFile, string $actualFile, string $message = ''): void
    {
        Assert::assertXmlFileNotEqualsXmlFile(...func_get_args());
    }
}

if (!function_exists('PHPUnit\Framework\assertXmlStringEqualsXmlFile')) {
    /**
     * Asserts that two XML documents are equal.
     *
     * @throws ExpectationFailedException
     * @throws XmlException
     *
     * @no-named-arguments Parameter names are not covered by the backward compatibility promise for PHPUnit
     *
     * @see Assert::assertXmlStringEqualsXmlFile
     */
    function assertXmlStringEqualsXmlFile(string $expectedFile, string $actualXml, string $message = ''): void
    {
        Assert::assertXmlStringEqualsXmlFile(...func_get_args());
    }
}

if (!function_exists('PHPUnit\Framework\assertXmlStringNotEqualsXmlFile')) {
    /**
     * Asserts that two XML documents are not equal.
     *
     * @throws ExpectationFailedException
     * @throws XmlException
     *
     * @no-named-arguments Parameter names are not covered by the backward compatibility promise for PHPUnit
     *
     * @see Assert::assertXmlStringNotEqualsXmlFile
     */
    function assertXmlStringNotEqualsXmlFile(string $expectedFile, string $actualXml, string $message = ''): void
    {
        Assert::assertXmlStringNotEqualsXmlFile(...func_get_args());
    }
}

if (!function_exists('PHPUnit\Framework\assertXmlStringEqualsXmlString')) {
    /**
     * Asserts that two XML documents are equal.
     *
     * @throws ExpectationFailedException
     * @throws XmlException
     *
     * @no-named-arguments Parameter names are not covered by the backward compatibility promise for PHPUnit
     *
     * @see Assert::assertXmlStringEqualsXmlString
     */
    function assertXmlStringEqualsXmlString(string $expectedXml, string $actualXml, string $message = ''): void
    {
        Assert::assertXmlStringEqualsXmlString(...func_get_args());
    }
}

if (!function_exists('PHPUnit\Framework\assertXmlStringNotEqualsXmlString')) {
    /**
     * Asserts that two XML documents are not equal.
     *
     * @throws ExpectationFailedException
     * @throws XmlException
     *
     * @no-named-arguments Parameter names are not covered by the backward compatibility promise for PHPUnit
     *
     * @see Assert::assertXmlStringNotEqualsXmlString
     */
    function assertXmlStringNotEqualsXmlString(string $expectedXml, string $actualXml, string $message = ''): void
    {
        Assert::assertXmlStringNotEqualsXmlString(...func_get_args());
    }
}

if (!function_exists('PHPUnit\Framework\assertThat')) {
    /**
     * Evaluates a PHPUnit\Framework\Constraint matcher object.
     *
     * @throws ExpectationFailedException
     *
     * @no-named-arguments Parameter names are not covered by the backward compatibility promise for PHPUnit
     *
     * @see Assert::assertThat
     */
    function assertThat(mixed $value, Constraint $constraint, string $message = ''): void
    {
        Assert::assertThat(...func_get_args());
    }
}

if (!function_exists('PHPUnit\Framework\assertJson')) {
    /**
     * Asserts that a string is a valid JSON string.
     *
     * @throws ExpectationFailedException
     *
     * @no-named-arguments Parameter names are not covered by the backward compatibility promise for PHPUnit
     *
     * @see Assert::assertJson
     */
    function assertJson(string $actual, string $message = ''): void
    {
        Assert::assertJson(...func_get_args());
    }
}

if (!function_exists('PHPUnit\Framework\assertJsonStringEqualsJsonString')) {
    /**
     * Asserts that two given JSON encoded objects or arrays are equal.
     *
     * @throws ExpectationFailedException
     *
     * @no-named-arguments Parameter names are not covered by the backward compatibility promise for PHPUnit
     *
     * @see Assert::assertJsonStringEqualsJsonString
     */
    function assertJsonStringEqualsJsonString(string $expectedJson, string $actualJson, string $message = ''): void
    {
        Assert::assertJsonStringEqualsJsonString(...func_get_args());
    }
}

if (!function_exists('PHPUnit\Framework\assertJsonStringNotEqualsJsonString')) {
    /**
     * Asserts that two given JSON encoded objects or arrays are not equal.
     *
     * @throws ExpectationFailedException
     *
     * @no-named-arguments Parameter names are not covered by the backward compatibility promise for PHPUnit
     *
     * @see Assert::assertJsonStringNotEqualsJsonString
     */
    function assertJsonStringNotEqualsJsonString(string $expectedJson, string $actualJson, string $message = ''): void
    {
        Assert::assertJsonStringNotEqualsJsonString(...func_get_args());
    }
}

if (!function_exists('PHPUnit\Framework\assertJsonStringEqualsJsonFile')) {
    /**
     * Asserts that the generated JSON encoded object and the content of the given file are equal.
     *
     * @throws ExpectationFailedException
     *
     * @no-named-arguments Parameter names are not covered by the backward compatibility promise for PHPUnit
     *
     * @see Assert::assertJsonStringEqualsJsonFile
     */
    function assertJsonStringEqualsJsonFile(string $expectedFile, string $actualJson, string $message = ''): void
    {
        Assert::assertJsonStringEqualsJsonFile(...func_get_args());
    }
}

if (!function_exists('PHPUnit\Framework\assertJsonStringNotEqualsJsonFile')) {
    /**
     * Asserts that the generated JSON encoded object and the content of the given file are not equal.
     *
     * @throws ExpectationFailedException
     *
     * @no-named-arguments Parameter names are not covered by the backward compatibility promise for PHPUnit
     *
     * @see Assert::assertJsonStringNotEqualsJsonFile
     */
    function assertJsonStringNotEqualsJsonFile(string $expectedFile, string $actualJson, string $message = ''): void
    {
        Assert::assertJsonStringNotEqualsJsonFile(...func_get_args());
    }
}

if (!function_exists('PHPUnit\Framework\assertJsonFileEqualsJsonFile')) {
    /**
     * Asserts that two JSON files are equal.
     *
     * @throws ExpectationFailedException
     *
     * @no-named-arguments Parameter names are not covered by the backward compatibility promise for PHPUnit
     *
     * @see Assert::assertJsonFileEqualsJsonFile
     */
    function assertJsonFileEqualsJsonFile(string $expectedFile, string $actualFile, string $message = ''): void
    {
        Assert::assertJsonFileEqualsJsonFile(...func_get_args());
    }
}

if (!function_exists('PHPUnit\Framework\assertJsonFileNotEqualsJsonFile')) {
    /**
     * Asserts that two JSON files are not equal.
     *
     * @throws ExpectationFailedException
     *
     * @no-named-arguments Parameter names are not covered by the backward compatibility promise for PHPUnit
     *
     * @see Assert::assertJsonFileNotEqualsJsonFile
     */
    function assertJsonFileNotEqualsJsonFile(string $expectedFile, string $actualFile, string $message = ''): void
    {
        Assert::assertJsonFileNotEqualsJsonFile(...func_get_args());
    }
}

if (!function_exists('PHPUnit\Framework\logicalAnd')) {
    function logicalAnd(mixed ...$constraints): LogicalAnd
    {
        return Assert::logicalAnd(...func_get_args());
    }
}

if (!function_exists('PHPUnit\Framework\logicalOr')) {
    function logicalOr(mixed ...$constraints): LogicalOr
    {
        return Assert::logicalOr(...func_get_args());
    }
}

if (!function_exists('PHPUnit\Framework\logicalNot')) {
    function logicalNot(Constraint $constraint): LogicalNot
    {
        return Assert::logicalNot(...func_get_args());
    }
}

if (!function_exists('PHPUnit\Framework\logicalXor')) {
    function logicalXor(mixed ...$constraints): LogicalXor
    {
        return Assert::logicalXor(...func_get_args());
    }
}

if (!function_exists('PHPUnit\Framework\anything')) {
    function anything(): IsAnything
    {
        return Assert::anything(...func_get_args());
    }
}

if (!function_exists('PHPUnit\Framework\isTrue')) {
    function isTrue(): IsTrue
    {
        return Assert::isTrue(...func_get_args());
    }
}

if (!function_exists('PHPUnit\Framework\isFalse')) {
    function isFalse(): IsFalse
    {
        return Assert::isFalse(...func_get_args());
    }
}

if (!function_exists('PHPUnit\Framework\isJson')) {
    function isJson(): IsJson
    {
        return Assert::isJson(...func_get_args());
    }
}

if (!function_exists('PHPUnit\Framework\isNull')) {
    function isNull(): IsNull
    {
        return Assert::isNull(...func_get_args());
    }
}

if (!function_exists('PHPUnit\Framework\isFinite')) {
    function isFinite(): IsFinite
    {
        return Assert::isFinite(...func_get_args());
    }
}

if (!function_exists('PHPUnit\Framework\isInfinite')) {
    function isInfinite(): IsInfinite
    {
        return Assert::isInfinite(...func_get_args());
    }
}

if (!function_exists('PHPUnit\Framework\isNan')) {
    function isNan(): IsNan
    {
        return Assert::isNan(...func_get_args());
    }
}

if (!function_exists('PHPUnit\Framework\containsEqual')) {
    function containsEqual(mixed $value): TraversableContainsEqual
    {
        return Assert::containsEqual(...func_get_args());
    }
}

if (!function_exists('PHPUnit\Framework\containsIdentical')) {
    function containsIdentical(mixed $value): TraversableContainsIdentical
    {
        return Assert::containsIdentical(...func_get_args());
    }
}

if (!function_exists('PHPUnit\Framework\containsOnly')) {
<<<<<<< HEAD
    function containsOnly(NativeType $type): TraversableContainsOnly
=======
    function containsOnly(string $type): TraversableContainsOnly
>>>>>>> 11a853e7
    {
        return Assert::containsOnly(...func_get_args());
    }
}

if (!function_exists('PHPUnit\Framework\containsOnlyArray')) {
    function containsOnlyArray(): TraversableContainsOnly
    {
        return Assert::containsOnlyArray(...func_get_args());
    }
}

if (!function_exists('PHPUnit\Framework\containsOnlyBool')) {
    function containsOnlyBool(): TraversableContainsOnly
    {
        return Assert::containsOnlyBool(...func_get_args());
    }
}

if (!function_exists('PHPUnit\Framework\containsOnlyCallable')) {
    function containsOnlyCallable(): TraversableContainsOnly
    {
        return Assert::containsOnlyCallable(...func_get_args());
    }
}

if (!function_exists('PHPUnit\Framework\containsOnlyFloat')) {
    function containsOnlyFloat(): TraversableContainsOnly
    {
        return Assert::containsOnlyFloat(...func_get_args());
    }
}

if (!function_exists('PHPUnit\Framework\containsOnlyInt')) {
    function containsOnlyInt(): TraversableContainsOnly
    {
        return Assert::containsOnlyInt(...func_get_args());
    }
}

if (!function_exists('PHPUnit\Framework\containsOnlyIterable')) {
    function containsOnlyIterable(): TraversableContainsOnly
    {
        return Assert::containsOnlyIterable(...func_get_args());
    }
}

if (!function_exists('PHPUnit\Framework\containsOnlyNull')) {
    function containsOnlyNull(): TraversableContainsOnly
    {
        return Assert::containsOnlyNull(...func_get_args());
    }
}

if (!function_exists('PHPUnit\Framework\containsOnlyNumeric')) {
    function containsOnlyNumeric(): TraversableContainsOnly
    {
        return Assert::containsOnlyNumeric(...func_get_args());
    }
}

if (!function_exists('PHPUnit\Framework\containsOnlyObject')) {
    function containsOnlyObject(): TraversableContainsOnly
    {
        return Assert::containsOnlyObject(...func_get_args());
    }
}

if (!function_exists('PHPUnit\Framework\containsOnlyResource')) {
    function containsOnlyResource(): TraversableContainsOnly
    {
        return Assert::containsOnlyResource(...func_get_args());
    }
}

if (!function_exists('PHPUnit\Framework\containsOnlyClosedResource')) {
    function containsOnlyClosedResource(): TraversableContainsOnly
    {
        return Assert::containsOnlyClosedResource(...func_get_args());
    }
}

if (!function_exists('PHPUnit\Framework\containsOnlyScalar')) {
    function containsOnlyScalar(): TraversableContainsOnly
    {
        return Assert::containsOnlyScalar(...func_get_args());
    }
}

if (!function_exists('PHPUnit\Framework\containsOnlyString')) {
    function containsOnlyString(): TraversableContainsOnly
    {
        return Assert::containsOnlyString(...func_get_args());
    }
}

if (!function_exists('PHPUnit\Framework\containsOnlyInstancesOf')) {
    function containsOnlyInstancesOf(string $className): TraversableContainsOnly
    {
        return Assert::containsOnlyInstancesOf(...func_get_args());
    }
}

if (!function_exists('PHPUnit\Framework\arrayHasKey')) {
    function arrayHasKey(int|string $key): ArrayHasKey
    {
        return Assert::arrayHasKey(...func_get_args());
    }
}

if (!function_exists('PHPUnit\Framework\isList')) {
    function isList(): IsList
    {
        return Assert::isList(...func_get_args());
    }
}

if (!function_exists('PHPUnit\Framework\equalTo')) {
    function equalTo(mixed $value): IsEqual
    {
        return Assert::equalTo(...func_get_args());
    }
}

if (!function_exists('PHPUnit\Framework\equalToCanonicalizing')) {
    function equalToCanonicalizing(mixed $value): IsEqualCanonicalizing
    {
        return Assert::equalToCanonicalizing(...func_get_args());
    }
}

if (!function_exists('PHPUnit\Framework\equalToIgnoringCase')) {
    function equalToIgnoringCase(mixed $value): IsEqualIgnoringCase
    {
        return Assert::equalToIgnoringCase(...func_get_args());
    }
}

if (!function_exists('PHPUnit\Framework\equalToWithDelta')) {
    function equalToWithDelta(mixed $value, float $delta): IsEqualWithDelta
    {
        return Assert::equalToWithDelta(...func_get_args());
    }
}

if (!function_exists('PHPUnit\Framework\isEmpty')) {
    function isEmpty(): IsEmpty
    {
        return Assert::isEmpty(...func_get_args());
    }
}

if (!function_exists('PHPUnit\Framework\isWritable')) {
    function isWritable(): IsWritable
    {
        return Assert::isWritable(...func_get_args());
    }
}

if (!function_exists('PHPUnit\Framework\isReadable')) {
    function isReadable(): IsReadable
    {
        return Assert::isReadable(...func_get_args());
    }
}

if (!function_exists('PHPUnit\Framework\directoryExists')) {
    function directoryExists(): DirectoryExists
    {
        return Assert::directoryExists(...func_get_args());
    }
}

if (!function_exists('PHPUnit\Framework\fileExists')) {
    function fileExists(): FileExists
    {
        return Assert::fileExists(...func_get_args());
    }
}

if (!function_exists('PHPUnit\Framework\greaterThan')) {
    function greaterThan(mixed $value): GreaterThan
    {
        return Assert::greaterThan(...func_get_args());
    }
}

if (!function_exists('PHPUnit\Framework\greaterThanOrEqual')) {
    function greaterThanOrEqual(mixed $value): LogicalOr
    {
        return Assert::greaterThanOrEqual(...func_get_args());
    }
}

if (!function_exists('PHPUnit\Framework\identicalTo')) {
    function identicalTo(mixed $value): IsIdentical
    {
        return Assert::identicalTo(...func_get_args());
    }
}

if (!function_exists('PHPUnit\Framework\isInstanceOf')) {
    function isInstanceOf(string $className): IsInstanceOf
    {
        return Assert::isInstanceOf(...func_get_args());
    }
}

if (!function_exists('PHPUnit\Framework\isArray')) {
    function isArray(): IsType
    {
        return Assert::isArray(...func_get_args());
    }
}

if (!function_exists('PHPUnit\Framework\isBool')) {
    function isBool(): IsType
    {
        return Assert::isBool(...func_get_args());
    }
}

if (!function_exists('PHPUnit\Framework\isCallable')) {
    function isCallable(): IsType
    {
        return Assert::isCallable(...func_get_args());
    }
}

if (!function_exists('PHPUnit\Framework\isFloat')) {
    function isFloat(): IsType
    {
        return Assert::isFloat(...func_get_args());
    }
}

if (!function_exists('PHPUnit\Framework\isInt')) {
    function isInt(): IsType
    {
        return Assert::isInt(...func_get_args());
    }
}

if (!function_exists('PHPUnit\Framework\isIterable')) {
    function isIterable(): IsType
    {
        return Assert::isIterable(...func_get_args());
    }
}

if (!function_exists('PHPUnit\Framework\isNumeric')) {
    function isNumeric(): IsType
    {
        return Assert::isNumeric(...func_get_args());
    }
}

if (!function_exists('PHPUnit\Framework\isObject')) {
    function isObject(): IsType
    {
        return Assert::isObject(...func_get_args());
    }
}

if (!function_exists('PHPUnit\Framework\isResource')) {
    function isResource(): IsType
    {
        return Assert::isResource(...func_get_args());
    }
}

if (!function_exists('PHPUnit\Framework\isClosedResource')) {
    function isClosedResource(): IsType
    {
        return Assert::isClosedResource(...func_get_args());
    }
}

if (!function_exists('PHPUnit\Framework\isScalar')) {
    function isScalar(): IsType
    {
        return Assert::isScalar(...func_get_args());
    }
}

if (!function_exists('PHPUnit\Framework\isString')) {
    function isString(): IsType
    {
        return Assert::isString(...func_get_args());
    }
}

if (!function_exists('PHPUnit\Framework\isType')) {
    function isType(string $type): IsType
    {
        return Assert::isType(...func_get_args());
    }
}

if (!function_exists('PHPUnit\Framework\lessThan')) {
    function lessThan(mixed $value): LessThan
    {
        return Assert::lessThan(...func_get_args());
    }
}

if (!function_exists('PHPUnit\Framework\lessThanOrEqual')) {
    function lessThanOrEqual(mixed $value): LogicalOr
    {
        return Assert::lessThanOrEqual(...func_get_args());
    }
}

if (!function_exists('PHPUnit\Framework\matchesRegularExpression')) {
    function matchesRegularExpression(string $pattern): RegularExpression
    {
        return Assert::matchesRegularExpression(...func_get_args());
    }
}

if (!function_exists('PHPUnit\Framework\matches')) {
    function matches(string $string): StringMatchesFormatDescription
    {
        return Assert::matches(...func_get_args());
    }
}

if (!function_exists('PHPUnit\Framework\stringStartsWith')) {
    function stringStartsWith(string $prefix): StringStartsWith
    {
        return Assert::stringStartsWith(...func_get_args());
    }
}

if (!function_exists('PHPUnit\Framework\stringContains')) {
    function stringContains(string $string, bool $case = true): StringContains
    {
        return Assert::stringContains(...func_get_args());
    }
}

if (!function_exists('PHPUnit\Framework\stringEndsWith')) {
    function stringEndsWith(string $suffix): StringEndsWith
    {
        return Assert::stringEndsWith(...func_get_args());
    }
}

if (!function_exists('PHPUnit\Framework\stringEqualsStringIgnoringLineEndings')) {
    function stringEqualsStringIgnoringLineEndings(string $string): StringEqualsStringIgnoringLineEndings
    {
        return Assert::stringEqualsStringIgnoringLineEndings(...func_get_args());
    }
}

if (!function_exists('PHPUnit\Framework\countOf')) {
    function countOf(int $count): Count
    {
        return Assert::countOf(...func_get_args());
    }
}

if (!function_exists('PHPUnit\Framework\objectEquals')) {
    function objectEquals(object $object, string $method = 'equals'): ObjectEquals
    {
        return Assert::objectEquals(...func_get_args());
    }
}

if (!function_exists('PHPUnit\Framework\callback')) {
    /**
     * @template CallbackInput of mixed
     *
     * @param callable(CallbackInput $callback): bool $callback
     *
     * @return Callback<CallbackInput>
     */
    function callback(callable $callback): Callback
    {
        return Assert::callback($callback);
    }
}

if (!function_exists('PHPUnit\Framework\any')) {
    /**
     * Returns a matcher that matches when the method is executed
     * zero or more times.
     */
    function any(): AnyInvokedCountMatcher
    {
        return new AnyInvokedCountMatcher;
    }
}

if (!function_exists('PHPUnit\Framework\never')) {
    /**
     * Returns a matcher that matches when the method is never executed.
     */
    function never(): InvokedCountMatcher
    {
        return new InvokedCountMatcher(0);
    }
}

if (!function_exists('PHPUnit\Framework\atLeast')) {
    /**
     * Returns a matcher that matches when the method is executed
     * at least N times.
     */
    function atLeast(int $requiredInvocations): InvokedAtLeastCountMatcher
    {
        return new InvokedAtLeastCountMatcher(
            $requiredInvocations,
        );
    }
}

if (!function_exists('PHPUnit\Framework\atLeastOnce')) {
    /**
     * Returns a matcher that matches when the method is executed at least once.
     */
    function atLeastOnce(): InvokedAtLeastOnceMatcher
    {
        return new InvokedAtLeastOnceMatcher;
    }
}

if (!function_exists('PHPUnit\Framework\once')) {
    /**
     * Returns a matcher that matches when the method is executed exactly once.
     */
    function once(): InvokedCountMatcher
    {
        return new InvokedCountMatcher(1);
    }
}

if (!function_exists('PHPUnit\Framework\exactly')) {
    /**
     * Returns a matcher that matches when the method is executed
     * exactly $count times.
     */
    function exactly(int $count): InvokedCountMatcher
    {
        return new InvokedCountMatcher($count);
    }
}

if (!function_exists('PHPUnit\Framework\atMost')) {
    /**
     * Returns a matcher that matches when the method is executed
     * at most N times.
     */
    function atMost(int $allowedInvocations): InvokedAtMostCountMatcher
    {
        return new InvokedAtMostCountMatcher($allowedInvocations);
    }
}

if (!function_exists('PHPUnit\Framework\throwException')) {
    function throwException(Throwable $exception): ExceptionStub
    {
        return new ExceptionStub($exception);
    }
}<|MERGE_RESOLUTION|>--- conflicted
+++ resolved
@@ -2910,11 +2910,7 @@
 }
 
 if (!function_exists('PHPUnit\Framework\containsOnly')) {
-<<<<<<< HEAD
-    function containsOnly(NativeType $type): TraversableContainsOnly
-=======
     function containsOnly(string $type): TraversableContainsOnly
->>>>>>> 11a853e7
     {
         return Assert::containsOnly(...func_get_args());
     }
