<?php declare(strict_types=1);
/*
 * This file is part of PHPUnit.
 *
 * (c) Sebastian Bergmann <sebastian@phpunit.de>
 *
 * For the full copyright and license information, please view the LICENSE
 * file that was distributed with this source code.
 */
namespace PHPUnit\Framework;

use const LC_ALL;
use const LC_COLLATE;
use const LC_CTYPE;
use const LC_MONETARY;
use const LC_NUMERIC;
use const LC_TIME;
use const PATHINFO_FILENAME;
use const PHP_EOL;
use const PHP_URL_PATH;
use function array_keys;
use function array_merge;
use function array_values;
use function basename;
use function chdir;
use function class_exists;
use function clearstatcache;
use function count;
use function defined;
use function explode;
use function getcwd;
use function implode;
use function in_array;
use function ini_set;
use function is_array;
use function is_callable;
use function is_int;
use function is_object;
use function is_string;
use function libxml_clear_errors;
use function method_exists;
use function ob_end_clean;
use function ob_get_clean;
use function ob_get_contents;
use function ob_get_level;
use function ob_start;
use function parse_url;
use function pathinfo;
use function preg_replace;
use function setlocale;
use function sprintf;
use function str_contains;
use function trim;
use AssertionError;
use DeepCopy\DeepCopy;
use PHPUnit\Event;
use PHPUnit\Event\NoPreviousThrowableException;
use PHPUnit\Event\TestData\MoreThanOneDataSetFromDataProviderException;
use PHPUnit\Event\TestData\NoDataSetFromDataProviderException;
use PHPUnit\Framework\Constraint\Exception as ExceptionConstraint;
use PHPUnit\Framework\Constraint\ExceptionCode;
use PHPUnit\Framework\Constraint\ExceptionMessageIsOrContains;
use PHPUnit\Framework\Constraint\ExceptionMessageMatchesRegularExpression;
use PHPUnit\Framework\MockObject\Generator as MockGenerator;
use PHPUnit\Framework\MockObject\MockBuilder;
use PHPUnit\Framework\MockObject\MockObject;
use PHPUnit\Framework\MockObject\Rule\AnyInvokedCount as AnyInvokedCountMatcher;
use PHPUnit\Framework\MockObject\Rule\InvokedAtLeastCount as InvokedAtLeastCountMatcher;
use PHPUnit\Framework\MockObject\Rule\InvokedAtLeastOnce as InvokedAtLeastOnceMatcher;
use PHPUnit\Framework\MockObject\Rule\InvokedAtMostCount as InvokedAtMostCountMatcher;
use PHPUnit\Framework\MockObject\Rule\InvokedCount as InvokedCountMatcher;
use PHPUnit\Framework\MockObject\Stub;
use PHPUnit\Framework\MockObject\Stub\ConsecutiveCalls as ConsecutiveCallsStub;
use PHPUnit\Framework\MockObject\Stub\Exception as ExceptionStub;
use PHPUnit\Framework\MockObject\Stub\ReturnArgument as ReturnArgumentStub;
use PHPUnit\Framework\MockObject\Stub\ReturnCallback as ReturnCallbackStub;
use PHPUnit\Framework\MockObject\Stub\ReturnSelf as ReturnSelfStub;
use PHPUnit\Framework\MockObject\Stub\ReturnStub;
use PHPUnit\Framework\MockObject\Stub\ReturnValueMap as ReturnValueMapStub;
use PHPUnit\Framework\TestSize\TestSize;
use PHPUnit\Framework\TestStatus\TestStatus;
use PHPUnit\Metadata\Api\Groups;
use PHPUnit\Metadata\Api\HookMethods;
use PHPUnit\Metadata\Api\Requirements;
use PHPUnit\Metadata\Parser\Registry as MetadataRegistry;
use PHPUnit\TestRunner\TestResult\PassedTests;
use PHPUnit\TextUI\Configuration\Registry as ConfigurationRegistry;
use PHPUnit\Util\Cloner;
use PHPUnit\Util\Test as TestUtil;
use ReflectionClass;
use ReflectionException;
use ReflectionObject;
use SebastianBergmann\CodeCoverage\StaticAnalysisCacheNotConfiguredException;
use SebastianBergmann\CodeCoverage\UnintentionallyCoveredCodeException;
use SebastianBergmann\Comparator\Comparator;
use SebastianBergmann\Comparator\Factory as ComparatorFactory;
use SebastianBergmann\Diff\Differ;
use SebastianBergmann\Diff\Output\UnifiedDiffOutputBuilder;
use SebastianBergmann\Exporter\Exporter;
use SebastianBergmann\GlobalState\ExcludeList as GlobalStateExcludeList;
use SebastianBergmann\GlobalState\Restorer;
use SebastianBergmann\GlobalState\Snapshot;
use SebastianBergmann\Invoker\TimeoutException;
use SebastianBergmann\ObjectEnumerator\Enumerator;
use SebastianBergmann\RecursionContext\Context;
use Throwable;

/**
 * @no-named-arguments Parameter names are not covered by the backward compatibility promise for PHPUnit
 */
abstract class TestCase extends Assert implements Reorderable, SelfDescribing, Test
{
    private const LOCALE_CATEGORIES = [LC_ALL, LC_COLLATE, LC_CTYPE, LC_MONETARY, LC_NUMERIC, LC_TIME];
    private ?bool $backupGlobals    = null;

    /**
     * @psalm-var list<string>
     */
    private array $backupGlobalsExcludeList = [];
    private ?bool $backupStaticProperties   = null;

    /**
     * @psalm-var array<string,list<class-string>>
     */
    private array $backupStaticPropertiesExcludeList = [];
    private ?Snapshot $snapshot                      = null;
    private ?bool $runClassInSeparateProcess         = null;
    private ?bool $runTestInSeparateProcess          = null;
    private bool $preserveGlobalState                = false;
    private bool $inIsolation                        = false;
    private ?string $expectedException               = null;
    private ?string $expectedExceptionMessage        = null;
    private ?string $expectedExceptionMessageRegExp  = null;
    private null|int|string $expectedExceptionCode   = null;

    /**
     * @psalm-var list<ExecutionOrderDependency>
     */
    private array $providedTests = [];
    private array $data          = [];
    private int|string $dataName = '';

    /**
     * @psalm-var non-empty-string
     */
    private string $name;

    /**
     * @psalm-var list<string>
     */
    private array $groups = [];

    /**
     * @psalm-var list<ExecutionOrderDependency>
     */
    private array $dependencies    = [];
    private array $dependencyInput = [];

    /**
     * @psalm-var array<string,string>
     */
    private array $iniSettings                  = [];
    private array $locale                       = [];
    private ?MockGenerator $mockObjectGenerator = null;

    /**
     * @psalm-var list<MockObject>
     */
    private array $mockObjects                                    = [];
    private bool $registerMockObjectsFromTestArgumentsRecursively = false;
    private TestStatus $status;
    private int $numberOfAssertionsPerformed = 0;
    private mixed $testResult                = null;
    private string $output                   = '';
    private ?string $outputExpectedRegex     = null;
    private ?string $outputExpectedString    = null;
    private bool $outputBufferingActive      = false;
    private int $outputBufferingLevel;
    private bool $outputRetrievedForAssertion = false;
    private bool $doesNotPerformAssertions    = false;

    /**
     * @psalm-var list<Comparator>
     */
    private array $customComparators                         = [];
    private ?Event\Code\TestMethod $testValueObjectForEvents = null;
    private bool $wasPrepared                                = false;

    /**
     * @psalm-var array<class-string, true>
     */
    private array $failureTypes = [];

    /**
     * Returns a matcher that matches when the method is executed
     * zero or more times.
     */
    final public static function any(): AnyInvokedCountMatcher
    {
        return new AnyInvokedCountMatcher;
    }

    /**
     * Returns a matcher that matches when the method is never executed.
     */
    final public static function never(): InvokedCountMatcher
    {
        return new InvokedCountMatcher(0);
    }

    /**
     * Returns a matcher that matches when the method is executed
     * at least N times.
     */
    final public static function atLeast(int $requiredInvocations): InvokedAtLeastCountMatcher
    {
        return new InvokedAtLeastCountMatcher(
            $requiredInvocations
        );
    }

    /**
     * Returns a matcher that matches when the method is executed at least once.
     */
    final public static function atLeastOnce(): InvokedAtLeastOnceMatcher
    {
        return new InvokedAtLeastOnceMatcher;
    }

    /**
     * Returns a matcher that matches when the method is executed exactly once.
     */
    final public static function once(): InvokedCountMatcher
    {
        return new InvokedCountMatcher(1);
    }

    /**
     * Returns a matcher that matches when the method is executed
     * exactly $count times.
     */
    final public static function exactly(int $count): InvokedCountMatcher
    {
        return new InvokedCountMatcher($count);
    }

    /**
     * Returns a matcher that matches when the method is executed
     * at most N times.
     */
    final public static function atMost(int $allowedInvocations): InvokedAtMostCountMatcher
    {
        return new InvokedAtMostCountMatcher($allowedInvocations);
    }

    final public static function returnValue(mixed $value): ReturnStub
    {
        return new ReturnStub($value);
    }

    final public static function returnValueMap(array $valueMap): ReturnValueMapStub
    {
        return new ReturnValueMapStub($valueMap);
    }

    final public static function returnArgument(int $argumentIndex): ReturnArgumentStub
    {
        return new ReturnArgumentStub($argumentIndex);
    }

    final public static function returnCallback(callable $callback): ReturnCallbackStub
    {
        return new ReturnCallbackStub($callback);
    }

    /**
     * Returns the current object.
     *
     * This method is useful when mocking a fluent interface.
     */
    final public static function returnSelf(): ReturnSelfStub
    {
        return new ReturnSelfStub;
    }

    final public static function throwException(Throwable $exception): ExceptionStub
    {
        return new ExceptionStub($exception);
    }

    final public static function onConsecutiveCalls(mixed ...$arguments): ConsecutiveCallsStub
    {
        return new ConsecutiveCallsStub($arguments);
    }

    /**
     * @psalm-param non-empty-string $name
     *
     * @internal This method is not covered by the backward compatibility promise for PHPUnit
     */
    public function __construct(string $name)
    {
        $this->setName($name);

        $this->status = TestStatus::unknown();
    }

    /**
     * This method is called before the first test of this test class is run.
     */
    public static function setUpBeforeClass(): void
    {
    }

    /**
     * This method is called after the last test of this test class is run.
     */
    public static function tearDownAfterClass(): void
    {
    }

    /**
     * This method is called before each test.
     */
    protected function setUp(): void
    {
    }

    /**
     * Performs assertions shared by all tests of a test case.
     *
     * This method is called between setUp() and test.
     */
    protected function assertPreConditions(): void
    {
    }

    /**
     * Performs assertions shared by all tests of a test case.
     *
     * This method is called between test and tearDown().
     */
    protected function assertPostConditions(): void
    {
    }

    /**
     * This method is called after each test.
     */
    protected function tearDown(): void
    {
    }

    /**
     * Returns a string representation of the test case.
     *
     * @throws Exception
     *
     * @internal This method is not covered by the backward compatibility promise for PHPUnit
     */
    public function toString(): string
    {
        $buffer = sprintf(
            '%s::%s',
            (new ReflectionClass($this))->getName(),
            $this->name
        );

        return $buffer . $this->dataSetAsStringWithData();
    }

    /**
     * @internal This method is not covered by the backward compatibility promise for PHPUnit
     */
    final public function count(): int
    {
        return 1;
    }

    final public function getActualOutputForAssertion(): string
    {
        $this->outputRetrievedForAssertion = true;

        return $this->output();
    }

    final public function expectOutputRegex(string $expectedRegex): void
    {
        $this->outputExpectedRegex = $expectedRegex;
    }

    final public function expectOutputString(string $expectedString): void
    {
        $this->outputExpectedString = $expectedString;
    }

    /**
     * @psalm-param class-string<Throwable> $exception
     */
    final public function expectException(string $exception): void
    {
        $this->expectedException = $exception;
    }

    final public function expectExceptionCode(int|string $code): void
    {
        $this->expectedExceptionCode = $code;
    }

    final public function expectExceptionMessage(string $message): void
    {
        $this->expectedExceptionMessage = $message;
    }

    final public function expectExceptionMessageMatches(string $regularExpression): void
    {
        $this->expectedExceptionMessageRegExp = $regularExpression;
    }

    /**
     * Sets up an expectation for an exception to be raised by the code under test.
     * Information for expected exception class, expected exception message, and
     * expected exception code are retrieved from a given Exception object.
     */
    final public function expectExceptionObject(\Exception $exception): void
    {
        $this->expectException($exception::class);
        $this->expectExceptionMessage($exception->getMessage());
        $this->expectExceptionCode($exception->getCode());
    }

    final public function expectNotToPerformAssertions(): void
    {
        $this->doesNotPerformAssertions = true;
    }

    /**
     * @internal This method is not covered by the backward compatibility promise for PHPUnit
     */
    final public function status(): TestStatus
    {
        return $this->status;
    }

    /**
     * @throws \PHPUnit\Runner\Exception
     * @throws \PHPUnit\Util\Exception
     * @throws \SebastianBergmann\CodeCoverage\InvalidArgumentException
     * @throws \SebastianBergmann\Template\InvalidArgumentException
     * @throws CodeCoverageException
     * @throws Exception
     * @throws MoreThanOneDataSetFromDataProviderException
     * @throws NoDataSetFromDataProviderException
     * @throws NoPreviousThrowableException
     * @throws ProcessIsolationException
     * @throws StaticAnalysisCacheNotConfiguredException
     * @throws UnintentionallyCoveredCodeException
     *
     * @internal This method is not covered by the backward compatibility promise for PHPUnit
     */
    final public function run(): void
    {
        if (!$this->handleDependencies()) {
            return;
        }

        if (!$this->shouldRunInSeparateProcess()) {
            (new TestRunner)->run($this);
        } else {
            (new TestRunner)->runInSeparateProcess(
                $this,
                $this->runClassInSeparateProcess && !$this->runTestInSeparateProcess,
                $this->preserveGlobalState
            );
        }
    }

    /**
     * Returns a builder object to create mock objects using a fluent interface.
     *
     * @psalm-template RealInstanceType of object
     *
     * @psalm-param class-string<RealInstanceType> $className
     *
     * @psalm-return MockBuilder<RealInstanceType>
     *
     * @deprecated https://github.com/sebastianbergmann/phpunit/issues/5252
     */
    final public function getMockBuilder(string $className): MockBuilder
    {
        return new MockBuilder($this, $className);
    }

    /**
     * @internal This method is not covered by the backward compatibility promise for PHPUnit
     */
    final public function groups(): array
    {
        return $this->groups;
    }

    /**
     * @internal This method is not covered by the backward compatibility promise for PHPUnit
     */
    final public function setGroups(array $groups): void
    {
        $this->groups = $groups;
    }

    /**
     * @internal This method is not covered by the backward compatibility promise for PHPUnit
     */
    final public function nameWithDataSet(): string
    {
        return $this->name . $this->dataSetAsString();
    }

    /**
     * @psalm-return non-empty-string
     *
     * @internal This method is not covered by the backward compatibility promise for PHPUnit
     */
    final public function name(): string
    {
        return $this->name;
    }

    /**
     * @internal This method is not covered by the backward compatibility promise for PHPUnit
     */
    final public function size(): TestSize
    {
        return (new Groups)->size(
            static::class,
            $this->name
        );
    }

    /**
     * @internal This method is not covered by the backward compatibility promise for PHPUnit
     */
    final public function hasOutput(): bool
    {
        if ($this->output === '') {
            return false;
        }

        if ($this->hasExpectationOnOutput()) {
            return false;
        }

        return true;
    }

    /**
     * @internal This method is not covered by the backward compatibility promise for PHPUnit
     */
    final public function output(): string
    {
        if (!$this->outputBufferingActive) {
            return $this->output;
        }

        return (string) ob_get_contents();
    }

    /**
     * @internal This method is not covered by the backward compatibility promise for PHPUnit
     */
    final public function doesNotPerformAssertions(): bool
    {
        return $this->doesNotPerformAssertions;
    }

    /**
     * @internal This method is not covered by the backward compatibility promise for PHPUnit
     */
    final public function hasExpectationOnOutput(): bool
    {
        return is_string($this->outputExpectedString) || is_string($this->outputExpectedRegex) || $this->outputRetrievedForAssertion;
    }

    /**
     * @internal This method is not covered by the backward compatibility promise for PHPUnit
     */
    final public function registerMockObjectsFromTestArgumentsRecursively(): void
    {
        $this->registerMockObjectsFromTestArgumentsRecursively = true;
    }

    /**
     * @throws Throwable
     *
     * @internal This method is not covered by the backward compatibility promise for PHPUnit
     */
    final public function runBare(): void
    {
        $emitter = Event\Facade::emitter();

        $emitter->testPreparationStarted(
            $this->valueObjectForEvents()
        );

        $this->snapshotGlobalState();
        $this->startOutputBuffering();
        clearstatcache();

        $hookMethods                       = (new HookMethods)->hookMethods(static::class);
        $hasMetRequirements                = false;
        $this->numberOfAssertionsPerformed = 0;
        $currentWorkingDirectory           = getcwd();

        try {
            $this->checkRequirements();
            $hasMetRequirements = true;

            if ($this->inIsolation) {
                $this->invokeBeforeClassHookMethods($hookMethods, $emitter);
            }

            if (method_exists(static::class, $this->name) &&
                MetadataRegistry::parser()->forMethod(static::class, $this->name)->isDoesNotPerformAssertions()->isNotEmpty()) {
                $this->doesNotPerformAssertions = true;
            }

            $this->invokeBeforeTestHookMethods($hookMethods, $emitter);
            $this->invokePreConditionHookMethods($hookMethods, $emitter);

            $emitter->testPrepared(
                $this->valueObjectForEvents()
            );

            $this->wasPrepared = true;
            $this->testResult  = $this->runTest();

            $this->verifyMockObjects();
            $this->invokePostConditionHookMethods($hookMethods, $emitter);

            $this->status = TestStatus::success();
        } catch (IncompleteTest $e) {
            $this->status = TestStatus::incomplete($e->getMessage());

            $emitter->testMarkedAsIncomplete(
                $this->valueObjectForEvents(),
                Event\Code\ThrowableBuilder::from($e)
            );
        } catch (SkippedTest $e) {
            $this->status = TestStatus::skipped($e->getMessage());

            $emitter->testSkipped(
                $this->valueObjectForEvents(),
                $e->getMessage()
            );
        } catch (AssertionError|AssertionFailedError $e) {
            $this->status = TestStatus::failure($e->getMessage());

            $emitter->testFailed(
                $this->valueObjectForEvents(),
                Event\Code\ThrowableBuilder::from($e),
                Event\Code\ComparisonFailureBuilder::from($e)
            );
        } catch (TimeoutException $e) {
            $this->status = TestStatus::risky($e->getMessage());
        } catch (Throwable $_e) {
            $e = $_e;

<<<<<<< HEAD
            if ($this->isRegisteredFailure($_e)) {
                $this->status = TestStatus::failure($_e->getMessage());

                $emitter->testFailed(
                    $this->valueObjectForEvents(),
                    Event\Code\Throwable::from($_e),
                    null
                );
            } else {
                $this->status = TestStatus::error($_e->getMessage());

                $emitter->testErrored(
                    $this->valueObjectForEvents(),
                    Event\Code\Throwable::from($_e)
                );
            }
=======
            $emitter->testErrored(
                $this->valueObjectForEvents(),
                Event\Code\ThrowableBuilder::from($_e)
            );
>>>>>>> 29d5ed82
        }

        if ($this->stopOutputBuffering() && !isset($e)) {
            $this->performAssertionsOnOutput();
        }

        if ($this->status->isSuccess()) {
            Event\Facade::emitter()->testPassed(
                $this->valueObjectForEvents(),
            );

            if (!$this->usesDataProvider()) {
                PassedTests::instance()->testMethodPassed(
                    $this->valueObjectForEvents(),
                    $this->testResult
                );
            }
        }

        $this->mockObjects = [];

        // Tear down the fixture. An exception raised in tearDown() will be
        // caught and passed on when no exception was raised before.
        try {
            if ($hasMetRequirements) {
                $this->invokeAfterTestHookMethods($hookMethods, $emitter);

                if ($this->inIsolation) {
                    $this->invokeAfterClassHookMethods($hookMethods, $emitter);
                }
            }
        } catch (Throwable $exceptionRaisedDuringTearDown) {
            if (!isset($e)) {
                $this->status = TestStatus::error($exceptionRaisedDuringTearDown->getMessage());
                $e            = $exceptionRaisedDuringTearDown;

                $emitter->testErrored(
                    $this->valueObjectForEvents(),
                    Event\Code\ThrowableBuilder::from($exceptionRaisedDuringTearDown)
                );
            }
        }

        clearstatcache();

        if ($currentWorkingDirectory !== getcwd()) {
            chdir($currentWorkingDirectory);
        }

        $this->restoreGlobalState();
        $this->unregisterCustomComparators();
        $this->cleanupIniSettings();
        $this->cleanupLocaleSettings();
        libxml_clear_errors();

        $this->testValueObjectForEvents = null;

        if (isset($e)) {
            $this->onNotSuccessfulTest($e);
        }
    }

    /**
     * @psalm-param non-empty-string $name
     *
     * @internal This method is not covered by the backward compatibility promise for PHPUnit
     */
    final public function setName(string $name): void
    {
        $this->name = $name;

        if (is_callable($this->sortId(), true)) {
            $this->providedTests = [new ExecutionOrderDependency($this->sortId())];
        }
    }

    /**
     * @psalm-param list<ExecutionOrderDependency> $dependencies
     *
     * @internal This method is not covered by the backward compatibility promise for PHPUnit
     */
    final public function setDependencies(array $dependencies): void
    {
        $this->dependencies = $dependencies;
    }

    /**
     * @internal This method is not covered by the backward compatibility promise for PHPUnit
     */
    final public function setDependencyInput(array $dependencyInput): void
    {
        $this->dependencyInput = $dependencyInput;
    }

    /**
     * @internal This method is not covered by the backward compatibility promise for PHPUnit
     */
    final public function dependencyInput(): array
    {
        return $this->dependencyInput;
    }

    /**
     * @internal This method is not covered by the backward compatibility promise for PHPUnit
     */
    final public function hasDependencyInput(): bool
    {
        return !empty($this->dependencyInput);
    }

    /**
     * @internal This method is not covered by the backward compatibility promise for PHPUnit
     */
    final public function setBackupGlobals(bool $backupGlobals): void
    {
        $this->backupGlobals = $backupGlobals;
    }

    /**
     * @internal This method is not covered by the backward compatibility promise for PHPUnit
     */
    final public function setBackupGlobalsExcludeList(array $backupGlobalsExcludeList): void
    {
        $this->backupGlobalsExcludeList = $backupGlobalsExcludeList;
    }

    /**
     * @internal This method is not covered by the backward compatibility promise for PHPUnit
     */
    final public function setBackupStaticProperties(bool $backupStaticProperties): void
    {
        $this->backupStaticProperties = $backupStaticProperties;
    }

    /**
     * @internal This method is not covered by the backward compatibility promise for PHPUnit
     */
    final public function setBackupStaticPropertiesExcludeList(array $backupStaticPropertiesExcludeList): void
    {
        $this->backupStaticPropertiesExcludeList = $backupStaticPropertiesExcludeList;
    }

    /**
     * @internal This method is not covered by the backward compatibility promise for PHPUnit
     */
    final public function setRunTestInSeparateProcess(bool $runTestInSeparateProcess): void
    {
        if ($this->runTestInSeparateProcess === null) {
            $this->runTestInSeparateProcess = $runTestInSeparateProcess;
        }
    }

    /**
     * @internal This method is not covered by the backward compatibility promise for PHPUnit
     */
    final public function setRunClassInSeparateProcess(bool $runClassInSeparateProcess): void
    {
        $this->runClassInSeparateProcess = $runClassInSeparateProcess;
    }

    /**
     * @internal This method is not covered by the backward compatibility promise for PHPUnit
     */
    final public function setPreserveGlobalState(bool $preserveGlobalState): void
    {
        $this->preserveGlobalState = $preserveGlobalState;
    }

    /**
     * @internal This method is not covered by the backward compatibility promise for PHPUnit
     */
    final public function setInIsolation(bool $inIsolation): void
    {
        $this->inIsolation = $inIsolation;
    }

    /**
     * @internal This method is not covered by the backward compatibility promise for PHPUnit
     */
    final public function isInIsolation(): bool
    {
        return $this->inIsolation;
    }

    /**
     * @internal This method is not covered by the backward compatibility promise for PHPUnit
     */
    final public function result(): mixed
    {
        return $this->testResult;
    }

    /**
     * @internal This method is not covered by the backward compatibility promise for PHPUnit
     */
    final public function setResult(mixed $result): void
    {
        $this->testResult = $result;
    }

    /**
     * @internal This method is not covered by the backward compatibility promise for PHPUnit
     */
    final public function registerMockObject(MockObject $mockObject): void
    {
        $this->mockObjects[] = $mockObject;
    }

    /**
     * @internal This method is not covered by the backward compatibility promise for PHPUnit
     */
    final public function addToAssertionCount(int $count): void
    {
        $this->numberOfAssertionsPerformed += $count;
    }

    /**
     * @internal This method is not covered by the backward compatibility promise for PHPUnit
     */
    final public function numberOfAssertionsPerformed(): int
    {
        return $this->numberOfAssertionsPerformed;
    }

    /**
     * @internal This method is not covered by the backward compatibility promise for PHPUnit
     */
    final public function usesDataProvider(): bool
    {
        return !empty($this->data);
    }

    /**
     * @internal This method is not covered by the backward compatibility promise for PHPUnit
     */
    final public function dataName(): int|string
    {
        return $this->dataName;
    }

    /**
     * @internal This method is not covered by the backward compatibility promise for PHPUnit
     */
    final public function dataSetAsString(): string
    {
        $buffer = '';

        if (!empty($this->data)) {
            if (is_int($this->dataName)) {
                $buffer .= sprintf(' with data set #%d', $this->dataName);
            } else {
                $buffer .= sprintf(' with data set "%s"', $this->dataName);
            }
        }

        return $buffer;
    }

    /**
     * @internal This method is not covered by the backward compatibility promise for PHPUnit
     */
    final public function dataSetAsStringWithData(): string
    {
        if (empty($this->data)) {
            return '';
        }

        return $this->dataSetAsString() . sprintf(
            ' (%s)',
            (new Exporter)->shortenedRecursiveExport($this->data)
        );
    }

    /**
     * @internal This method is not covered by the backward compatibility promise for PHPUnit
     */
    final public function providedData(): array
    {
        return $this->data;
    }

    /**
     * @internal This method is not covered by the backward compatibility promise for PHPUnit
     */
    final public function sortId(): string
    {
        $id = $this->name;

        if (!str_contains($id, '::')) {
            $id = static::class . '::' . $id;
        }

        if ($this->usesDataProvider()) {
            $id .= $this->dataSetAsString();
        }

        return $id;
    }

    /**
     * @psalm-return list<ExecutionOrderDependency>
     *
     * @internal This method is not covered by the backward compatibility promise for PHPUnit
     */
    final public function provides(): array
    {
        return $this->providedTests;
    }

    /**
     * @psalm-return list<ExecutionOrderDependency>
     *
     * @internal This method is not covered by the backward compatibility promise for PHPUnit
     */
    final public function requires(): array
    {
        return $this->dependencies;
    }

    /**
     * @internal This method is not covered by the backward compatibility promise for PHPUnit
     */
    final public function setData(int|string $dataName, array $data): void
    {
        $this->dataName = $dataName;
        $this->data     = $data;
    }

    /**
     * @internal This method is not covered by the backward compatibility promise for PHPUnit
     *
     * @throws MoreThanOneDataSetFromDataProviderException
     */
    final public function valueObjectForEvents(): Event\Code\TestMethod
    {
        if ($this->testValueObjectForEvents !== null) {
            return $this->testValueObjectForEvents;
        }

        $this->testValueObjectForEvents = Event\Code\TestMethod::fromTestCase($this);

        return $this->testValueObjectForEvents;
    }

    /**
     * @internal This method is not covered by the backward compatibility promise for PHPUnit
     */
    final public function wasPrepared(): bool
    {
        return $this->wasPrepared;
    }

    final protected function registerComparator(Comparator $comparator): void
    {
        ComparatorFactory::getInstance()->register($comparator);

        Event\Facade::emitter()->testRegisteredComparator($comparator::class);

        $this->customComparators[] = $comparator;
    }

    /**
     * @psalm-param class-string $classOrInterface
     */
    final protected function registerFailureType(string $classOrInterface): void
    {
        $this->failureTypes[$classOrInterface] = true;
    }

    /**
     * @throws AssertionFailedError
     * @throws Exception
     * @throws ExpectationFailedException
     * @throws Throwable
     *
     * @internal This method is not covered by the backward compatibility promise for PHPUnit
     */
    protected function runTest(): mixed
    {
        $testArguments = array_merge($this->data, $this->dependencyInput);

        $this->registerMockObjectsFromTestArguments($testArguments);

        try {
            $testResult = $this->{$this->name}(...array_values($testArguments));
        } catch (Throwable $exception) {
            if (!$this->shouldExceptionExpectationsBeVerified($exception)) {
                throw $exception;
            }

            $this->verifyExceptionExpectations($exception);

            return null;
        }

        $this->expectedExceptionWasNotRaised();

        return $testResult;
    }

    /**
     * This method is a wrapper for the ini_set() function that automatically
     * resets the modified php.ini setting to its original value after the
     * test is run.
     *
     * @throws Exception
     */
    protected function iniSet(string $varName, string $newValue): void
    {
        $currentValue = ini_set($varName, $newValue);

        if ($currentValue !== false) {
            $this->iniSettings[$varName] = $currentValue;
        } else {
            throw new Exception(
                sprintf(
                    'INI setting "%s" could not be set to "%s".',
                    $varName,
                    $newValue
                )
            );
        }
    }

    /**
     * This method is a wrapper for the setlocale() function that automatically
     * resets the locale to its original value after the test is run.
     *
     * @throws Exception
     */
    protected function setLocale(mixed ...$arguments): void
    {
        if (count($arguments) < 2) {
            throw new Exception;
        }

        [$category, $locale] = $arguments;

        if (!in_array($category, self::LOCALE_CATEGORIES, true)) {
            throw new Exception;
        }

        if (!is_array($locale) && !is_string($locale)) {
            throw new Exception;
        }

        $this->locale[$category] = setlocale($category, 0);

        $result = setlocale(...$arguments);

        if ($result === false) {
            throw new Exception(
                'The locale functionality is not implemented on your platform, ' .
                'the specified locale does not exist or the category name is ' .
                'invalid.'
            );
        }
    }

    /**
     * Creates a test stub for the specified interface or class.
     *
     * @psalm-template RealInstanceType of object
     *
     * @psalm-param class-string<RealInstanceType> $originalClassName
     *
     * @psalm-return Stub&RealInstanceType
     *
     * @throws \PHPUnit\Framework\MockObject\Exception
     * @throws InvalidArgumentException
     * @throws NoPreviousThrowableException
     */
    protected function createStub(string $originalClassName): Stub
    {
        $stub = $this->createTestDouble($originalClassName, false);

        Event\Facade::emitter()->testCreatedStub($originalClassName);

        return $stub;
    }

    /**
     * @psalm-param list<class-string> $interfaces
     *
     * @throws \PHPUnit\Framework\MockObject\Exception
     */
    protected function createStubForIntersectionOfInterfaces(array $interfaces): Stub
    {
        $stub = $this->mockObjectGenerator()->getMockForInterfaces($interfaces);

        Event\Facade::emitter()->testCreatedStubForIntersectionOfInterfaces($interfaces);

        return $stub;
    }

    /**
     * Creates (and configures) a test stub for the specified interface or class.
     *
     * @psalm-template RealInstanceType of object
     *
     * @psalm-param class-string<RealInstanceType> $originalClassName
     *
     * @psalm-return Stub&RealInstanceType
     *
     * @throws \PHPUnit\Framework\MockObject\Exception
     * @throws InvalidArgumentException
     * @throws NoPreviousThrowableException
     */
    final protected function createConfiguredStub(string $originalClassName, array $configuration): Stub
    {
        $o = $this->createStub($originalClassName);

        foreach ($configuration as $method => $return) {
            $o->method($method)->willReturn($return);
        }

        return $o;
    }

    /**
     * Creates a mock object for the specified interface or class.
     *
     * @psalm-template RealInstanceType of object
     *
     * @psalm-param class-string<RealInstanceType> $originalClassName
     *
     * @psalm-return MockObject&RealInstanceType
     *
     * @throws \PHPUnit\Framework\MockObject\Exception
     * @throws InvalidArgumentException
     * @throws NoPreviousThrowableException
     */
    protected function createMock(string $originalClassName): MockObject
    {
        $mock = $this->createTestDouble($originalClassName);

        Event\Facade::emitter()->testCreatedMockObject($originalClassName);

        return $mock;
    }

    /**
     * @psalm-param list<class-string> $interfaces
     *
     * @throws \PHPUnit\Framework\MockObject\Exception
     */
    protected function createMockForIntersectionOfInterfaces(array $interfaces): MockObject
    {
        $mock = $this->mockObjectGenerator()->getMockForInterfaces($interfaces);

        Event\Facade::emitter()->testCreatedMockObjectForIntersectionOfInterfaces($interfaces);

        return $mock;
    }

    /**
     * Creates (and configures) a mock object for the specified interface or class.
     *
     * @psalm-template RealInstanceType of object
     *
     * @psalm-param class-string<RealInstanceType> $originalClassName
     *
     * @psalm-return MockObject&RealInstanceType
     *
     * @throws \PHPUnit\Framework\MockObject\Exception
     * @throws InvalidArgumentException
     * @throws NoPreviousThrowableException
     */
    protected function createConfiguredMock(string $originalClassName, array $configuration): MockObject
    {
        $o = $this->createMock($originalClassName);

        foreach ($configuration as $method => $return) {
            $o->method($method)->willReturn($return);
        }

        return $o;
    }

    /**
     * Creates a partial mock object for the specified interface or class.
     *
     * @psalm-param list<string> $methods
     *
     * @psalm-template RealInstanceType of object
     *
     * @psalm-param class-string<RealInstanceType> $originalClassName
     *
     * @psalm-return MockObject&RealInstanceType
     *
     * @throws \PHPUnit\Framework\MockObject\Exception
     * @throws InvalidArgumentException
     *
     * @deprecated https://github.com/sebastianbergmann/phpunit/issues/5239
     */
    protected function createPartialMock(string $originalClassName, array $methods): MockObject
    {
        $partialMock = (new MockBuilder($this, $originalClassName))
            ->disableOriginalConstructor()
            ->disableOriginalClone()
            ->disableArgumentCloning()
            ->disallowMockingUnknownTypes()
            ->onlyMethods($methods)
            ->getMock();

        Event\Facade::emitter()->testCreatedPartialMockObject(
            $originalClassName,
            ...$methods
        );

        return $partialMock;
    }

    /**
     * Creates a test proxy for the specified class.
     *
     * @psalm-template RealInstanceType of object
     *
     * @psalm-param class-string<RealInstanceType> $originalClassName
     *
     * @psalm-return MockObject&RealInstanceType
     *
     * @throws \PHPUnit\Framework\MockObject\Exception
     * @throws InvalidArgumentException
     *
     * @deprecated https://github.com/sebastianbergmann/phpunit/issues/5240
     */
    protected function createTestProxy(string $originalClassName, array $constructorArguments = []): MockObject
    {
        $testProxy = (new MockBuilder($this, $originalClassName))
            ->setConstructorArgs($constructorArguments)
            ->enableProxyingToOriginalMethods()
            ->getMock();

        Event\Facade::emitter()->testCreatedTestProxy(
            $originalClassName,
            $constructorArguments
        );

        return $testProxy;
    }

    /**
     * Creates a mock object for the specified abstract class with all abstract
     * methods of the class mocked. Concrete methods are not mocked by default.
     * To mock concrete methods, use the 7th parameter ($mockedMethods).
     *
     * @psalm-template RealInstanceType of object
     *
     * @psalm-param class-string<RealInstanceType> $originalClassName
     *
     * @psalm-return MockObject&RealInstanceType
     *
     * @throws \PHPUnit\Framework\MockObject\Exception
     * @throws InvalidArgumentException
     *
     * @deprecated https://github.com/sebastianbergmann/phpunit/issues/5241
     */
    protected function getMockForAbstractClass(string $originalClassName, array $arguments = [], string $mockClassName = '', bool $callOriginalConstructor = true, bool $callOriginalClone = true, bool $callAutoload = true, array $mockedMethods = [], bool $cloneArguments = false): MockObject
    {
        $mockObject = $this->mockObjectGenerator()->getMockForAbstractClass(
            $originalClassName,
            $arguments,
            $mockClassName,
            $callOriginalConstructor,
            $callOriginalClone,
            $callAutoload,
            $mockedMethods,
            $cloneArguments
        );

        $this->registerMockObject($mockObject);

        Event\Facade::emitter()->testCreatedMockObjectForAbstractClass($originalClassName);

        return $mockObject;
    }

    /**
     * Creates a mock object based on the given WSDL file.
     *
     * @psalm-template RealInstanceType of object
     *
     * @psalm-param class-string<RealInstanceType>|string $originalClassName
     *
     * @psalm-return MockObject&RealInstanceType
     *
     * @throws \PHPUnit\Framework\MockObject\Exception
     *
     * @deprecated https://github.com/sebastianbergmann/phpunit/issues/5242
     */
    protected function getMockFromWsdl(string $wsdlFile, string $originalClassName = '', string $mockClassName = '', array $methods = [], bool $callOriginalConstructor = true, array $options = []): MockObject
    {
        if ($originalClassName === '') {
            $fileName          = pathinfo(basename(parse_url($wsdlFile, PHP_URL_PATH)), PATHINFO_FILENAME);
            $originalClassName = preg_replace('/\W/', '', $fileName);
        }

        if (!class_exists($originalClassName)) {
            eval(
                $this->mockObjectGenerator()->generateClassFromWsdl(
                    $wsdlFile,
                    $originalClassName,
                    $methods,
                    $options
                )
            );
        }

        $mockObject = $this->mockObjectGenerator()->getMock(
            $originalClassName,
            $methods,
            ['', $options],
            $mockClassName,
            $callOriginalConstructor,
            false,
            false
        );

        Event\Facade::emitter()->testCreatedMockObjectFromWsdl(
            $wsdlFile,
            $originalClassName,
            $mockClassName,
            $methods,
            $callOriginalConstructor,
            $options
        );

        $this->registerMockObject($mockObject);

        return $mockObject;
    }

    /**
     * Creates a mock object for the specified trait with all abstract methods
     * of the trait mocked. Concrete methods to mock can be specified with the
     * `$mockedMethods` parameter.
     *
     * @psalm-param trait-string $traitName
     *
     * @throws \PHPUnit\Framework\MockObject\Exception
     * @throws InvalidArgumentException
     *
     * @deprecated https://github.com/sebastianbergmann/phpunit/issues/5243
     */
    protected function getMockForTrait(string $traitName, array $arguments = [], string $mockClassName = '', bool $callOriginalConstructor = true, bool $callOriginalClone = true, bool $callAutoload = true, array $mockedMethods = [], bool $cloneArguments = false): MockObject
    {
        $mockObject = $this->mockObjectGenerator()->getMockForTrait(
            $traitName,
            $arguments,
            $mockClassName,
            $callOriginalConstructor,
            $callOriginalClone,
            $callAutoload,
            $mockedMethods,
            $cloneArguments
        );

        $this->registerMockObject($mockObject);

        Event\Facade::emitter()->testCreatedMockObjectForTrait($traitName);

        return $mockObject;
    }

    /**
     * Creates an object that uses the specified trait.
     *
     * @psalm-param trait-string $traitName
     *
     * @throws \PHPUnit\Framework\MockObject\Exception
     *
     * @deprecated https://github.com/sebastianbergmann/phpunit/issues/5244
     */
    protected function getObjectForTrait(string $traitName, array $arguments = [], string $traitClassName = '', bool $callOriginalConstructor = true, bool $callOriginalClone = true, bool $callAutoload = true): object
    {
        return $this->mockObjectGenerator()->getObjectForTrait(
            $traitName,
            $traitClassName,
            $callAutoload,
            $callOriginalConstructor,
            $arguments
        );
    }

    /**
     * This method is called when a test method did not execute successfully.
     *
     * @throws Throwable
     */
    protected function onNotSuccessfulTest(Throwable $t): never
    {
        throw $t;
    }

    /**
     * @throws Throwable
     */
    private function verifyMockObjects(): void
    {
        foreach ($this->mockObjects as $mockObject) {
            if ($mockObject->__phpunit_hasMatchers()) {
                $this->numberOfAssertionsPerformed++;
            }

            $mockObject->__phpunit_verify(
                $this->shouldInvocationMockerBeReset($mockObject)
            );
        }
    }

    /**
     * @throws SkippedTest
     */
    private function checkRequirements(): void
    {
        if (!$this->name || !method_exists($this, $this->name)) {
            return;
        }

        $missingRequirements = (new Requirements)->requirementsNotSatisfiedFor(
            static::class,
            $this->name
        );

        if (!empty($missingRequirements)) {
            $this->markTestSkipped(implode(PHP_EOL, $missingRequirements));
        }
    }

    private function handleDependencies(): bool
    {
        if ([] === $this->dependencies || $this->inIsolation) {
            return true;
        }

        $passedTests = PassedTests::instance();

        foreach ($this->dependencies as $dependency) {
            if (!$dependency->isValid()) {
                $this->markErrorForInvalidDependency();

                return false;
            }

            if ($dependency->targetIsClass()) {
                $dependencyClassName = $dependency->getTargetClassName();

                if (!class_exists($dependencyClassName)) {
                    $this->markErrorForInvalidDependency($dependency);

                    return false;
                }

                if (!$passedTests->hasTestClassPassed($dependencyClassName)) {
                    $this->markSkippedForMissingDependency($dependency);

                    return false;
                }

                continue;
            }

            $dependencyTarget = $dependency->getTarget();

            if (!$passedTests->hasTestMethodPassed($dependencyTarget)) {
                if (!$this->isCallableTestMethod($dependencyTarget)) {
                    $this->markErrorForInvalidDependency($dependency);
                } else {
                    $this->markSkippedForMissingDependency($dependency);
                }

                return false;
            }

            if ($passedTests->isGreaterThan($dependencyTarget, $this->size())) {
                Event\Facade::emitter()->testConsideredRisky(
                    $this->valueObjectForEvents(),
                    'This test depends on a test that is larger than itself'
                );

                return false;
            }

            $returnValue = $passedTests->returnValue($dependencyTarget);

            if ($dependency->deepClone()) {
                $deepCopy = new DeepCopy;
                $deepCopy->skipUncloneable(false);

                $this->dependencyInput[$dependencyTarget] = $deepCopy->copy($returnValue);
            } elseif ($dependency->shallowClone()) {
                $this->dependencyInput[$dependencyTarget] = clone $returnValue;
            } else {
                $this->dependencyInput[$dependencyTarget] = $returnValue;
            }
        }

        $this->testValueObjectForEvents = null;

        return true;
    }

    /**
     * @throws Exception
     * @throws MoreThanOneDataSetFromDataProviderException
     * @throws NoPreviousThrowableException
     */
    private function markErrorForInvalidDependency(?ExecutionOrderDependency $dependency = null): void
    {
        $message = 'This test has an invalid dependency';

        if ($dependency !== null) {
            $message = sprintf(
                'This test depends on "%s" which does not exist',
                $dependency->targetIsClass() ? $dependency->getTargetClassName() : $dependency->getTarget()
            );
        }

        $exception = new InvalidDependencyException($message);

        Event\Facade::emitter()->testErrored(
            $this->valueObjectForEvents(),
            Event\Code\ThrowableBuilder::from($exception)
        );

        $this->status = TestStatus::error($message);
    }

    /**
     * @throws MoreThanOneDataSetFromDataProviderException
     */
    private function markSkippedForMissingDependency(ExecutionOrderDependency $dependency): void
    {
        $message = sprintf(
            'This test depends on "%s" to pass',
            $dependency->getTarget()
        );

        Event\Facade::emitter()->testSkipped(
            $this->valueObjectForEvents(),
            $message
        );

        $this->status = TestStatus::skipped($message);
    }

    private function mockObjectGenerator(): MockGenerator
    {
        if ($this->mockObjectGenerator === null) {
            $this->mockObjectGenerator = new MockGenerator;
        }

        return $this->mockObjectGenerator;
    }

    private function startOutputBuffering(): void
    {
        ob_start();

        $this->outputBufferingActive = true;
        $this->outputBufferingLevel  = ob_get_level();
    }

    /**
     * @throws MoreThanOneDataSetFromDataProviderException
     */
    private function stopOutputBuffering(): bool
    {
        if (ob_get_level() !== $this->outputBufferingLevel) {
            while (ob_get_level() >= $this->outputBufferingLevel) {
                ob_end_clean();
            }

            $message = 'Test code or tested code did not (only) close its own output buffers';

            Event\Facade::emitter()->testConsideredRisky(
                $this->valueObjectForEvents(),
                $message
            );

            $this->status = TestStatus::risky($message);

            return false;
        }

        $this->output = ob_get_clean();

        $this->outputBufferingActive = false;
        $this->outputBufferingLevel  = ob_get_level();

        return true;
    }

    private function snapshotGlobalState(): void
    {
        if ($this->runTestInSeparateProcess || $this->inIsolation ||
            (!$this->backupGlobals && !$this->backupStaticProperties)) {
            return;
        }

        $snapshot = $this->createGlobalStateSnapshot($this->backupGlobals === true);

        $this->snapshot = $snapshot;
    }

    /**
     * @throws MoreThanOneDataSetFromDataProviderException
     */
    private function restoreGlobalState(): void
    {
        if (!$this->snapshot instanceof Snapshot) {
            return;
        }

        if (ConfigurationRegistry::get()->beStrictAboutChangesToGlobalState()) {
            $this->compareGlobalStateSnapshots(
                $this->snapshot,
                $this->createGlobalStateSnapshot($this->backupGlobals === true)
            );
        }

        $restorer = new Restorer;

        if ($this->backupGlobals) {
            $restorer->restoreGlobalVariables($this->snapshot);
        }

        if ($this->backupStaticProperties) {
            $restorer->restoreStaticProperties($this->snapshot);
        }

        $this->snapshot = null;
    }

    private function createGlobalStateSnapshot(bool $backupGlobals): Snapshot
    {
        $excludeList = new GlobalStateExcludeList;

        foreach ($this->backupGlobalsExcludeList as $globalVariable) {
            $excludeList->addGlobalVariable($globalVariable);
        }

        if (!defined('PHPUNIT_TESTSUITE')) {
            $excludeList->addClassNamePrefix('PHPUnit');
            $excludeList->addClassNamePrefix('SebastianBergmann\CodeCoverage');
            $excludeList->addClassNamePrefix('SebastianBergmann\FileIterator');
            $excludeList->addClassNamePrefix('SebastianBergmann\Invoker');
            $excludeList->addClassNamePrefix('SebastianBergmann\Template');
            $excludeList->addClassNamePrefix('SebastianBergmann\Timer');
            $excludeList->addStaticProperty(ComparatorFactory::class, 'instance');

            foreach ($this->backupStaticPropertiesExcludeList as $class => $properties) {
                foreach ($properties as $property) {
                    $excludeList->addStaticProperty($class, $property);
                }
            }
        }

        return new Snapshot(
            $excludeList,
            $backupGlobals,
            (bool) $this->backupStaticProperties,
            false,
            false,
            false,
            false,
            false,
            false,
            false
        );
    }

    /**
     * @throws MoreThanOneDataSetFromDataProviderException
     */
    private function compareGlobalStateSnapshots(Snapshot $before, Snapshot $after): void
    {
        $backupGlobals = $this->backupGlobals === null || $this->backupGlobals;

        if ($backupGlobals) {
            $this->compareGlobalStateSnapshotPart(
                $before->globalVariables(),
                $after->globalVariables(),
                "--- Global variables before the test\n+++ Global variables after the test\n"
            );

            $this->compareGlobalStateSnapshotPart(
                $before->superGlobalVariables(),
                $after->superGlobalVariables(),
                "--- Super-global variables before the test\n+++ Super-global variables after the test\n"
            );
        }

        if ($this->backupStaticProperties) {
            $this->compareGlobalStateSnapshotPart(
                $before->staticProperties(),
                $after->staticProperties(),
                "--- Static properties before the test\n+++ Static properties after the test\n"
            );
        }
    }

    /**
     * @throws MoreThanOneDataSetFromDataProviderException
     */
    private function compareGlobalStateSnapshotPart(array $before, array $after, string $header): void
    {
        if ($before != $after) {
            $differ   = new Differ(new UnifiedDiffOutputBuilder($header));
            $exporter = new Exporter;

            Event\Facade::emitter()->testConsideredRisky(
                $this->valueObjectForEvents(),
                'This test modified global state but was not expected to do so' . PHP_EOL .
                trim(
                    $differ->diff(
                        $exporter->export($before),
                        $exporter->export($after)
                    )
                )
            );
        }
    }

    private function shouldInvocationMockerBeReset(MockObject $mock): bool
    {
        $enumerator = new Enumerator;

        if (in_array($mock, $enumerator->enumerate($this->dependencyInput), true)) {
            return false;
        }

        if (!is_array($this->testResult) && !is_object($this->testResult)) {
            return true;
        }

        return !in_array($mock, $enumerator->enumerate($this->testResult), true);
    }

    private function registerMockObjectsFromTestArguments(array $testArguments, Context $context = new Context): void
    {
        if ($this->registerMockObjectsFromTestArgumentsRecursively) {
            foreach ((new Enumerator)->enumerate($testArguments) as $object) {
                if ($object instanceof MockObject) {
                    $this->registerMockObject($object);
                }
            }
        } else {
            foreach ($testArguments as $testArgument) {
                if ($testArgument instanceof MockObject) {
                    $testArgument = Cloner::clone($testArgument);

                    $this->registerMockObject($testArgument);
                } elseif (is_array($testArgument) && !$context->contains($testArgument)) {
                    $context->add($testArgument);

                    $this->registerMockObjectsFromTestArguments(
                        $testArgument,
                        $context
                    );
                }
            }
        }
    }

    private function unregisterCustomComparators(): void
    {
        $factory = ComparatorFactory::getInstance();

        foreach ($this->customComparators as $comparator) {
            $factory->unregister($comparator);
        }

        $this->customComparators = [];
    }

    private function cleanupIniSettings(): void
    {
        foreach ($this->iniSettings as $varName => $oldValue) {
            ini_set($varName, $oldValue);
        }

        $this->iniSettings = [];
    }

    private function cleanupLocaleSettings(): void
    {
        foreach ($this->locale as $category => $locale) {
            setlocale($category, $locale);
        }

        $this->locale = [];
    }

    /**
     * @throws Exception
     */
    private function shouldExceptionExpectationsBeVerified(Throwable $throwable): bool
    {
        $result = false;

        if ($this->expectedException !== null || $this->expectedExceptionCode !== null || $this->expectedExceptionMessage !== null || $this->expectedExceptionMessageRegExp !== null) {
            $result = true;
        }

        if ($throwable instanceof Exception) {
            $result = false;
        }

        if (is_string($this->expectedException)) {
            try {
                $reflector = new ReflectionClass($this->expectedException);
                // @codeCoverageIgnoreStart
            } catch (ReflectionException $e) {
                throw new Exception(
                    $e->getMessage(),
                    $e->getCode(),
                    $e
                );
            }
            // @codeCoverageIgnoreEnd

            if ($this->expectedException === 'PHPUnit\Framework\Exception' ||
                $this->expectedException === '\PHPUnit\Framework\Exception' ||
                $reflector->isSubclassOf(Exception::class)) {
                $result = true;
            }
        }

        return $result;
    }

    private function shouldRunInSeparateProcess(): bool
    {
        if ($this->inIsolation) {
            return false;
        }

        if ($this->runTestInSeparateProcess) {
            return true;
        }

        if ($this->runClassInSeparateProcess) {
            return true;
        }

        return ConfigurationRegistry::get()->processIsolation();
    }

    private function isCallableTestMethod(string $dependency): bool
    {
        [$className, $methodName] = explode('::', $dependency);

        if (!class_exists($className)) {
            return false;
        }

        $class = new ReflectionClass($className);

        if (!$class->isSubclassOf(__CLASS__)) {
            return false;
        }

        if (!$class->hasMethod($methodName)) {
            return false;
        }

        return TestUtil::isTestMethod(
            $class->getMethod($methodName)
        );
    }

    /**
     * @psalm-template RealInstanceType of object
     *
     * @psalm-param class-string<RealInstanceType> $originalClassName
     *
     * @psalm-return MockObject&RealInstanceType
     *
     * @throws \PHPUnit\Framework\MockObject\Exception
     * @throws InvalidArgumentException
     * @throws NoPreviousThrowableException
     */
    private function createTestDouble(string $originalClassName, bool $register = true): MockObject
    {
        $testDouble = $this->mockObjectGenerator()->getMock(
            $originalClassName,
            callOriginalConstructor: false,
            callOriginalClone: false,
            cloneArguments: false,
            allowMockingUnknownTypes: false
        );

        if ($register) {
            $this->registerMockObject($testDouble);
        }

        return $testDouble;
    }

    /**
     * @throws Exception
     * @throws ExpectationFailedException
     * @throws MoreThanOneDataSetFromDataProviderException
     * @throws NoPreviousThrowableException
     */
    private function performAssertionsOnOutput(): void
    {
        try {
            if ($this->outputExpectedRegex !== null) {
                $this->assertMatchesRegularExpression($this->outputExpectedRegex, $this->output);
            } elseif ($this->outputExpectedString !== null) {
                $this->assertEquals($this->outputExpectedString, $this->output);
            }
        } catch (ExpectationFailedException $e) {
            $this->status = TestStatus::failure($e->getMessage());

            Event\Facade::emitter()->testFailed(
                $this->valueObjectForEvents(),
                Event\Code\ThrowableBuilder::from($e),
                Event\Code\ComparisonFailureBuilder::from($e)
            );

            throw $e;
        }
    }

    private function invokeBeforeClassHookMethods(array $hookMethods, Event\Emitter $emitter): void
    {
        $this->invokeHookMethods(
            $hookMethods['beforeClass'],
            $emitter,
            'testBeforeFirstTestMethodCalled',
            'testBeforeFirstTestMethodFinished'
        );
    }

    private function invokeBeforeTestHookMethods(array $hookMethods, Event\Emitter $emitter): void
    {
        $this->invokeHookMethods(
            $hookMethods['before'],
            $emitter,
            'testBeforeTestMethodCalled',
            'testBeforeTestMethodFinished'
        );
    }

    private function invokePreConditionHookMethods(array $hookMethods, Event\Emitter $emitter): void
    {
        $this->invokeHookMethods(
            $hookMethods['preCondition'],
            $emitter,
            'testPreConditionCalled',
            'testPreConditionFinished'
        );
    }

    private function invokePostConditionHookMethods(array $hookMethods, Event\Emitter $emitter): void
    {
        $this->invokeHookMethods(
            $hookMethods['postCondition'],
            $emitter,
            'testPostConditionCalled',
            'testPostConditionFinished'
        );
    }

    private function invokeAfterTestHookMethods(array $hookMethods, Event\Emitter $emitter): void
    {
        $this->invokeHookMethods(
            $hookMethods['after'],
            $emitter,
            'testAfterTestMethodCalled',
            'testAfterTestMethodFinished'
        );
    }

    private function invokeAfterClassHookMethods(array $hookMethods, Event\Emitter $emitter): void
    {
        $this->invokeHookMethods(
            $hookMethods['afterClass'],
            $emitter,
            'testAfterLastTestMethodCalled',
            'testAfterLastTestMethodFinished'
        );
    }

    /**
     * @psalm-param list<non-empty-string> $hookMethods
     * @psalm-param 'testBeforeFirstTestMethodCalled'|'testBeforeTestMethodCalled'|'testPreConditionCalled'|'testPostConditionCalled'|'testAfterTestMethodCalled'|'testAfterLastTestMethodCalled' $calledMethod
     * @psalm-param 'testBeforeFirstTestMethodFinished'|'testBeforeTestMethodFinished'|'testPreConditionFinished'|'testPostConditionFinished'|'testAfterTestMethodFinished'|'testAfterLastTestMethodFinished' $finishedMethod
     */
    private function invokeHookMethods(array $hookMethods, Event\Emitter $emitter, string $calledMethod, string $finishedMethod): void
    {
        $methodsInvoked = [];

        foreach ($hookMethods as $methodName) {
            if ($this->methodDoesNotExistOrIsDeclaredInTestCase($methodName)) {
                continue;
            }

            $this->{$methodName}();

            $methodInvoked = new Event\Code\ClassMethod(
                static::class,
                $methodName
            );

            $emitter->{$calledMethod}(
                static::class,
                $methodInvoked
            );

            $methodsInvoked[] = $methodInvoked;
        }

        if (!empty($methodsInvoked)) {
            $emitter->{$finishedMethod}(
                static::class,
                ...$methodsInvoked
            );
        }
    }

    private function methodDoesNotExistOrIsDeclaredInTestCase(string $methodName): bool
    {
        $reflector = new ReflectionObject($this);

        return !$reflector->hasMethod($methodName) ||
               $reflector->getMethod($methodName)->getDeclaringClass()->getName() === self::class;
    }

    /**
     * @throws ExpectationFailedException
     */
    private function verifyExceptionExpectations(Throwable|\Exception $exception): void
    {
        if ($this->expectedException !== null) {
            $this->assertThat(
                $exception,
                new ExceptionConstraint(
                    $this->expectedException
                )
            );
        }

        if ($this->expectedExceptionMessage !== null) {
            $this->assertThat(
                $exception->getMessage(),
                new ExceptionMessageIsOrContains(
                    $this->expectedExceptionMessage
                )
            );
        }

        if ($this->expectedExceptionMessageRegExp !== null) {
            $this->assertThat(
                $exception->getMessage(),
                new ExceptionMessageMatchesRegularExpression(
                    $this->expectedExceptionMessageRegExp
                )
            );
        }

        if ($this->expectedExceptionCode !== null) {
            $this->assertThat(
                $exception->getCode(),
                new ExceptionCode(
                    $this->expectedExceptionCode
                )
            );
        }
    }

    /**
     * @throws AssertionFailedError
     */
    private function expectedExceptionWasNotRaised(): void
    {
        if ($this->expectedException !== null) {
            $this->assertThat(
                null,
                new ExceptionConstraint($this->expectedException)
            );
        } elseif ($this->expectedExceptionMessage !== null) {
            $this->numberOfAssertionsPerformed++;

            throw new AssertionFailedError(
                sprintf(
                    'Failed asserting that exception with message "%s" is thrown',
                    $this->expectedExceptionMessage
                )
            );
        } elseif ($this->expectedExceptionMessageRegExp !== null) {
            $this->numberOfAssertionsPerformed++;

            throw new AssertionFailedError(
                sprintf(
                    'Failed asserting that exception with message matching "%s" is thrown',
                    $this->expectedExceptionMessageRegExp
                )
            );
        } elseif ($this->expectedExceptionCode !== null) {
            $this->numberOfAssertionsPerformed++;

            throw new AssertionFailedError(
                sprintf(
                    'Failed asserting that exception with code "%s" is thrown',
                    $this->expectedExceptionCode
                )
            );
        }
    }

    private function isRegisteredFailure(Throwable $t): bool
    {
        foreach (array_keys($this->failureTypes) as $failureType) {
            if ($t instanceof $failureType) {
                return true;
            }
        }

        return false;
    }
}<|MERGE_RESOLUTION|>--- conflicted
+++ resolved
@@ -664,13 +664,12 @@
         } catch (Throwable $_e) {
             $e = $_e;
 
-<<<<<<< HEAD
             if ($this->isRegisteredFailure($_e)) {
                 $this->status = TestStatus::failure($_e->getMessage());
 
                 $emitter->testFailed(
                     $this->valueObjectForEvents(),
-                    Event\Code\Throwable::from($_e),
+                    Event\Code\ThrowableBuilder::from($_e),
                     null
                 );
             } else {
@@ -678,15 +677,9 @@
 
                 $emitter->testErrored(
                     $this->valueObjectForEvents(),
-                    Event\Code\Throwable::from($_e)
+                    Event\Code\ThrowableBuilder::from($_e)
                 );
             }
-=======
-            $emitter->testErrored(
-                $this->valueObjectForEvents(),
-                Event\Code\ThrowableBuilder::from($_e)
-            );
->>>>>>> 29d5ed82
         }
 
         if ($this->stopOutputBuffering() && !isset($e)) {
