--- conflicted
+++ resolved
@@ -511,16 +511,6 @@
         $this->doesNotPerformAssertions = true;
     }
 
-<<<<<<< HEAD
-    /**
-     * @deprecated Invoking this method has no effect; it will be removed in PHPUnit 9
-     */
-    public function setUseErrorHandler(bool $useErrorHandler): void
-    {
-    }
-
-=======
->>>>>>> a25b70a6
     public function getStatus(): int
     {
         return $this->status;
@@ -718,6 +708,8 @@
 
     /**
      * @internal This method is not covered by the backward compatibility promise for PHPUnit
+     *
+     * @deprecated Invoking this method has no effect; it will be removed in PHPUnit 9
      */
     public function setUseErrorHandler(bool $useErrorHandler): void
     {
