<?php
/*
 * This file is part of PHPUnit.
 *
 * (c) Sebastian Bergmann <sebastian@phpunit.de>
 *
 * For the full copyright and license information, please view the LICENSE
 * file that was distributed with this source code.
 */

namespace PHPUnit\Framework;

use PHPUnit\Framework\Constraint\Exception as ExceptionConstraint;
use PHPUnit\Framework\Constraint\ExceptionCode;
use PHPUnit\Framework\Constraint\ExceptionMessage;
use PHPUnit\Framework\Constraint\ExceptionMessageRegularExpression;
use PHPUnit_Framework_MockObject_Generator;
use PHPUnit_Framework_MockObject_Matcher_AnyInvokedCount;
use PHPUnit_Framework_MockObject_Matcher_InvokedAtIndex;
use PHPUnit_Framework_MockObject_Matcher_InvokedAtLeastCount;
use PHPUnit_Framework_MockObject_Matcher_InvokedAtLeastOnce;
use PHPUnit_Framework_MockObject_Matcher_InvokedAtMostCount;
use PHPUnit_Framework_MockObject_Matcher_InvokedCount;
use PHPUnit_Framework_MockObject_MockBuilder;
use PHPUnit_Framework_MockObject_MockObject;
use PHPUnit_Framework_MockObject_Stub_ConsecutiveCalls;
use PHPUnit_Framework_MockObject_Stub_Exception;
use PHPUnit_Framework_MockObject_Stub_Return;
use PHPUnit_Framework_MockObject_Stub_ReturnArgument;
use PHPUnit_Framework_MockObject_Stub_ReturnCallback;
use PHPUnit_Framework_MockObject_Stub_ReturnSelf;
use PHPUnit_Framework_MockObject_Stub_ReturnValueMap;
use PHPUnit\Runner\BaseTestRunner;
use PHPUnit\Runner\PhptTestCase;
use PHPUnit\Util\GlobalState;
use PHPUnit\Util\InvalidArgumentHelper;
use PHPUnit\Util\PHP\AbstractPhpProcess;
use Prophecy;
use ReflectionClass;
use ReflectionException;
use ReflectionObject;
use SebastianBergmann;
use SebastianBergmann\GlobalState\Snapshot;
use SebastianBergmann\GlobalState\Restorer;
use SebastianBergmann\GlobalState\Blacklist;
use SebastianBergmann\Diff\Differ;
use SebastianBergmann\Exporter\Exporter;
use SebastianBergmann\ObjectEnumerator\Enumerator;
use Prophecy\Exception\Prediction\PredictionException;
use Prophecy\Prophet;
use DeepCopy\DeepCopy;
use Text_Template;
use Throwable;

/**
 * A TestCase defines the fixture to run multiple tests.
 *
 * To define a TestCase
 *
 *   1) Implement a subclass of PHPUnit_Framework_TestCase.
 *   2) Define instance variables that store the state of the fixture.
 *   3) Initialize the fixture state by overriding setUp().
 *   4) Clean-up after a test by overriding tearDown().
 *
 * Each test runs in its own fixture so there can be no side effects
 * among test runs.
 *
 * Here is an example:
 *
 * <code>
 * <?php
 * class MathTest extends PHPUnit_Framework_TestCase
 * {
 *     public $value1;
 *     public $value2;
 *
 *     protected function setUp()
 *     {
 *         $this->value1 = 2;
 *         $this->value2 = 3;
 *     }
 * }
 * ?>
 * </code>
 *
 * For each test implement a method which interacts with the fixture.
 * Verify the expected results with assertions specified by calling
 * assert with a boolean.
 *
 * <code>
 * <?php
 * public function testPass()
 * {
 *     $this->assertTrue($this->value1 + $this->value2 == 5);
 * }
 * ?>
 * </code>
 */
abstract class TestCase extends Assert implements Test, SelfDescribing
{
    /**
     * Enable or disable the backup and restoration of the $GLOBALS array.
     * Overwrite this attribute in a child class of TestCase.
     * Setting this attribute in setUp() has no effect!
     *
     * @var bool
     */
    protected $backupGlobals = null;

    /**
     * @var array
     */
    protected $backupGlobalsBlacklist = [];

    /**
     * Enable or disable the backup and restoration of static attributes.
     * Overwrite this attribute in a child class of TestCase.
     * Setting this attribute in setUp() has no effect!
     *
     * @var bool
     */
    protected $backupStaticAttributes = null;

    /**
     * @var array
     */
    protected $backupStaticAttributesBlacklist = [];

    /**
     * Whether or not this test is to be run in a separate PHP process.
     *
     * @var bool
     */
    protected $runTestInSeparateProcess = null;

    /**
     * Whether or not this test should preserve the global state when
     * running in a separate PHP process.
     *
     * @var bool
     */
    protected $preserveGlobalState = true;

    /**
     * Whether or not this test is running in a separate PHP process.
     *
     * @var bool
     */
    private $inIsolation = false;

    /**
     * @var array
     */
    private $data = [];

    /**
     * @var string
     */
    private $dataName = '';

    /**
     * @var bool
     */
    private $useErrorHandler = null;

    /**
     * The name of the expected Exception.
     *
     * @var string
     */
    private $expectedException = null;

    /**
     * The message of the expected Exception.
     *
     * @var string
     */
    private $expectedExceptionMessage = '';

    /**
     * The regex pattern to validate the expected Exception message.
     *
     * @var string
     */
    private $expectedExceptionMessageRegExp = '';

    /**
     * The code of the expected Exception.
     *
     * @var int|string
     */
    private $expectedExceptionCode;

    /**
     * The name of the test case.
     *
     * @var string
     */
    private $name = null;

    /**
     * @var array
     */
    private $dependencies = [];

    /**
     * @var array
     */
    private $dependencyInput = [];

    /**
     * @var array
     */
    private $iniSettings = [];

    /**
     * @var array
     */
    private $locale = [];

    /**
     * @var array
     */
    private $mockObjects = [];

    /**
     * @var array
     */
    private $mockObjectGenerator = null;

    /**
     * @var int
     */
    private $status;

    /**
     * @var string
     */
    private $statusMessage = '';

    /**
     * @var int
     */
    private $numAssertions = 0;

    /**
     * @var TestResult
     */
    private $result;

    /**
     * @var mixed
     */
    private $testResult;

    /**
     * @var string
     */
    private $output = '';

    /**
     * @var string
     */
    private $outputExpectedRegex = null;

    /**
     * @var string
     */
    private $outputExpectedString = null;

    /**
     * @var mixed
     */
    private $outputCallback = false;

    /**
     * @var bool
     */
    private $outputBufferingActive = false;

    /**
     * @var int
     */
    private $outputBufferingLevel;

    /**
     * @var SebastianBergmann\GlobalState\Snapshot
     */
    private $snapshot;

    /**
     * @var Prophecy\Prophet
     */
    private $prophet;

    /**
     * @var bool
     */
    private $beStrictAboutChangesToGlobalState = false;

    /**
     * @var bool
     */
    private $registerMockObjectsFromTestArgumentsRecursively = false;

    /**
     * @var string[]
     */
    private $warnings = [];

    /**
     * @var array
     */
    private $groups = [];

    /**
     * @var bool
     */
    private $doesNotPerformAssertions = false;

    /**
     * Constructs a test case with the given name.
     *
     * @param string $name
     * @param array  $data
     * @param string $dataName
     */
    public function __construct($name = null, array $data = [], $dataName = '')
    {
        if ($name !== null) {
            $this->setName($name);
        }

        $this->data     = $data;
        $this->dataName = $dataName;
    }

    /**
     * Returns a string representation of the test case.
     *
     * @return string
     */
    public function toString()
    {
        $class = new ReflectionClass($this);

        $buffer = sprintf(
            '%s::%s',
            $class->name,
            $this->getName(false)
        );

        return $buffer . $this->getDataSetAsString();
    }

    /**
     * Counts the number of test cases executed by run(TestResult result).
     *
     * @return int
     */
    public function count()
    {
        return 1;
    }

    /**
     */
    public function getGroups()
    {
        return $this->groups;
    }

    /**
     * @param array $groups
     */
    public function setGroups(array $groups)
    {
        $this->groups = $groups;
    }

    /**
     * Returns the annotations for this test.
     *
     * @return array
     */
    public function getAnnotations()
    {
        return \PHPUnit\Util\Test::parseTestMethodAnnotations(
            get_class($this),
            $this->name
        );
    }

    /**
     * Gets the name of a TestCase.
     *
     * @param bool $withDataSet
     *
     * @return string
     */
    public function getName($withDataSet = true)
    {
        if ($withDataSet) {
            return $this->name . $this->getDataSetAsString(false);
        } else {
            return $this->name;
        }
    }

    /**
     * Returns the size of the test.
     *
     * @return int
     */
    public function getSize()
    {
        return \PHPUnit\Util\Test::getSize(
            get_class($this),
            $this->getName(false)
        );
    }

    /**
     * @return bool
     */
    public function hasSize()
    {
        return $this->getSize() !== \PHPUnit\Util\Test::UNKNOWN;
    }

    /**
     * @return bool
     */
    public function isSmall()
    {
        return $this->getSize() === \PHPUnit\Util\Test::SMALL;
    }

    /**
     * @return bool
     */
    public function isMedium()
    {
        return $this->getSize() === \PHPUnit\Util\Test::MEDIUM;
    }

    /**
     * @return bool
     */
    public function isLarge()
    {
        return $this->getSize() === \PHPUnit\Util\Test::LARGE;
    }

    /**
     * @return string
     */
    public function getActualOutput()
    {
        if (!$this->outputBufferingActive) {
            return $this->output;
        } else {
            return ob_get_contents();
        }
    }

    /**
     * @return bool
     */
    public function hasOutput()
    {
        if (strlen($this->output) === 0) {
            return false;
        }

        if ($this->hasExpectationOnOutput()) {
            return false;
        }

        return true;
    }

    /**
     * @return bool
     */
    public function doesNotPerformAssertions()
    {
        return $this->doesNotPerformAssertions;
    }

    /**
     * @param string $expectedRegex
     *
     * @throws Exception
     */
    public function expectOutputRegex($expectedRegex)
    {
        if ($this->outputExpectedString !== null) {
            throw new Exception;
        }

        if (is_string($expectedRegex) || is_null($expectedRegex)) {
            $this->outputExpectedRegex = $expectedRegex;
        }
    }

    /**
     * @param string $expectedString
     */
    public function expectOutputString($expectedString)
    {
        if ($this->outputExpectedRegex !== null) {
            throw new Exception;
        }

        if (is_string($expectedString) || is_null($expectedString)) {
            $this->outputExpectedString = $expectedString;
        }
    }

    /**
     * @return bool
     */
    public function hasExpectationOnOutput()
    {
        return is_string($this->outputExpectedString) || is_string($this->outputExpectedRegex);
    }

    /**
     * @return string
     */
    public function getExpectedException()
    {
        return $this->expectedException;
    }

    /**
     * @param string $exception
     */
    public function expectException($exception)
    {
        if (!is_string($exception)) {
            throw InvalidArgumentHelper::factory(1, 'string');
        }

        $this->expectedException = $exception;
    }

    /**
     * @param int|string $code
     *
     * @throws Exception
     */
    public function expectExceptionCode($code)
    {
        if (!is_int($code) && !is_string($code)) {
            throw InvalidArgumentHelper::factory(1, 'integer or string');
        }

        $this->expectedExceptionCode = $code;
    }

    /**
     * @param string $message
     *
     * @throws Exception
     */
    public function expectExceptionMessage($message)
    {
        if (!is_string($message)) {
            throw InvalidArgumentHelper::factory(1, 'string');
        }

        $this->expectedExceptionMessage = $message;
    }

    /**
     * @param string $messageRegExp
     *
     * @throws Exception
     */
    public function expectExceptionMessageRegExp($messageRegExp)
    {
        if (!is_string($messageRegExp)) {
            throw InvalidArgumentHelper::factory(1, 'string');
        }

        $this->expectedExceptionMessageRegExp = $messageRegExp;
    }

    /**
     * @param bool $flag
     */
    public function setRegisterMockObjectsFromTestArgumentsRecursively($flag)
    {
        if (!is_bool($flag)) {
            throw InvalidArgumentHelper::factory(1, 'boolean');
        }

        $this->registerMockObjectsFromTestArgumentsRecursively = $flag;
    }

    /**
     */
    protected function setExpectedExceptionFromAnnotation()
    {
        try {
            $expectedException = \PHPUnit\Util\Test::getExpectedException(
                get_class($this),
                $this->name
            );

            if ($expectedException !== false) {
                $this->expectException($expectedException['class']);

                if ($expectedException['code'] !== null) {
                    $this->expectExceptionCode($expectedException['code']);
                }

                if ($expectedException['message'] !== '') {
                    $this->expectExceptionMessage($expectedException['message']);
                } elseif ($expectedException['message_regex'] !== '') {
                    $this->expectExceptionMessageRegExp($expectedException['message_regex']);
                }
            }
        } catch (ReflectionException $e) {
        }
    }

    /**
     * @param bool $useErrorHandler
     */
    public function setUseErrorHandler($useErrorHandler)
    {
        $this->useErrorHandler = $useErrorHandler;
    }

    /**
     */
    protected function setUseErrorHandlerFromAnnotation()
    {
        try {
            $useErrorHandler = \PHPUnit\Util\Test::getErrorHandlerSettings(
                get_class($this),
                $this->name
            );

            if ($useErrorHandler !== null) {
                $this->setUseErrorHandler($useErrorHandler);
            }
        } catch (ReflectionException $e) {
        }
    }

    /**
     */
    protected function checkRequirements()
    {
        if (!$this->name || !method_exists($this, $this->name)) {
            return;
        }

        $missingRequirements = \PHPUnit\Util\Test::getMissingRequirements(
            get_class($this),
            $this->name
        );

        if (!empty($missingRequirements)) {
            $this->markTestSkipped(implode(PHP_EOL, $missingRequirements));
        }
    }

    /**
     * Returns the status of this test.
     *
     * @return int
     */
    public function getStatus()
    {
        return $this->status;
    }

    /**
     * Returns the status message of this test.
     *
     * @return string
     */
    public function getStatusMessage()
    {
        return $this->statusMessage;
    }

    /**
     * Returns whether or not this test has failed.
     *
     * @return bool
     */
    public function hasFailed()
    {
        $status = $this->getStatus();

        return $status == BaseTestRunner::STATUS_FAILURE ||
            $status == BaseTestRunner::STATUS_ERROR;
    }

    /**
     * Runs the test case and collects the results in a TestResult object.
     * If no TestResult object is passed a new one will be created.
     *
     * @param TestResult $result
     *
     * @return TestResult
     *
     * @throws Exception
     */
    public function run(TestResult $result = null)
    {
        if ($result === null) {
            $result = $this->createResult();
        }

        if (!$this instanceof WarningTestCase) {
            $this->setTestResultObject($result);
            $this->setUseErrorHandlerFromAnnotation();
        }

        if ($this->useErrorHandler !== null) {
            $oldErrorHandlerSetting = $result->getConvertErrorsToExceptions();
            $result->convertErrorsToExceptions($this->useErrorHandler);
        }

        if (!$this instanceof WarningTestCase && !$this->handleDependencies()) {
            return;
        }

        if ($this->runTestInSeparateProcess === true &&
            $this->inIsolation !== true &&
            !$this instanceof PhptTestCase
        ) {
            $class = new ReflectionClass($this);

            $template = new Text_Template(
                __DIR__ . '/../Util/PHP/Template/TestCaseMethod.tpl'
            );

            if ($this->preserveGlobalState) {
                $constants     = GlobalState::getConstantsAsString();
                $globals       = GlobalState::getGlobalsAsString();
                $includedFiles = GlobalState::getIncludedFilesAsString();
                $iniSettings   = GlobalState::getIniSettingsAsString();
            } else {
                $constants = '';
                if (!empty($GLOBALS['__PHPUNIT_BOOTSTRAP'])) {
                    $globals = '$GLOBALS[\'__PHPUNIT_BOOTSTRAP\'] = ' . var_export($GLOBALS['__PHPUNIT_BOOTSTRAP'], true) . ";\n";
                } else {
                    $globals = '';
                }
                $includedFiles = '';
                $iniSettings   = '';
            }

            $coverage                                   = $result->getCollectCodeCoverageInformation() ? 'true' : 'false';
            $isStrictAboutTestsThatDoNotTestAnything    = $result->isStrictAboutTestsThatDoNotTestAnything() ? 'true' : 'false';
            $isStrictAboutOutputDuringTests             = $result->isStrictAboutOutputDuringTests() ? 'true' : 'false';
            $enforcesTimeLimit                          = $result->enforcesTimeLimit() ? 'true' : 'false';
            $isStrictAboutTodoAnnotatedTests            = $result->isStrictAboutTodoAnnotatedTests() ? 'true' : 'false';
            $isStrictAboutResourceUsageDuringSmallTests = $result->isStrictAboutResourceUsageDuringSmallTests() ? 'true' : 'false';

            if (defined('PHPUNIT_COMPOSER_INSTALL')) {
                $composerAutoload = var_export(PHPUNIT_COMPOSER_INSTALL, true);
            } else {
                $composerAutoload = '\'\'';
            }

            if (defined('__PHPUNIT_PHAR__')) {
                $phar = var_export(__PHPUNIT_PHAR__, true);
            } else {
                $phar = '\'\'';
            }

            if ($result->getCodeCoverage()) {
                $codeCoverageFilter = $result->getCodeCoverage()->filter();
            } else {
                $codeCoverageFilter = null;
            }

            $data               = var_export(serialize($this->data), true);
            $dataName           = var_export($this->dataName, true);
            $dependencyInput    = var_export(serialize($this->dependencyInput), true);
            $includePath        = var_export(get_include_path(), true);
            $codeCoverageFilter = var_export(serialize($codeCoverageFilter), true);
            // must do these fixes because TestCaseMethod.tpl has unserialize('{data}') in it, and we can't break BC
            // the lines above used to use addcslashes() rather than var_export(), which breaks null byte escape sequences
            $data               = "'." . $data . ".'";
            $dataName           = "'.(" . $dataName . ").'";
            $dependencyInput    = "'." . $dependencyInput . ".'";
            $includePath        = "'." . $includePath . ".'";
            $codeCoverageFilter = "'." . $codeCoverageFilter . ".'";

            $configurationFilePath = (isset($GLOBALS['__PHPUNIT_CONFIGURATION_FILE']) ? $GLOBALS['__PHPUNIT_CONFIGURATION_FILE'] : '');

            $template->setVar(
                [
                    'composerAutoload'                           => $composerAutoload,
                    'phar'                                       => $phar,
                    'filename'                                   => $class->getFileName(),
                    'className'                                  => $class->getName(),
                    'methodName'                                 => $this->name,
                    'collectCodeCoverageInformation'             => $coverage,
                    'data'                                       => $data,
                    'dataName'                                   => $dataName,
                    'dependencyInput'                            => $dependencyInput,
                    'constants'                                  => $constants,
                    'globals'                                    => $globals,
                    'include_path'                               => $includePath,
                    'included_files'                             => $includedFiles,
                    'iniSettings'                                => $iniSettings,
                    'isStrictAboutTestsThatDoNotTestAnything'    => $isStrictAboutTestsThatDoNotTestAnything,
                    'isStrictAboutOutputDuringTests'             => $isStrictAboutOutputDuringTests,
                    'enforcesTimeLimit'                          => $enforcesTimeLimit,
                    'isStrictAboutTodoAnnotatedTests'            => $isStrictAboutTodoAnnotatedTests,
                    'isStrictAboutResourceUsageDuringSmallTests' => $isStrictAboutResourceUsageDuringSmallTests,
                    'codeCoverageFilter'                         => $codeCoverageFilter,
                    'configurationFilePath'                      => $configurationFilePath
                ]
            );

            $this->prepareTemplate($template);

            $php = AbstractPhpProcess::factory();
            $php->runTestJob($template->render(), $this, $result);
        } else {
            $result->run($this);
        }

        if ($this->useErrorHandler !== null) {
            $result->convertErrorsToExceptions($oldErrorHandlerSetting);
        }

        $this->result = null;

        return $result;
    }

    /**
     * Runs the bare test sequence.
     */
    public function runBare()
    {
        $this->numAssertions = 0;

        $this->snapshotGlobalState();
        $this->startOutputBuffering();
        clearstatcache();
        $currentWorkingDirectory = getcwd();

        $hookMethods = \PHPUnit\Util\Test::getHookMethods(get_class($this));

        try {
            $hasMetRequirements = false;
            $this->checkRequirements();
            $hasMetRequirements = true;

            if ($this->inIsolation) {
                foreach ($hookMethods['beforeClass'] as $method) {
                    $this->$method();
                }
            }

            $this->setExpectedExceptionFromAnnotation();
            $this->setDoesNotPerformAssertionsFromAnnotation();

            foreach ($hookMethods['before'] as $method) {
                $this->$method();
            }

            $this->assertPreConditions();
            $this->testResult = $this->runTest();
            $this->verifyMockObjects();
            $this->assertPostConditions();

            if (!empty($this->warnings)) {
                throw new Warning(
                    implode(
                        "\n",
                        array_unique($this->warnings)
                    )
                );
            }

            $this->status = BaseTestRunner::STATUS_PASSED;
        } catch (IncompleteTest $e) {
            $this->status        = BaseTestRunner::STATUS_INCOMPLETE;
            $this->statusMessage = $e->getMessage();
        } catch (SkippedTest $e) {
            $this->status        = BaseTestRunner::STATUS_SKIPPED;
            $this->statusMessage = $e->getMessage();
        } catch (Warning $e) {
            $this->status        = BaseTestRunner::STATUS_WARNING;
            $this->statusMessage = $e->getMessage();
        } catch (AssertionFailedError $e) {
            $this->status        = BaseTestRunner::STATUS_FAILURE;
            $this->statusMessage = $e->getMessage();
        } catch (PredictionException $e) {
            $this->status        = BaseTestRunner::STATUS_FAILURE;
            $this->statusMessage = $e->getMessage();
        } catch (Throwable $_e) {
            $e = $_e;
        }

        if (isset($_e)) {
            $this->status        = BaseTestRunner::STATUS_ERROR;
            $this->statusMessage = $_e->getMessage();
        }

        // Clean up the mock objects.
        $this->mockObjects = [];
        $this->prophet     = null;

        // Tear down the fixture. An exception raised in tearDown() will be
        // caught and passed on when no exception was raised before.
        try {
            if ($hasMetRequirements) {
                foreach ($hookMethods['after'] as $method) {
                    $this->$method();
                }

                if ($this->inIsolation) {
                    foreach ($hookMethods['afterClass'] as $method) {
                        $this->$method();
                    }
                }
            }
        } catch (Throwable $_e) {
            if (!isset($e)) {
                $e = $_e;
            }
        }

        try {
            $this->stopOutputBuffering();
        } catch (RiskyTestError $_e) {
            if (!isset($e)) {
                $e = $_e;
<<<<<<< HEAD

                $this->status = BaseTestRunner::STATUS_RISKY;
=======
>>>>>>> e2651d04
            }
        }

        clearstatcache();

        if ($currentWorkingDirectory != getcwd()) {
            chdir($currentWorkingDirectory);
        }

        $this->restoreGlobalState();

        // Clean up INI settings.
        foreach ($this->iniSettings as $varName => $oldValue) {
            ini_set($varName, $oldValue);
        }

        $this->iniSettings = [];

        // Clean up locale settings.
        foreach ($this->locale as $category => $locale) {
            setlocale($category, $locale);
        }

        // Perform assertion on output.
        if (!isset($e)) {
            try {
                if ($this->outputExpectedRegex !== null) {
                    $this->assertRegExp($this->outputExpectedRegex, $this->output);
                } elseif ($this->outputExpectedString !== null) {
                    $this->assertEquals($this->outputExpectedString, $this->output);
                }
            } catch (Throwable $_e) {
                $e = $_e;
            }
        }

        // Workaround for missing "finally".
        if (isset($e)) {
            if ($e instanceof PredictionException) {
                $e = new AssertionFailedError($e->getMessage());
            }

            $this->onNotSuccessfulTest($e);
        }
    }

    /**
     * Override to run the test and assert its state.
     *
     * @return mixed
     *
     * @throws Exception|Exception
     * @throws Exception
     */
    protected function runTest()
    {
        if ($this->name === null) {
            throw new Exception(
                'PHPUnit_Framework_TestCase::$name must not be null.'
            );
        }

        try {
            $class  = new ReflectionClass($this);
            $method = $class->getMethod($this->name);
        } catch (ReflectionException $e) {
            $this->fail($e->getMessage());
        }

        $testArguments = array_merge($this->data, $this->dependencyInput);

        $this->registerMockObjectsFromTestArguments($testArguments);

        try {
            $testResult = $method->invokeArgs($this, $testArguments);
        } catch (Throwable $_e) {
            $e = $_e;
        }

        if (isset($e)) {
            $checkException = false;

            if (is_string($this->expectedException)) {
                $checkException = true;

                if ($e instanceof Exception) {
                    $checkException = false;
                }

                $reflector = new ReflectionClass($this->expectedException);

                if ($this->expectedException === 'PHPUnit\Framework\Exception' ||
                    $this->expectedException === '\PHPUnit\Framework\Exception' ||
                    $reflector->isSubclassOf('PHPUnit\Framework\Exception')
                ) {
                    $checkException = true;
                }
            }

            if ($checkException) {
                $this->assertThat(
                    $e,
                    new ExceptionConstraint(
                        $this->expectedException
                    )
                );

                if (is_string($this->expectedExceptionMessage) &&
                    !empty($this->expectedExceptionMessage)
                ) {
                    $this->assertThat(
                        $e,
                        new ExceptionMessage(
                            $this->expectedExceptionMessage
                        )
                    );
                }

                if (is_string($this->expectedExceptionMessageRegExp) &&
                    !empty($this->expectedExceptionMessageRegExp)
                ) {
                    $this->assertThat(
                        $e,
                        new ExceptionMessageRegularExpression(
                            $this->expectedExceptionMessageRegExp
                        )
                    );
                }

                if ($this->expectedExceptionCode !== null) {
                    $this->assertThat(
                        $e,
                        new ExceptionCode(
                            $this->expectedExceptionCode
                        )
                    );
                }

                return;
            } else {
                throw $e;
            }
        }

        if ($this->expectedException !== null) {
            $this->assertThat(
                null,
                new ExceptionConstraint(
                    $this->expectedException
                )
            );
        }

        return $testResult;
    }

    /**
     * Verifies the mock object expectations.
     */
    protected function verifyMockObjects()
    {
        foreach ($this->mockObjects as $mockObject) {
            if ($mockObject->__phpunit_hasMatchers()) {
                $this->numAssertions++;
            }

            $mockObject->__phpunit_verify(
                $this->shouldInvocationMockerBeReset($mockObject)
            );
        }

        if ($this->prophet !== null) {
            try {
                $this->prophet->checkPredictions();
            } catch (Throwable $t) {
                /* Intentionally left empty */
            }

            foreach ($this->prophet->getProphecies() as $objectProphecy) {
                foreach ($objectProphecy->getMethodProphecies() as $methodProphecies) {
                    foreach ($methodProphecies as $methodProphecy) {
                        $this->numAssertions += count($methodProphecy->getCheckedPredictions());
                    }
                }
            }

            if (isset($t)) {
                throw $t;
            }
        }
    }

    /**
     * Sets the name of a TestCase.
     *
     * @param  string
     */
    public function setName($name)
    {
        $this->name = $name;
    }

    /**
     * Sets the dependencies of a TestCase.
     *
     * @param array $dependencies
     */
    public function setDependencies(array $dependencies)
    {
        $this->dependencies = $dependencies;
    }

    /**
     * Returns true if the tests has dependencies
     *
     * @return bool
     */
    public function hasDependencies()
    {
        return count($this->dependencies) > 0;
    }

    /**
     * Sets
     *
     * @param array $dependencyInput
     */
    public function setDependencyInput(array $dependencyInput)
    {
        $this->dependencyInput = $dependencyInput;
    }

    /**
     * @param bool $beStrictAboutChangesToGlobalState
     */
    public function setBeStrictAboutChangesToGlobalState($beStrictAboutChangesToGlobalState)
    {
        $this->beStrictAboutChangesToGlobalState = $beStrictAboutChangesToGlobalState;
    }

    /**
     * Calling this method in setUp() has no effect!
     *
     * @param bool $backupGlobals
     */
    public function setBackupGlobals($backupGlobals)
    {
        if (is_null($this->backupGlobals) && is_bool($backupGlobals)) {
            $this->backupGlobals = $backupGlobals;
        }
    }

    /**
     * Calling this method in setUp() has no effect!
     *
     * @param bool $backupStaticAttributes
     */
    public function setBackupStaticAttributes($backupStaticAttributes)
    {
        if (is_null($this->backupStaticAttributes) &&
            is_bool($backupStaticAttributes)
        ) {
            $this->backupStaticAttributes = $backupStaticAttributes;
        }
    }

    /**
     * @param bool $runTestInSeparateProcess
     *
     * @throws Exception
     */
    public function setRunTestInSeparateProcess($runTestInSeparateProcess)
    {
        if (is_bool($runTestInSeparateProcess)) {
            if ($this->runTestInSeparateProcess === null) {
                $this->runTestInSeparateProcess = $runTestInSeparateProcess;
            }
        } else {
            throw InvalidArgumentHelper::factory(1, 'boolean');
        }
    }

    /**
     * @param bool $preserveGlobalState
     *
     * @throws Exception
     */
    public function setPreserveGlobalState($preserveGlobalState)
    {
        if (is_bool($preserveGlobalState)) {
            $this->preserveGlobalState = $preserveGlobalState;
        } else {
            throw InvalidArgumentHelper::factory(1, 'boolean');
        }
    }

    /**
     * @param bool $inIsolation
     *
     * @throws Exception
     */
    public function setInIsolation($inIsolation)
    {
        if (is_bool($inIsolation)) {
            $this->inIsolation = $inIsolation;
        } else {
            throw InvalidArgumentHelper::factory(1, 'boolean');
        }
    }

    /**
     * @return bool
     */
    public function isInIsolation()
    {
        return $this->inIsolation;
    }

    /**
     * @return mixed
     */
    public function getResult()
    {
        return $this->testResult;
    }

    /**
     * @param mixed $result
     */
    public function setResult($result)
    {
        $this->testResult = $result;
    }

    /**
     * @param callable $callback
     *
     * @throws Exception
     */
    public function setOutputCallback($callback)
    {
        if (!is_callable($callback)) {
            throw InvalidArgumentHelper::factory(1, 'callback');
        }

        $this->outputCallback = $callback;
    }

    /**
     * @return TestResult
     */
    public function getTestResultObject()
    {
        return $this->result;
    }

    /**
     * @param TestResult $result
     */
    public function setTestResultObject(TestResult $result)
    {
        $this->result = $result;
    }

    /**
     * @param PHPUnit_Framework_MockObject_MockObject $mockObject
     */
    public function registerMockObject(PHPUnit_Framework_MockObject_MockObject $mockObject)
    {
        $this->mockObjects[] = $mockObject;
    }

    /**
     * This method is a wrapper for the ini_set() function that automatically
     * resets the modified php.ini setting to its original value after the
     * test is run.
     *
     * @param string $varName
     * @param string $newValue
     *
     * @throws Exception
     */
    protected function iniSet($varName, $newValue)
    {
        if (!is_string($varName)) {
            throw InvalidArgumentHelper::factory(1, 'string');
        }

        $currentValue = ini_set($varName, $newValue);

        if ($currentValue !== false) {
            $this->iniSettings[$varName] = $currentValue;
        } else {
            throw new Exception(
                sprintf(
                    'INI setting "%s" could not be set to "%s".',
                    $varName,
                    $newValue
                )
            );
        }
    }

    /**
     * This method is a wrapper for the setlocale() function that automatically
     * resets the locale to its original value after the test is run.
     *
     * @param int    $category
     * @param string $locale
     *
     * @throws Exception
     */
    protected function setLocale()
    {
        $args = func_get_args();

        if (count($args) < 2) {
            throw new Exception;
        }

        $category = $args[0];
        $locale   = $args[1];

        $categories = [
            LC_ALL, LC_COLLATE, LC_CTYPE, LC_MONETARY, LC_NUMERIC, LC_TIME
        ];

        if (defined('LC_MESSAGES')) {
            $categories[] = LC_MESSAGES;
        }

        if (!in_array($category, $categories)) {
            throw new Exception;
        }

        if (!is_array($locale) && !is_string($locale)) {
            throw new Exception;
        }

        $this->locale[$category] = setlocale($category, 0);

        $result = call_user_func_array('setlocale', $args);

        if ($result === false) {
            throw new Exception(
                'The locale functionality is not implemented on your platform, ' .
                'the specified locale does not exist or the category name is ' .
                'invalid.'
            );
        }
    }

    /**
     * Returns a builder object to create mock objects using a fluent interface.
     *
     * @param string $className
     *
     * @return PHPUnit_Framework_MockObject_MockBuilder
     */
    public function getMockBuilder($className)
    {
        return new PHPUnit_Framework_MockObject_MockBuilder($this, $className);
    }

    /**
     * Returns a test double for the specified class.
     *
     * @param string $originalClassName
     *
     * @return PHPUnit_Framework_MockObject_MockObject
     *
     * @throws Exception
     */
    protected function createMock($originalClassName)
    {
        return $this->getMockBuilder($originalClassName)
            ->disableOriginalConstructor()
            ->disableOriginalClone()
            ->disableArgumentCloning()
            ->disallowMockingUnknownTypes()
            ->getMock();
    }

    /**
     * Returns a configured test double for the specified class.
     *
     * @param string $originalClassName
     * @param array  $configuration
     *
     * @return PHPUnit_Framework_MockObject_MockObject
     *
     * @throws Exception
     */
    protected function createConfiguredMock($originalClassName, array $configuration)
    {
        $o = $this->createMock($originalClassName);

        foreach ($configuration as $method => $return) {
            $o->method($method)->willReturn($return);
        }

        return $o;
    }

    /**
     * Returns a partial test double for the specified class.
     *
     * @param string $originalClassName
     * @param array  $methods
     *
     * @return PHPUnit_Framework_MockObject_MockObject
     *
     * @throws Exception
     */
    protected function createPartialMock($originalClassName, array $methods)
    {
        return $this->getMockBuilder($originalClassName)
            ->disableOriginalConstructor()
            ->disableOriginalClone()
            ->disableArgumentCloning()
            ->disallowMockingUnknownTypes()
            ->setMethods(empty($methods) ? null : $methods)
            ->getMock();
    }

    /**
     * Returns a test proxy for the specified class.
     *
     * @param string $originalClassName
     * @param array  $constructorArguments
     *
     * @return PHPUnit_Framework_MockObject_MockObject
     *
     * @throws Exception
     */
    protected function createTestProxy($originalClassName, array $constructorArguments = [])
    {
        return $this->getMockBuilder($originalClassName)
            ->setConstructorArgs($constructorArguments)
            ->enableProxyingToOriginalMethods()
            ->getMock();
    }

    /**
     * Mocks the specified class and returns the name of the mocked class.
     *
     * @param string $originalClassName
     * @param array  $methods
     * @param array  $arguments
     * @param string $mockClassName
     * @param bool   $callOriginalConstructor
     * @param bool   $callOriginalClone
     * @param bool   $callAutoload
     * @param bool   $cloneArguments
     *
     * @return string
     *
     * @throws Exception
     */
    protected function getMockClass($originalClassName, $methods = [], array $arguments = [], $mockClassName = '', $callOriginalConstructor = false, $callOriginalClone = true, $callAutoload = true, $cloneArguments = false)
    {
        $mock = $this->getMockObjectGenerator()->getMock(
            $originalClassName,
            $methods,
            $arguments,
            $mockClassName,
            $callOriginalConstructor,
            $callOriginalClone,
            $callAutoload,
            $cloneArguments
        );

        return get_class($mock);
    }

    /**
     * Returns a mock object for the specified abstract class with all abstract
     * methods of the class mocked. Concrete methods are not mocked by default.
     * To mock concrete methods, use the 7th parameter ($mockedMethods).
     *
     * @param string $originalClassName
     * @param array  $arguments
     * @param string $mockClassName
     * @param bool   $callOriginalConstructor
     * @param bool   $callOriginalClone
     * @param bool   $callAutoload
     * @param array  $mockedMethods
     * @param bool   $cloneArguments
     *
     * @return PHPUnit_Framework_MockObject_MockObject
     *
     * @throws Exception
     */
    protected function getMockForAbstractClass($originalClassName, array $arguments = [], $mockClassName = '', $callOriginalConstructor = true, $callOriginalClone = true, $callAutoload = true, $mockedMethods = [], $cloneArguments = false)
    {
        $mockObject = $this->getMockObjectGenerator()->getMockForAbstractClass(
            $originalClassName,
            $arguments,
            $mockClassName,
            $callOriginalConstructor,
            $callOriginalClone,
            $callAutoload,
            $mockedMethods,
            $cloneArguments
        );

        $this->registerMockObject($mockObject);

        return $mockObject;
    }

    /**
     * Returns a mock object based on the given WSDL file.
     *
     * @param string $wsdlFile
     * @param string $originalClassName
     * @param string $mockClassName
     * @param array  $methods
     * @param bool   $callOriginalConstructor
     * @param array  $options                 An array of options passed to SOAPClient::_construct
     *
     * @return PHPUnit_Framework_MockObject_MockObject
     */
    protected function getMockFromWsdl($wsdlFile, $originalClassName = '', $mockClassName = '', array $methods = [], $callOriginalConstructor = true, array $options = [])
    {
        if ($originalClassName === '') {
            $originalClassName = str_replace('.wsdl', '', basename($wsdlFile));
        }

        if (!class_exists($originalClassName)) {
            eval(
            $this->getMockObjectGenerator()->generateClassFromWsdl(
                $wsdlFile,
                $originalClassName,
                $methods,
                $options
            )
            );
        }

        $mockObject = $this->getMockObjectGenerator()->getMock(
            $originalClassName,
            $methods,
            ['', $options],
            $mockClassName,
            $callOriginalConstructor,
            false,
            false
        );

        $this->registerMockObject($mockObject);

        return $mockObject;
    }

    /**
     * Returns a mock object for the specified trait with all abstract methods
     * of the trait mocked. Concrete methods to mock can be specified with the
     * `$mockedMethods` parameter.
     *
     * @param string $traitName
     * @param array  $arguments
     * @param string $mockClassName
     * @param bool   $callOriginalConstructor
     * @param bool   $callOriginalClone
     * @param bool   $callAutoload
     * @param array  $mockedMethods
     * @param bool   $cloneArguments
     *
     * @return PHPUnit_Framework_MockObject_MockObject
     *
     * @throws Exception
     */
    protected function getMockForTrait($traitName, array $arguments = [], $mockClassName = '', $callOriginalConstructor = true, $callOriginalClone = true, $callAutoload = true, $mockedMethods = [], $cloneArguments = false)
    {
        $mockObject = $this->getMockObjectGenerator()->getMockForTrait(
            $traitName,
            $arguments,
            $mockClassName,
            $callOriginalConstructor,
            $callOriginalClone,
            $callAutoload,
            $mockedMethods,
            $cloneArguments
        );

        $this->registerMockObject($mockObject);

        return $mockObject;
    }

    /**
     * Returns an object for the specified trait.
     *
     * @param string $traitName
     * @param array  $arguments
     * @param string $traitClassName
     * @param bool   $callOriginalConstructor
     * @param bool   $callOriginalClone
     * @param bool   $callAutoload
     * @param bool   $cloneArguments
     *
     * @return object
     *
     * @throws Exception
     */
    protected function getObjectForTrait($traitName, array $arguments = [], $traitClassName = '', $callOriginalConstructor = true, $callOriginalClone = true, $callAutoload = true, $cloneArguments = false)
    {
        return $this->getMockObjectGenerator()->getObjectForTrait(
            $traitName,
            $arguments,
            $traitClassName,
            $callOriginalConstructor,
            $callOriginalClone,
            $callAutoload,
            $cloneArguments
        );
    }

    /**
     * @param string|null $classOrInterface
     *
     * @return \Prophecy\Prophecy\ObjectProphecy
     *
     * @throws \LogicException
     */
    protected function prophesize($classOrInterface = null)
    {
        return $this->getProphet()->prophesize($classOrInterface);
    }

    /**
     * Adds a value to the assertion counter.
     *
     * @param int $count
     */
    public function addToAssertionCount($count)
    {
        $this->numAssertions += $count;
    }

    /**
     * Returns the number of assertions performed by this test.
     *
     * @return int
     */
    public function getNumAssertions()
    {
        return $this->numAssertions;
    }

    /**
     * Returns a matcher that matches when the method is executed
     * zero or more times.
     *
     * @return PHPUnit_Framework_MockObject_Matcher_AnyInvokedCount
     */
    public static function any()
    {
        return new PHPUnit_Framework_MockObject_Matcher_AnyInvokedCount;
    }

    /**
     * Returns a matcher that matches when the method is never executed.
     *
     * @return PHPUnit_Framework_MockObject_Matcher_InvokedCount
     */
    public static function never()
    {
        return new PHPUnit_Framework_MockObject_Matcher_InvokedCount(0);
    }

    /**
     * Returns a matcher that matches when the method is executed
     * at least N times.
     *
     * @param int $requiredInvocations
     *
     * @return PHPUnit_Framework_MockObject_Matcher_InvokedAtLeastCount
     */
    public static function atLeast($requiredInvocations)
    {
        return new PHPUnit_Framework_MockObject_Matcher_InvokedAtLeastCount(
            $requiredInvocations
        );
    }

    /**
     * Returns a matcher that matches when the method is executed at least once.
     *
     * @return PHPUnit_Framework_MockObject_Matcher_InvokedAtLeastOnce
     */
    public static function atLeastOnce()
    {
        return new PHPUnit_Framework_MockObject_Matcher_InvokedAtLeastOnce;
    }

    /**
     * Returns a matcher that matches when the method is executed exactly once.
     *
     * @return PHPUnit_Framework_MockObject_Matcher_InvokedCount
     */
    public static function once()
    {
        return new PHPUnit_Framework_MockObject_Matcher_InvokedCount(1);
    }

    /**
     * Returns a matcher that matches when the method is executed
     * exactly $count times.
     *
     * @param int $count
     *
     * @return PHPUnit_Framework_MockObject_Matcher_InvokedCount
     */
    public static function exactly($count)
    {
        return new PHPUnit_Framework_MockObject_Matcher_InvokedCount($count);
    }

    /**
     * Returns a matcher that matches when the method is executed
     * at most N times.
     *
     * @param int $allowedInvocations
     *
     * @return PHPUnit_Framework_MockObject_Matcher_InvokedAtMostCount
     */
    public static function atMost($allowedInvocations)
    {
        return new PHPUnit_Framework_MockObject_Matcher_InvokedAtMostCount(
            $allowedInvocations
        );
    }

    /**
     * Returns a matcher that matches when the method is executed
     * at the given index.
     *
     * @param int $index
     *
     * @return PHPUnit_Framework_MockObject_Matcher_InvokedAtIndex
     */
    public static function at($index)
    {
        return new PHPUnit_Framework_MockObject_Matcher_InvokedAtIndex($index);
    }

    /**
     * @param mixed $value
     *
     * @return PHPUnit_Framework_MockObject_Stub_Return
     */
    public static function returnValue($value)
    {
        return new PHPUnit_Framework_MockObject_Stub_Return($value);
    }

    /**
     * @param array $valueMap
     *
     * @return PHPUnit_Framework_MockObject_Stub_ReturnValueMap
     */
    public static function returnValueMap(array $valueMap)
    {
        return new PHPUnit_Framework_MockObject_Stub_ReturnValueMap($valueMap);
    }

    /**
     * @param int $argumentIndex
     *
     * @return PHPUnit_Framework_MockObject_Stub_ReturnArgument
     */
    public static function returnArgument($argumentIndex)
    {
        return new PHPUnit_Framework_MockObject_Stub_ReturnArgument(
            $argumentIndex
        );
    }

    /**
     * @param mixed $callback
     *
     * @return PHPUnit_Framework_MockObject_Stub_ReturnCallback
     */
    public static function returnCallback($callback)
    {
        return new PHPUnit_Framework_MockObject_Stub_ReturnCallback($callback);
    }

    /**
     * Returns the current object.
     *
     * This method is useful when mocking a fluent interface.
     *
     * @return PHPUnit_Framework_MockObject_Stub_ReturnSelf
     */
    public static function returnSelf()
    {
        return new PHPUnit_Framework_MockObject_Stub_ReturnSelf();
    }

    /**
     * @param Throwable $exception
     *
     * @return PHPUnit_Framework_MockObject_Stub_Exception
     */
    public static function throwException(Throwable $exception)
    {
        return new PHPUnit_Framework_MockObject_Stub_Exception($exception);
    }

    /**
     * @param mixed $value , ...
     *
     * @return PHPUnit_Framework_MockObject_Stub_ConsecutiveCalls
     */
    public static function onConsecutiveCalls()
    {
        $args = func_get_args();

        return new PHPUnit_Framework_MockObject_Stub_ConsecutiveCalls($args);
    }

    /**
     * @return bool
     */
    public function usesDataProvider()
    {
        return !empty($this->data);
    }

    /**
     * @return string
     */
    public function dataDescription()
    {
        return is_string($this->dataName) ? $this->dataName : '';
    }

    /**
     * Gets the data set description of a TestCase.
     *
     * @param bool $includeData
     *
     * @return string
     */
    protected function getDataSetAsString($includeData = true)
    {
        $buffer = '';

        if (!empty($this->data)) {
            if (is_int($this->dataName)) {
                $buffer .= sprintf(' with data set #%d', $this->dataName);
            } else {
                $buffer .= sprintf(' with data set "%s"', $this->dataName);
            }

            $exporter = new Exporter;

            if ($includeData) {
                $buffer .= sprintf(' (%s)', $exporter->shortenedRecursiveExport($this->data));
            }
        }

        return $buffer;
    }

    /**
     * Gets the data set of a TestCase.
     *
     * @return array
     */
    protected function getProvidedData()
    {
        return $this->data;
    }

    /**
     * Creates a default TestResult object.
     *
     * @return TestResult
     */
    protected function createResult()
    {
        return new TestResult;
    }

    /**
     */
    protected function handleDependencies()
    {
        if (!empty($this->dependencies) && !$this->inIsolation) {
            $className  = get_class($this);
            $passed     = $this->result->passed();
            $passedKeys = array_keys($passed);
            $numKeys    = count($passedKeys);

            for ($i = 0; $i < $numKeys; $i++) {
                $pos = strpos($passedKeys[$i], ' with data set');

                if ($pos !== false) {
                    $passedKeys[$i] = substr($passedKeys[$i], 0, $pos);
                }
            }

            $passedKeys = array_flip(array_unique($passedKeys));

            foreach ($this->dependencies as $dependency) {
                $clone = false;

                if (strpos($dependency, 'clone ') === 0) {
                    $clone      = true;
                    $dependency = substr($dependency, strlen('clone '));
                } elseif (strpos($dependency, '!clone ') === 0) {
                    $clone      = false;
                    $dependency = substr($dependency, strlen('!clone '));
                }

                if (strpos($dependency, '::') === false) {
                    $dependency = $className . '::' . $dependency;
                }

                if (!isset($passedKeys[$dependency])) {
                    $this->result->addError(
                        $this,
                        new SkippedTestError(
                            sprintf(
                                'This test depends on "%s" to pass.',
                                $dependency
                            )
                        ),
                        0
                    );

                    return false;
                }

                if (isset($passed[$dependency])) {
                    if ($passed[$dependency]['size'] != \PHPUnit\Util\Test::UNKNOWN &&
                        $this->getSize() != \PHPUnit\Util\Test::UNKNOWN &&
                        $passed[$dependency]['size'] > $this->getSize()
                    ) {
                        $this->result->addError(
                            $this,
                            new SkippedTestError(
                                'This test depends on a test that is larger than itself.'
                            ),
                            0
                        );

                        return false;
                    }

                    if ($clone) {
                        $deepCopy = new DeepCopy;
                        $deepCopy->skipUncloneable(false);

                        $this->dependencyInput[$dependency] = $deepCopy->copy($passed[$dependency]['result']);
                    } else {
                        $this->dependencyInput[$dependency] = $passed[$dependency]['result'];
                    }
                } else {
                    $this->dependencyInput[$dependency] = null;
                }
            }
        }

        return true;
    }

    /**
     * This method is called before the first test of this test class is run.
     */
    public static function setUpBeforeClass()
    {
    }

    /**
     * Sets up the fixture, for example, open a network connection.
     * This method is called before a test is executed.
     */
    protected function setUp()
    {
    }

    /**
     * Performs assertions shared by all tests of a test case.
     *
     * This method is called before the execution of a test starts
     * and after setUp() is called.
     */
    protected function assertPreConditions()
    {
    }

    /**
     * Performs assertions shared by all tests of a test case.
     *
     * This method is called before the execution of a test ends
     * and before tearDown() is called.
     */
    protected function assertPostConditions()
    {
    }

    /**
     * Tears down the fixture, for example, close a network connection.
     * This method is called after a test is executed.
     */
    protected function tearDown()
    {
    }

    /**
     * This method is called after the last test of this test class is run.
     */
    public static function tearDownAfterClass()
    {
    }

    /**
     * This method is called when a test method did not execute successfully.
     *
     * @param Throwable $t
     *
     * @throws Throwable
     */
    protected function onNotSuccessfulTest(Throwable $t)
    {
        throw $t;
    }

    /**
     * Performs custom preparations on the process isolation template.
     *
     * @param Text_Template $template
     */
    protected function prepareTemplate(Text_Template $template)
    {
    }

    /**
     * Get the mock object generator, creating it if it doesn't exist.
     *
     * @return PHPUnit_Framework_MockObject_Generator
     */
    private function getMockObjectGenerator()
    {
        if (null === $this->mockObjectGenerator) {
            $this->mockObjectGenerator = new PHPUnit_Framework_MockObject_Generator;
        }

        return $this->mockObjectGenerator;
    }

    /**
     */
    private function startOutputBuffering()
    {
        ob_start();

        $this->outputBufferingActive = true;
        $this->outputBufferingLevel  = ob_get_level();
    }

    /**
     */
    private function stopOutputBuffering()
    {
        if (ob_get_level() != $this->outputBufferingLevel) {
            while (ob_get_level() >= $this->outputBufferingLevel) {
                ob_end_clean();
            }

<<<<<<< HEAD
            $this->status = BaseTestRunner::STATUS_RISKY;

            throw new RiskyTestError(
=======
            throw new PHPUnit_Framework_RiskyTestError(
>>>>>>> e2651d04
                'Test code or tested code did not (only) close its own output buffers'
            );
        }

        $output = ob_get_contents();

        if ($this->outputCallback === false) {
            $this->output = $output;
        } else {
            $this->output = call_user_func_array(
                $this->outputCallback,
                [$output]
            );
        }

        ob_end_clean();

        $this->outputBufferingActive = false;
        $this->outputBufferingLevel  = ob_get_level();
    }

    private function snapshotGlobalState()
    {
        $backupGlobals = $this->backupGlobals === null || $this->backupGlobals === true;

        if ($this->runTestInSeparateProcess || $this->inIsolation ||
            (!$backupGlobals && !$this->backupStaticAttributes)
        ) {
            return;
        }

        $this->snapshot = $this->createGlobalStateSnapshot($backupGlobals);
    }

    private function restoreGlobalState()
    {
        if (!$this->snapshot instanceof Snapshot) {
            return;
        }

        $backupGlobals = $this->backupGlobals === null || $this->backupGlobals === true;

        if ($this->beStrictAboutChangesToGlobalState) {
            try {
                $this->compareGlobalStateSnapshots(
                    $this->snapshot,
                    $this->createGlobalStateSnapshot($backupGlobals)
                );
            } catch (RiskyTestError $rte) {
                // Intentionally left empty
            }
        }

        $restorer = new Restorer;

        if ($backupGlobals) {
            $restorer->restoreGlobalVariables($this->snapshot);
        }

        if ($this->backupStaticAttributes) {
            $restorer->restoreStaticAttributes($this->snapshot);
        }

        $this->snapshot = null;

        if (isset($rte)) {
<<<<<<< HEAD
            $this->status = BaseTestRunner::STATUS_RISKY;

=======
>>>>>>> e2651d04
            throw $rte;
        }
    }

    /**
     * @param bool $backupGlobals
     *
     * @return Snapshot
     */
    private function createGlobalStateSnapshot($backupGlobals)
    {
        $blacklist = new Blacklist;

        foreach ($this->backupGlobalsBlacklist as $globalVariable) {
            $blacklist->addGlobalVariable($globalVariable);
        }

        if (!defined('PHPUNIT_TESTSUITE')) {
            $blacklist->addClassNamePrefix('PHPUnit');
            $blacklist->addClassNamePrefix('File_Iterator');
            $blacklist->addClassNamePrefix('SebastianBergmann\CodeCoverage');
            $blacklist->addClassNamePrefix('PHP_Invoker');
            $blacklist->addClassNamePrefix('PHP_Timer');
            $blacklist->addClassNamePrefix('PHP_Token');
            $blacklist->addClassNamePrefix('Symfony');
            $blacklist->addClassNamePrefix('Text_Template');
            $blacklist->addClassNamePrefix('Doctrine\Instantiator');

            foreach ($this->backupStaticAttributesBlacklist as $class => $attributes) {
                foreach ($attributes as $attribute) {
                    $blacklist->addStaticAttribute($class, $attribute);
                }
            }
        }

        return new Snapshot(
            $blacklist,
            $backupGlobals,
            (bool) $this->backupStaticAttributes,
            false,
            false,
            false,
            false,
            false,
            false,
            false
        );
    }

    /**
     * @param Snapshot $before
     * @param Snapshot $after
     *
     * @throws RiskyTestError
     */
    private function compareGlobalStateSnapshots(Snapshot $before, Snapshot $after)
    {
        $backupGlobals = $this->backupGlobals === null || $this->backupGlobals === true;

        if ($backupGlobals) {
            $this->compareGlobalStateSnapshotPart(
                $before->globalVariables(),
                $after->globalVariables(),
                "--- Global variables before the test\n+++ Global variables after the test\n"
            );

            $this->compareGlobalStateSnapshotPart(
                $before->superGlobalVariables(),
                $after->superGlobalVariables(),
                "--- Super-global variables before the test\n+++ Super-global variables after the test\n"
            );
        }

        if ($this->backupStaticAttributes) {
            $this->compareGlobalStateSnapshotPart(
                $before->staticAttributes(),
                $after->staticAttributes(),
                "--- Static attributes before the test\n+++ Static attributes after the test\n"
            );
        }
    }

    /**
     * @param array  $before
     * @param array  $after
     * @param string $header
     *
     * @throws RiskyTestError
     */
    private function compareGlobalStateSnapshotPart(array $before, array $after, $header)
    {
        if ($before != $after) {
            $differ   = new Differ($header);
            $exporter = new Exporter;

            $diff = $differ->diff(
                $exporter->export($before),
                $exporter->export($after)
            );

            throw new RiskyTestError(
                $diff
            );
        }
    }

    /**
     * @return Prophecy\Prophet
     */
    private function getProphet()
    {
        if ($this->prophet === null) {
            $this->prophet = new Prophet;
        }

        return $this->prophet;
    }

    /**
     * @param PHPUnit_Framework_MockObject_MockObject $mock
     *
     * @return bool
     */
    private function shouldInvocationMockerBeReset(PHPUnit_Framework_MockObject_MockObject $mock)
    {
        $enumerator = new Enumerator;

        foreach ($enumerator->enumerate($this->dependencyInput) as $object) {
            if ($mock === $object) {
                return false;
            }
        }

        if (!is_array($this->testResult) && !is_object($this->testResult)) {
            return true;
        }

        foreach ($enumerator->enumerate($this->testResult) as $object) {
            if ($mock === $object) {
                return false;
            }
        }

        return true;
    }

    /**
     * @param array $testArguments
     */
    private function registerMockObjectsFromTestArguments(array $testArguments)
    {
        if ($this->registerMockObjectsFromTestArgumentsRecursively) {
            $enumerator = new Enumerator;

            foreach ($enumerator->enumerate($testArguments) as $object) {
                if ($object instanceof PHPUnit_Framework_MockObject_MockObject) {
                    $this->registerMockObject($object);
                }
            }
        } else {
            foreach ($testArguments as $testArgument) {
                if ($testArgument instanceof PHPUnit_Framework_MockObject_MockObject) {
                    if ($this->isCloneable($testArgument)) {
                        $testArgument = clone $testArgument;
                    }

                    $this->registerMockObject($testArgument);
                } elseif (is_array($testArgument)) {
                    $this->registerMockObjectsFromTestArguments($testArgument);
                }
            }
        }
    }

    /**
     */
    private function setDoesNotPerformAssertionsFromAnnotation()
    {
        $annotations = $this->getAnnotations();

        if (isset($annotations['method']['doesNotPerformAssertions'])) {
            $this->doesNotPerformAssertions = true;
        }
    }

    /**
     * @param PHPUnit_Framework_MockObject_MockObject $testArgument
     *
     * @return bool
     */
    private function isCloneable(PHPUnit_Framework_MockObject_MockObject $testArgument)
    {
        $reflector = new ReflectionObject($testArgument);

        if (!$reflector->isCloneable()) {
            return false;
        }

        if ($reflector->hasMethod('__clone') &&
            $reflector->getMethod('__clone')->isPublic()
        ) {
            return true;
        }

        return false;
    }
}<|MERGE_RESOLUTION|>--- conflicted
+++ resolved
@@ -942,11 +942,6 @@
         } catch (RiskyTestError $_e) {
             if (!isset($e)) {
                 $e = $_e;
-<<<<<<< HEAD
-
-                $this->status = BaseTestRunner::STATUS_RISKY;
-=======
->>>>>>> e2651d04
             }
         }
 
@@ -2122,13 +2117,7 @@
                 ob_end_clean();
             }
 
-<<<<<<< HEAD
-            $this->status = BaseTestRunner::STATUS_RISKY;
-
             throw new RiskyTestError(
-=======
-            throw new PHPUnit_Framework_RiskyTestError(
->>>>>>> e2651d04
                 'Test code or tested code did not (only) close its own output buffers'
             );
         }
@@ -2195,11 +2184,6 @@
         $this->snapshot = null;
 
         if (isset($rte)) {
-<<<<<<< HEAD
-            $this->status = BaseTestRunner::STATUS_RISKY;
-
-=======
->>>>>>> e2651d04
             throw $rte;
         }
     }
