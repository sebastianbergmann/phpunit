<?php declare(strict_types=1);
/*
 * This file is part of PHPUnit.
 *
 * (c) Sebastian Bergmann <sebastian@phpunit.de>
 *
 * For the full copyright and license information, please view the LICENSE
 * file that was distributed with this source code.
 */
namespace PHPUnit\Framework;

use const LC_ALL;
use const LC_COLLATE;
use const LC_CTYPE;
use const LC_MONETARY;
use const LC_NUMERIC;
use const LC_TIME;
use const PATHINFO_FILENAME;
use const PHP_EOL;
use const PHP_URL_PATH;
use function array_filter;
use function array_flip;
use function array_keys;
use function array_merge;
use function array_pop;
use function array_search;
use function array_unique;
use function array_values;
use function basename;
use function call_user_func;
use function chdir;
use function class_exists;
use function clearstatcache;
use function count;
use function debug_backtrace;
use function defined;
use function explode;
use function get_class;
use function get_include_path;
use function getcwd;
use function implode;
use function in_array;
use function ini_set;
use function is_array;
use function is_callable;
use function is_int;
use function is_object;
use function is_string;
use function libxml_clear_errors;
use function method_exists;
use function ob_end_clean;
use function ob_get_contents;
use function ob_get_level;
use function ob_start;
use function parse_url;
use function pathinfo;
use function preg_replace;
use function serialize;
use function setlocale;
use function sprintf;
use function strpos;
use function substr;
use function trim;
use function var_export;
use DeepCopy\DeepCopy;
use PHPUnit\Framework\Constraint\Exception as ExceptionConstraint;
use PHPUnit\Framework\Constraint\ExceptionCode;
use PHPUnit\Framework\Constraint\ExceptionMessage;
use PHPUnit\Framework\Constraint\ExceptionMessageRegularExpression;
use PHPUnit\Framework\Constraint\LogicalOr;
use PHPUnit\Framework\Error\Deprecated;
use PHPUnit\Framework\Error\Error;
use PHPUnit\Framework\Error\Notice;
use PHPUnit\Framework\Error\Warning as WarningError;
use PHPUnit\Framework\MockObject\Generator as MockGenerator;
use PHPUnit\Framework\MockObject\MockBuilder;
use PHPUnit\Framework\MockObject\MockObject;
use PHPUnit\Framework\MockObject\Rule\AnyInvokedCount as AnyInvokedCountMatcher;
use PHPUnit\Framework\MockObject\Rule\InvokedAtIndex as InvokedAtIndexMatcher;
use PHPUnit\Framework\MockObject\Rule\InvokedAtLeastCount as InvokedAtLeastCountMatcher;
use PHPUnit\Framework\MockObject\Rule\InvokedAtLeastOnce as InvokedAtLeastOnceMatcher;
use PHPUnit\Framework\MockObject\Rule\InvokedAtMostCount as InvokedAtMostCountMatcher;
use PHPUnit\Framework\MockObject\Rule\InvokedCount as InvokedCountMatcher;
use PHPUnit\Framework\MockObject\Stub;
use PHPUnit\Framework\MockObject\Stub\ConsecutiveCalls as ConsecutiveCallsStub;
use PHPUnit\Framework\MockObject\Stub\Exception as ExceptionStub;
use PHPUnit\Framework\MockObject\Stub\ReturnArgument as ReturnArgumentStub;
use PHPUnit\Framework\MockObject\Stub\ReturnCallback as ReturnCallbackStub;
use PHPUnit\Framework\MockObject\Stub\ReturnSelf as ReturnSelfStub;
use PHPUnit\Framework\MockObject\Stub\ReturnStub;
use PHPUnit\Framework\MockObject\Stub\ReturnValueMap as ReturnValueMapStub;
use PHPUnit\Runner\BaseTestRunner;
use PHPUnit\Runner\PhptTestCase;
use PHPUnit\Util\Exception as UtilException;
use PHPUnit\Util\GlobalState;
use PHPUnit\Util\PHP\AbstractPhpProcess;
use PHPUnit\Util\Test as TestUtil;
use PHPUnit\Util\Type;
use Prophecy\Exception\Prediction\PredictionException;
use Prophecy\Prophecy\MethodProphecy;
use Prophecy\Prophecy\ObjectProphecy;
use Prophecy\Prophet;
use ReflectionClass;
use ReflectionException;
use SebastianBergmann\Comparator\Comparator;
use SebastianBergmann\Comparator\Factory as ComparatorFactory;
use SebastianBergmann\Diff\Differ;
use SebastianBergmann\Exporter\Exporter;
use SebastianBergmann\GlobalState\ExcludeList;
use SebastianBergmann\GlobalState\Restorer;
use SebastianBergmann\GlobalState\Snapshot;
use SebastianBergmann\ObjectEnumerator\Enumerator;
use SebastianBergmann\Template\Template;
use SoapClient;
use Throwable;

/**
 * @no-named-arguments Parameter names are not covered by the backward compatibility promise for PHPUnit
 */
abstract class TestCase extends Assert implements Reorderable, SelfDescribing, Test
{
    private const LOCALE_CATEGORIES = [LC_ALL, LC_COLLATE, LC_CTYPE, LC_MONETARY, LC_NUMERIC, LC_TIME];

    /**
     * @var ?bool
     */
    protected $backupGlobals;

    /**
     * @var string[]
     */
    protected $backupGlobalsExcludeList = [];

    /**
     * @var string[]
     *
     * @deprecated Use $backupGlobalsExcludeList instead
     */
    protected $backupGlobalsBlacklist = [];

    /**
     * @var bool
     */
    protected $backupStaticAttributes;

    /**
     * @var array<string,array<int,string>>
     */
    protected $backupStaticAttributesExcludeList = [];

    /**
     * @var array<string,array<int,string>>
     *
     * @deprecated Use $backupStaticAttributesExcludeList instead
     */
    protected $backupStaticAttributesBlacklist = [];

    /**
     * @var bool
     */
    protected $runTestInSeparateProcess;

    /**
     * @var bool
     */
    protected $preserveGlobalState = true;

    /**
     * @var list<ExecutionOrderDependency>
     */
    protected $providedTests = [];

    /**
     * @var bool
     */
    private $runClassInSeparateProcess;

    /**
     * @var bool
     */
    private $inIsolation = false;

    /**
     * @var array
     */
    private $data;

    /**
     * @var int|string
     */
    private $dataName;

    /**
     * @var null|string
     */
    private $expectedException;

    /**
     * @var null|string
     */
    private $expectedExceptionMessage;

    /**
     * @var null|string
     */
    private $expectedExceptionMessageRegExp;

    /**
     * @var null|int|string
     */
    private $expectedExceptionCode;

    /**
     * @var string
     */
    private $name = '';

    /**
     * @var list<ExecutionOrderDependency>
     */
    private $dependencies = [];

    /**
     * @var array
     */
    private $dependencyInput = [];

    /**
     * @var array<string,string>
     */
    private $iniSettings = [];

    /**
     * @var array
     */
    private $locale = [];

    /**
     * @var MockObject[]
     */
    private $mockObjects = [];

    /**
     * @var MockGenerator
     */
    private $mockObjectGenerator;

    /**
     * @var int
     */
    private $status = BaseTestRunner::STATUS_UNKNOWN;

    /**
     * @var string
     */
    private $statusMessage = '';

    /**
     * @var int
     */
    private $numAssertions = 0;

    /**
     * @var TestResult
     */
    private $result;

    /**
     * @var mixed
     */
    private $testResult;

    /**
     * @var string
     */
    private $output = '';

    /**
     * @var ?string
     */
    private $outputExpectedRegex;

    /**
     * @var ?string
     */
    private $outputExpectedString;

    /**
     * @var mixed
     */
    private $outputCallback = false;

    /**
     * @var bool
     */
    private $outputBufferingActive = false;

    /**
     * @var int
     */
    private $outputBufferingLevel;

    /**
     * @var bool
     */
    private $outputRetrievedForAssertion = false;

    /**
     * @var ?Snapshot
     */
    private $snapshot;

    /**
     * @var \Prophecy\Prophet
     */
    private $prophet;

    /**
     * @var bool
     */
    private $beStrictAboutChangesToGlobalState = false;

    /**
     * @var bool
     */
    private $registerMockObjectsFromTestArgumentsRecursively = false;

    /**
     * @var string[]
     */
    private $warnings = [];

    /**
     * @var string[]
     */
    private $groups = [];

    /**
     * @var bool
     */
    private $doesNotPerformAssertions = false;

    /**
     * @var Comparator[]
     */
    private $customComparators = [];

    /**
     * @var string[]
     */
    private $doubledTypes = [];

    /**
     * Returns a matcher that matches when the method is executed
     * zero or more times.
     */
    public static function any(): AnyInvokedCountMatcher
    {
        return new AnyInvokedCountMatcher;
    }

    /**
     * Returns a matcher that matches when the method is never executed.
     */
    public static function never(): InvokedCountMatcher
    {
        return new InvokedCountMatcher(0);
    }

    /**
     * Returns a matcher that matches when the method is executed
     * at least N times.
     */
    public static function atLeast(int $requiredInvocations): InvokedAtLeastCountMatcher
    {
        return new InvokedAtLeastCountMatcher(
            $requiredInvocations
        );
    }

    /**
     * Returns a matcher that matches when the method is executed at least once.
     */
    public static function atLeastOnce(): InvokedAtLeastOnceMatcher
    {
        return new InvokedAtLeastOnceMatcher;
    }

    /**
     * Returns a matcher that matches when the method is executed exactly once.
     */
    public static function once(): InvokedCountMatcher
    {
        return new InvokedCountMatcher(1);
    }

    /**
     * Returns a matcher that matches when the method is executed
     * exactly $count times.
     */
    public static function exactly(int $count): InvokedCountMatcher
    {
        return new InvokedCountMatcher($count);
    }

    /**
     * Returns a matcher that matches when the method is executed
     * at most N times.
     */
    public static function atMost(int $allowedInvocations): InvokedAtMostCountMatcher
    {
        return new InvokedAtMostCountMatcher($allowedInvocations);
    }

    /**
     * Returns a matcher that matches when the method is executed
     * at the given index.
     *
     * @deprecated https://github.com/sebastianbergmann/phpunit/issues/4297
     * @codeCoverageIgnore
     */
    public static function at(int $index): InvokedAtIndexMatcher
    {
        $stack = debug_backtrace();

        while (!empty($stack)) {
            $frame = array_pop($stack);

            if (isset($frame['object']) && $frame['object'] instanceof self) {
                $frame['object']->addWarning(
                    'The at() matcher has been deprecated. It will be removed in PHPUnit 10. Please refactor your test to not rely on the order in which methods are invoked.'
                );

                break;
            }
        }

        return new InvokedAtIndexMatcher($index);
    }

    public static function returnValue($value): ReturnStub
    {
        return new ReturnStub($value);
    }

    public static function returnValueMap(array $valueMap): ReturnValueMapStub
    {
        return new ReturnValueMapStub($valueMap);
    }

    public static function returnArgument(int $argumentIndex): ReturnArgumentStub
    {
        return new ReturnArgumentStub($argumentIndex);
    }

    public static function returnCallback($callback): ReturnCallbackStub
    {
        return new ReturnCallbackStub($callback);
    }

    /**
     * Returns the current object.
     *
     * This method is useful when mocking a fluent interface.
     */
    public static function returnSelf(): ReturnSelfStub
    {
        return new ReturnSelfStub;
    }

    public static function throwException(Throwable $exception): ExceptionStub
    {
        return new ExceptionStub($exception);
    }

    public static function onConsecutiveCalls(...$args): ConsecutiveCallsStub
    {
        return new ConsecutiveCallsStub($args);
    }

    /**
     * @param int|string $dataName
     *
     * @internal This method is not covered by the backward compatibility promise for PHPUnit
     */
    public function __construct(?string $name = null, array $data = [], $dataName = '')
    {
        if ($name !== null) {
            $this->setName($name);
        }

        $this->data     = $data;
        $this->dataName = $dataName;
    }

    /**
     * This method is called before the first test of this test class is run.
     */
    public static function setUpBeforeClass(): void
    {
    }

    /**
     * This method is called after the last test of this test class is run.
     */
    public static function tearDownAfterClass(): void
    {
    }

    /**
     * This method is called before each test.
     */
    protected function setUp(): void
    {
    }

    /**
     * This method is called after each test.
     */
    protected function tearDown(): void
    {
    }

    /**
     * Returns a string representation of the test case.
     *
     * @throws \SebastianBergmann\RecursionContext\InvalidArgumentException
     * @throws Exception
     */
    public function toString(): string
    {
        try {
            $class = new ReflectionClass($this);
            // @codeCoverageIgnoreStart
        } catch (ReflectionException $e) {
            throw new Exception(
                $e->getMessage(),
                (int) $e->getCode(),
                $e
            );
        }
        // @codeCoverageIgnoreEnd

        $buffer = sprintf(
            '%s::%s',
            $class->name,
            $this->getName(false)
        );

        return $buffer . $this->getDataSetAsString();
    }

    public function count(): int
    {
        return 1;
    }

    public function getActualOutputForAssertion(): string
    {
        $this->outputRetrievedForAssertion = true;

        return $this->getActualOutput();
    }

    public function expectOutputRegex(string $expectedRegex): void
    {
        $this->outputExpectedRegex = $expectedRegex;
    }

    public function expectOutputString(string $expectedString): void
    {
        $this->outputExpectedString = $expectedString;
    }

    /**
     * @psalm-param class-string<\Throwable> $exception
     */
    public function expectException(string $exception): void
    {
        // @codeCoverageIgnoreStart
        switch ($exception) {
            case Deprecated::class:
                $this->addWarning('Support for using expectException() with PHPUnit\Framework\Error\Deprecated is deprecated and will be removed in PHPUnit 10. Use expectDeprecation() instead.');

            break;

            case Error::class:
                $this->addWarning('Support for using expectException() with PHPUnit\Framework\Error\Error is deprecated and will be removed in PHPUnit 10. Use expectError() instead.');

            break;

            case Notice::class:
                $this->addWarning('Support for using expectException() with PHPUnit\Framework\Error\Notice is deprecated and will be removed in PHPUnit 10. Use expectNotice() instead.');

            break;

            case WarningError::class:
                $this->addWarning('Support for using expectException() with PHPUnit\Framework\Error\Warning is deprecated and will be removed in PHPUnit 10. Use expectWarning() instead.');

            break;
        }
        // @codeCoverageIgnoreEnd

        $this->expectedException = $exception;
    }

    /**
     * @param int|string $code
     */
    public function expectExceptionCode($code): void
    {
        $this->expectedExceptionCode = $code;
    }

    public function expectExceptionMessage(string $message): void
    {
        $this->expectedExceptionMessage = $message;
    }

    public function expectExceptionMessageMatches(string $regularExpression): void
    {
        $this->expectedExceptionMessageRegExp = $regularExpression;
    }

    /**
     * Sets up an expectation for an exception to be raised by the code under test.
     * Information for expected exception class, expected exception message, and
     * expected exception code are retrieved from a given Exception object.
     */
    public function expectExceptionObject(\Exception $exception): void
    {
        $this->expectException(get_class($exception));
        $this->expectExceptionMessage($exception->getMessage());
        $this->expectExceptionCode($exception->getCode());
    }

    public function expectNotToPerformAssertions(): void
    {
        $this->doesNotPerformAssertions = true;
    }

    public function expectDeprecation(): void
    {
        $this->expectedException = Deprecated::class;
    }

    public function expectDeprecationMessage(string $message): void
    {
        $this->expectExceptionMessage($message);
    }

    public function expectDeprecationMessageMatches(string $regularExpression): void
    {
        $this->expectExceptionMessageMatches($regularExpression);
    }

    public function expectNotice(): void
    {
        $this->expectedException = Notice::class;
    }

    public function expectNoticeMessage(string $message): void
    {
        $this->expectExceptionMessage($message);
    }

    public function expectNoticeMessageMatches(string $regularExpression): void
    {
        $this->expectExceptionMessageMatches($regularExpression);
    }

    public function expectWarning(): void
    {
        $this->expectedException = WarningError::class;
    }

    public function expectWarningMessage(string $message): void
    {
        $this->expectExceptionMessage($message);
    }

    public function expectWarningMessageMatches(string $regularExpression): void
    {
        $this->expectExceptionMessageMatches($regularExpression);
    }

    public function expectError(): void
    {
        $this->expectedException = Error::class;
    }

    public function expectErrorMessage(string $message): void
    {
        $this->expectExceptionMessage($message);
    }

    public function expectErrorMessageMatches(string $regularExpression): void
    {
        $this->expectExceptionMessageMatches($regularExpression);
    }

    public function getStatus(): int
    {
        return $this->status;
    }

    public function markAsRisky(): void
    {
        $this->status = BaseTestRunner::STATUS_RISKY;
    }

    public function getStatusMessage(): string
    {
        return $this->statusMessage;
    }

    public function hasFailed(): bool
    {
        $status = $this->getStatus();

        return $status === BaseTestRunner::STATUS_FAILURE || $status === BaseTestRunner::STATUS_ERROR;
    }

    /**
     * Runs the test case and collects the results in a TestResult object.
     * If no TestResult object is passed a new one will be created.
     *
     * @throws \SebastianBergmann\CodeCoverage\InvalidArgumentException
     * @throws \SebastianBergmann\CodeCoverage\UnintentionallyCoveredCodeException
     * @throws \SebastianBergmann\RecursionContext\InvalidArgumentException
     * @throws CodeCoverageException
     * @throws UtilException
     */
    public function run(TestResult $result = null): TestResult
    {
        if ($result === null) {
            $result = $this->createResult();
        }

        if (!$this instanceof ErrorTestCase && !$this instanceof WarningTestCase) {
            $this->setTestResultObject($result);
        }

        if (!$this instanceof ErrorTestCase &&
            !$this instanceof WarningTestCase &&
            !$this instanceof SkippedTestCase &&
            !$this->handleDependencies()) {
            return $result;
        }

        if ($this->runInSeparateProcess()) {
            $runEntireClass = $this->runClassInSeparateProcess && !$this->runTestInSeparateProcess;

            try {
                $class = new ReflectionClass($this);
                // @codeCoverageIgnoreStart
            } catch (ReflectionException $e) {
                throw new Exception(
                    $e->getMessage(),
                    (int) $e->getCode(),
                    $e
                );
            }
            // @codeCoverageIgnoreEnd

            if ($runEntireClass) {
                $template = new Template(
                    __DIR__ . '/../Util/PHP/Template/TestCaseClass.tpl'
                );
            } else {
                $template = new Template(
                    __DIR__ . '/../Util/PHP/Template/TestCaseMethod.tpl'
                );
            }

            if ($this->preserveGlobalState) {
                $constants     = GlobalState::getConstantsAsString();
                $globals       = GlobalState::getGlobalsAsString();
                $includedFiles = GlobalState::getIncludedFilesAsString();
                $iniSettings   = GlobalState::getIniSettingsAsString();
            } else {
                $constants = '';

                if (!empty($GLOBALS['__PHPUNIT_BOOTSTRAP'])) {
                    $globals = '$GLOBALS[\'__PHPUNIT_BOOTSTRAP\'] = ' . var_export($GLOBALS['__PHPUNIT_BOOTSTRAP'], true) . ";\n";
                } else {
                    $globals = '';
                }

                $includedFiles = '';
                $iniSettings   = '';
            }

            $coverage                                   = $result->getCollectCodeCoverageInformation() ? 'true' : 'false';
            $isStrictAboutTestsThatDoNotTestAnything    = $result->isStrictAboutTestsThatDoNotTestAnything() ? 'true' : 'false';
            $isStrictAboutOutputDuringTests             = $result->isStrictAboutOutputDuringTests() ? 'true' : 'false';
            $enforcesTimeLimit                          = $result->enforcesTimeLimit() ? 'true' : 'false';
            $isStrictAboutTodoAnnotatedTests            = $result->isStrictAboutTodoAnnotatedTests() ? 'true' : 'false';
            $isStrictAboutResourceUsageDuringSmallTests = $result->isStrictAboutResourceUsageDuringSmallTests() ? 'true' : 'false';

            if (defined('PHPUNIT_COMPOSER_INSTALL')) {
                $composerAutoload = var_export(PHPUNIT_COMPOSER_INSTALL, true);
            } else {
                $composerAutoload = '\'\'';
            }

            if (defined('__PHPUNIT_PHAR__')) {
                $phar = var_export(__PHPUNIT_PHAR__, true);
            } else {
                $phar = '\'\'';
            }

            $codeCoverage               = $result->getCodeCoverage();
            $codeCoverageFilter         = null;
            $cachesStaticAnalysis       = 'false';
            $codeCoverageCacheDirectory = null;
            $driverMethod               = 'forLineCoverage';

            if ($codeCoverage) {
                $codeCoverageFilter = $codeCoverage->filter();

                if ($codeCoverage->collectsBranchAndPathCoverage()) {
                    $driverMethod = 'forLineAndPathCoverage';
                }

                if ($codeCoverage->cachesStaticAnalysis()) {
                    $cachesStaticAnalysis       = 'true';
                    $codeCoverageCacheDirectory = $codeCoverage->cacheDirectory();
                }
            }

            $data                       = var_export(serialize($this->data), true);
            $dataName                   = var_export($this->dataName, true);
            $dependencyInput            = var_export(serialize($this->dependencyInput), true);
            $includePath                = var_export(get_include_path(), true);
            $codeCoverageFilter         = var_export(serialize($codeCoverageFilter), true);
            $codeCoverageCacheDirectory = var_export(serialize($codeCoverageCacheDirectory), true);
            // must do these fixes because TestCaseMethod.tpl has unserialize('{data}') in it, and we can't break BC
            // the lines above used to use addcslashes() rather than var_export(), which breaks null byte escape sequences
            $data                       = "'." . $data . ".'";
            $dataName                   = "'.(" . $dataName . ").'";
            $dependencyInput            = "'." . $dependencyInput . ".'";
            $includePath                = "'." . $includePath . ".'";
            $codeCoverageFilter         = "'." . $codeCoverageFilter . ".'";
            $codeCoverageCacheDirectory = "'." . $codeCoverageCacheDirectory . ".'";

            $configurationFilePath = $GLOBALS['__PHPUNIT_CONFIGURATION_FILE'] ?? '';

            $var = [
                'composerAutoload'                           => $composerAutoload,
                'phar'                                       => $phar,
                'filename'                                   => $class->getFileName(),
                'className'                                  => $class->getName(),
                'collectCodeCoverageInformation'             => $coverage,
                'cachesStaticAnalysis'                       => $cachesStaticAnalysis,
                'codeCoverageCacheDirectory'                 => $codeCoverageCacheDirectory,
                'driverMethod'                               => $driverMethod,
                'data'                                       => $data,
                'dataName'                                   => $dataName,
                'dependencyInput'                            => $dependencyInput,
                'constants'                                  => $constants,
                'globals'                                    => $globals,
                'include_path'                               => $includePath,
                'included_files'                             => $includedFiles,
                'iniSettings'                                => $iniSettings,
                'isStrictAboutTestsThatDoNotTestAnything'    => $isStrictAboutTestsThatDoNotTestAnything,
                'isStrictAboutOutputDuringTests'             => $isStrictAboutOutputDuringTests,
                'enforcesTimeLimit'                          => $enforcesTimeLimit,
                'isStrictAboutTodoAnnotatedTests'            => $isStrictAboutTodoAnnotatedTests,
                'isStrictAboutResourceUsageDuringSmallTests' => $isStrictAboutResourceUsageDuringSmallTests,
                'codeCoverageFilter'                         => $codeCoverageFilter,
                'configurationFilePath'                      => $configurationFilePath,
                'name'                                       => $this->getName(false),
            ];

            if (!$runEntireClass) {
                $var['methodName'] = $this->name;
            }

            $template->setVar($var);

            $php = AbstractPhpProcess::factory();
            $php->runTestJob($template->render(), $this, $result);
        } else {
            $result->run($this);
        }

        $this->result = null;

        return $result;
    }

    /**
     * Returns a builder object to create mock objects using a fluent interface.
     *
     * @psalm-template RealInstanceType of object
     * @psalm-param class-string<RealInstanceType> $className
     * @psalm-return MockBuilder<RealInstanceType>
     */
    public function getMockBuilder(string $className): MockBuilder
    {
        $this->recordDoubledType($className);

        return new MockBuilder($this, $className);
    }

    public function registerComparator(Comparator $comparator): void
    {
        ComparatorFactory::getInstance()->register($comparator);

        $this->customComparators[] = $comparator;
    }

    /**
     * @return string[]
     *
     * @internal This method is not covered by the backward compatibility promise for PHPUnit
     */
    public function doubledTypes(): array
    {
        return array_unique($this->doubledTypes);
    }

    /**
     * @internal This method is not covered by the backward compatibility promise for PHPUnit
     */
    public function getGroups(): array
    {
        return $this->groups;
    }

    /**
     * @internal This method is not covered by the backward compatibility promise for PHPUnit
     */
    public function setGroups(array $groups): void
    {
        $this->groups = $groups;
    }

    /**
     * @throws \SebastianBergmann\RecursionContext\InvalidArgumentException
     *
     * @internal This method is not covered by the backward compatibility promise for PHPUnit
     */
    public function getName(bool $withDataSet = true): string
    {
        if ($withDataSet) {
            return $this->name . $this->getDataSetAsString(false);
        }

        return $this->name;
    }

    /**
     * Returns the size of the test.
     *
     * @throws \SebastianBergmann\RecursionContext\InvalidArgumentException
     *
     * @internal This method is not covered by the backward compatibility promise for PHPUnit
     */
    public function getSize(): int
    {
        return TestUtil::getSize(
            static::class,
            $this->getName(false)
        );
    }

    /**
     * @throws \SebastianBergmann\RecursionContext\InvalidArgumentException
     *
     * @internal This method is not covered by the backward compatibility promise for PHPUnit
     */
    public function hasSize(): bool
    {
        return $this->getSize() !== TestUtil::UNKNOWN;
    }

    /**
     * @throws \SebastianBergmann\RecursionContext\InvalidArgumentException
     *
     * @internal This method is not covered by the backward compatibility promise for PHPUnit
     */
    public function isSmall(): bool
    {
        return $this->getSize() === TestUtil::SMALL;
    }

    /**
     * @throws \SebastianBergmann\RecursionContext\InvalidArgumentException
     *
     * @internal This method is not covered by the backward compatibility promise for PHPUnit
     */
    public function isMedium(): bool
    {
        return $this->getSize() === TestUtil::MEDIUM;
    }

    /**
     * @throws \SebastianBergmann\RecursionContext\InvalidArgumentException
     *
     * @internal This method is not covered by the backward compatibility promise for PHPUnit
     */
    public function isLarge(): bool
    {
        return $this->getSize() === TestUtil::LARGE;
    }

    /**
     * @internal This method is not covered by the backward compatibility promise for PHPUnit
     */
    public function getActualOutput(): string
    {
        if (!$this->outputBufferingActive) {
            return $this->output;
        }

        return (string) ob_get_contents();
    }

    /**
     * @internal This method is not covered by the backward compatibility promise for PHPUnit
     */
    public function hasOutput(): bool
    {
        if ($this->output === '') {
            return false;
        }

        if ($this->hasExpectationOnOutput()) {
            return false;
        }

        return true;
    }

    /**
     * @internal This method is not covered by the backward compatibility promise for PHPUnit
     */
    public function doesNotPerformAssertions(): bool
    {
        return $this->doesNotPerformAssertions;
    }

    /**
     * @internal This method is not covered by the backward compatibility promise for PHPUnit
     */
    public function hasExpectationOnOutput(): bool
    {
        return is_string($this->outputExpectedString) || is_string($this->outputExpectedRegex) || $this->outputRetrievedForAssertion;
    }

    /**
     * @internal This method is not covered by the backward compatibility promise for PHPUnit
     */
    public function getExpectedException(): ?string
    {
        return $this->expectedException;
    }

    /**
     * @return null|int|string
     *
     * @internal This method is not covered by the backward compatibility promise for PHPUnit
     */
    public function getExpectedExceptionCode()
    {
        return $this->expectedExceptionCode;
    }

    /**
     * @internal This method is not covered by the backward compatibility promise for PHPUnit
     */
    public function getExpectedExceptionMessage(): ?string
    {
        return $this->expectedExceptionMessage;
    }

    /**
     * @internal This method is not covered by the backward compatibility promise for PHPUnit
     */
    public function getExpectedExceptionMessageRegExp(): ?string
    {
        return $this->expectedExceptionMessageRegExp;
    }

    /**
     * @internal This method is not covered by the backward compatibility promise for PHPUnit
     */
    public function setRegisterMockObjectsFromTestArgumentsRecursively(bool $flag): void
    {
        $this->registerMockObjectsFromTestArgumentsRecursively = $flag;
    }

    /**
     * @throws Throwable
     *
     * @internal This method is not covered by the backward compatibility promise for PHPUnit
     */
    public function runBare(): void
    {
        $this->numAssertions = 0;

        $this->snapshotGlobalState();
        $this->startOutputBuffering();
        clearstatcache();
        $currentWorkingDirectory = getcwd();

        $hookMethods = TestUtil::getHookMethods(static::class);

        $hasMetRequirements = false;

        try {
            $this->checkRequirements();
            $hasMetRequirements = true;

            if ($this->inIsolation) {
                foreach ($hookMethods['beforeClass'] as $method) {
                    $this->{$method}();
                }
            }

            $this->setDoesNotPerformAssertionsFromAnnotation();

            foreach ($hookMethods['before'] as $method) {
                $this->{$method}();
            }

            foreach ($hookMethods['preCondition'] as $method) {
                $this->{$method}();
            }

            $this->testResult = $this->runTest();
            $this->verifyMockObjects();

            foreach ($hookMethods['postCondition'] as $method) {
                $this->{$method}();
            }

            if (!empty($this->warnings)) {
                throw new Warning(
                    implode(
                        "\n",
                        array_unique($this->warnings)
                    )
                );
            }

            $this->status = BaseTestRunner::STATUS_PASSED;
        } catch (IncompleteTest $e) {
            $this->status        = BaseTestRunner::STATUS_INCOMPLETE;
            $this->statusMessage = $e->getMessage();
        } catch (SkippedTest $e) {
            $this->status        = BaseTestRunner::STATUS_SKIPPED;
            $this->statusMessage = $e->getMessage();
        } catch (Warning $e) {
            $this->status        = BaseTestRunner::STATUS_WARNING;
            $this->statusMessage = $e->getMessage();
        } catch (AssertionFailedError $e) {
            $this->status        = BaseTestRunner::STATUS_FAILURE;
            $this->statusMessage = $e->getMessage();
        } catch (PredictionException $e) {
            $this->status        = BaseTestRunner::STATUS_FAILURE;
            $this->statusMessage = $e->getMessage();
        } catch (Throwable $_e) {
            $e                   = $_e;
            $this->status        = BaseTestRunner::STATUS_ERROR;
            $this->statusMessage = $_e->getMessage();
        }

        $this->mockObjects = [];
        $this->prophet     = null;

        // Tear down the fixture. An exception raised in tearDown() will be
        // caught and passed on when no exception was raised before.
        try {
            if ($hasMetRequirements) {
                foreach ($hookMethods['after'] as $method) {
                    $this->{$method}();
                }

                if ($this->inIsolation) {
                    foreach ($hookMethods['afterClass'] as $method) {
                        $this->{$method}();
                    }
                }
            }
        } catch (Throwable $_e) {
            $e = $e ?? $_e;
        }

        try {
            $this->stopOutputBuffering();
        } catch (RiskyTestError $_e) {
            $e = $e ?? $_e;
        }

        if (isset($_e)) {
            $this->status        = BaseTestRunner::STATUS_ERROR;
            $this->statusMessage = $_e->getMessage();
        }

        clearstatcache();

        if ($currentWorkingDirectory !== getcwd()) {
            chdir($currentWorkingDirectory);
        }

        $this->restoreGlobalState();
        $this->unregisterCustomComparators();
        $this->cleanupIniSettings();
        $this->cleanupLocaleSettings();
        libxml_clear_errors();

        // Perform assertion on output.
        if (!isset($e)) {
            try {
                if ($this->outputExpectedRegex !== null) {
                    $this->assertMatchesRegularExpression($this->outputExpectedRegex, $this->output);
                } elseif ($this->outputExpectedString !== null) {
                    $this->assertEquals($this->outputExpectedString, $this->output);
                }
            } catch (Throwable $_e) {
                $e = $_e;
            }
        }

        // Workaround for missing "finally".
        if (isset($e)) {
            if ($e instanceof PredictionException) {
                $e = new AssertionFailedError($e->getMessage());
            }

            $this->onNotSuccessfulTest($e);
        }
    }

    /**
     * @internal This method is not covered by the backward compatibility promise for PHPUnit
     */
    public function setName(string $name): void
    {
        $this->name = $name;

        if (is_callable($this->sortId(), true)) {
            $this->providedTests = [new ExecutionOrderDependency($this->sortId())];
        }
    }

    /**
     * @param list<ExecutionOrderDependency> $dependencies
     *
     * @internal This method is not covered by the backward compatibility promise for PHPUnit
     */
    public function setDependencies(array $dependencies): void
    {
        $this->dependencies = $dependencies;
    }

    /**
     * @internal This method is not covered by the backward compatibility promise for PHPUnit
     */
    public function setDependencyInput(array $dependencyInput): void
    {
        $this->dependencyInput = $dependencyInput;
    }

    /**
     * @internal This method is not covered by the backward compatibility promise for PHPUnit
     */
    public function setBeStrictAboutChangesToGlobalState(?bool $beStrictAboutChangesToGlobalState): void
    {
        $this->beStrictAboutChangesToGlobalState = $beStrictAboutChangesToGlobalState;
    }

    /**
     * @internal This method is not covered by the backward compatibility promise for PHPUnit
     */
    public function setBackupGlobals(?bool $backupGlobals): void
    {
        if ($this->backupGlobals === null && $backupGlobals !== null) {
            $this->backupGlobals = $backupGlobals;
        }
    }

    /**
     * @internal This method is not covered by the backward compatibility promise for PHPUnit
     */
    public function setBackupStaticAttributes(?bool $backupStaticAttributes): void
    {
        if ($this->backupStaticAttributes === null && $backupStaticAttributes !== null) {
            $this->backupStaticAttributes = $backupStaticAttributes;
        }
    }

    /**
     * @internal This method is not covered by the backward compatibility promise for PHPUnit
     */
    public function setRunTestInSeparateProcess(bool $runTestInSeparateProcess): void
    {
        if ($this->runTestInSeparateProcess === null) {
            $this->runTestInSeparateProcess = $runTestInSeparateProcess;
        }
    }

    /**
     * @internal This method is not covered by the backward compatibility promise for PHPUnit
     */
    public function setRunClassInSeparateProcess(bool $runClassInSeparateProcess): void
    {
        if ($this->runClassInSeparateProcess === null) {
            $this->runClassInSeparateProcess = $runClassInSeparateProcess;
        }
    }

    /**
     * @internal This method is not covered by the backward compatibility promise for PHPUnit
     */
    public function setPreserveGlobalState(bool $preserveGlobalState): void
    {
        $this->preserveGlobalState = $preserveGlobalState;
    }

    /**
     * @internal This method is not covered by the backward compatibility promise for PHPUnit
     */
    public function setInIsolation(bool $inIsolation): void
    {
        $this->inIsolation = $inIsolation;
    }

    /**
     * @internal This method is not covered by the backward compatibility promise for PHPUnit
     */
    public function isInIsolation(): bool
    {
        return $this->inIsolation;
    }

    /**
     * @internal This method is not covered by the backward compatibility promise for PHPUnit
     */
    public function getResult()
    {
        return $this->testResult;
    }

    /**
     * @internal This method is not covered by the backward compatibility promise for PHPUnit
     */
    public function setResult($result): void
    {
        $this->testResult = $result;
    }

    /**
     * @internal This method is not covered by the backward compatibility promise for PHPUnit
     */
    public function setOutputCallback(callable $callback): void
    {
        $this->outputCallback = $callback;
    }

    /**
     * @internal This method is not covered by the backward compatibility promise for PHPUnit
     */
    public function getTestResultObject(): ?TestResult
    {
        return $this->result;
    }

    /**
     * @internal This method is not covered by the backward compatibility promise for PHPUnit
     */
    public function setTestResultObject(TestResult $result): void
    {
        $this->result = $result;
    }

    /**
     * @internal This method is not covered by the backward compatibility promise for PHPUnit
     */
    public function registerMockObject(MockObject $mockObject): void
    {
        $this->mockObjects[] = $mockObject;
    }

    /**
     * @internal This method is not covered by the backward compatibility promise for PHPUnit
     */
    public function addToAssertionCount(int $count): void
    {
        $this->numAssertions += $count;
    }

    /**
     * Returns the number of assertions performed by this test.
     *
     * @internal This method is not covered by the backward compatibility promise for PHPUnit
     */
    public function getNumAssertions(): int
    {
        return $this->numAssertions;
    }

    /**
     * @internal This method is not covered by the backward compatibility promise for PHPUnit
     */
    public function usesDataProvider(): bool
    {
        return !empty($this->data);
    }

    /**
     * @return int|string
     *
     * @internal This method is not covered by the backward compatibility promise for PHPUnit
     */
    public function dataName()
    {
        return $this->dataName;
    }

    /**
     * @internal This method is not covered by the backward compatibility promise for PHPUnit
     */
    public function getDataSetAsString(bool $includeData = true): string
    {
        $buffer = '';

        if (!empty($this->data)) {
            if (is_int($this->dataName)) {
                $buffer .= sprintf(' with data set #%d', $this->dataName);
            } else {
                $buffer .= sprintf(' with data set "%s"', $this->dataName);
            }

            if ($includeData) {
                $exporter = new Exporter;

                $buffer .= sprintf(' (%s)', $exporter->shortenedRecursiveExport($this->data));
            }
        }

        return $buffer;
    }

    /**
     * Gets the data set of a TestCase.
     *
     * @internal This method is not covered by the backward compatibility promise for PHPUnit
     */
    public function getProvidedData(): array
    {
        return $this->data;
    }

    /**
     * @internal This method is not covered by the backward compatibility promise for PHPUnit
     */
    public function addWarning(string $warning): void
    {
        $this->warnings[] = $warning;
    }

    public function sortId(): string
    {
        $id = $this->name;

        if (strpos($id, '::') === false) {
            $id = static::class . '::' . $id;
        }

        if ($this->usesDataProvider()) {
            $id .= $this->getDataSetAsString(false);
        }

        return $id;
    }

    /**
     * Returns the normalized test name as class::method.
     *
     * @return list<ExecutionOrderDependency>
     */
    public function provides(): array
    {
        return $this->providedTests;
    }

    /**
     * Returns a list of normalized dependency names, class::method.
     *
     * This list can differ from the raw dependencies as the resolver has
     * no need for the [!][shallow]clone prefix that is filtered out
     * during normalization.
     *
     * @return list<ExecutionOrderDependency>
     */
    public function requires(): array
    {
        return $this->dependencies;
    }

    /**
     * Override to run the test and assert its state.
     *
     * @throws \SebastianBergmann\ObjectEnumerator\InvalidArgumentException
     * @throws AssertionFailedError
     * @throws Exception
     * @throws ExpectationFailedException
     * @throws Throwable
     */
    protected function runTest()
    {
        if (trim($this->name) === '') {
            throw new Exception(
                'PHPUnit\Framework\TestCase::$name must be a non-blank string.'
            );
        }

        $testArguments = array_merge($this->data, $this->dependencyInput);

        $this->registerMockObjectsFromTestArguments($testArguments);

        try {
            $testResult = $this->{$this->name}(...array_values($testArguments));
        } catch (Throwable $exception) {
            if (!$this->checkExceptionExpectations($exception)) {
                throw $exception;
            }

            if ($this->expectedException !== null) {
                if ($this->expectedException === Error::class) {
                    $this->assertThat(
                        $exception,
                        LogicalOr::fromConstraints(
                            new ExceptionConstraint(Error::class),
                            new ExceptionConstraint(\Error::class)
                        )
                    );
                } else {
                    $this->assertThat(
                        $exception,
                        new ExceptionConstraint(
                            $this->expectedException
                        )
                    );
                }
            }

            if ($this->expectedExceptionMessage !== null) {
                $this->assertThat(
                    $exception,
                    new ExceptionMessage(
                        $this->expectedExceptionMessage
                    )
                );
            }

            if ($this->expectedExceptionMessageRegExp !== null) {
                $this->assertThat(
                    $exception,
                    new ExceptionMessageRegularExpression(
                        $this->expectedExceptionMessageRegExp
                    )
                );
            }

            if ($this->expectedExceptionCode !== null) {
                $this->assertThat(
                    $exception,
                    new ExceptionCode(
                        $this->expectedExceptionCode
                    )
                );
            }

            return;
        }

        if ($this->expectedException !== null) {
            $this->assertThat(
                null,
                new ExceptionConstraint(
                    $this->expectedException
                )
            );
        } elseif ($this->expectedExceptionMessage !== null) {
            $this->numAssertions++;

            throw new AssertionFailedError(
                sprintf(
                    'Failed asserting that exception with message "%s" is thrown',
                    $this->expectedExceptionMessage
                )
            );
        } elseif ($this->expectedExceptionMessageRegExp !== null) {
            $this->numAssertions++;

            throw new AssertionFailedError(
                sprintf(
                    'Failed asserting that exception with message matching "%s" is thrown',
                    $this->expectedExceptionMessageRegExp
                )
            );
        } elseif ($this->expectedExceptionCode !== null) {
            $this->numAssertions++;

            throw new AssertionFailedError(
                sprintf(
                    'Failed asserting that exception with code "%s" is thrown',
                    $this->expectedExceptionCode
                )
            );
        }

        return $testResult;
    }

    /**
     * This method is a wrapper for the ini_set() function that automatically
     * resets the modified php.ini setting to its original value after the
     * test is run.
     *
     * @throws Exception
     */
    protected function iniSet(string $varName, string $newValue): void
    {
        $currentValue = ini_set($varName, $newValue);

        if ($currentValue !== false) {
            $this->iniSettings[$varName] = $currentValue;
        } else {
            throw new Exception(
                sprintf(
                    'INI setting "%s" could not be set to "%s".',
                    $varName,
                    $newValue
                )
            );
        }
    }

    /**
     * This method is a wrapper for the setlocale() function that automatically
     * resets the locale to its original value after the test is run.
     *
     * @throws Exception
     */
    protected function setLocale(...$args): void
    {
        if (count($args) < 2) {
            throw new Exception;
        }

        [$category, $locale] = $args;

        if (!in_array($category, self::LOCALE_CATEGORIES, true)) {
            throw new Exception;
        }

        if (!is_array($locale) && !is_string($locale)) {
            throw new Exception;
        }

        $this->locale[$category] = setlocale($category, 0);

        $result = setlocale(...$args);

        if ($result === false) {
            throw new Exception(
                'The locale functionality is not implemented on your platform, ' .
                'the specified locale does not exist or the category name is ' .
                'invalid.'
            );
        }
    }

    /**
     * Makes configurable stub for the specified class.
     *
     * @psalm-template RealInstanceType of object
     * @psalm-param    class-string<RealInstanceType> $originalClassName
     * @psalm-return   Stub&RealInstanceType
     */
    protected function createStub(string $originalClassName): Stub
    {
        return $this->createMockObject($originalClassName);
    }

    /**
     * Returns a mock object for the specified class.
     *
     * @psalm-template RealInstanceType of object
     * @psalm-param class-string<RealInstanceType> $originalClassName
     * @psalm-return MockObject&RealInstanceType
     */
    protected function createMock(string $originalClassName): MockObject
    {
        return $this->createMockObject($originalClassName);
    }

    /**
     * Returns a configured mock object for the specified class.
     *
     * @psalm-template RealInstanceType of object
     * @psalm-param class-string<RealInstanceType> $originalClassName
     * @psalm-return MockObject&RealInstanceType
     */
    protected function createConfiguredMock(string $originalClassName, array $configuration): MockObject
    {
        $o = $this->createMockObject($originalClassName);

        foreach ($configuration as $method => $return) {
            $o->method($method)->willReturn($return);
        }

        return $o;
    }

    /**
     * Returns a partial mock object for the specified class.
     *
     * @param string[] $methods
     *
     * @psalm-template RealInstanceType of object
     * @psalm-param class-string<RealInstanceType> $originalClassName
     * @psalm-return MockObject&RealInstanceType
     */
    protected function createPartialMock(string $originalClassName, array $methods): MockObject
    {
        try {
            $reflector = new ReflectionClass($originalClassName);
            // @codeCoverageIgnoreStart
        } catch (ReflectionException $e) {
            throw new Exception(
                $e->getMessage(),
                (int) $e->getCode(),
                $e
            );
        }
        // @codeCoverageIgnoreEnd

        $mockedMethodsThatDontExist = array_filter(
            $methods,
            static function (string $method) use ($reflector) {
                return !$reflector->hasMethod($method);
            }
        );

<<<<<<< HEAD
        if ($mockedMethodsThatDontExist) {
            $this->addWarning(
                sprintf(
                    'createPartialMock() called with method(s) %s that do not exist in %s. This will not be allowed in future versions of PHPUnit.',
                    implode(', ', $mockedMethodsThatDontExist),
                    $originalClassName
                )
=======
            $mockedMethodsThatDontExist = array_filter(
                $methods,
                static function (string $method) use ($reflection)
                {
                    return !$reflection->hasMethod($method);
                }
>>>>>>> 5ea9eb56
            );
        }

        return $this->getMockBuilder($originalClassName)
                    ->disableOriginalConstructor()
                    ->disableOriginalClone()
                    ->disableArgumentCloning()
                    ->disallowMockingUnknownTypes()
                    ->setMethods(empty($methods) ? null : $methods)
                    ->getMock();
    }

    /**
     * Returns a test proxy for the specified class.
     *
     * @psalm-template RealInstanceType of object
     * @psalm-param class-string<RealInstanceType> $originalClassName
     * @psalm-return MockObject&RealInstanceType
     */
    protected function createTestProxy(string $originalClassName, array $constructorArguments = []): MockObject
    {
        return $this->getMockBuilder($originalClassName)
                    ->setConstructorArgs($constructorArguments)
                    ->enableProxyingToOriginalMethods()
                    ->getMock();
    }

    /**
     * Mocks the specified class and returns the name of the mocked class.
     *
     * @param null|array $methods $methods
     *
     * @psalm-template RealInstanceType of object
     * @psalm-param class-string<RealInstanceType>|string $originalClassName
     * @psalm-return class-string<MockObject&RealInstanceType>
     */
    protected function getMockClass(string $originalClassName, $methods = [], array $arguments = [], string $mockClassName = '', bool $callOriginalConstructor = false, bool $callOriginalClone = true, bool $callAutoload = true, bool $cloneArguments = false): string
    {
        $this->recordDoubledType($originalClassName);

        $mock = $this->getMockObjectGenerator()->getMock(
            $originalClassName,
            $methods,
            $arguments,
            $mockClassName,
            $callOriginalConstructor,
            $callOriginalClone,
            $callAutoload,
            $cloneArguments
        );

        return get_class($mock);
    }

    /**
     * Returns a mock object for the specified abstract class with all abstract
     * methods of the class mocked. Concrete methods are not mocked by default.
     * To mock concrete methods, use the 7th parameter ($mockedMethods).
     *
     * @psalm-template RealInstanceType of object
     * @psalm-param class-string<RealInstanceType> $originalClassName
     * @psalm-return MockObject&RealInstanceType
     */
    protected function getMockForAbstractClass(string $originalClassName, array $arguments = [], string $mockClassName = '', bool $callOriginalConstructor = true, bool $callOriginalClone = true, bool $callAutoload = true, array $mockedMethods = [], bool $cloneArguments = false): MockObject
    {
        $this->recordDoubledType($originalClassName);

        $mockObject = $this->getMockObjectGenerator()->getMockForAbstractClass(
            $originalClassName,
            $arguments,
            $mockClassName,
            $callOriginalConstructor,
            $callOriginalClone,
            $callAutoload,
            $mockedMethods,
            $cloneArguments
        );

        $this->registerMockObject($mockObject);

        return $mockObject;
    }

    /**
     * Returns a mock object based on the given WSDL file.
     *
     * @psalm-template RealInstanceType of object
     * @psalm-param class-string<RealInstanceType>|string $originalClassName
     * @psalm-return MockObject&RealInstanceType
     */
    protected function getMockFromWsdl(string $wsdlFile, string $originalClassName = '', string $mockClassName = '', array $methods = [], bool $callOriginalConstructor = true, array $options = []): MockObject
    {
        $this->recordDoubledType(SoapClient::class);

        if ($originalClassName === '') {
            $fileName          = pathinfo(basename(parse_url($wsdlFile, PHP_URL_PATH)), PATHINFO_FILENAME);
            $originalClassName = preg_replace('/\W/', '', $fileName);
        }

        if (!class_exists($originalClassName)) {
            eval(
                $this->getMockObjectGenerator()->generateClassFromWsdl(
                    $wsdlFile,
                    $originalClassName,
                    $methods,
                    $options
                )
            );
        }

        $mockObject = $this->getMockObjectGenerator()->getMock(
            $originalClassName,
            $methods,
            ['', $options],
            $mockClassName,
            $callOriginalConstructor,
            false,
            false
        );

        $this->registerMockObject($mockObject);

        return $mockObject;
    }

    /**
     * Returns a mock object for the specified trait with all abstract methods
     * of the trait mocked. Concrete methods to mock can be specified with the
     * `$mockedMethods` parameter.
     *
     * @psalm-param trait-string $traitName
     */
    protected function getMockForTrait(string $traitName, array $arguments = [], string $mockClassName = '', bool $callOriginalConstructor = true, bool $callOriginalClone = true, bool $callAutoload = true, array $mockedMethods = [], bool $cloneArguments = false): MockObject
    {
        $this->recordDoubledType($traitName);

        $mockObject = $this->getMockObjectGenerator()->getMockForTrait(
            $traitName,
            $arguments,
            $mockClassName,
            $callOriginalConstructor,
            $callOriginalClone,
            $callAutoload,
            $mockedMethods,
            $cloneArguments
        );

        $this->registerMockObject($mockObject);

        return $mockObject;
    }

    /**
     * Returns an object for the specified trait.
     *
     * @psalm-param trait-string $traitName
     */
    protected function getObjectForTrait(string $traitName, array $arguments = [], string $traitClassName = '', bool $callOriginalConstructor = true, bool $callOriginalClone = true, bool $callAutoload = true): object
    {
        $this->recordDoubledType($traitName);

        return $this->getMockObjectGenerator()->getObjectForTrait(
            $traitName,
            $traitClassName,
            $callAutoload,
            $callOriginalConstructor,
            $arguments
        );
    }

    /**
     * @throws \Prophecy\Exception\Doubler\ClassNotFoundException
     * @throws \Prophecy\Exception\Doubler\DoubleException
     * @throws \Prophecy\Exception\Doubler\InterfaceNotFoundException
     *
     * @psalm-param class-string|null $classOrInterface
     */
    protected function prophesize(?string $classOrInterface = null): ObjectProphecy
    {
        $this->addWarning('PHPUnit\Framework\TestCase::prophesize() is deprecated and will be removed in PHPUnit 10. Please use the trait provided by phpspec/prophecy-phpunit.');

        if (is_string($classOrInterface)) {
            $this->recordDoubledType($classOrInterface);
        }

        return $this->getProphet()->prophesize($classOrInterface);
    }

    /**
     * Creates a default TestResult object.
     *
     * @internal This method is not covered by the backward compatibility promise for PHPUnit
     */
    protected function createResult(): TestResult
    {
        return new TestResult;
    }

    /**
     * Performs assertions shared by all tests of a test case.
     *
     * This method is called between setUp() and test.
     */
    protected function assertPreConditions(): void
    {
    }

    /**
     * Performs assertions shared by all tests of a test case.
     *
     * This method is called between test and tearDown().
     */
    protected function assertPostConditions(): void
    {
    }

    /**
     * This method is called when a test method did not execute successfully.
     *
     * @throws Throwable
     */
    protected function onNotSuccessfulTest(Throwable $t): void
    {
        throw $t;
    }

    protected function recordDoubledType(string $originalClassName): void
    {
        $this->doubledTypes[] = $originalClassName;
    }

    /**
     * @throws Throwable
     */
    private function verifyMockObjects(): void
    {
        foreach ($this->mockObjects as $mockObject) {
            if ($mockObject->__phpunit_hasMatchers()) {
                $this->numAssertions++;
            }

            $mockObject->__phpunit_verify(
                $this->shouldInvocationMockerBeReset($mockObject)
            );
        }

        if ($this->prophet !== null) {
            try {
                $this->prophet->checkPredictions();
            } finally {
                foreach ($this->prophet->getProphecies() as $objectProphecy) {
                    foreach ($objectProphecy->getMethodProphecies() as $methodProphecies) {
                        foreach ($methodProphecies as $methodProphecy) {
                            /* @var MethodProphecy $methodProphecy */
                            $this->numAssertions += count($methodProphecy->getCheckedPredictions());
                        }
                    }
                }
            }
        }
    }

    /**
     * @throws SkippedTestError
     * @throws SyntheticSkippedError
     * @throws Warning
     */
    private function checkRequirements(): void
    {
        if (!$this->name || !method_exists($this, $this->name)) {
            return;
        }

        $missingRequirements = TestUtil::getMissingRequirements(
            static::class,
            $this->name
        );

        if (!empty($missingRequirements)) {
            $this->markTestSkipped(implode(PHP_EOL, $missingRequirements));
        }
    }

    private function handleDependencies(): bool
    {
        if ([] === $this->dependencies || $this->inIsolation) {
            return true;
        }

        $passed     = $this->result->passed();
        $passedKeys = array_keys($passed);
        $numKeys    = count($passedKeys);

        for ($i = 0; $i < $numKeys; $i++) {
            $pos = strpos($passedKeys[$i], ' with data set');

            if ($pos !== false) {
                $passedKeys[$i] = substr($passedKeys[$i], 0, $pos);
            }
        }

        $passedKeys = array_flip(array_unique($passedKeys));

        foreach ($this->dependencies as $dependency) {
            if (!$dependency->isValid()) {
                $this->markSkippedForNotSpecifyingDependency();

                return false;
            }

            if ($dependency->targetIsClass()) {
                $dependencyClassName = $dependency->getTargetClassName();

                if (array_search($dependencyClassName, $this->result->passedClasses(), true) === false) {
                    $this->markSkippedForMissingDependency($dependency);

                    return false;
                }

                continue;
            }

            $dependencyTarget = $dependency->getTarget();

            if (!isset($passedKeys[$dependencyTarget])) {
                if (!$this->isCallableTestMethod($dependencyTarget)) {
                    $this->markWarningForUncallableDependency($dependency);
                } else {
                    $this->markSkippedForMissingDependency($dependency);
                }

                return false;
            }

            if (isset($passed[$dependencyTarget])) {
                if ($passed[$dependencyTarget]['size'] != \PHPUnit\Util\Test::UNKNOWN &&
                    $this->getSize() != \PHPUnit\Util\Test::UNKNOWN &&
                    $passed[$dependencyTarget]['size'] > $this->getSize()) {
                    $this->result->addError(
                        $this,
                        new SkippedTestError(
                            'This test depends on a test that is larger than itself.'
                        ),
                        0
                    );

                    return false;
                }

                if ($dependency->useDeepClone()) {
                    $deepCopy = new DeepCopy;
                    $deepCopy->skipUncloneable(false);

                    $this->dependencyInput[$dependencyTarget] = $deepCopy->copy($passed[$dependencyTarget]['result']);
                } elseif ($dependency->useShallowClone()) {
                    $this->dependencyInput[$dependencyTarget] = clone $passed[$dependencyTarget]['result'];
                } else {
                    $this->dependencyInput[$dependencyTarget] = $passed[$dependencyTarget]['result'];
                }
            } else {
                $this->dependencyInput[$dependencyTarget] = null;
            }
        }

        return true;
    }

    private function markSkippedForNotSpecifyingDependency(): void
    {
        $this->status = BaseTestRunner::STATUS_SKIPPED;

        $this->result->startTest($this);

        $this->result->addError(
            $this,
            new SkippedTestError(
                'This method has an invalid @depends annotation.'
            ),
            0
        );

        $this->result->endTest($this, 0);
    }

    private function markSkippedForMissingDependency(ExecutionOrderDependency $dependency): void
    {
        $this->status = BaseTestRunner::STATUS_SKIPPED;

        $this->result->startTest($this);

        $this->result->addError(
            $this,
            new SkippedTestError(
                sprintf(
                    'This test depends on "%s" to pass.',
                    $dependency->getTarget()
                )
            ),
            0
        );

        $this->result->endTest($this, 0);
    }

    private function markWarningForUncallableDependency(ExecutionOrderDependency $dependency): void
    {
        $this->status = BaseTestRunner::STATUS_WARNING;

        $this->result->startTest($this);

        $this->result->addWarning(
            $this,
            new Warning(
                sprintf(
                    'This test depends on "%s" which does not exist.',
                    $dependency->getTarget()
                )
            ),
            0
        );

        $this->result->endTest($this, 0);
    }

    /**
     * Get the mock object generator, creating it if it doesn't exist.
     */
    private function getMockObjectGenerator(): MockGenerator
    {
        if ($this->mockObjectGenerator === null) {
            $this->mockObjectGenerator = new MockGenerator;
        }

        return $this->mockObjectGenerator;
    }

    private function startOutputBuffering(): void
    {
        ob_start();

        $this->outputBufferingActive = true;
        $this->outputBufferingLevel  = ob_get_level();
    }

    /**
     * @throws RiskyTestError
     */
    private function stopOutputBuffering(): void
    {
        if (ob_get_level() !== $this->outputBufferingLevel) {
            while (ob_get_level() >= $this->outputBufferingLevel) {
                ob_end_clean();
            }

            throw new RiskyTestError(
                'Test code or tested code did not (only) close its own output buffers'
            );
        }

        $this->output = ob_get_contents();

        if ($this->outputCallback !== false) {
            $this->output = (string) call_user_func($this->outputCallback, $this->output);
        }

        ob_end_clean();

        $this->outputBufferingActive = false;
        $this->outputBufferingLevel  = ob_get_level();
    }

    private function snapshotGlobalState(): void
    {
        if ($this->runTestInSeparateProcess || $this->inIsolation ||
            (!$this->backupGlobals && !$this->backupStaticAttributes)) {
            return;
        }

        $this->snapshot = $this->createGlobalStateSnapshot($this->backupGlobals === true);
    }

    /**
     * @throws \SebastianBergmann\RecursionContext\InvalidArgumentException
     * @throws RiskyTestError
     */
    private function restoreGlobalState(): void
    {
        if (!$this->snapshot instanceof Snapshot) {
            return;
        }

        if ($this->beStrictAboutChangesToGlobalState) {
            try {
                $this->compareGlobalStateSnapshots(
                    $this->snapshot,
                    $this->createGlobalStateSnapshot($this->backupGlobals === true)
                );
            } catch (RiskyTestError $rte) {
                // Intentionally left empty
            }
        }

        $restorer = new Restorer;

        if ($this->backupGlobals) {
            $restorer->restoreGlobalVariables($this->snapshot);
        }

        if ($this->backupStaticAttributes) {
            $restorer->restoreStaticAttributes($this->snapshot);
        }

        $this->snapshot = null;

        if (isset($rte)) {
            throw $rte;
        }
    }

    private function createGlobalStateSnapshot(bool $backupGlobals): Snapshot
    {
        $excludeList = new ExcludeList;

        foreach ($this->backupGlobalsExcludeList as $globalVariable) {
            $excludeList->addGlobalVariable($globalVariable);
        }

        if (!empty($this->backupGlobalsBlacklist)) {
            $this->addWarning('PHPUnit\Framework\TestCase::$backupGlobalsBlacklist is deprecated and will be removed in PHPUnit 10. Please use PHPUnit\Framework\TestCase::$backupGlobalsExcludeList instead.');

            foreach ($this->backupGlobalsBlacklist as $globalVariable) {
                $excludeList->addGlobalVariable($globalVariable);
            }
        }

        if (!defined('PHPUNIT_TESTSUITE')) {
            $excludeList->addClassNamePrefix('PHPUnit');
            $excludeList->addClassNamePrefix('SebastianBergmann\CodeCoverage');
            $excludeList->addClassNamePrefix('SebastianBergmann\FileIterator');
            $excludeList->addClassNamePrefix('SebastianBergmann\Invoker');
            $excludeList->addClassNamePrefix('SebastianBergmann\Template');
            $excludeList->addClassNamePrefix('SebastianBergmann\Timer');
            $excludeList->addClassNamePrefix('Symfony');
            $excludeList->addClassNamePrefix('Doctrine\Instantiator');
            $excludeList->addClassNamePrefix('Prophecy');
            $excludeList->addStaticAttribute(ComparatorFactory::class, 'instance');

            foreach ($this->backupStaticAttributesExcludeList as $class => $attributes) {
                foreach ($attributes as $attribute) {
                    $excludeList->addStaticAttribute($class, $attribute);
                }
            }

            if (!empty($this->backupStaticAttributesBlacklist)) {
                $this->addWarning('PHPUnit\Framework\TestCase::$backupStaticAttributesBlacklist is deprecated and will be removed in PHPUnit 10. Please use PHPUnit\Framework\TestCase::$backupStaticAttributesExcludeList instead.');

                foreach ($this->backupStaticAttributesBlacklist as $class => $attributes) {
                    foreach ($attributes as $attribute) {
                        $excludeList->addStaticAttribute($class, $attribute);
                    }
                }
            }
        }

        return new Snapshot(
            $excludeList,
            $backupGlobals,
            (bool) $this->backupStaticAttributes,
            false,
            false,
            false,
            false,
            false,
            false,
            false
        );
    }

    /**
     * @throws \SebastianBergmann\RecursionContext\InvalidArgumentException
     * @throws RiskyTestError
     */
    private function compareGlobalStateSnapshots(Snapshot $before, Snapshot $after): void
    {
        $backupGlobals = $this->backupGlobals === null || $this->backupGlobals;

        if ($backupGlobals) {
            $this->compareGlobalStateSnapshotPart(
                $before->globalVariables(),
                $after->globalVariables(),
                "--- Global variables before the test\n+++ Global variables after the test\n"
            );

            $this->compareGlobalStateSnapshotPart(
                $before->superGlobalVariables(),
                $after->superGlobalVariables(),
                "--- Super-global variables before the test\n+++ Super-global variables after the test\n"
            );
        }

        if ($this->backupStaticAttributes) {
            $this->compareGlobalStateSnapshotPart(
                $before->staticAttributes(),
                $after->staticAttributes(),
                "--- Static attributes before the test\n+++ Static attributes after the test\n"
            );
        }
    }

    /**
     * @throws RiskyTestError
     */
    private function compareGlobalStateSnapshotPart(array $before, array $after, string $header): void
    {
        if ($before != $after) {
            $differ   = new Differ($header);
            $exporter = new Exporter;

            $diff = $differ->diff(
                $exporter->export($before),
                $exporter->export($after)
            );

            throw new RiskyTestError(
                $diff
            );
        }
    }

    private function getProphet(): Prophet
    {
        if ($this->prophet === null) {
            $this->prophet = new Prophet;
        }

        return $this->prophet;
    }

    /**
     * @throws \SebastianBergmann\ObjectEnumerator\InvalidArgumentException
     */
    private function shouldInvocationMockerBeReset(MockObject $mock): bool
    {
        $enumerator = new Enumerator;

        foreach ($enumerator->enumerate($this->dependencyInput) as $object) {
            if ($mock === $object) {
                return false;
            }
        }

        if (!is_array($this->testResult) && !is_object($this->testResult)) {
            return true;
        }

        return !in_array($mock, $enumerator->enumerate($this->testResult), true);
    }

    /**
     * @throws \SebastianBergmann\ObjectEnumerator\InvalidArgumentException
     * @throws \SebastianBergmann\ObjectReflector\InvalidArgumentException
     * @throws \SebastianBergmann\RecursionContext\InvalidArgumentException
     */
    private function registerMockObjectsFromTestArguments(array $testArguments, array &$visited = []): void
    {
        if ($this->registerMockObjectsFromTestArgumentsRecursively) {
            foreach ((new Enumerator)->enumerate($testArguments) as $object) {
                if ($object instanceof MockObject) {
                    $this->registerMockObject($object);
                }
            }
        } else {
            foreach ($testArguments as $testArgument) {
                if ($testArgument instanceof MockObject) {
                    if (Type::isCloneable($testArgument)) {
                        $testArgument = clone $testArgument;
                    }

                    $this->registerMockObject($testArgument);
                } elseif (is_array($testArgument) && !in_array($testArgument, $visited, true)) {
                    $visited[] = $testArgument;

                    $this->registerMockObjectsFromTestArguments(
                        $testArgument,
                        $visited
                    );
                }
            }
        }
    }

    private function setDoesNotPerformAssertionsFromAnnotation(): void
    {
        $annotations = TestUtil::parseTestMethodAnnotations(
            static::class,
            $this->name
        );

        if (isset($annotations['method']['doesNotPerformAssertions'])) {
            $this->doesNotPerformAssertions = true;
        }
    }

    private function unregisterCustomComparators(): void
    {
        $factory = ComparatorFactory::getInstance();

        foreach ($this->customComparators as $comparator) {
            $factory->unregister($comparator);
        }

        $this->customComparators = [];
    }

    private function cleanupIniSettings(): void
    {
        foreach ($this->iniSettings as $varName => $oldValue) {
            ini_set($varName, $oldValue);
        }

        $this->iniSettings = [];
    }

    private function cleanupLocaleSettings(): void
    {
        foreach ($this->locale as $category => $locale) {
            setlocale($category, $locale);
        }

        $this->locale = [];
    }

    /**
     * @throws Exception
     */
    private function checkExceptionExpectations(Throwable $throwable): bool
    {
        $result = false;

        if ($this->expectedException !== null || $this->expectedExceptionCode !== null || $this->expectedExceptionMessage !== null || $this->expectedExceptionMessageRegExp !== null) {
            $result = true;
        }

        if ($throwable instanceof Exception) {
            $result = false;
        }

        if (is_string($this->expectedException)) {
            try {
                $reflector = new ReflectionClass($this->expectedException);
                // @codeCoverageIgnoreStart
            } catch (ReflectionException $e) {
                throw new Exception(
                    $e->getMessage(),
                    (int) $e->getCode(),
                    $e
                );
            }
            // @codeCoverageIgnoreEnd

            if ($this->expectedException === 'PHPUnit\Framework\Exception' ||
                $this->expectedException === '\PHPUnit\Framework\Exception' ||
                $reflector->isSubclassOf(Exception::class)) {
                $result = true;
            }
        }

        return $result;
    }

    private function runInSeparateProcess(): bool
    {
        return ($this->runTestInSeparateProcess || $this->runClassInSeparateProcess) &&
            !$this->inIsolation && !$this instanceof PhptTestCase;
    }

    private function isCallableTestMethod(string $dependency): bool
    {
        [$className, $methodName] = explode('::', $dependency);

        if (!class_exists($className)) {
            return false;
        }

        try {
            $class = new ReflectionClass($className);
        } catch (ReflectionException $e) {
            return false;
        }

        if (!$class->isSubclassOf(__CLASS__)) {
            return false;
        }

        if (!$class->hasMethod($methodName)) {
            return false;
        }

        try {
            $method = $class->getMethod($methodName);
        } catch (ReflectionException $e) {
            return false;
        }

        return TestUtil::isTestMethod($method);
    }

    /**
     * @psalm-template RealInstanceType of object
     * @psalm-param class-string<RealInstanceType> $originalClassName
     * @psalm-return MockObject&RealInstanceType
     */
    private function createMockObject(string $originalClassName): MockObject
    {
        return $this->getMockBuilder($originalClassName)
                    ->disableOriginalConstructor()
                    ->disableOriginalClone()
                    ->disableArgumentCloning()
                    ->disallowMockingUnknownTypes()
                    ->getMock();
    }
}<|MERGE_RESOLUTION|>--- conflicted
+++ resolved
@@ -1744,12 +1744,12 @@
 
         $mockedMethodsThatDontExist = array_filter(
             $methods,
-            static function (string $method) use ($reflector) {
+            static function (string $method) use ($reflector)
+            {
                 return !$reflector->hasMethod($method);
             }
         );
 
-<<<<<<< HEAD
         if ($mockedMethodsThatDontExist) {
             $this->addWarning(
                 sprintf(
@@ -1757,14 +1757,6 @@
                     implode(', ', $mockedMethodsThatDontExist),
                     $originalClassName
                 )
-=======
-            $mockedMethodsThatDontExist = array_filter(
-                $methods,
-                static function (string $method) use ($reflection)
-                {
-                    return !$reflection->hasMethod($method);
-                }
->>>>>>> 5ea9eb56
             );
         }
 
