<?php declare(strict_types=1);
/*
 * This file is part of PHPUnit.
 *
 * (c) Sebastian Bergmann <sebastian@phpunit.de>
 *
 * For the full copyright and license information, please view the LICENSE
 * file that was distributed with this source code.
 */
namespace PHPUnit\Framework;

use const PHP_EOL;
use function array_keys;
use function array_merge;
use function array_reverse;
use function array_values;
use function assert;
use function chdir;
use function class_exists;
use function clearstatcache;
use function count;
use function defined;
use function error_clear_last;
use function explode;
use function fclose;
use function getcwd;
use function implode;
use function in_array;
use function ini_set;
use function is_array;
use function is_callable;
use function is_int;
use function is_object;
use function is_string;
use function libxml_clear_errors;
use function method_exists;
use function ob_end_clean;
use function ob_get_clean;
use function ob_get_contents;
use function ob_get_level;
use function ob_start;
use function preg_match;
use function preg_replace;
use function putenv;
use function restore_error_handler;
use function restore_exception_handler;
use function set_error_handler;
use function set_exception_handler;
use function sprintf;
use function str_contains;
use function stream_get_contents;
use function stream_get_meta_data;
use function tmpfile;
use function trim;
use AssertionError;
use DeepCopy\DeepCopy;
use PHPUnit\Event;
use PHPUnit\Event\NoPreviousThrowableException;
use PHPUnit\Framework\Constraint\Exception as ExceptionConstraint;
use PHPUnit\Framework\Constraint\ExceptionCode;
use PHPUnit\Framework\Constraint\ExceptionMessageIsOrContains;
use PHPUnit\Framework\Constraint\ExceptionMessageMatchesRegularExpression;
use PHPUnit\Framework\MockObject\Exception as MockObjectException;
use PHPUnit\Framework\MockObject\Generator\Generator as MockGenerator;
use PHPUnit\Framework\MockObject\MockBuilder;
use PHPUnit\Framework\MockObject\MockObject;
use PHPUnit\Framework\MockObject\MockObjectInternal;
use PHPUnit\Framework\MockObject\Rule\AnyInvokedCount as AnyInvokedCountMatcher;
use PHPUnit\Framework\MockObject\Rule\InvokedAtLeastCount as InvokedAtLeastCountMatcher;
use PHPUnit\Framework\MockObject\Rule\InvokedAtLeastOnce as InvokedAtLeastOnceMatcher;
use PHPUnit\Framework\MockObject\Rule\InvokedAtMostCount as InvokedAtMostCountMatcher;
use PHPUnit\Framework\MockObject\Rule\InvokedCount;
use PHPUnit\Framework\MockObject\Rule\InvokedCount as InvokedCountMatcher;
use PHPUnit\Framework\MockObject\Stub;
use PHPUnit\Framework\MockObject\Stub\Exception as ExceptionStub;
use PHPUnit\Framework\TestSize\TestSize;
use PHPUnit\Framework\TestStatus\TestStatus;
use PHPUnit\Metadata\Api\Groups;
use PHPUnit\Metadata\Api\HookMethods;
use PHPUnit\Metadata\Api\Requirements;
use PHPUnit\Metadata\Parser\Registry as MetadataRegistry;
use PHPUnit\Metadata\WithEnvironmentVariable;
use PHPUnit\Runner\BackedUpEnvironmentVariable;
use PHPUnit\Runner\DeprecationCollector\Facade as DeprecationCollector;
use PHPUnit\Runner\HookMethodCollection;
use PHPUnit\TestRunner\TestResult\PassedTests;
use PHPUnit\TextUI\Configuration\Registry as ConfigurationRegistry;
use PHPUnit\Util\Exporter;
use PHPUnit\Util\Test as TestUtil;
use ReflectionClass;
use ReflectionException;
use ReflectionObject;
use SebastianBergmann\CodeCoverage\UnintentionallyCoveredCodeException;
use SebastianBergmann\Comparator\Comparator;
use SebastianBergmann\Comparator\Factory as ComparatorFactory;
use SebastianBergmann\Diff\Differ;
use SebastianBergmann\Diff\Output\UnifiedDiffOutputBuilder;
use SebastianBergmann\GlobalState\ExcludeList as GlobalStateExcludeList;
use SebastianBergmann\GlobalState\Restorer;
use SebastianBergmann\GlobalState\Snapshot;
use SebastianBergmann\Invoker\TimeoutException;
use SebastianBergmann\ObjectEnumerator\Enumerator;
use Throwable;

/**
 * @no-named-arguments Parameter names are not covered by the backward compatibility promise for PHPUnit
 */
abstract class TestCase extends Assert implements Reorderable, SelfDescribing, Test
{
    private ?bool $backupGlobals = null;

    /**
     * @var list<string>
     */
    private array $backupGlobalsExcludeList = [];
    private ?bool $backupStaticProperties   = null;

    /**
     * @var array<string,list<class-string>>
     */
    private array $backupStaticPropertiesExcludeList = [];
    private ?Snapshot $snapshot                      = null;

    /**
     * @var list<callable>
     */
    private ?array $backupGlobalErrorHandlers = null;

    /**
     * @var list<callable>
     */
    private ?array $backupGlobalExceptionHandlers   = null;
    private ?bool $runClassInSeparateProcess        = null;
    private ?bool $runTestInSeparateProcess         = null;
    private bool $preserveGlobalState               = false;
    private bool $inIsolation                       = false;
    private ?string $expectedException              = null;
    private ?string $expectedExceptionMessage       = null;
    private ?string $expectedExceptionMessageRegExp = null;
    private null|int|string $expectedExceptionCode  = null;

    /**
     * @var list<BackedUpEnvironmentVariable>
     */
    private array $backupEnvironmentVariables = [];

    /**
     * @var list<ExecutionOrderDependency>
     */
    private array $providedTests = [];

    /**
     * @var array<mixed>
     */
    private array $data          = [];
    private int|string $dataName = '';

    /**
     * @var non-empty-string
     */
    private string $methodName;

    /**
     * @var list<string>
     */
    private array $groups = [];

    /**
     * @var list<ExecutionOrderDependency>
     */
    private array $dependencies = [];

    /**
     * @var array<non-empty-string, array<mixed>>
     */
    private array $dependencyInput = [];

    /**
     * @var list<MockObjectInternal>
     */
    private array $mockObjects = [];
    private TestStatus $status;
    private int $numberOfAssertionsPerformed = 0;
    private mixed $testResult                = null;
    private string $output                   = '';
    private ?string $outputExpectedRegex     = null;
    private ?string $outputExpectedString    = null;
    private bool $outputBufferingActive      = false;
    private int $outputBufferingLevel;
    private bool $outputRetrievedForAssertion = false;
    private bool $doesNotPerformAssertions    = false;
    private bool $expectErrorLog              = false;

    /**
     * @var list<Comparator>
     */
    private array $customComparators                         = [];
    private ?Event\Code\TestMethod $testValueObjectForEvents = null;
    private bool $wasPrepared                                = false;

    /**
     * @var array<class-string, true>
     */
    private array $failureTypes = [];

    /**
     * @var list<non-empty-string>
     */
    private array $expectedUserDeprecationMessage = [];

    /**
     * @var list<non-empty-string>
     */
    private array $expectedUserDeprecationMessageRegularExpression = [];

    /**
     * @param non-empty-string $name
     *
     * @internal This method is not covered by the backward compatibility promise for PHPUnit
     */
    final public function __construct(string $name)
    {
        $this->methodName = $name;
        $this->status     = TestStatus::unknown();

        if (is_callable($this->sortId(), true)) {
            $this->providedTests = [new ExecutionOrderDependency($this->sortId())];
        }
    }

    /**
     * This method is called before the first test of this test class is run.
     *
     * @codeCoverageIgnore
     */
    public static function setUpBeforeClass(): void
    {
    }

    /**
     * This method is called after the last test of this test class is run.
     *
     * @codeCoverageIgnore
     */
    public static function tearDownAfterClass(): void
    {
    }

    /**
     * This method is called before each test.
     *
     * @codeCoverageIgnore
     */
    protected function setUp(): void
    {
    }

    /**
     * Performs assertions shared by all tests of a test case.
     *
     * This method is called between setUp() and test.
     *
     * @codeCoverageIgnore
     */
    protected function assertPreConditions(): void
    {
    }

    /**
     * Performs assertions shared by all tests of a test case.
     *
     * This method is called between test and tearDown().
     *
     * @codeCoverageIgnore
     */
    protected function assertPostConditions(): void
    {
    }

    /**
     * This method is called after each test.
     *
     * @codeCoverageIgnore
     */
    protected function tearDown(): void
    {
    }

    /**
     * Returns a string representation of the test case.
     *
     * @throws Exception
     *
     * @internal This method is not covered by the backward compatibility promise for PHPUnit
     */
    public function toString(): string
    {
        $buffer = sprintf(
            '%s::%s',
            (new ReflectionClass($this))->getName(),
            $this->methodName,
        );

        return $buffer . $this->dataSetAsStringWithData();
    }

    /**
     * @internal This method is not covered by the backward compatibility promise for PHPUnit
     */
    final public function count(): int
    {
        return 1;
    }

    /**
     * @internal This method is not covered by the backward compatibility promise for PHPUnit
     */
    final public function status(): TestStatus
    {
        return $this->status;
    }

    /**
     * @throws \PHPUnit\Runner\Exception
     * @throws \PHPUnit\Util\Exception
     * @throws \SebastianBergmann\CodeCoverage\InvalidArgumentException
     * @throws \SebastianBergmann\Template\InvalidArgumentException
     * @throws Exception
     * @throws NoPreviousThrowableException
     * @throws ProcessIsolationException
     * @throws UnintentionallyCoveredCodeException
     *
     * @internal This method is not covered by the backward compatibility promise for PHPUnit
     */
    final public function run(): void
    {
        if (!$this->handleDependencies()) {
            return;
        }

        if (!$this->shouldRunInSeparateProcess() || $this->requirementsNotSatisfied()) {
            (new TestRunner)->run($this);

            return;
        }

        IsolatedTestRunnerRegistry::run(
            $this,
            $this->runClassInSeparateProcess && !$this->runTestInSeparateProcess,
            $this->preserveGlobalState,
        );
    }

    /**
     * @return list<string>
     *
     * @internal This method is not covered by the backward compatibility promise for PHPUnit
     */
    final public function groups(): array
    {
        return $this->groups;
    }

    /**
     * @param list<string> $groups
     *
     * @internal This method is not covered by the backward compatibility promise for PHPUnit
     */
    final public function setGroups(array $groups): void
    {
        $this->groups = $groups;
    }

    /**
     * @internal This method is not covered by the backward compatibility promise for PHPUnit
     */
    final public function nameWithDataSet(): string
    {
        return $this->methodName . $this->dataSetAsString();
    }

    /**
     * @return non-empty-string
     *
     * @internal This method is not covered by the backward compatibility promise for PHPUnit
     */
    final public function name(): string
    {
        return $this->methodName;
    }

    /**
     * @internal This method is not covered by the backward compatibility promise for PHPUnit
     */
    final public function size(): TestSize
    {
        return (new Groups)->size(
            static::class,
            $this->methodName,
        );
    }

    /**
     * @internal This method is not covered by the backward compatibility promise for PHPUnit
     *
     * @phpstan-assert-if-true non-empty-string $this->output()
     */
    final public function hasUnexpectedOutput(): bool
    {
        if ($this->output === '') {
            return false;
        }

        if ($this->expectsOutput()) {
            return false;
        }

        return true;
    }

    /**
     * @internal This method is not covered by the backward compatibility promise for PHPUnit
     */
    final public function output(): string
    {
        if (!$this->outputBufferingActive) {
            return $this->output;
        }

        return (string) ob_get_contents();
    }

    /**
     * @internal This method is not covered by the backward compatibility promise for PHPUnit
     */
    final public function doesNotPerformAssertions(): bool
    {
        return $this->doesNotPerformAssertions;
    }

    /**
     * @internal This method is not covered by the backward compatibility promise for PHPUnit
     */
    final public function expectsOutput(): bool
    {
        return $this->hasExpectationOnOutput() || $this->outputRetrievedForAssertion;
    }

    /**
     * @throws Throwable
     *
     * @internal This method is not covered by the backward compatibility promise for PHPUnit
     */
    final public function runBare(): void
    {
        $emitter = Event\Facade::emitter();

        error_clear_last();
        clearstatcache();

        $emitter->testPreparationStarted(
            $this->valueObjectForEvents(),
        );

        $this->snapshotGlobalState();
        $this->snapshotGlobalErrorExceptionHandlers();
        $this->handleEnvironmentVariables();
        $this->startOutputBuffering();

        $hookMethods                       = (new HookMethods)->hookMethods(static::class);
        $hasMetRequirements                = false;
        $this->numberOfAssertionsPerformed = 0;
        $currentWorkingDirectory           = getcwd();

        try {
            $this->checkRequirements();
            $hasMetRequirements = true;

            if ($this->inIsolation) {
                // @codeCoverageIgnoreStart
                $this->invokeBeforeClassHookMethods($hookMethods, $emitter);
                // @codeCoverageIgnoreEnd
            }

            if (method_exists(static::class, $this->methodName) &&
                MetadataRegistry::parser()->forClassAndMethod(static::class, $this->methodName)->isDoesNotPerformAssertions()->isNotEmpty()) {
                $this->doesNotPerformAssertions = true;
            }

            $this->invokeBeforeTestHookMethods($hookMethods, $emitter);
            $this->invokePreConditionHookMethods($hookMethods, $emitter);

            $emitter->testPrepared(
                $this->valueObjectForEvents(),
            );

            $this->wasPrepared = true;
            $this->testResult  = $this->runTest();

            $this->verifyDeprecationExpectations();
            $this->verifyMockObjects();
            $this->invokePostConditionHookMethods($hookMethods, $emitter);

            $this->status = TestStatus::success();
        } catch (IncompleteTest $e) {
            $this->status = TestStatus::incomplete($e->getMessage());

            $emitter->testMarkedAsIncomplete(
                $this->valueObjectForEvents(),
                Event\Code\ThrowableBuilder::from($e),
            );
        } catch (SkippedTest $e) {
            $this->status = TestStatus::skipped($e->getMessage());

            $emitter->testSkipped(
                $this->valueObjectForEvents(),
                $e->getMessage(),
            );
        } catch (AssertionError|AssertionFailedError $e) {
            $this->handleExceptionFromInvokedCountMockObjectRule($e);

            if (!$this->wasPrepared) {
                $this->wasPrepared = true;

                $emitter->testPreparationFailed(
                    $this->valueObjectForEvents(),
                );
            }

            $this->status = TestStatus::failure($e->getMessage());

            $emitter->testFailed(
                $this->valueObjectForEvents(),
                Event\Code\ThrowableBuilder::from($e),
                Event\Code\ComparisonFailureBuilder::from($e),
            );
        } catch (TimeoutException $e) {
        } catch (Throwable $_e) {
            if ($this->isRegisteredFailure($_e)) {
                $this->status = TestStatus::failure($_e->getMessage());

                $emitter->testFailed(
                    $this->valueObjectForEvents(),
                    Event\Code\ThrowableBuilder::from($_e),
                    null,
                );
            } else {
                $e = $this->transformException($_e);

                $this->status = TestStatus::error($e->getMessage());

                if (!$this->wasPrepared) {
                    $emitter->testPreparationFailed(
                        $this->valueObjectForEvents(),
                    );
                }

                $emitter->testErrored(
                    $this->valueObjectForEvents(),
                    Event\Code\ThrowableBuilder::from($e),
                );
            }
        }

        $outputBufferingStopped = false;

        if (!isset($e) &&
            $this->hasExpectationOnOutput() &&
            $this->stopOutputBuffering()) {
            $outputBufferingStopped = true;

            $this->performAssertionsOnOutput();
        }

        try {
            $this->mockObjects = [];

            /** @phpstan-ignore catch.neverThrown */
        } catch (Throwable $e) {
            Event\Facade::emitter()->testErrored(
                $this->valueObjectForEvents(),
                Event\Code\ThrowableBuilder::from($e),
            );
        }

        // Tear down the fixture. An exception raised in tearDown() will be
        // caught and passed on when no exception was raised before.
        try {
            if ($hasMetRequirements) {
                $this->invokeAfterTestHookMethods($hookMethods, $emitter);

                if ($this->inIsolation) {
                    // @codeCoverageIgnoreStart
                    $this->invokeAfterClassHookMethods($hookMethods, $emitter);
                    // @codeCoverageIgnoreEnd
                }
            }
        } catch (AssertionError|AssertionFailedError $e) {
            $this->status = TestStatus::failure($e->getMessage());

            $emitter->testFailed(
                $this->valueObjectForEvents(),
                Event\Code\ThrowableBuilder::from($e),
                Event\Code\ComparisonFailureBuilder::from($e),
            );
        } catch (Throwable $exceptionRaisedDuringTearDown) {
            if (!isset($e)) {
                $this->status = TestStatus::error($exceptionRaisedDuringTearDown->getMessage());
                $e            = $exceptionRaisedDuringTearDown;

                $emitter->testErrored(
                    $this->valueObjectForEvents(),
                    Event\Code\ThrowableBuilder::from($exceptionRaisedDuringTearDown),
                );
            }
        }

        if (!isset($e) && !isset($_e)) {
            $emitter->testPassed(
                $this->valueObjectForEvents(),
            );

            if (!$this->usesDataProvider()) {
                PassedTests::instance()->testMethodPassed(
                    $this->valueObjectForEvents(),
                    $this->testResult,
                );
            }
        }

        if (!$outputBufferingStopped) {
            $this->stopOutputBuffering();
        }

        clearstatcache();

        if ($currentWorkingDirectory !== getcwd()) {
            chdir($currentWorkingDirectory);
        }

        $this->restoreEnvironmentVariables();
        $this->restoreGlobalErrorExceptionHandlers();
        $this->restoreGlobalState();
        $this->unregisterCustomComparators();
        libxml_clear_errors();

        $this->testValueObjectForEvents = null;

        if (isset($e)) {
            $this->onNotSuccessfulTest($e);
        }
    }

    /**
     * @param list<ExecutionOrderDependency> $dependencies
     *
     * @internal This method is not covered by the backward compatibility promise for PHPUnit
     */
    final public function setDependencies(array $dependencies): void
    {
        $this->dependencies = $dependencies;
    }

    /**
     * @param array<non-empty-string, array<mixed>> $dependencyInput
     *
     * @internal This method is not covered by the backward compatibility promise for PHPUnit
     *
     * @codeCoverageIgnore
     */
    final public function setDependencyInput(array $dependencyInput): void
    {
        $this->dependencyInput = $dependencyInput;
    }

    /**
     * @return array<non-empty-string, array<mixed>>
     *
     * @internal This method is not covered by the backward compatibility promise for PHPUnit
     */
    final public function dependencyInput(): array
    {
        return $this->dependencyInput;
    }

    /**
     * @internal This method is not covered by the backward compatibility promise for PHPUnit
     */
    final public function hasDependencyInput(): bool
    {
        return $this->dependencyInput !== [];
    }

    /**
     * @internal This method is not covered by the backward compatibility promise for PHPUnit
     */
    final public function setBackupGlobals(bool $backupGlobals): void
    {
        $this->backupGlobals = $backupGlobals;
    }

    /**
     * @param list<string> $backupGlobalsExcludeList
     *
     * @internal This method is not covered by the backward compatibility promise for PHPUnit
     */
    final public function setBackupGlobalsExcludeList(array $backupGlobalsExcludeList): void
    {
        $this->backupGlobalsExcludeList = $backupGlobalsExcludeList;
    }

    /**
     * @internal This method is not covered by the backward compatibility promise for PHPUnit
     */
    final public function setBackupStaticProperties(bool $backupStaticProperties): void
    {
        $this->backupStaticProperties = $backupStaticProperties;
    }

    /**
     * @param array<string,list<class-string>> $backupStaticPropertiesExcludeList
     *
     * @internal This method is not covered by the backward compatibility promise for PHPUnit
     */
    final public function setBackupStaticPropertiesExcludeList(array $backupStaticPropertiesExcludeList): void
    {
        $this->backupStaticPropertiesExcludeList = $backupStaticPropertiesExcludeList;
    }

    /**
     * @internal This method is not covered by the backward compatibility promise for PHPUnit
     */
    final public function setRunTestInSeparateProcess(bool $runTestInSeparateProcess): void
    {
        if ($this->runTestInSeparateProcess === null) {
            $this->runTestInSeparateProcess = $runTestInSeparateProcess;
        }
    }

    /**
     * @internal This method is not covered by the backward compatibility promise for PHPUnit
     */
    final public function setRunClassInSeparateProcess(bool $runClassInSeparateProcess): void
    {
        $this->runClassInSeparateProcess = $runClassInSeparateProcess;
    }

    /**
     * @internal This method is not covered by the backward compatibility promise for PHPUnit
     */
    final public function setPreserveGlobalState(bool $preserveGlobalState): void
    {
        $this->preserveGlobalState = $preserveGlobalState;
    }

    /**
     * @internal This method is not covered by the backward compatibility promise for PHPUnit
     *
     * @codeCoverageIgnore
     */
    final public function setInIsolation(bool $inIsolation): void
    {
        $this->inIsolation = $inIsolation;
    }

    /**
     * @internal This method is not covered by the backward compatibility promise for PHPUnit
     *
     * @codeCoverageIgnore
     */
    final public function result(): mixed
    {
        return $this->testResult;
    }

    /**
     * @internal This method is not covered by the backward compatibility promise for PHPUnit
     */
    final public function setResult(mixed $result): void
    {
        $this->testResult = $result;
    }

    /**
     * @internal This method is not covered by the backward compatibility promise for PHPUnit
     */
    final public function registerMockObject(MockObject $mockObject): void
    {
        assert($mockObject instanceof MockObjectInternal);

        $this->mockObjects[] = $mockObject;
    }

    /**
     * @internal This method is not covered by the backward compatibility promise for PHPUnit
     */
    final public function addToAssertionCount(int $count): void
    {
        $this->numberOfAssertionsPerformed += $count;
    }

    /**
     * @internal This method is not covered by the backward compatibility promise for PHPUnit
     */
    final public function numberOfAssertionsPerformed(): int
    {
        return $this->numberOfAssertionsPerformed;
    }

    /**
     * @internal This method is not covered by the backward compatibility promise for PHPUnit
     */
    final public function usesDataProvider(): bool
    {
        return $this->data !== [];
    }

    /**
     * @internal This method is not covered by the backward compatibility promise for PHPUnit
     */
    final public function dataName(): int|string
    {
        return $this->dataName;
    }

    /**
     * @internal This method is not covered by the backward compatibility promise for PHPUnit
     */
    final public function dataSetAsString(): string
    {
        $buffer = '';

        if ($this->data !== []) {
            if (is_int($this->dataName)) {
                $buffer .= sprintf(' with data set #%d', $this->dataName);
            } else {
                $buffer .= sprintf(' with data set "%s"', $this->dataName);
            }
        }

        return $buffer;
    }

    /**
     * @internal This method is not covered by the backward compatibility promise for PHPUnit
     */
    final public function dataSetAsStringWithData(): string
    {
        if ($this->data === []) {
            return '';
        }

        return $this->dataSetAsString() . sprintf(
            ' (%s)',
            Exporter::shortenedRecursiveExport($this->data),
        );
    }

    /**
     * @return array<mixed>
     *
     * @internal This method is not covered by the backward compatibility promise for PHPUnit
     */
    final public function providedData(): array
    {
        return $this->data;
    }

    /**
     * @internal This method is not covered by the backward compatibility promise for PHPUnit
     */
    final public function sortId(): string
    {
        $id = $this->methodName;

        if (!str_contains($id, '::')) {
            $id = static::class . '::' . $id;
        }

        if ($this->usesDataProvider()) {
            $id .= $this->dataSetAsString();
        }

        return $id;
    }

    /**
     * @return list<ExecutionOrderDependency>
     *
     * @internal This method is not covered by the backward compatibility promise for PHPUnit
     */
    final public function provides(): array
    {
        return $this->providedTests;
    }

    /**
     * @return list<ExecutionOrderDependency>
     *
     * @internal This method is not covered by the backward compatibility promise for PHPUnit
     */
    final public function requires(): array
    {
        return $this->dependencies;
    }

    /**
     * @param array<mixed> $data
     *
     * @internal This method is not covered by the backward compatibility promise for PHPUnit
     */
    final public function setData(int|string $dataName, array $data): void
    {
        $this->dataName = $dataName;
        $this->data     = $data;
    }

    /**
     * @internal This method is not covered by the backward compatibility promise for PHPUnit
     */
    final public function valueObjectForEvents(): Event\Code\TestMethod
    {
        if ($this->testValueObjectForEvents !== null) {
            return $this->testValueObjectForEvents;
        }

        $this->testValueObjectForEvents = Event\Code\TestMethodBuilder::fromTestCase($this);

        return $this->testValueObjectForEvents;
    }

    /**
     * @internal This method is not covered by the backward compatibility promise for PHPUnit
     */
    final public function wasPrepared(): bool
    {
        return $this->wasPrepared;
    }

    /**
     * Returns a matcher that matches when the method is executed
     * zero or more times.
     */
    final protected function any(): AnyInvokedCountMatcher
    {
        return new AnyInvokedCountMatcher;
    }

    /**
     * Returns a matcher that matches when the method is never executed.
     */
    final protected function never(): InvokedCountMatcher
    {
        return new InvokedCountMatcher(0);
    }

    /**
     * Returns a matcher that matches when the method is executed
     * at least N times.
     */
    final protected function atLeast(int $requiredInvocations): InvokedAtLeastCountMatcher
    {
        return new InvokedAtLeastCountMatcher(
            $requiredInvocations,
        );
    }

    /**
     * Returns a matcher that matches when the method is executed at least once.
     */
    final protected function atLeastOnce(): InvokedAtLeastOnceMatcher
    {
        return new InvokedAtLeastOnceMatcher;
    }

    /**
     * Returns a matcher that matches when the method is executed exactly once.
     */
    final protected function once(): InvokedCountMatcher
    {
        return new InvokedCountMatcher(1);
    }

    /**
     * Returns a matcher that matches when the method is executed
     * exactly $count times.
     */
    final protected function exactly(int $count): InvokedCountMatcher
    {
        return new InvokedCountMatcher($count);
    }

    /**
     * Returns a matcher that matches when the method is executed
     * at most N times.
     */
    final protected function atMost(int $allowedInvocations): InvokedAtMostCountMatcher
    {
        return new InvokedAtMostCountMatcher($allowedInvocations);
    }

    final protected function throwException(Throwable $exception): ExceptionStub
    {
        return new ExceptionStub($exception);
    }

    final protected function getActualOutputForAssertion(): string
    {
        $this->outputRetrievedForAssertion = true;

        return $this->output();
    }

    final protected function expectOutputRegex(string $expectedRegex): void
    {
        $this->outputExpectedRegex = $expectedRegex;
    }

    final protected function expectOutputString(string $expectedString): void
    {
        $this->outputExpectedString = $expectedString;
    }

    final protected function expectErrorLog(): void
    {
        $this->expectErrorLog = true;
    }

    /**
     * @param class-string<Throwable> $exception
     */
    final protected function expectException(string $exception): void
    {
        $this->expectedException = $exception;
    }

    final protected function expectExceptionCode(int|string $code): void
    {
        $this->expectedExceptionCode = $code;
    }

    final protected function expectExceptionMessage(string $message): void
    {
        $this->expectedExceptionMessage = $message;
    }

    final protected function expectExceptionMessageMatches(string $regularExpression): void
    {
        $this->expectedExceptionMessageRegExp = $regularExpression;
    }

    /**
     * Sets up an expectation for an exception to be raised by the code under test.
     * Information for expected exception class, expected exception message, and
     * expected exception code are retrieved from a given Exception object.
     */
    final protected function expectExceptionObject(\Exception $exception): void
    {
        $this->expectException($exception::class);
        $this->expectExceptionMessage($exception->getMessage());
        $this->expectExceptionCode($exception->getCode());
    }

    final protected function expectNotToPerformAssertions(): void
    {
        $this->doesNotPerformAssertions = true;
    }

    /**
     * @param non-empty-string $expectedUserDeprecationMessage
     */
    final protected function expectUserDeprecationMessage(string $expectedUserDeprecationMessage): void
    {
        $this->expectedUserDeprecationMessage[] = $expectedUserDeprecationMessage;
    }

    /**
     * @param non-empty-string $expectedUserDeprecationMessageRegularExpression
     */
    final protected function expectUserDeprecationMessageMatches(string $expectedUserDeprecationMessageRegularExpression): void
    {
        $this->expectedUserDeprecationMessageRegularExpression[] = $expectedUserDeprecationMessageRegularExpression;
    }

    /**
     * Returns a builder object to create mock objects using a fluent interface.
     *
     * @template RealInstanceType of object
     *
     * @param class-string<RealInstanceType> $className
     *
     * @return MockBuilder<RealInstanceType>
     */
    final protected function getMockBuilder(string $className): MockBuilder
    {
        return new MockBuilder($this, $className);
    }

    final protected function registerComparator(Comparator $comparator): void
    {
        ComparatorFactory::getInstance()->register($comparator);

        Event\Facade::emitter()->testRegisteredComparator($comparator::class);

        $this->customComparators[] = $comparator;
    }

    /**
     * @param class-string $classOrInterface
     */
    final protected function registerFailureType(string $classOrInterface): void
    {
        $this->failureTypes[$classOrInterface] = true;
    }

    /**
<<<<<<< HEAD
     * @throws AssertionFailedError
     * @throws Exception
     * @throws ExpectationFailedException
     * @throws Throwable
     *
     * @internal This method is not covered by the backward compatibility promise for PHPUnit
     */
    final protected function runTest(): mixed
    {
        $testArguments = array_merge($this->data, array_values($this->dependencyInput));

        $capture          = tmpfile();
        $errorLogPrevious = ini_set('error_log', stream_get_meta_data($capture)['uri']);

        try {
            /** @phpstan-ignore method.dynamicName */
            $testResult = $this->{$this->methodName}(...$testArguments);

            $errorLogOutput = stream_get_contents($capture);

            if ($this->expectErrorLog) {
                $this->assertNotEmpty($errorLogOutput, 'Test did not call error_log().');
            } else {
                // strip date from logged error, see https://github.com/php/php-src/blob/c696087e323263e941774ebbf902ac249774ec9f/main/main.c#L905
                print preg_replace('/\[.+\] /', '', $errorLogOutput);
            }
        } catch (Throwable $exception) {
            if (!$this->shouldExceptionExpectationsBeVerified($exception)) {
                throw $exception;
            }

            $this->verifyExceptionExpectations($exception);

            return null;
        } finally {
            if ($capture !== false) {
                fclose($capture);
            }

            ini_set('error_log', $errorLogPrevious);
        }

        $this->expectedExceptionWasNotRaised();

        return $testResult;
=======
     * This method is a wrapper for the ini_set() function that automatically
     * resets the modified php.ini setting to its original value after the
     * test is run.
     *
     * @throws Exception
     *
     * @deprecated https://github.com/sebastianbergmann/phpunit/issues/5214
     *
     * @codeCoverageIgnore
     */
    final protected function iniSet(string $varName, string $newValue): void
    {
        Event\Facade::emitter()->testTriggeredPhpunitDeprecation(
            $this->valueObjectForEvents(),
            'iniSet() is deprecated and will be removed in PHPUnit 12 without replacement.',
        );

        $currentValue = ini_set($varName, $newValue);

        if ($currentValue !== false) {
            $this->iniSettings[$varName] = $currentValue;
        } else {
            throw new Exception(
                sprintf(
                    'INI setting "%s" could not be set to "%s".',
                    $varName,
                    $newValue,
                ),
            );
        }
    }

    /**
     * This method is a wrapper for the setlocale() function that automatically
     * resets the locale to its original value after the test is run.
     *
     * @throws Exception
     *
     * @deprecated https://github.com/sebastianbergmann/phpunit/issues/5216
     *
     * @codeCoverageIgnore
     */
    final protected function setLocale(mixed ...$arguments): void
    {
        Event\Facade::emitter()->testTriggeredPhpunitDeprecation(
            $this->valueObjectForEvents(),
            'setLocale() is deprecated and will be removed in PHPUnit 12 without replacement.',
        );

        if (count($arguments) < 2) {
            throw new Exception;
        }

        [$category, $locale] = $arguments;

        if (!in_array($category, self::LOCALE_CATEGORIES, true)) {
            throw new Exception;
        }

        if (!is_array($locale) && !is_string($locale)) {
            throw new Exception;
        }

        $this->locale[$category] = setlocale($category, '0');

        $result = setlocale(...$arguments);

        if ($result === false) {
            throw new Exception(
                'The locale functionality is not implemented on your platform, ' .
                'the specified locale does not exist or the category name is ' .
                'invalid.',
            );
        }
>>>>>>> bfd0fc2b
    }

    /**
     * Creates a mock object for the specified interface or class.
     *
     * @template RealInstanceType of object
     *
     * @param class-string<RealInstanceType> $type
     *
     * @throws InvalidArgumentException
     * @throws MockObjectException
     * @throws NoPreviousThrowableException
     *
     * @return MockObject&RealInstanceType
     */
    final protected function createMock(string $type): MockObject
    {
        $mock = (new MockGenerator)->testDouble(
            $type,
            true,
            callOriginalConstructor: false,
            callOriginalClone: false,
            returnValueGeneration: self::generateReturnValuesForTestDoubles(),
        );

        assert($mock instanceof $type);
        assert($mock instanceof MockObject);

        $this->registerMockObject($mock);

        Event\Facade::emitter()->testCreatedMockObject($type);

        return $mock;
    }

    /**
     * @param list<class-string> $interfaces
     *
     * @throws MockObjectException
     */
    final protected function createMockForIntersectionOfInterfaces(array $interfaces): MockObject
    {
        $mock = (new MockGenerator)->testDoubleForInterfaceIntersection(
            $interfaces,
            true,
            returnValueGeneration: self::generateReturnValuesForTestDoubles(),
        );

        assert($mock instanceof MockObject);

        $this->registerMockObject($mock);

        Event\Facade::emitter()->testCreatedMockObjectForIntersectionOfInterfaces($interfaces);

        return $mock;
    }

    /**
     * Creates (and configures) a mock object for the specified interface or class.
     *
     * @template RealInstanceType of object
     *
     * @param class-string<RealInstanceType> $type
     * @param array<non-empty-string, mixed> $configuration
     *
     * @throws InvalidArgumentException
     * @throws MockObjectException
     * @throws NoPreviousThrowableException
     *
     * @return MockObject&RealInstanceType
     */
    final protected function createConfiguredMock(string $type, array $configuration): MockObject
    {
        $o = $this->createMock($type);

        foreach ($configuration as $method => $return) {
            $o->method($method)->willReturn($return);
        }

        return $o;
    }

    /**
     * Creates a partial mock object for the specified interface or class.
     *
     * @param class-string<RealInstanceType> $type
     * @param list<non-empty-string>         $methods
     *
     * @template RealInstanceType of object
     *
     * @throws InvalidArgumentException
     * @throws MockObjectException
     *
     * @return MockObject&RealInstanceType
     */
    final protected function createPartialMock(string $type, array $methods): MockObject
    {
        $mockBuilder = $this->getMockBuilder($type)
            ->disableOriginalConstructor()
            ->disableOriginalClone()
            ->onlyMethods($methods);

        if (!self::generateReturnValuesForTestDoubles()) {
            $mockBuilder->disableAutoReturnValueGeneration();
        }

        $partialMock = $mockBuilder->getMock();

        Event\Facade::emitter()->testCreatedPartialMockObject(
            $type,
            ...$methods,
        );

        return $partialMock;
    }

    protected function transformException(Throwable $t): Throwable
    {
        return $t;
    }

    /**
     * This method is called when a test method did not execute successfully.
     *
     * @throws Throwable
     */
    protected function onNotSuccessfulTest(Throwable $t): never
    {
        throw $t;
    }

    /**
     * @throws AssertionFailedError
     * @throws Exception
     * @throws ExpectationFailedException
     * @throws Throwable
     */
    private function runTest(): mixed
    {
        $testArguments       = array_merge($this->data, array_values($this->dependencyInput));
        $positionalArguments = [];
        $namedArguments      = [];

        foreach ($testArguments as $key => $value) {
            if (is_int($key)) {
                $positionalArguments[] = $value;
            } else {
                $namedArguments[$key] = $value;
            }
        }

        try {
            $testResult = $this->{$this->methodName}(...$namedArguments, ...$positionalArguments);
        } catch (Throwable $exception) {
            if (!$this->shouldExceptionExpectationsBeVerified($exception)) {
                throw $exception;
            }

            $this->verifyExceptionExpectations($exception);

            return null;
        }

        $this->expectedExceptionWasNotRaised();

        return $testResult;
    }

    /**
     * @throws ExpectationFailedException
     */
    private function verifyDeprecationExpectations(): void
    {
        foreach ($this->expectedUserDeprecationMessage as $deprecationExpectation) {
            $this->numberOfAssertionsPerformed++;

            if (!in_array($deprecationExpectation, DeprecationCollector::deprecations(), true)) {
                throw new ExpectationFailedException(
                    sprintf(
                        'Expected deprecation with message "%s" was not triggered',
                        $deprecationExpectation,
                    ),
                );
            }
        }

        foreach ($this->expectedUserDeprecationMessageRegularExpression as $deprecationExpectation) {
            $this->numberOfAssertionsPerformed++;

            $expectedDeprecationTriggered = false;

            foreach (DeprecationCollector::deprecations() as $deprecation) {
                if (@preg_match($deprecationExpectation, $deprecation) > 0) {
                    $expectedDeprecationTriggered = true;

                    break;
                }
            }

            if (!$expectedDeprecationTriggered) {
                throw new ExpectationFailedException(
                    sprintf(
                        'Expected deprecation with message matching regular expression "%s" was not triggered',
                        $deprecationExpectation,
                    ),
                );
            }
        }
    }

    /**
     * @throws Throwable
     */
    private function verifyMockObjects(): void
    {
        foreach ($this->mockObjects as $mockObject) {
            if ($mockObject->__phpunit_hasMatchers()) {
                $this->numberOfAssertionsPerformed++;
            }

            $mockObject->__phpunit_verify(
                $this->shouldInvocationMockerBeReset($mockObject),
            );
        }
    }

    /**
     * @throws SkippedTest
     */
    private function checkRequirements(): void
    {
        if ($this->methodName === '' || !method_exists($this, $this->methodName)) {
            return;
        }

        $missingRequirements = (new Requirements)->requirementsNotSatisfiedFor(
            static::class,
            $this->methodName,
        );

        if ($missingRequirements !== []) {
            $this->markTestSkipped(implode(PHP_EOL, $missingRequirements));
        }
    }

    private function handleDependencies(): bool
    {
        if ([] === $this->dependencies || $this->inIsolation) {
            return true;
        }

        $passedTests = PassedTests::instance();

        foreach ($this->dependencies as $dependency) {
            if (!$dependency->isValid()) {
                $this->markErrorForInvalidDependency();

                return false;
            }

            if ($dependency->targetIsClass()) {
                $dependencyClassName = $dependency->getTargetClassName();

                if (!class_exists($dependencyClassName)) {
                    $this->markErrorForInvalidDependency($dependency);

                    return false;
                }

                if (!$passedTests->hasTestClassPassed($dependencyClassName)) {
                    $this->markSkippedForMissingDependency($dependency);

                    return false;
                }

                continue;
            }

            $dependencyTarget = $dependency->getTarget();

            if (!$passedTests->hasTestMethodPassed($dependencyTarget)) {
                if (!$this->isCallableTestMethod($dependencyTarget)) {
                    $this->markErrorForInvalidDependency($dependency);
                } else {
                    $this->markSkippedForMissingDependency($dependency);
                }

                return false;
            }

            if ($passedTests->isGreaterThan($dependencyTarget, $this->size())) {
                Event\Facade::emitter()->testConsideredRisky(
                    $this->valueObjectForEvents(),
                    'This test depends on a test that is larger than itself',
                );

                return true;
            }

            $returnValue = $passedTests->returnValue($dependencyTarget);

            if ($dependency->deepClone()) {
                $deepCopy = new DeepCopy;
                $deepCopy->skipUncloneable(false);

                $this->dependencyInput[$dependencyTarget] = $deepCopy->copy($returnValue);
            } elseif ($dependency->shallowClone()) {
                $this->dependencyInput[$dependencyTarget] = clone $returnValue;
            } else {
                $this->dependencyInput[$dependencyTarget] = $returnValue;
            }
        }

        $this->testValueObjectForEvents = null;

        return true;
    }

    /**
     * @throws Exception
     * @throws NoPreviousThrowableException
     */
    private function markErrorForInvalidDependency(?ExecutionOrderDependency $dependency = null): void
    {
        $message = 'This test has an invalid dependency';

        if ($dependency !== null) {
            $message = sprintf(
                'This test depends on "%s" which does not exist',
                $dependency->targetIsClass() ? $dependency->getTargetClassName() : $dependency->getTarget(),
            );
        }

        $exception = new InvalidDependencyException($message);

        Event\Facade::emitter()->testErrored(
            $this->valueObjectForEvents(),
            Event\Code\ThrowableBuilder::from($exception),
        );

        $this->status = TestStatus::error($message);
    }

    private function markSkippedForMissingDependency(ExecutionOrderDependency $dependency): void
    {
        $message = sprintf(
            'This test depends on "%s" to pass',
            $dependency->getTarget(),
        );

        Event\Facade::emitter()->testSkipped(
            $this->valueObjectForEvents(),
            $message,
        );

        $this->status = TestStatus::skipped($message);
    }

    private function startOutputBuffering(): void
    {
        ob_start();

        $this->outputBufferingActive = true;
        $this->outputBufferingLevel  = ob_get_level();
    }

    private function stopOutputBuffering(): bool
    {
        $bufferingLevel = ob_get_level();

        if ($bufferingLevel !== $this->outputBufferingLevel) {
            if ($bufferingLevel > $this->outputBufferingLevel) {
                $message = 'Test code or tested code did not close its own output buffers';
            } else {
                $message = 'Test code or tested code closed output buffers other than its own';
            }

            while (ob_get_level() >= $this->outputBufferingLevel) {
                ob_end_clean();
            }

            Event\Facade::emitter()->testConsideredRisky(
                $this->valueObjectForEvents(),
                $message,
            );

            return false;
        }

        $this->output = ob_get_clean();

        $this->outputBufferingActive = false;
        $this->outputBufferingLevel  = ob_get_level();

        return true;
    }

    private function snapshotGlobalErrorExceptionHandlers(): void
    {
        $this->backupGlobalErrorHandlers     = $this->activeErrorHandlers();
        $this->backupGlobalExceptionHandlers = $this->activeExceptionHandlers();
    }

    private function restoreGlobalErrorExceptionHandlers(): void
    {
        $activeErrorHandlers     = $this->activeErrorHandlers();
        $activeExceptionHandlers = $this->activeExceptionHandlers();

        $message = null;

        if ($activeErrorHandlers !== $this->backupGlobalErrorHandlers) {
            if (count($activeErrorHandlers) > count($this->backupGlobalErrorHandlers)) {
                if (!$this->inIsolation) {
                    $message = 'Test code or tested code did not remove its own error handlers';
                }
            } else {
                $message = 'Test code or tested code removed error handlers other than its own';
            }

            foreach ($activeErrorHandlers as $handler) {
                restore_error_handler();
            }

            foreach ($this->backupGlobalErrorHandlers as $handler) {
                set_error_handler($handler);
            }
        }

        if ($message !== null) {
            Event\Facade::emitter()->testConsideredRisky(
                $this->valueObjectForEvents(),
                $message,
            );
        }

        $message = null;

        if ($activeExceptionHandlers !== $this->backupGlobalExceptionHandlers) {
            if (count($activeExceptionHandlers) > count($this->backupGlobalExceptionHandlers)) {
                if (!$this->inIsolation) {
                    $message = 'Test code or tested code did not remove its own exception handlers';
                }
            } else {
                $message = 'Test code or tested code removed exception handlers other than its own';
            }

            foreach ($activeExceptionHandlers as $handler) {
                restore_exception_handler();
            }

            foreach ($this->backupGlobalExceptionHandlers as $handler) {
                set_exception_handler($handler);
            }
        }

        $this->backupGlobalErrorHandlers     = null;
        $this->backupGlobalExceptionHandlers = null;

        if ($message !== null) {
            Event\Facade::emitter()->testConsideredRisky(
                $this->valueObjectForEvents(),
                $message,
            );
        }
    }

    /**
     * @return list<callable>
     */
    private function activeErrorHandlers(): array
    {
        $activeErrorHandlers = [];

        while (true) {
            $previousHandler = set_error_handler(static fn () => false);

            restore_error_handler();

            if ($previousHandler === null) {
                break;
            }

            $activeErrorHandlers[] = $previousHandler;

            restore_error_handler();
        }

        $activeErrorHandlers      = array_reverse($activeErrorHandlers);
        $invalidErrorHandlerStack = false;

        foreach ($activeErrorHandlers as $handler) {
            if (!is_callable($handler)) {
                $invalidErrorHandlerStack = true;

                continue;
            }

            set_error_handler($handler);
        }

        if ($invalidErrorHandlerStack) {
            $message = 'At least one error handler is not callable outside the scope it was registered in';

            Event\Facade::emitter()->testConsideredRisky(
                $this->valueObjectForEvents(),
                $message,
            );
        }

        return $activeErrorHandlers;
    }

    /**
     * @return list<callable>
     */
    private function activeExceptionHandlers(): array
    {
        $res = [];

        while (true) {
            $previousHandler = set_exception_handler(static fn () => null);
            restore_exception_handler();

            if ($previousHandler === null) {
                break;
            }
            $res[] = $previousHandler;
            restore_exception_handler();
        }
        $res = array_reverse($res);

        foreach ($res as $handler) {
            set_exception_handler($handler);
        }

        return $res;
    }

    private function snapshotGlobalState(): void
    {
        if ($this->runTestInSeparateProcess || $this->inIsolation ||
            (!$this->backupGlobals && !$this->backupStaticProperties)) {
            return;
        }

        $snapshot = $this->createGlobalStateSnapshot($this->backupGlobals === true);

        $this->snapshot = $snapshot;
    }

    private function restoreGlobalState(): void
    {
        if (!$this->snapshot instanceof Snapshot) {
            return;
        }

        if (ConfigurationRegistry::get()->beStrictAboutChangesToGlobalState()) {
            $this->compareGlobalStateSnapshots(
                $this->snapshot,
                $this->createGlobalStateSnapshot($this->backupGlobals === true),
            );
        }

        $restorer = new Restorer;

        if ($this->backupGlobals) {
            $restorer->restoreGlobalVariables($this->snapshot);
        }

        if ($this->backupStaticProperties) {
            $restorer->restoreStaticProperties($this->snapshot);
        }

        $this->snapshot = null;
    }

    private function createGlobalStateSnapshot(bool $backupGlobals): Snapshot
    {
        $excludeList = new GlobalStateExcludeList;

        foreach ($this->backupGlobalsExcludeList as $globalVariable) {
            $excludeList->addGlobalVariable($globalVariable);
        }

        if (!defined('PHPUNIT_TESTSUITE')) {
            $excludeList->addClassNamePrefix('PHPUnit');
            $excludeList->addClassNamePrefix('SebastianBergmann\CodeCoverage');
            $excludeList->addClassNamePrefix('SebastianBergmann\FileIterator');
            $excludeList->addClassNamePrefix('SebastianBergmann\Invoker');
            $excludeList->addClassNamePrefix('SebastianBergmann\Template');
            $excludeList->addClassNamePrefix('SebastianBergmann\Timer');
            $excludeList->addStaticProperty(ComparatorFactory::class, 'instance');

            foreach ($this->backupStaticPropertiesExcludeList as $class => $properties) {
                foreach ($properties as $property) {
                    $excludeList->addStaticProperty($class, $property);
                }
            }
        }

        return new Snapshot(
            $excludeList,
            $backupGlobals,
            (bool) $this->backupStaticProperties,
            false,
            false,
            false,
            false,
            false,
            false,
            false,
        );
    }

    private function compareGlobalStateSnapshots(Snapshot $before, Snapshot $after): void
    {
        $backupGlobals = $this->backupGlobals === null || $this->backupGlobals;

        if ($backupGlobals) {
            $this->compareGlobalStateSnapshotPart(
                $before->globalVariables(),
                $after->globalVariables(),
                "--- Global variables before the test\n+++ Global variables after the test\n",
            );

            $this->compareGlobalStateSnapshotPart(
                $before->superGlobalVariables(),
                $after->superGlobalVariables(),
                "--- Super-global variables before the test\n+++ Super-global variables after the test\n",
            );
        }

        if ($this->backupStaticProperties) {
            $this->compareGlobalStateSnapshotPart(
                $before->staticProperties(),
                $after->staticProperties(),
                "--- Static properties before the test\n+++ Static properties after the test\n",
            );
        }
    }

    /**
     * @param array<mixed> $before
     * @param array<mixed> $after
     */
    private function compareGlobalStateSnapshotPart(array $before, array $after, string $header): void
    {
        if ($before !== $after) {
            $differ = new Differ(new UnifiedDiffOutputBuilder($header));

            Event\Facade::emitter()->testConsideredRisky(
                $this->valueObjectForEvents(),
                'This test modified global state but was not expected to do so' . PHP_EOL .
                trim(
                    $differ->diff(
                        Exporter::export($before),
                        Exporter::export($after),
                    ),
                ),
            );
        }
    }

    private function handleEnvironmentVariables(): void
    {
        $withEnvironmentVariables = MetadataRegistry::parser()->forClassAndMethod(static::class, $this->methodName)->isWithEnvironmentVariable();

        $environmentVariables = [];

        foreach ($withEnvironmentVariables as $metadata) {
            assert($metadata instanceof WithEnvironmentVariable);

            $environmentVariables[$metadata->environmentVariableName()] = $metadata->value();
        }

        foreach ($environmentVariables as $environmentVariableName => $environmentVariableValue) {
            $this->backupEnvironmentVariables = [...$this->backupEnvironmentVariables, ...BackedUpEnvironmentVariable::create($environmentVariableName)];

            if ($environmentVariableValue === null) {
                unset($_ENV[$environmentVariableName]);
                putenv($environmentVariableName);
            } else {
                $_ENV[$environmentVariableName] = $environmentVariableValue;
                putenv("{$environmentVariableName}={$environmentVariableValue}");
            }
        }
    }

    private function restoreEnvironmentVariables(): void
    {
        foreach ($this->backupEnvironmentVariables as $backupEnvironmentVariable) {
            $backupEnvironmentVariable->restore();
        }

        $this->backupEnvironmentVariables = [];
    }

    private function shouldInvocationMockerBeReset(MockObject $mock): bool
    {
        $enumerator = new Enumerator;

        if (in_array($mock, $enumerator->enumerate($this->dependencyInput), true)) {
            return false;
        }

        if (!is_array($this->testResult) && !is_object($this->testResult)) {
            return true;
        }

        return !in_array($mock, $enumerator->enumerate($this->testResult), true);
    }

    private function unregisterCustomComparators(): void
    {
        $factory = ComparatorFactory::getInstance();

        foreach ($this->customComparators as $comparator) {
            $factory->unregister($comparator);
        }

        $this->customComparators = [];
    }

    /**
     * @throws Exception
     */
    private function shouldExceptionExpectationsBeVerified(Throwable $throwable): bool
    {
        $result = false;

        if ($this->expectedException !== null || $this->expectedExceptionCode !== null || $this->expectedExceptionMessage !== null || $this->expectedExceptionMessageRegExp !== null) {
            $result = true;
        }

        if ($throwable instanceof Exception) {
            $result = false;
        }

        if (is_string($this->expectedException)) {
            try {
                $reflector = new ReflectionClass($this->expectedException);
                // @codeCoverageIgnoreStart
            } catch (ReflectionException $e) {
                throw new Exception(
                    $e->getMessage(),
                    $e->getCode(),
                    $e,
                );
            }
            // @codeCoverageIgnoreEnd

            if ($this->expectedException === 'PHPUnit\Framework\Exception' ||
                $this->expectedException === '\PHPUnit\Framework\Exception' ||
                $reflector->isSubclassOf(Exception::class)) {
                $result = true;
            }
        }

        return $result;
    }

    private function shouldRunInSeparateProcess(): bool
    {
        if ($this->inIsolation) {
            return false;
        }

        if ($this->runTestInSeparateProcess) {
            return true;
        }

        if ($this->runClassInSeparateProcess) {
            return true;
        }

        return ConfigurationRegistry::get()->processIsolation();
    }

    private function isCallableTestMethod(string $dependency): bool
    {
        [$className, $methodName] = explode('::', $dependency);

        if (!class_exists($className)) {
            return false;
        }

        $class = new ReflectionClass($className);

        if (!$class->isSubclassOf(__CLASS__)) {
            return false;
        }

        if (!$class->hasMethod($methodName)) {
            return false;
        }

        return TestUtil::isTestMethod(
            $class->getMethod($methodName),
        );
    }

    /**
     * @throws Exception
     * @throws ExpectationFailedException
     * @throws NoPreviousThrowableException
     */
    private function performAssertionsOnOutput(): void
    {
        try {
            if ($this->outputExpectedRegex !== null) {
                $this->assertMatchesRegularExpression($this->outputExpectedRegex, $this->output);
            } elseif ($this->outputExpectedString !== null) {
                $this->assertSame($this->outputExpectedString, $this->output);
            }
        } catch (ExpectationFailedException $e) {
            $this->status = TestStatus::failure($e->getMessage());

            Event\Facade::emitter()->testFailed(
                $this->valueObjectForEvents(),
                Event\Code\ThrowableBuilder::from($e),
                Event\Code\ComparisonFailureBuilder::from($e),
            );

            throw $e;
        }
    }

    /**
     * @param array{beforeClass: HookMethodCollection, before: HookMethodCollection, preCondition: HookMethodCollection, postCondition: HookMethodCollection, after: HookMethodCollection, afterClass: HookMethodCollection} $hookMethods
     *
     * @throws Throwable
     *
     * @codeCoverageIgnore
     */
    private function invokeBeforeClassHookMethods(array $hookMethods, Event\Emitter $emitter): void
    {
        $this->invokeHookMethods(
            $hookMethods['beforeClass'],
            $emitter,
            'beforeFirstTestMethodCalled',
            'beforeFirstTestMethodErrored',
            'beforeFirstTestMethodFinished',
            false,
        );
    }

    /**
     * @param array{beforeClass: HookMethodCollection, before: HookMethodCollection, preCondition: HookMethodCollection, postCondition: HookMethodCollection, after: HookMethodCollection, afterClass: HookMethodCollection} $hookMethods
     *
     * @throws Throwable
     */
    private function invokeBeforeTestHookMethods(array $hookMethods, Event\Emitter $emitter): void
    {
        $this->invokeHookMethods(
            $hookMethods['before'],
            $emitter,
            'beforeTestMethodCalled',
            'beforeTestMethodErrored',
            'beforeTestMethodFinished',
        );
    }

    /**
     * @param array{beforeClass: HookMethodCollection, before: HookMethodCollection, preCondition: HookMethodCollection, postCondition: HookMethodCollection, after: HookMethodCollection, afterClass: HookMethodCollection} $hookMethods
     *
     * @throws Throwable
     */
    private function invokePreConditionHookMethods(array $hookMethods, Event\Emitter $emitter): void
    {
        $this->invokeHookMethods(
            $hookMethods['preCondition'],
            $emitter,
            'preConditionCalled',
            'preConditionErrored',
            'preConditionFinished',
        );
    }

    /**
     * @param array{beforeClass: HookMethodCollection, before: HookMethodCollection, preCondition: HookMethodCollection, postCondition: HookMethodCollection, after: HookMethodCollection, afterClass: HookMethodCollection} $hookMethods
     *
     * @throws Throwable
     */
    private function invokePostConditionHookMethods(array $hookMethods, Event\Emitter $emitter): void
    {
        $this->invokeHookMethods(
            $hookMethods['postCondition'],
            $emitter,
            'postConditionCalled',
            'postConditionErrored',
            'postConditionFinished',
        );
    }

    /**
     * @param array{beforeClass: HookMethodCollection, before: HookMethodCollection, preCondition: HookMethodCollection, postCondition: HookMethodCollection, after: HookMethodCollection, afterClass: HookMethodCollection} $hookMethods
     *
     * @throws Throwable
     */
    private function invokeAfterTestHookMethods(array $hookMethods, Event\Emitter $emitter): void
    {
        $this->invokeHookMethods(
            $hookMethods['after'],
            $emitter,
            'afterTestMethodCalled',
            'afterTestMethodErrored',
            'afterTestMethodFinished',
        );
    }

    /**
     * @param array{beforeClass: HookMethodCollection, before: HookMethodCollection, preCondition: HookMethodCollection, postCondition: HookMethodCollection, after: HookMethodCollection, afterClass: HookMethodCollection} $hookMethods
     *
     * @throws Throwable
     *
     * @codeCoverageIgnore
     */
    private function invokeAfterClassHookMethods(array $hookMethods, Event\Emitter $emitter): void
    {
        $this->invokeHookMethods(
            $hookMethods['afterClass'],
            $emitter,
            'afterLastTestMethodCalled',
            'afterLastTestMethodErrored',
            'afterLastTestMethodFinished',
            false,
        );
    }

    /**
     * @param 'afterLastTestMethodCalled'|'afterTestMethodCalled'|'beforeFirstTestMethodCalled'|'beforeTestMethodCalled'|'postConditionCalled'|'preConditionCalled'             $calledMethod
     * @param 'afterLastTestMethodErrored'|'afterTestMethodErrored'|'beforeFirstTestMethodErrored'|'beforeTestMethodErrored'|'postConditionErrored'|'preConditionErrored'       $erroredMethod
     * @param 'afterLastTestMethodFinished'|'afterTestMethodFinished'|'beforeFirstTestMethodFinished'|'beforeTestMethodFinished'|'postConditionFinished'|'preConditionFinished' $finishedMethod
     *
     * @throws Throwable
     */
    private function invokeHookMethods(HookMethodCollection $hookMethods, Event\Emitter $emitter, string $calledMethod, string $erroredMethod, string $finishedMethod, bool $forTestCase = true): void
    {
        if ($forTestCase) {
            $test = $this->valueObjectForEvents();
        } else {
            $test = static::class;
        }

        $methodsInvoked = [];

        foreach ($hookMethods->methodNamesSortedByPriority() as $methodName) {
            if ($this->methodDoesNotExistOrIsDeclaredInTestCase($methodName)) {
                continue;
            }

            $methodInvoked = new Event\Code\ClassMethod(
                static::class,
                $methodName,
            );

            try {
                /** @phpstan-ignore method.dynamicName */
                $this->{$methodName}();
            } catch (Throwable $t) {
            }

            /** @phpstan-ignore method.dynamicName */
            $emitter->{$calledMethod}(
                $test,
                $methodInvoked
            );

            $methodsInvoked[] = $methodInvoked;

            if (isset($t)) {
                /** @phpstan-ignore method.dynamicName */
                $emitter->{$erroredMethod}(
                    $test,
                    $methodInvoked,
                    Event\Code\ThrowableBuilder::from($t),
                );

                break;
            }
        }

        if ($methodsInvoked !== []) {
            /** @phpstan-ignore method.dynamicName */
            $emitter->{$finishedMethod}(
                $test,
                ...$methodsInvoked
            );
        }

        if (isset($t)) {
            throw $t;
        }
    }

    /**
     * @param non-empty-string $methodName
     */
    private function methodDoesNotExistOrIsDeclaredInTestCase(string $methodName): bool
    {
        $reflector = new ReflectionObject($this);

        return !$reflector->hasMethod($methodName) ||
               $reflector->getMethod($methodName)->getDeclaringClass()->getName() === self::class;
    }

    /**
     * @throws ExpectationFailedException
     */
    private function verifyExceptionExpectations(\Exception|Throwable $exception): void
    {
        if ($this->expectedException !== null) {
            $this->assertThat(
                $exception,
                new ExceptionConstraint(
                    $this->expectedException,
                ),
            );
        }

        if ($this->expectedExceptionMessage !== null) {
            $this->assertThat(
                $exception->getMessage(),
                new ExceptionMessageIsOrContains(
                    $this->expectedExceptionMessage,
                ),
            );
        }

        if ($this->expectedExceptionMessageRegExp !== null) {
            $this->assertThat(
                $exception->getMessage(),
                new ExceptionMessageMatchesRegularExpression(
                    $this->expectedExceptionMessageRegExp,
                ),
            );
        }

        if ($this->expectedExceptionCode !== null) {
            $this->assertThat(
                $exception->getCode(),
                new ExceptionCode(
                    $this->expectedExceptionCode,
                ),
            );
        }
    }

    /**
     * @throws AssertionFailedError
     */
    private function expectedExceptionWasNotRaised(): void
    {
        if ($this->expectedException !== null) {
            $this->assertThat(
                null,
                new ExceptionConstraint($this->expectedException),
            );
        } elseif ($this->expectedExceptionMessage !== null) {
            $this->numberOfAssertionsPerformed++;

            throw new AssertionFailedError(
                sprintf(
                    'Failed asserting that exception with message "%s" is thrown',
                    $this->expectedExceptionMessage,
                ),
            );
        } elseif ($this->expectedExceptionMessageRegExp !== null) {
            $this->numberOfAssertionsPerformed++;

            throw new AssertionFailedError(
                sprintf(
                    'Failed asserting that exception with message matching "%s" is thrown',
                    $this->expectedExceptionMessageRegExp,
                ),
            );
        } elseif ($this->expectedExceptionCode !== null) {
            $this->numberOfAssertionsPerformed++;

            throw new AssertionFailedError(
                sprintf(
                    'Failed asserting that exception with code "%s" is thrown',
                    $this->expectedExceptionCode,
                ),
            );
        }
    }

    private function isRegisteredFailure(Throwable $t): bool
    {
        foreach (array_keys($this->failureTypes) as $failureType) {
            if ($t instanceof $failureType) {
                return true;
            }
        }

        return false;
    }

    /**
     * @internal This method is not covered by the backward compatibility promise for PHPUnit
     */
    private function hasExpectationOnOutput(): bool
    {
        return is_string($this->outputExpectedString) || is_string($this->outputExpectedRegex);
    }

    private function requirementsNotSatisfied(): bool
    {
        return (new Requirements)->requirementsNotSatisfiedFor(static::class, $this->methodName) !== [];
    }

    /**
     * @see https://github.com/sebastianbergmann/phpunit/issues/6095
     */
    private function handleExceptionFromInvokedCountMockObjectRule(Throwable $t): void
    {
        if (!$t instanceof ExpectationFailedException) {
            return;
        }

        $trace = $t->getTrace();

        if (isset($trace[0]['class']) && $trace[0]['class'] === InvokedCount::class) {
            $this->numberOfAssertionsPerformed++;
        }
    }

    /**
     * Creates a test stub for the specified interface or class.
     *
     * @template RealInstanceType of object
     *
     * @param class-string<RealInstanceType> $type
     *
     * @throws InvalidArgumentException
     * @throws MockObjectException
     * @throws NoPreviousThrowableException
     *
     * @return RealInstanceType&Stub
     */
    final protected static function createStub(string $type): Stub
    {
        $stub = (new MockGenerator)->testDouble(
            $type,
            false,
            callOriginalConstructor: false,
            callOriginalClone: false,
            returnValueGeneration: self::generateReturnValuesForTestDoubles(),
        );

        Event\Facade::emitter()->testCreatedStub($type);

        assert($stub instanceof $type);
        assert($stub instanceof Stub);

        return $stub;
    }

    /**
     * @param list<class-string> $interfaces
     *
     * @throws MockObjectException
     */
    final protected static function createStubForIntersectionOfInterfaces(array $interfaces): Stub
    {
        $stub = (new MockGenerator)->testDoubleForInterfaceIntersection(
            $interfaces,
            false,
            returnValueGeneration: self::generateReturnValuesForTestDoubles(),
        );

        Event\Facade::emitter()->testCreatedStubForIntersectionOfInterfaces($interfaces);

        return $stub;
    }

    /**
     * Creates (and configures) a test stub for the specified interface or class.
     *
     * @template RealInstanceType of object
     *
     * @param class-string<RealInstanceType> $type
     * @param array<non-empty-string, mixed> $configuration
     *
     * @throws InvalidArgumentException
     * @throws MockObjectException
     * @throws NoPreviousThrowableException
     *
     * @return RealInstanceType&Stub
     */
    final protected static function createConfiguredStub(string $type, array $configuration): Stub
    {
        $o = self::createStub($type);

        foreach ($configuration as $method => $return) {
            $o->method($method)->willReturn($return);
        }

        return $o;
    }

    private static function generateReturnValuesForTestDoubles(): bool
    {
        return MetadataRegistry::parser()->forClass(static::class)->isDisableReturnValueGenerationForTestDoubles()->isEmpty();
    }
}<|MERGE_RESOLUTION|>--- conflicted
+++ resolved
@@ -1114,131 +1114,6 @@
     }
 
     /**
-<<<<<<< HEAD
-     * @throws AssertionFailedError
-     * @throws Exception
-     * @throws ExpectationFailedException
-     * @throws Throwable
-     *
-     * @internal This method is not covered by the backward compatibility promise for PHPUnit
-     */
-    final protected function runTest(): mixed
-    {
-        $testArguments = array_merge($this->data, array_values($this->dependencyInput));
-
-        $capture          = tmpfile();
-        $errorLogPrevious = ini_set('error_log', stream_get_meta_data($capture)['uri']);
-
-        try {
-            /** @phpstan-ignore method.dynamicName */
-            $testResult = $this->{$this->methodName}(...$testArguments);
-
-            $errorLogOutput = stream_get_contents($capture);
-
-            if ($this->expectErrorLog) {
-                $this->assertNotEmpty($errorLogOutput, 'Test did not call error_log().');
-            } else {
-                // strip date from logged error, see https://github.com/php/php-src/blob/c696087e323263e941774ebbf902ac249774ec9f/main/main.c#L905
-                print preg_replace('/\[.+\] /', '', $errorLogOutput);
-            }
-        } catch (Throwable $exception) {
-            if (!$this->shouldExceptionExpectationsBeVerified($exception)) {
-                throw $exception;
-            }
-
-            $this->verifyExceptionExpectations($exception);
-
-            return null;
-        } finally {
-            if ($capture !== false) {
-                fclose($capture);
-            }
-
-            ini_set('error_log', $errorLogPrevious);
-        }
-
-        $this->expectedExceptionWasNotRaised();
-
-        return $testResult;
-=======
-     * This method is a wrapper for the ini_set() function that automatically
-     * resets the modified php.ini setting to its original value after the
-     * test is run.
-     *
-     * @throws Exception
-     *
-     * @deprecated https://github.com/sebastianbergmann/phpunit/issues/5214
-     *
-     * @codeCoverageIgnore
-     */
-    final protected function iniSet(string $varName, string $newValue): void
-    {
-        Event\Facade::emitter()->testTriggeredPhpunitDeprecation(
-            $this->valueObjectForEvents(),
-            'iniSet() is deprecated and will be removed in PHPUnit 12 without replacement.',
-        );
-
-        $currentValue = ini_set($varName, $newValue);
-
-        if ($currentValue !== false) {
-            $this->iniSettings[$varName] = $currentValue;
-        } else {
-            throw new Exception(
-                sprintf(
-                    'INI setting "%s" could not be set to "%s".',
-                    $varName,
-                    $newValue,
-                ),
-            );
-        }
-    }
-
-    /**
-     * This method is a wrapper for the setlocale() function that automatically
-     * resets the locale to its original value after the test is run.
-     *
-     * @throws Exception
-     *
-     * @deprecated https://github.com/sebastianbergmann/phpunit/issues/5216
-     *
-     * @codeCoverageIgnore
-     */
-    final protected function setLocale(mixed ...$arguments): void
-    {
-        Event\Facade::emitter()->testTriggeredPhpunitDeprecation(
-            $this->valueObjectForEvents(),
-            'setLocale() is deprecated and will be removed in PHPUnit 12 without replacement.',
-        );
-
-        if (count($arguments) < 2) {
-            throw new Exception;
-        }
-
-        [$category, $locale] = $arguments;
-
-        if (!in_array($category, self::LOCALE_CATEGORIES, true)) {
-            throw new Exception;
-        }
-
-        if (!is_array($locale) && !is_string($locale)) {
-            throw new Exception;
-        }
-
-        $this->locale[$category] = setlocale($category, '0');
-
-        $result = setlocale(...$arguments);
-
-        if ($result === false) {
-            throw new Exception(
-                'The locale functionality is not implemented on your platform, ' .
-                'the specified locale does not exist or the category name is ' .
-                'invalid.',
-            );
-        }
->>>>>>> bfd0fc2b
-    }
-
-    /**
      * Creates a mock object for the specified interface or class.
      *
      * @template RealInstanceType of object
@@ -1387,8 +1262,21 @@
             }
         }
 
+        $capture          = tmpfile();
+        $errorLogPrevious = ini_set('error_log', stream_get_meta_data($capture)['uri']);
+
         try {
+            /** @phpstan-ignore method.dynamicName */
             $testResult = $this->{$this->methodName}(...$namedArguments, ...$positionalArguments);
+
+            $errorLogOutput = stream_get_contents($capture);
+
+            if ($this->expectErrorLog) {
+                $this->assertNotEmpty($errorLogOutput, 'Test did not call error_log().');
+            } else {
+                // strip date from logged error, see https://github.com/php/php-src/blob/c696087e323263e941774ebbf902ac249774ec9f/main/main.c#L905
+                print preg_replace('/\[.+\] /', '', $errorLogOutput);
+            }
         } catch (Throwable $exception) {
             if (!$this->shouldExceptionExpectationsBeVerified($exception)) {
                 throw $exception;
@@ -1397,6 +1285,12 @@
             $this->verifyExceptionExpectations($exception);
 
             return null;
+        } finally {
+            if ($capture !== false) {
+                fclose($capture);
+            }
+
+            ini_set('error_log', $errorLogPrevious);
         }
 
         $this->expectedExceptionWasNotRaised();
