<?php declare(strict_types=1);
/*
 * This file is part of PHPUnit.
 *
 * (c) Sebastian Bergmann <sebastian@phpunit.de>
 *
 * For the full copyright and license information, please view the LICENSE
 * file that was distributed with this source code.
 */
namespace PHPUnit\Framework;

use const PHP_EOL;
use function array_keys;
use function array_merge;
use function array_reverse;
use function array_values;
use function assert;
use function chdir;
use function class_exists;
use function clearstatcache;
use function count;
use function defined;
use function error_clear_last;
use function explode;
use function getcwd;
use function implode;
use function in_array;
use function is_array;
use function is_callable;
use function is_int;
use function is_object;
use function is_string;
use function libxml_clear_errors;
use function method_exists;
use function ob_end_clean;
use function ob_get_clean;
use function ob_get_contents;
use function ob_get_level;
use function ob_start;
use function preg_match;
use function restore_error_handler;
use function restore_exception_handler;
use function set_error_handler;
use function set_exception_handler;
use function sprintf;
use function str_contains;
use function trim;
use AssertionError;
use DeepCopy\DeepCopy;
use PHPUnit\Event;
use PHPUnit\Event\NoPreviousThrowableException;
use PHPUnit\Framework\Constraint\Exception as ExceptionConstraint;
use PHPUnit\Framework\Constraint\ExceptionCode;
use PHPUnit\Framework\Constraint\ExceptionMessageIsOrContains;
use PHPUnit\Framework\Constraint\ExceptionMessageMatchesRegularExpression;
use PHPUnit\Framework\MockObject\Exception as MockObjectException;
use PHPUnit\Framework\MockObject\Generator\Generator as MockGenerator;
use PHPUnit\Framework\MockObject\MockBuilder;
use PHPUnit\Framework\MockObject\MockObject;
use PHPUnit\Framework\MockObject\MockObjectInternal;
use PHPUnit\Framework\MockObject\Rule\AnyInvokedCount as AnyInvokedCountMatcher;
use PHPUnit\Framework\MockObject\Rule\InvokedAtLeastCount as InvokedAtLeastCountMatcher;
use PHPUnit\Framework\MockObject\Rule\InvokedAtLeastOnce as InvokedAtLeastOnceMatcher;
use PHPUnit\Framework\MockObject\Rule\InvokedAtMostCount as InvokedAtMostCountMatcher;
use PHPUnit\Framework\MockObject\Rule\InvokedCount;
use PHPUnit\Framework\MockObject\Rule\InvokedCount as InvokedCountMatcher;
use PHPUnit\Framework\MockObject\Stub;
use PHPUnit\Framework\MockObject\Stub\Exception as ExceptionStub;
use PHPUnit\Framework\TestSize\TestSize;
use PHPUnit\Framework\TestStatus\TestStatus;
use PHPUnit\Metadata\Api\Groups;
use PHPUnit\Metadata\Api\HookMethods;
use PHPUnit\Metadata\Api\Requirements;
use PHPUnit\Metadata\Parser\Registry as MetadataRegistry;
use PHPUnit\Runner\DeprecationCollector\Facade as DeprecationCollector;
use PHPUnit\Runner\HookMethodCollection;
use PHPUnit\TestRunner\TestResult\PassedTests;
use PHPUnit\TextUI\Configuration\Registry as ConfigurationRegistry;
use PHPUnit\Util\Exporter;
use PHPUnit\Util\Test as TestUtil;
use ReflectionClass;
use ReflectionException;
use ReflectionObject;
use SebastianBergmann\CodeCoverage\UnintentionallyCoveredCodeException;
use SebastianBergmann\Comparator\Comparator;
use SebastianBergmann\Comparator\Factory as ComparatorFactory;
use SebastianBergmann\Diff\Differ;
use SebastianBergmann\Diff\Output\UnifiedDiffOutputBuilder;
use SebastianBergmann\GlobalState\ExcludeList as GlobalStateExcludeList;
use SebastianBergmann\GlobalState\Restorer;
use SebastianBergmann\GlobalState\Snapshot;
use SebastianBergmann\Invoker\TimeoutException;
use SebastianBergmann\ObjectEnumerator\Enumerator;
use Throwable;

/**
 * @no-named-arguments Parameter names are not covered by the backward compatibility promise for PHPUnit
 */
abstract class TestCase extends Assert implements Reorderable, SelfDescribing, Test
{
    private ?bool $backupGlobals = null;

    /**
     * @var list<string>
     */
    private array $backupGlobalsExcludeList = [];
    private ?bool $backupStaticProperties   = null;

    /**
     * @var array<string,list<class-string>>
     */
    private array $backupStaticPropertiesExcludeList = [];
    private ?Snapshot $snapshot                      = null;

    /**
     * @var list<callable>
     */
    private ?array $backupGlobalErrorHandlers = null;

    /**
     * @var list<callable>
     */
    private ?array $backupGlobalExceptionHandlers   = null;
    private ?bool $runClassInSeparateProcess        = null;
    private ?bool $runTestInSeparateProcess         = null;
    private bool $preserveGlobalState               = false;
    private bool $inIsolation                       = false;
    private ?string $expectedException              = null;
    private ?string $expectedExceptionMessage       = null;
    private ?string $expectedExceptionMessageRegExp = null;
    private null|int|string $expectedExceptionCode  = null;

    /**
     * @var list<ExecutionOrderDependency>
     */
    private array $providedTests = [];

    /**
     * @var array<mixed>
     */
    private array $data          = [];
    private int|string $dataName = '';

    /**
     * @var non-empty-string
     */
    private string $methodName;

    /**
     * @var list<string>
     */
    private array $groups = [];

    /**
     * @var list<ExecutionOrderDependency>
     */
    private array $dependencies = [];

    /**
     * @var array<non-empty-string, array<mixed>>
     */
    private array $dependencyInput = [];

    /**
     * @var list<MockObjectInternal>
     */
    private array $mockObjects = [];
    private TestStatus $status;
    private int $numberOfAssertionsPerformed = 0;
    private mixed $testResult                = null;
    private string $output                   = '';
    private ?string $outputExpectedRegex     = null;
    private ?string $outputExpectedString    = null;
    private bool $outputBufferingActive      = false;
    private int $outputBufferingLevel;
    private bool $outputRetrievedForAssertion = false;
    private bool $doesNotPerformAssertions    = false;

    /**
     * @var list<Comparator>
     */
    private array $customComparators                         = [];
    private ?Event\Code\TestMethod $testValueObjectForEvents = null;
    private bool $wasPrepared                                = false;

    /**
     * @var array<class-string, true>
     */
    private array $failureTypes = [];

    /**
     * @var list<non-empty-string>
     */
    private array $expectedUserDeprecationMessage = [];

    /**
     * @var list<non-empty-string>
     */
    private array $expectedUserDeprecationMessageRegularExpression = [];

    /**
     * @param non-empty-string $name
     *
     * @internal This method is not covered by the backward compatibility promise for PHPUnit
     */
    final public function __construct(string $name)
    {
        $this->methodName = $name;
        $this->status     = TestStatus::unknown();

        if (is_callable($this->sortId(), true)) {
            $this->providedTests = [new ExecutionOrderDependency($this->sortId())];
        }
    }

    /**
     * This method is called before the first test of this test class is run.
     *
     * @codeCoverageIgnore
     */
    public static function setUpBeforeClass(): void
    {
    }

    /**
     * This method is called after the last test of this test class is run.
     *
     * @codeCoverageIgnore
     */
    public static function tearDownAfterClass(): void
    {
    }

    /**
     * This method is called before each test.
     *
     * @codeCoverageIgnore
     */
    protected function setUp(): void
    {
    }

    /**
     * Performs assertions shared by all tests of a test case.
     *
     * This method is called between setUp() and test.
     *
     * @codeCoverageIgnore
     */
    protected function assertPreConditions(): void
    {
    }

    /**
     * Performs assertions shared by all tests of a test case.
     *
     * This method is called between test and tearDown().
     *
     * @codeCoverageIgnore
     */
    protected function assertPostConditions(): void
    {
    }

    /**
     * This method is called after each test.
     *
     * @codeCoverageIgnore
     */
    protected function tearDown(): void
    {
    }

    /**
     * Returns a string representation of the test case.
     *
     * @throws Exception
     *
     * @internal This method is not covered by the backward compatibility promise for PHPUnit
     */
    public function toString(): string
    {
        $buffer = sprintf(
            '%s::%s',
            (new ReflectionClass($this))->getName(),
            $this->methodName,
        );

        return $buffer . $this->dataSetAsStringWithData();
    }

    /**
     * @internal This method is not covered by the backward compatibility promise for PHPUnit
     */
    final public function count(): int
    {
        return 1;
    }

    /**
     * @internal This method is not covered by the backward compatibility promise for PHPUnit
     */
    final public function status(): TestStatus
    {
        return $this->status;
    }

    /**
     * @throws \PHPUnit\Runner\Exception
     * @throws \PHPUnit\Util\Exception
     * @throws \SebastianBergmann\CodeCoverage\InvalidArgumentException
     * @throws \SebastianBergmann\Template\InvalidArgumentException
     * @throws CodeCoverageException
     * @throws Exception
     * @throws NoPreviousThrowableException
     * @throws ProcessIsolationException
     * @throws UnintentionallyCoveredCodeException
     *
     * @internal This method is not covered by the backward compatibility promise for PHPUnit
     */
    final public function run(): void
    {
        if (!$this->handleDependencies()) {
            return;
        }

        if (!$this->shouldRunInSeparateProcess() || $this->requirementsNotSatisfied()) {
            (new TestRunner)->run($this);

            return;
        }

        IsolatedTestRunnerRegistry::run(
            $this,
            $this->runClassInSeparateProcess && !$this->runTestInSeparateProcess,
            $this->preserveGlobalState,
        );
    }

    /**
     * @return list<string>
     *
     * @internal This method is not covered by the backward compatibility promise for PHPUnit
     */
    final public function groups(): array
    {
        return $this->groups;
    }

    /**
     * @param list<string> $groups
     *
     * @internal This method is not covered by the backward compatibility promise for PHPUnit
     */
    final public function setGroups(array $groups): void
    {
        $this->groups = $groups;
    }

    /**
     * @internal This method is not covered by the backward compatibility promise for PHPUnit
     */
    final public function nameWithDataSet(): string
    {
        return $this->methodName . $this->dataSetAsString();
    }

    /**
     * @return non-empty-string
     *
     * @internal This method is not covered by the backward compatibility promise for PHPUnit
     */
    final public function name(): string
    {
        return $this->methodName;
    }

    /**
     * @internal This method is not covered by the backward compatibility promise for PHPUnit
     */
    final public function size(): TestSize
    {
        return (new Groups)->size(
            static::class,
            $this->methodName,
        );
    }

    /**
     * @internal This method is not covered by the backward compatibility promise for PHPUnit
     *
     * @phpstan-assert-if-true non-empty-string $this->output()
     */
    final public function hasUnexpectedOutput(): bool
    {
        if ($this->output === '') {
            return false;
        }

        if ($this->expectsOutput()) {
            return false;
        }

        return true;
    }

    /**
     * @internal This method is not covered by the backward compatibility promise for PHPUnit
     */
    final public function output(): string
    {
        if (!$this->outputBufferingActive) {
            return $this->output;
        }

        return (string) ob_get_contents();
    }

    /**
     * @internal This method is not covered by the backward compatibility promise for PHPUnit
     */
    final public function doesNotPerformAssertions(): bool
    {
        return $this->doesNotPerformAssertions;
    }

    /**
     * @internal This method is not covered by the backward compatibility promise for PHPUnit
     */
    final public function expectsOutput(): bool
    {
        return $this->hasExpectationOnOutput() || $this->outputRetrievedForAssertion;
    }

    /**
     * @throws Throwable
     *
     * @internal This method is not covered by the backward compatibility promise for PHPUnit
     */
    final public function runBare(): void
    {
        $emitter = Event\Facade::emitter();

        error_clear_last();
        clearstatcache();

        $emitter->testPreparationStarted(
            $this->valueObjectForEvents(),
        );

        $this->snapshotGlobalState();
        $this->snapshotGlobalErrorExceptionHandlers();
        $this->startOutputBuffering();

        $hookMethods                       = (new HookMethods)->hookMethods(static::class);
        $hasMetRequirements                = false;
        $this->numberOfAssertionsPerformed = 0;
        $currentWorkingDirectory           = getcwd();

        try {
            $this->checkRequirements();
            $hasMetRequirements = true;

            if ($this->inIsolation) {
                // @codeCoverageIgnoreStart
                $this->invokeBeforeClassHookMethods($hookMethods, $emitter);
                // @codeCoverageIgnoreEnd
            }

            if (method_exists(static::class, $this->methodName) &&
                MetadataRegistry::parser()->forClassAndMethod(static::class, $this->methodName)->isDoesNotPerformAssertions()->isNotEmpty()) {
                $this->doesNotPerformAssertions = true;
            }

            $this->invokeBeforeTestHookMethods($hookMethods, $emitter);
            $this->invokePreConditionHookMethods($hookMethods, $emitter);

            $emitter->testPrepared(
                $this->valueObjectForEvents(),
            );

            $this->wasPrepared = true;
            $this->testResult  = $this->runTest();

            $this->verifyDeprecationExpectations();
            $this->verifyMockObjects();
            $this->invokePostConditionHookMethods($hookMethods, $emitter);

            $this->status = TestStatus::success();
        } catch (IncompleteTest $e) {
            $this->status = TestStatus::incomplete($e->getMessage());

            $emitter->testMarkedAsIncomplete(
                $this->valueObjectForEvents(),
                Event\Code\ThrowableBuilder::from($e),
            );
        } catch (SkippedTest $e) {
            $this->status = TestStatus::skipped($e->getMessage());

            $emitter->testSkipped(
                $this->valueObjectForEvents(),
                $e->getMessage(),
            );
        } catch (AssertionError|AssertionFailedError $e) {
            $this->handleExceptionFromInvokedCountMockObjectRule($e);

            if (!$this->wasPrepared) {
                $this->wasPrepared = true;

                $emitter->testPreparationFailed(
                    $this->valueObjectForEvents(),
                );
            }

            $this->status = TestStatus::failure($e->getMessage());

            $emitter->testFailed(
                $this->valueObjectForEvents(),
                Event\Code\ThrowableBuilder::from($e),
                Event\Code\ComparisonFailureBuilder::from($e),
            );
        } catch (TimeoutException $e) {
        } catch (Throwable $_e) {
            if ($this->isRegisteredFailure($_e)) {
                $this->status = TestStatus::failure($_e->getMessage());

                $emitter->testFailed(
                    $this->valueObjectForEvents(),
                    Event\Code\ThrowableBuilder::from($_e),
                    null,
                );
            } else {
                $e = $this->transformException($_e);

                $this->status = TestStatus::error($e->getMessage());

                if (!$this->wasPrepared) {
                    $emitter->testPreparationFailed(
                        $this->valueObjectForEvents(),
                    );
                }

                $emitter->testErrored(
                    $this->valueObjectForEvents(),
                    Event\Code\ThrowableBuilder::from($e),
                );
            }
        }

        $outputBufferingStopped = false;

        if (!isset($e) &&
            $this->hasExpectationOnOutput() &&
            $this->stopOutputBuffering()) {
            $outputBufferingStopped = true;

            $this->performAssertionsOnOutput();
        }

        try {
            $this->mockObjects = [];

            /** @phpstan-ignore catch.neverThrown */
        } catch (Throwable $e) {
            Event\Facade::emitter()->testErrored(
                $this->valueObjectForEvents(),
                Event\Code\ThrowableBuilder::from($e),
            );
        }

        // Tear down the fixture. An exception raised in tearDown() will be
        // caught and passed on when no exception was raised before.
        try {
            if ($hasMetRequirements) {
                $this->invokeAfterTestHookMethods($hookMethods, $emitter);

                if ($this->inIsolation) {
                    // @codeCoverageIgnoreStart
                    $this->invokeAfterClassHookMethods($hookMethods, $emitter);
                    // @codeCoverageIgnoreEnd
                }
            }
        } catch (AssertionError|AssertionFailedError $e) {
            $this->status = TestStatus::failure($e->getMessage());

            $emitter->testFailed(
                $this->valueObjectForEvents(),
                Event\Code\ThrowableBuilder::from($e),
                Event\Code\ComparisonFailureBuilder::from($e),
            );
        } catch (Throwable $exceptionRaisedDuringTearDown) {
            if (!isset($e)) {
                $this->status = TestStatus::error($exceptionRaisedDuringTearDown->getMessage());
                $e            = $exceptionRaisedDuringTearDown;

                $emitter->testErrored(
                    $this->valueObjectForEvents(),
                    Event\Code\ThrowableBuilder::from($exceptionRaisedDuringTearDown),
                );
            }
        }

        if (!isset($e) && !isset($_e)) {
            $emitter->testPassed(
                $this->valueObjectForEvents(),
            );

            if (!$this->usesDataProvider()) {
                PassedTests::instance()->testMethodPassed(
                    $this->valueObjectForEvents(),
                    $this->testResult,
                );
            }
        }

        if (!$outputBufferingStopped) {
            $this->stopOutputBuffering();
        }

        clearstatcache();

        if ($currentWorkingDirectory !== getcwd()) {
            chdir($currentWorkingDirectory);
        }

        $this->restoreGlobalErrorExceptionHandlers();
        $this->restoreGlobalState();
        $this->unregisterCustomComparators();
        libxml_clear_errors();

        $this->testValueObjectForEvents = null;

        if (isset($e)) {
            $this->onNotSuccessfulTest($e);
        }
    }

    /**
     * @param list<ExecutionOrderDependency> $dependencies
     *
     * @internal This method is not covered by the backward compatibility promise for PHPUnit
     */
    final public function setDependencies(array $dependencies): void
    {
        $this->dependencies = $dependencies;
    }

    /**
     * @param array<non-empty-string, array<mixed>> $dependencyInput
     *
     * @internal This method is not covered by the backward compatibility promise for PHPUnit
     *
     * @codeCoverageIgnore
     */
    final public function setDependencyInput(array $dependencyInput): void
    {
        $this->dependencyInput = $dependencyInput;
    }

    /**
     * @return array<non-empty-string, array<mixed>>
     *
     * @internal This method is not covered by the backward compatibility promise for PHPUnit
     */
    final public function dependencyInput(): array
    {
        return $this->dependencyInput;
    }

    /**
     * @internal This method is not covered by the backward compatibility promise for PHPUnit
     */
    final public function hasDependencyInput(): bool
    {
        return !empty($this->dependencyInput);
    }

    /**
     * @internal This method is not covered by the backward compatibility promise for PHPUnit
     */
    final public function setBackupGlobals(bool $backupGlobals): void
    {
        $this->backupGlobals = $backupGlobals;
    }

    /**
     * @param list<string> $backupGlobalsExcludeList
     *
     * @internal This method is not covered by the backward compatibility promise for PHPUnit
     */
    final public function setBackupGlobalsExcludeList(array $backupGlobalsExcludeList): void
    {
        $this->backupGlobalsExcludeList = $backupGlobalsExcludeList;
    }

    /**
     * @internal This method is not covered by the backward compatibility promise for PHPUnit
     */
    final public function setBackupStaticProperties(bool $backupStaticProperties): void
    {
        $this->backupStaticProperties = $backupStaticProperties;
    }

    /**
     * @param array<string,list<class-string>> $backupStaticPropertiesExcludeList
     *
     * @internal This method is not covered by the backward compatibility promise for PHPUnit
     */
    final public function setBackupStaticPropertiesExcludeList(array $backupStaticPropertiesExcludeList): void
    {
        $this->backupStaticPropertiesExcludeList = $backupStaticPropertiesExcludeList;
    }

    /**
     * @internal This method is not covered by the backward compatibility promise for PHPUnit
     */
    final public function setRunTestInSeparateProcess(bool $runTestInSeparateProcess): void
    {
        if ($this->runTestInSeparateProcess === null) {
            $this->runTestInSeparateProcess = $runTestInSeparateProcess;
        }
    }

    /**
     * @internal This method is not covered by the backward compatibility promise for PHPUnit
     */
    final public function setRunClassInSeparateProcess(bool $runClassInSeparateProcess): void
    {
        $this->runClassInSeparateProcess = $runClassInSeparateProcess;
    }

    /**
     * @internal This method is not covered by the backward compatibility promise for PHPUnit
     */
    final public function setPreserveGlobalState(bool $preserveGlobalState): void
    {
        $this->preserveGlobalState = $preserveGlobalState;
    }

    /**
     * @internal This method is not covered by the backward compatibility promise for PHPUnit
     *
     * @codeCoverageIgnore
     */
    final public function setInIsolation(bool $inIsolation): void
    {
        $this->inIsolation = $inIsolation;
    }

    /**
     * @internal This method is not covered by the backward compatibility promise for PHPUnit
     *
     * @codeCoverageIgnore
     */
    final public function result(): mixed
    {
        return $this->testResult;
    }

    /**
     * @internal This method is not covered by the backward compatibility promise for PHPUnit
     */
    final public function setResult(mixed $result): void
    {
        $this->testResult = $result;
    }

    /**
     * @internal This method is not covered by the backward compatibility promise for PHPUnit
     */
    final public function registerMockObject(MockObject $mockObject): void
    {
        assert($mockObject instanceof MockObjectInternal);

        $this->mockObjects[] = $mockObject;
    }

    /**
     * @internal This method is not covered by the backward compatibility promise for PHPUnit
     */
    final public function addToAssertionCount(int $count): void
    {
        $this->numberOfAssertionsPerformed += $count;
    }

    /**
     * @internal This method is not covered by the backward compatibility promise for PHPUnit
     */
    final public function numberOfAssertionsPerformed(): int
    {
        return $this->numberOfAssertionsPerformed;
    }

    /**
     * @internal This method is not covered by the backward compatibility promise for PHPUnit
     */
    final public function usesDataProvider(): bool
    {
        return !empty($this->data);
    }

    /**
     * @internal This method is not covered by the backward compatibility promise for PHPUnit
     */
    final public function dataName(): int|string
    {
        return $this->dataName;
    }

    /**
     * @internal This method is not covered by the backward compatibility promise for PHPUnit
     */
    final public function dataSetAsString(): string
    {
        $buffer = '';

        if (!empty($this->data)) {
            if (is_int($this->dataName)) {
                $buffer .= sprintf(' with data set #%d', $this->dataName);
            } else {
                $buffer .= sprintf(' with data set "%s"', $this->dataName);
            }
        }

        return $buffer;
    }

    /**
     * @internal This method is not covered by the backward compatibility promise for PHPUnit
     */
    final public function dataSetAsStringWithData(): string
    {
        if (empty($this->data)) {
            return '';
        }

        return $this->dataSetAsString() . sprintf(
            ' (%s)',
            Exporter::shortenedRecursiveExport($this->data),
        );
    }

    /**
     * @return array<mixed>
     *
     * @internal This method is not covered by the backward compatibility promise for PHPUnit
     */
    final public function providedData(): array
    {
        return $this->data;
    }

    /**
     * @internal This method is not covered by the backward compatibility promise for PHPUnit
     */
    final public function sortId(): string
    {
        $id = $this->methodName;

        if (!str_contains($id, '::')) {
            $id = static::class . '::' . $id;
        }

        if ($this->usesDataProvider()) {
            $id .= $this->dataSetAsString();
        }

        return $id;
    }

    /**
     * @return list<ExecutionOrderDependency>
     *
     * @internal This method is not covered by the backward compatibility promise for PHPUnit
     */
    final public function provides(): array
    {
        return $this->providedTests;
    }

    /**
     * @return list<ExecutionOrderDependency>
     *
     * @internal This method is not covered by the backward compatibility promise for PHPUnit
     */
    final public function requires(): array
    {
        return $this->dependencies;
    }

    /**
     * @param array<mixed> $data
     *
     * @internal This method is not covered by the backward compatibility promise for PHPUnit
     */
    final public function setData(int|string $dataName, array $data): void
    {
        $this->dataName = $dataName;
        $this->data     = $data;
    }

    /**
     * @internal This method is not covered by the backward compatibility promise for PHPUnit
     */
    final public function valueObjectForEvents(): Event\Code\TestMethod
    {
        if ($this->testValueObjectForEvents !== null) {
            return $this->testValueObjectForEvents;
        }

        $this->testValueObjectForEvents = Event\Code\TestMethodBuilder::fromTestCase($this);

        return $this->testValueObjectForEvents;
    }

    /**
     * @internal This method is not covered by the backward compatibility promise for PHPUnit
     */
    final public function wasPrepared(): bool
    {
        return $this->wasPrepared;
    }

    /**
     * Returns a matcher that matches when the method is executed
     * zero or more times.
     */
    final protected function any(): AnyInvokedCountMatcher
    {
        return new AnyInvokedCountMatcher;
    }

    /**
     * Returns a matcher that matches when the method is never executed.
     */
    final protected function never(): InvokedCountMatcher
    {
        return new InvokedCountMatcher(0);
    }

    /**
     * Returns a matcher that matches when the method is executed
     * at least N times.
     */
    final protected function atLeast(int $requiredInvocations): InvokedAtLeastCountMatcher
    {
        return new InvokedAtLeastCountMatcher(
            $requiredInvocations,
        );
    }

    /**
     * Returns a matcher that matches when the method is executed at least once.
     */
    final protected function atLeastOnce(): InvokedAtLeastOnceMatcher
    {
        return new InvokedAtLeastOnceMatcher;
    }

    /**
     * Returns a matcher that matches when the method is executed exactly once.
     */
    final protected function once(): InvokedCountMatcher
    {
        return new InvokedCountMatcher(1);
    }

    /**
     * Returns a matcher that matches when the method is executed
     * exactly $count times.
     */
    final protected function exactly(int $count): InvokedCountMatcher
    {
        return new InvokedCountMatcher($count);
    }

    /**
     * Returns a matcher that matches when the method is executed
     * at most N times.
     */
    final protected function atMost(int $allowedInvocations): InvokedAtMostCountMatcher
    {
        return new InvokedAtMostCountMatcher($allowedInvocations);
    }

    final protected function throwException(Throwable $exception): ExceptionStub
    {
        return new ExceptionStub($exception);
    }

    final protected function getActualOutputForAssertion(): string
    {
        $this->outputRetrievedForAssertion = true;

        return $this->output();
    }

    final protected function expectOutputRegex(string $expectedRegex): void
    {
        $this->outputExpectedRegex = $expectedRegex;
    }

    final protected function expectOutputString(string $expectedString): void
    {
        $this->outputExpectedString = $expectedString;
    }

    /**
     * @param class-string<Throwable> $exception
     */
    final protected function expectException(string $exception): void
    {
        $this->expectedException = $exception;
    }

    final protected function expectExceptionCode(int|string $code): void
    {
        $this->expectedExceptionCode = $code;
    }

    final protected function expectExceptionMessage(string $message): void
    {
        $this->expectedExceptionMessage = $message;
    }

    final protected function expectExceptionMessageMatches(string $regularExpression): void
    {
        $this->expectedExceptionMessageRegExp = $regularExpression;
    }

    /**
     * Sets up an expectation for an exception to be raised by the code under test.
     * Information for expected exception class, expected exception message, and
     * expected exception code are retrieved from a given Exception object.
     */
    final protected function expectExceptionObject(\Exception $exception): void
    {
        $this->expectException($exception::class);
        $this->expectExceptionMessage($exception->getMessage());
        $this->expectExceptionCode($exception->getCode());
    }

    final protected function expectNotToPerformAssertions(): void
    {
        $this->doesNotPerformAssertions = true;
    }

    /**
     * @param non-empty-string $expectedUserDeprecationMessage
     */
    final protected function expectUserDeprecationMessage(string $expectedUserDeprecationMessage): void
    {
        $this->expectedUserDeprecationMessage[] = $expectedUserDeprecationMessage;
    }

    /**
     * @param non-empty-string $expectedUserDeprecationMessageRegularExpression
     */
    final protected function expectUserDeprecationMessageMatches(string $expectedUserDeprecationMessageRegularExpression): void
    {
        $this->expectedUserDeprecationMessageRegularExpression[] = $expectedUserDeprecationMessageRegularExpression;
    }

    /**
     * Returns a builder object to create mock objects using a fluent interface.
     *
     * @template RealInstanceType of object
     *
     * @param class-string<RealInstanceType> $className
     *
     * @return MockBuilder<RealInstanceType>
     */
    final protected function getMockBuilder(string $className): MockBuilder
    {
        return new MockBuilder($this, $className);
    }

    final protected function registerComparator(Comparator $comparator): void
    {
        ComparatorFactory::getInstance()->register($comparator);

        Event\Facade::emitter()->testRegisteredComparator($comparator::class);

        $this->customComparators[] = $comparator;
    }

    /**
     * @param class-string $classOrInterface
     */
    final protected function registerFailureType(string $classOrInterface): void
    {
        $this->failureTypes[$classOrInterface] = true;
    }

    /**
     * @throws AssertionFailedError
     * @throws Exception
     * @throws ExpectationFailedException
     * @throws Throwable
     *
     * @internal This method is not covered by the backward compatibility promise for PHPUnit
     */
    final protected function runTest(): mixed
    {
        $testArguments = array_merge($this->data, array_values($this->dependencyInput));

        try {
            $testResult = $this->{$this->methodName}(...$testArguments);
        } catch (Throwable $exception) {
            if (!$this->shouldExceptionExpectationsBeVerified($exception)) {
                throw $exception;
            }

            $this->verifyExceptionExpectations($exception);

            return null;
        }

        $this->expectedExceptionWasNotRaised();

        return $testResult;
    }

    /**
     * Creates a mock object for the specified interface or class.
     *
     * @template RealInstanceType of object
     *
     * @param class-string<RealInstanceType> $type
     *
     * @throws InvalidArgumentException
     * @throws MockObjectException
     * @throws NoPreviousThrowableException
     *
     * @return MockObject&RealInstanceType
     */
    final protected function createMock(string $type): MockObject
    {
        $mock = (new MockGenerator)->testDouble(
            $type,
            true,
            callOriginalConstructor: false,
            callOriginalClone: false,
            returnValueGeneration: self::generateReturnValuesForTestDoubles(),
        );

        assert($mock instanceof $type);
        assert($mock instanceof MockObject);

        $this->registerMockObject($mock);

        Event\Facade::emitter()->testCreatedMockObject($type);

        return $mock;
    }

    /**
     * @param list<class-string> $interfaces
     *
     * @throws MockObjectException
     */
    final protected function createMockForIntersectionOfInterfaces(array $interfaces): MockObject
    {
        $mock = (new MockGenerator)->testDoubleForInterfaceIntersection(
            $interfaces,
            true,
            returnValueGeneration: self::generateReturnValuesForTestDoubles(),
        );

        assert($mock instanceof MockObject);

        $this->registerMockObject($mock);

        Event\Facade::emitter()->testCreatedMockObjectForIntersectionOfInterfaces($interfaces);

        return $mock;
    }

    /**
     * Creates (and configures) a mock object for the specified interface or class.
     *
     * @template RealInstanceType of object
     *
     * @param class-string<RealInstanceType> $type
     * @param array<non-empty-string, mixed> $configuration
     *
     * @throws InvalidArgumentException
     * @throws MockObjectException
     * @throws NoPreviousThrowableException
     *
     * @return MockObject&RealInstanceType
     */
    final protected function createConfiguredMock(string $type, array $configuration): MockObject
    {
        $o = $this->createMock($type);

        foreach ($configuration as $method => $return) {
            $o->method($method)->willReturn($return);
        }

        return $o;
    }

    /**
     * Creates a partial mock object for the specified interface or class.
     *
     * @param class-string<RealInstanceType> $type
     * @param list<non-empty-string>         $methods
     *
     * @template RealInstanceType of object
     *
     * @throws InvalidArgumentException
     * @throws MockObjectException
     *
     * @return MockObject&RealInstanceType
     */
    final protected function createPartialMock(string $type, array $methods): MockObject
    {
        $mockBuilder = $this->getMockBuilder($type)
            ->disableOriginalConstructor()
            ->disableOriginalClone()
            ->onlyMethods($methods);

        if (!self::generateReturnValuesForTestDoubles()) {
            $mockBuilder->disableAutoReturnValueGeneration();
        }

        $partialMock = $mockBuilder->getMock();

        Event\Facade::emitter()->testCreatedPartialMockObject(
            $type,
            ...$methods,
        );

        return $partialMock;
    }

    protected function transformException(Throwable $t): Throwable
    {
        return $t;
    }

    /**
     * This method is called when a test method did not execute successfully.
     *
     * @throws Throwable
     */
    protected function onNotSuccessfulTest(Throwable $t): never
    {
        throw $t;
    }

    /**
     * @throws ExpectationFailedException
     */
    private function verifyDeprecationExpectations(): void
    {
        foreach ($this->expectedUserDeprecationMessage as $deprecationExpectation) {
            $this->numberOfAssertionsPerformed++;

            if (!in_array($deprecationExpectation, DeprecationCollector::deprecations(), true)) {
                throw new ExpectationFailedException(
                    sprintf(
                        'Expected deprecation with message "%s" was not triggered',
                        $deprecationExpectation,
                    ),
                );
            }
        }

        foreach ($this->expectedUserDeprecationMessageRegularExpression as $deprecationExpectation) {
            $this->numberOfAssertionsPerformed++;

            $expectedDeprecationTriggered = false;

            foreach (DeprecationCollector::deprecations() as $deprecation) {
                if (@preg_match($deprecationExpectation, $deprecation) > 0) {
                    $expectedDeprecationTriggered = true;

                    break;
                }
            }

            if (!$expectedDeprecationTriggered) {
                throw new ExpectationFailedException(
                    sprintf(
                        'Expected deprecation with message matching regular expression "%s" was not triggered',
                        $deprecationExpectation,
                    ),
                );
            }
        }
    }

    /**
     * @throws Throwable
     */
    private function verifyMockObjects(): void
    {
        foreach ($this->mockObjects as $mockObject) {
            if ($mockObject->__phpunit_hasMatchers()) {
                $this->numberOfAssertionsPerformed++;
            }

            $mockObject->__phpunit_verify(
                $this->shouldInvocationMockerBeReset($mockObject),
            );
        }
    }

    /**
     * @throws SkippedTest
     */
    private function checkRequirements(): void
    {
        if (!$this->methodName || !method_exists($this, $this->methodName)) {
            return;
        }

        $missingRequirements = (new Requirements)->requirementsNotSatisfiedFor(
            static::class,
            $this->methodName,
        );

        if (!empty($missingRequirements)) {
            $this->markTestSkipped(implode(PHP_EOL, $missingRequirements));
        }
    }

    private function handleDependencies(): bool
    {
        if ([] === $this->dependencies || $this->inIsolation) {
            return true;
        }

        $passedTests = PassedTests::instance();

        foreach ($this->dependencies as $dependency) {
            if (!$dependency->isValid()) {
                $this->markErrorForInvalidDependency();

                return false;
            }

            if ($dependency->targetIsClass()) {
                $dependencyClassName = $dependency->getTargetClassName();

                if (!class_exists($dependencyClassName)) {
                    $this->markErrorForInvalidDependency($dependency);

                    return false;
                }

                if (!$passedTests->hasTestClassPassed($dependencyClassName)) {
                    $this->markSkippedForMissingDependency($dependency);

                    return false;
                }

                continue;
            }

            $dependencyTarget = $dependency->getTarget();

            if (!$passedTests->hasTestMethodPassed($dependencyTarget)) {
                if (!$this->isCallableTestMethod($dependencyTarget)) {
                    $this->markErrorForInvalidDependency($dependency);
                } else {
                    $this->markSkippedForMissingDependency($dependency);
                }

                return false;
            }

            if ($passedTests->isGreaterThan($dependencyTarget, $this->size())) {
                Event\Facade::emitter()->testConsideredRisky(
                    $this->valueObjectForEvents(),
                    'This test depends on a test that is larger than itself',
                );

                return true;
            }

            $returnValue = $passedTests->returnValue($dependencyTarget);

            if ($dependency->deepClone()) {
                $deepCopy = new DeepCopy;
                $deepCopy->skipUncloneable(false);

                $this->dependencyInput[$dependencyTarget] = $deepCopy->copy($returnValue);
            } elseif ($dependency->shallowClone()) {
                $this->dependencyInput[$dependencyTarget] = clone $returnValue;
            } else {
                $this->dependencyInput[$dependencyTarget] = $returnValue;
            }
        }

        $this->testValueObjectForEvents = null;

        return true;
    }

    /**
     * @throws Exception
     * @throws NoPreviousThrowableException
     */
    private function markErrorForInvalidDependency(?ExecutionOrderDependency $dependency = null): void
    {
        $message = 'This test has an invalid dependency';

        if ($dependency !== null) {
            $message = sprintf(
                'This test depends on "%s" which does not exist',
                $dependency->targetIsClass() ? $dependency->getTargetClassName() : $dependency->getTarget(),
            );
        }

        $exception = new InvalidDependencyException($message);

        Event\Facade::emitter()->testErrored(
            $this->valueObjectForEvents(),
            Event\Code\ThrowableBuilder::from($exception),
        );

        $this->status = TestStatus::error($message);
    }

    private function markSkippedForMissingDependency(ExecutionOrderDependency $dependency): void
    {
        $message = sprintf(
            'This test depends on "%s" to pass',
            $dependency->getTarget(),
        );

        Event\Facade::emitter()->testSkipped(
            $this->valueObjectForEvents(),
            $message,
        );

        $this->status = TestStatus::skipped($message);
    }

    private function startOutputBuffering(): void
    {
        ob_start();

        $this->outputBufferingActive = true;
        $this->outputBufferingLevel  = ob_get_level();
    }

    private function stopOutputBuffering(): bool
    {
        $bufferingLevel = ob_get_level();

        if ($bufferingLevel !== $this->outputBufferingLevel) {
            if ($bufferingLevel > $this->outputBufferingLevel) {
                $message = 'Test code or tested code did not close its own output buffers';
            } else {
                $message = 'Test code or tested code closed output buffers other than its own';
            }

            while (ob_get_level() >= $this->outputBufferingLevel) {
                ob_end_clean();
            }

            Event\Facade::emitter()->testConsideredRisky(
                $this->valueObjectForEvents(),
                $message,
            );

            return false;
        }

        $this->output = ob_get_clean();

        $this->outputBufferingActive = false;
        $this->outputBufferingLevel  = ob_get_level();

        return true;
    }

    private function snapshotGlobalErrorExceptionHandlers(): void
    {
        $this->backupGlobalErrorHandlers     = $this->activeErrorHandlers();
        $this->backupGlobalExceptionHandlers = $this->activeExceptionHandlers();
    }

    private function restoreGlobalErrorExceptionHandlers(): void
    {
        $activeErrorHandlers     = $this->activeErrorHandlers();
        $activeExceptionHandlers = $this->activeExceptionHandlers();

        $message = null;

        if ($activeErrorHandlers !== $this->backupGlobalErrorHandlers) {
            if (count($activeErrorHandlers) > count($this->backupGlobalErrorHandlers)) {
                if (!$this->inIsolation) {
                    $message = 'Test code or tested code did not remove its own error handlers';
                }
            } else {
                $message = 'Test code or tested code removed error handlers other than its own';
            }

            foreach ($activeErrorHandlers as $handler) {
                restore_error_handler();
            }

            foreach ($this->backupGlobalErrorHandlers as $handler) {
                set_error_handler($handler);
            }
        }

        if ($message !== null) {
            Event\Facade::emitter()->testConsideredRisky(
                $this->valueObjectForEvents(),
                $message,
            );
        }

        $message = null;

        if ($activeExceptionHandlers !== $this->backupGlobalExceptionHandlers) {
            if (count($activeExceptionHandlers) > count($this->backupGlobalExceptionHandlers)) {
                if (!$this->inIsolation) {
                    $message = 'Test code or tested code did not remove its own exception handlers';
                }
            } else {
                $message = 'Test code or tested code removed exception handlers other than its own';
            }

            foreach ($activeExceptionHandlers as $handler) {
                restore_exception_handler();
            }

            foreach ($this->backupGlobalExceptionHandlers as $handler) {
                set_exception_handler($handler);
            }
        }

        $this->backupGlobalErrorHandlers     = null;
        $this->backupGlobalExceptionHandlers = null;

        if ($message !== null) {
            Event\Facade::emitter()->testConsideredRisky(
                $this->valueObjectForEvents(),
                $message,
            );
        }
    }

    /**
     * @return list<callable>
     */
    private function activeErrorHandlers(): array
    {
        $activeErrorHandlers = [];

        while (true) {
            $previousHandler = set_error_handler(static fn () => false);

            restore_error_handler();

            if ($previousHandler === null) {
                break;
            }

            $activeErrorHandlers[] = $previousHandler;

            restore_error_handler();
        }

        $activeErrorHandlers      = array_reverse($activeErrorHandlers);
        $invalidErrorHandlerStack = false;

        foreach ($activeErrorHandlers as $handler) {
            if (!is_callable($handler)) {
                $invalidErrorHandlerStack = true;

                continue;
            }

            set_error_handler($handler);
        }

        if ($invalidErrorHandlerStack) {
            $message = 'At least one error handler is not callable outside the scope it was registered in';

            Event\Facade::emitter()->testConsideredRisky(
                $this->valueObjectForEvents(),
                $message,
            );
        }

        return $activeErrorHandlers;
    }

    /**
     * @return list<callable>
     */
    private function activeExceptionHandlers(): array
    {
        $res = [];

        while (true) {
            $previousHandler = set_exception_handler(static fn () => null);
            restore_exception_handler();

            if ($previousHandler === null) {
                break;
            }
            $res[] = $previousHandler;
            restore_exception_handler();
        }
        $res = array_reverse($res);

        foreach ($res as $handler) {
            set_exception_handler($handler);
        }

        return $res;
    }

    private function snapshotGlobalState(): void
    {
        if ($this->runTestInSeparateProcess || $this->inIsolation ||
            (!$this->backupGlobals && !$this->backupStaticProperties)) {
            return;
        }

        $snapshot = $this->createGlobalStateSnapshot($this->backupGlobals === true);

        $this->snapshot = $snapshot;
    }

    private function restoreGlobalState(): void
    {
        if (!$this->snapshot instanceof Snapshot) {
            return;
        }

        if (ConfigurationRegistry::get()->beStrictAboutChangesToGlobalState()) {
            $this->compareGlobalStateSnapshots(
                $this->snapshot,
                $this->createGlobalStateSnapshot($this->backupGlobals === true),
            );
        }

        $restorer = new Restorer;

        if ($this->backupGlobals) {
            $restorer->restoreGlobalVariables($this->snapshot);
        }

        if ($this->backupStaticProperties) {
            $restorer->restoreStaticProperties($this->snapshot);
        }

        $this->snapshot = null;
    }

    private function createGlobalStateSnapshot(bool $backupGlobals): Snapshot
    {
        $excludeList = new GlobalStateExcludeList;

        foreach ($this->backupGlobalsExcludeList as $globalVariable) {
            $excludeList->addGlobalVariable($globalVariable);
        }

        if (!defined('PHPUNIT_TESTSUITE')) {
            $excludeList->addClassNamePrefix('PHPUnit');
            $excludeList->addClassNamePrefix('SebastianBergmann\CodeCoverage');
            $excludeList->addClassNamePrefix('SebastianBergmann\FileIterator');
            $excludeList->addClassNamePrefix('SebastianBergmann\Invoker');
            $excludeList->addClassNamePrefix('SebastianBergmann\Template');
            $excludeList->addClassNamePrefix('SebastianBergmann\Timer');
            $excludeList->addStaticProperty(ComparatorFactory::class, 'instance');

            foreach ($this->backupStaticPropertiesExcludeList as $class => $properties) {
                foreach ($properties as $property) {
                    $excludeList->addStaticProperty($class, $property);
                }
            }
        }

        return new Snapshot(
            $excludeList,
            $backupGlobals,
            (bool) $this->backupStaticProperties,
            false,
            false,
            false,
            false,
            false,
            false,
            false,
        );
    }

    private function compareGlobalStateSnapshots(Snapshot $before, Snapshot $after): void
    {
        $backupGlobals = $this->backupGlobals === null || $this->backupGlobals;

        if ($backupGlobals) {
            $this->compareGlobalStateSnapshotPart(
                $before->globalVariables(),
                $after->globalVariables(),
                "--- Global variables before the test\n+++ Global variables after the test\n",
            );

            $this->compareGlobalStateSnapshotPart(
                $before->superGlobalVariables(),
                $after->superGlobalVariables(),
                "--- Super-global variables before the test\n+++ Super-global variables after the test\n",
            );
        }

        if ($this->backupStaticProperties) {
            $this->compareGlobalStateSnapshotPart(
                $before->staticProperties(),
                $after->staticProperties(),
                "--- Static properties before the test\n+++ Static properties after the test\n",
            );
        }
    }

    /**
     * @param array<mixed> $before
     * @param array<mixed> $after
     */
    private function compareGlobalStateSnapshotPart(array $before, array $after, string $header): void
    {
        if ($before != $after) {
            $differ = new Differ(new UnifiedDiffOutputBuilder($header));

            Event\Facade::emitter()->testConsideredRisky(
                $this->valueObjectForEvents(),
                'This test modified global state but was not expected to do so' . PHP_EOL .
                trim(
                    $differ->diff(
                        Exporter::export($before),
                        Exporter::export($after),
                    ),
                ),
            );
        }
    }

    private function shouldInvocationMockerBeReset(MockObject $mock): bool
    {
        $enumerator = new Enumerator;

        if (in_array($mock, $enumerator->enumerate($this->dependencyInput), true)) {
            return false;
        }

        if (!is_array($this->testResult) && !is_object($this->testResult)) {
            return true;
        }

        return !in_array($mock, $enumerator->enumerate($this->testResult), true);
    }

    private function unregisterCustomComparators(): void
    {
        $factory = ComparatorFactory::getInstance();

        foreach ($this->customComparators as $comparator) {
            $factory->unregister($comparator);
        }

        $this->customComparators = [];
    }

    /**
     * @throws Exception
     */
    private function shouldExceptionExpectationsBeVerified(Throwable $throwable): bool
    {
        $result = false;

        if ($this->expectedException !== null || $this->expectedExceptionCode !== null || $this->expectedExceptionMessage !== null || $this->expectedExceptionMessageRegExp !== null) {
            $result = true;
        }

        if ($throwable instanceof Exception) {
            $result = false;
        }

        if (is_string($this->expectedException)) {
            try {
                $reflector = new ReflectionClass($this->expectedException);
                // @codeCoverageIgnoreStart
            } catch (ReflectionException $e) {
                throw new Exception(
                    $e->getMessage(),
                    $e->getCode(),
                    $e,
                );
            }
            // @codeCoverageIgnoreEnd

            if ($this->expectedException === 'PHPUnit\Framework\Exception' ||
                $this->expectedException === '\PHPUnit\Framework\Exception' ||
                $reflector->isSubclassOf(Exception::class)) {
                $result = true;
            }
        }

        return $result;
    }

    private function shouldRunInSeparateProcess(): bool
    {
        if ($this->inIsolation) {
            return false;
        }

        if ($this->runTestInSeparateProcess) {
            return true;
        }

        if ($this->runClassInSeparateProcess) {
            return true;
        }

        return ConfigurationRegistry::get()->processIsolation();
    }

    private function isCallableTestMethod(string $dependency): bool
    {
        [$className, $methodName] = explode('::', $dependency);

        if (!class_exists($className)) {
            return false;
        }

        $class = new ReflectionClass($className);

        if (!$class->isSubclassOf(__CLASS__)) {
            return false;
        }

        if (!$class->hasMethod($methodName)) {
            return false;
        }

        return TestUtil::isTestMethod(
            $class->getMethod($methodName),
        );
    }

    /**
     * @throws Exception
     * @throws ExpectationFailedException
     * @throws NoPreviousThrowableException
     */
    private function performAssertionsOnOutput(): void
    {
        try {
            if ($this->outputExpectedRegex !== null) {
                $this->assertMatchesRegularExpression($this->outputExpectedRegex, $this->output);
            } elseif ($this->outputExpectedString !== null) {
                $this->assertSame($this->outputExpectedString, $this->output);
            }
        } catch (ExpectationFailedException $e) {
            $this->status = TestStatus::failure($e->getMessage());

            Event\Facade::emitter()->testFailed(
                $this->valueObjectForEvents(),
                Event\Code\ThrowableBuilder::from($e),
                Event\Code\ComparisonFailureBuilder::from($e),
            );

            throw $e;
        }
    }

    /**
     * @param array{beforeClass: HookMethodCollection, before: HookMethodCollection, preCondition: HookMethodCollection, postCondition: HookMethodCollection, after: HookMethodCollection, afterClass: HookMethodCollection} $hookMethods
     *
     * @throws Throwable
     *
     * @codeCoverageIgnore
     */
    private function invokeBeforeClassHookMethods(array $hookMethods, Event\Emitter $emitter): void
    {
        $this->invokeHookMethods(
            $hookMethods['beforeClass'],
            $emitter,
<<<<<<< HEAD
            'testBeforeFirstTestMethodCalled',
            'testBeforeFirstTestMethodErrored',
            'testBeforeFirstTestMethodFinished',
            false,
=======
            'beforeFirstTestMethodCalled',
            'beforeFirstTestMethodErrored',
            'beforeFirstTestMethodFinished',
>>>>>>> 7b435b31
        );
    }

    /**
     * @param array{beforeClass: HookMethodCollection, before: HookMethodCollection, preCondition: HookMethodCollection, postCondition: HookMethodCollection, after: HookMethodCollection, afterClass: HookMethodCollection} $hookMethods
     *
     * @throws Throwable
     */
    private function invokeBeforeTestHookMethods(array $hookMethods, Event\Emitter $emitter): void
    {
        $this->invokeHookMethods(
            $hookMethods['before'],
            $emitter,
            'beforeTestMethodCalled',
            'beforeTestMethodErrored',
            'beforeTestMethodFinished',
        );
    }

    /**
     * @param array{beforeClass: HookMethodCollection, before: HookMethodCollection, preCondition: HookMethodCollection, postCondition: HookMethodCollection, after: HookMethodCollection, afterClass: HookMethodCollection} $hookMethods
     *
     * @throws Throwable
     */
    private function invokePreConditionHookMethods(array $hookMethods, Event\Emitter $emitter): void
    {
        $this->invokeHookMethods(
            $hookMethods['preCondition'],
            $emitter,
            'preConditionCalled',
            'preConditionErrored',
            'preConditionFinished',
        );
    }

    /**
     * @param array{beforeClass: HookMethodCollection, before: HookMethodCollection, preCondition: HookMethodCollection, postCondition: HookMethodCollection, after: HookMethodCollection, afterClass: HookMethodCollection} $hookMethods
     *
     * @throws Throwable
     */
    private function invokePostConditionHookMethods(array $hookMethods, Event\Emitter $emitter): void
    {
        $this->invokeHookMethods(
            $hookMethods['postCondition'],
            $emitter,
            'postConditionCalled',
            'postConditionErrored',
            'postConditionFinished',
        );
    }

    /**
     * @param array{beforeClass: HookMethodCollection, before: HookMethodCollection, preCondition: HookMethodCollection, postCondition: HookMethodCollection, after: HookMethodCollection, afterClass: HookMethodCollection} $hookMethods
     *
     * @throws Throwable
     */
    private function invokeAfterTestHookMethods(array $hookMethods, Event\Emitter $emitter): void
    {
        $this->invokeHookMethods(
            $hookMethods['after'],
            $emitter,
            'afterTestMethodCalled',
            'afterTestMethodErrored',
            'afterTestMethodFinished',
        );
    }

    /**
     * @param array{beforeClass: HookMethodCollection, before: HookMethodCollection, preCondition: HookMethodCollection, postCondition: HookMethodCollection, after: HookMethodCollection, afterClass: HookMethodCollection} $hookMethods
     *
     * @throws Throwable
     *
     * @codeCoverageIgnore
     */
    private function invokeAfterClassHookMethods(array $hookMethods, Event\Emitter $emitter): void
    {
        $this->invokeHookMethods(
            $hookMethods['afterClass'],
            $emitter,
<<<<<<< HEAD
            'testAfterLastTestMethodCalled',
            'testAfterLastTestMethodErrored',
            'testAfterLastTestMethodFinished',
            false,
=======
            'afterLastTestMethodCalled',
            'afterLastTestMethodErrored',
            'afterLastTestMethodFinished',
>>>>>>> 7b435b31
        );
    }

    /**
     * @param 'afterLastTestMethodCalled'|'afterTestMethodCalled'|'beforeFirstTestMethodCalled'|'beforeTestMethodCalled'|'postConditionCalled'|'preConditionCalled'             $calledMethod
     * @param 'afterLastTestMethodErrored'|'afterTestMethodErrored'|'beforeFirstTestMethodErrored'|'beforeTestMethodErrored'|'postConditionErrored'|'preConditionErrored'       $erroredMethod
     * @param 'afterLastTestMethodFinished'|'afterTestMethodFinished'|'beforeFirstTestMethodFinished'|'beforeTestMethodFinished'|'postConditionFinished'|'preConditionFinished' $finishedMethod *
     *
     * @throws Throwable
     */
    private function invokeHookMethods(HookMethodCollection $hookMethods, Event\Emitter $emitter, string $calledMethod, string $erroredMethod, string $finishedMethod, bool $forTestCase = true): void
    {
        if ($forTestCase) {
            $test = $this->valueObjectForEvents();
        } else {
            $test = static::class;
        }

        $methodsInvoked = [];

        foreach ($hookMethods->methodNamesSortedByPriority() as $methodName) {
            if ($this->methodDoesNotExistOrIsDeclaredInTestCase($methodName)) {
                continue;
            }

            $methodInvoked = new Event\Code\ClassMethod(
                static::class,
                $methodName,
            );

            try {
                $this->{$methodName}();
            } catch (Throwable $t) {
            }

            $emitter->{$calledMethod}(
                $test,
                $methodInvoked
            );

            $methodsInvoked[] = $methodInvoked;

            if (isset($t)) {
                $emitter->{$erroredMethod}(
                    $test,
                    $methodInvoked,
                    Event\Code\ThrowableBuilder::from($t),
                );

                break;
            }
        }

        if (!empty($methodsInvoked)) {
            $emitter->{$finishedMethod}(
                $test,
                ...$methodsInvoked
            );
        }

        if (isset($t)) {
            throw $t;
        }
    }

    /**
     * @param non-empty-string $methodName
     */
    private function methodDoesNotExistOrIsDeclaredInTestCase(string $methodName): bool
    {
        $reflector = new ReflectionObject($this);

        return !$reflector->hasMethod($methodName) ||
               $reflector->getMethod($methodName)->getDeclaringClass()->getName() === self::class;
    }

    /**
     * @throws ExpectationFailedException
     */
    private function verifyExceptionExpectations(\Exception|Throwable $exception): void
    {
        if ($this->expectedException !== null) {
            $this->assertThat(
                $exception,
                new ExceptionConstraint(
                    $this->expectedException,
                ),
            );
        }

        if ($this->expectedExceptionMessage !== null) {
            $this->assertThat(
                $exception->getMessage(),
                new ExceptionMessageIsOrContains(
                    $this->expectedExceptionMessage,
                ),
            );
        }

        if ($this->expectedExceptionMessageRegExp !== null) {
            $this->assertThat(
                $exception->getMessage(),
                new ExceptionMessageMatchesRegularExpression(
                    $this->expectedExceptionMessageRegExp,
                ),
            );
        }

        if ($this->expectedExceptionCode !== null) {
            $this->assertThat(
                $exception->getCode(),
                new ExceptionCode(
                    $this->expectedExceptionCode,
                ),
            );
        }
    }

    /**
     * @throws AssertionFailedError
     */
    private function expectedExceptionWasNotRaised(): void
    {
        if ($this->expectedException !== null) {
            $this->assertThat(
                null,
                new ExceptionConstraint($this->expectedException),
            );
        } elseif ($this->expectedExceptionMessage !== null) {
            $this->numberOfAssertionsPerformed++;

            throw new AssertionFailedError(
                sprintf(
                    'Failed asserting that exception with message "%s" is thrown',
                    $this->expectedExceptionMessage,
                ),
            );
        } elseif ($this->expectedExceptionMessageRegExp !== null) {
            $this->numberOfAssertionsPerformed++;

            throw new AssertionFailedError(
                sprintf(
                    'Failed asserting that exception with message matching "%s" is thrown',
                    $this->expectedExceptionMessageRegExp,
                ),
            );
        } elseif ($this->expectedExceptionCode !== null) {
            $this->numberOfAssertionsPerformed++;

            throw new AssertionFailedError(
                sprintf(
                    'Failed asserting that exception with code "%s" is thrown',
                    $this->expectedExceptionCode,
                ),
            );
        }
    }

    private function isRegisteredFailure(Throwable $t): bool
    {
        foreach (array_keys($this->failureTypes) as $failureType) {
            if ($t instanceof $failureType) {
                return true;
            }
        }

        return false;
    }

    /**
     * @internal This method is not covered by the backward compatibility promise for PHPUnit
     */
    private function hasExpectationOnOutput(): bool
    {
        return is_string($this->outputExpectedString) || is_string($this->outputExpectedRegex);
    }

    private function requirementsNotSatisfied(): bool
    {
        return (new Requirements)->requirementsNotSatisfiedFor(static::class, $this->methodName) !== [];
    }

    /**
     * @see https://github.com/sebastianbergmann/phpunit/issues/6095
     */
    private function handleExceptionFromInvokedCountMockObjectRule(Throwable $t): void
    {
        if (!$t instanceof ExpectationFailedException) {
            return;
        }

        $trace = $t->getTrace();

        if (isset($trace[0]['class']) && $trace[0]['class'] === InvokedCount::class) {
            $this->numberOfAssertionsPerformed++;
        }
    }

    /**
     * Creates a test stub for the specified interface or class.
     *
     * @template RealInstanceType of object
     *
     * @param class-string<RealInstanceType> $type
     *
     * @throws InvalidArgumentException
     * @throws MockObjectException
     * @throws NoPreviousThrowableException
     *
     * @return RealInstanceType&Stub
     */
    final protected static function createStub(string $type): Stub
    {
        $stub = (new MockGenerator)->testDouble(
            $type,
            false,
            callOriginalConstructor: false,
            callOriginalClone: false,
            returnValueGeneration: self::generateReturnValuesForTestDoubles(),
        );

        Event\Facade::emitter()->testCreatedStub($type);

        assert($stub instanceof $type);
        assert($stub instanceof Stub);

        return $stub;
    }

    /**
     * @param list<class-string> $interfaces
     *
     * @throws MockObjectException
     */
    final protected static function createStubForIntersectionOfInterfaces(array $interfaces): Stub
    {
        $stub = (new MockGenerator)->testDoubleForInterfaceIntersection(
            $interfaces,
            false,
            returnValueGeneration: self::generateReturnValuesForTestDoubles(),
        );

        Event\Facade::emitter()->testCreatedStubForIntersectionOfInterfaces($interfaces);

        return $stub;
    }

    /**
     * Creates (and configures) a test stub for the specified interface or class.
     *
     * @template RealInstanceType of object
     *
     * @param class-string<RealInstanceType> $type
     * @param array<non-empty-string, mixed> $configuration
     *
     * @throws InvalidArgumentException
     * @throws MockObjectException
     * @throws NoPreviousThrowableException
     *
     * @return RealInstanceType&Stub
     */
    final protected static function createConfiguredStub(string $type, array $configuration): Stub
    {
        $o = self::createStub($type);

        foreach ($configuration as $method => $return) {
            $o->method($method)->willReturn($return);
        }

        return $o;
    }

    private static function generateReturnValuesForTestDoubles(): bool
    {
        return MetadataRegistry::parser()->forClass(static::class)->isDisableReturnValueGenerationForTestDoubles()->isEmpty();
    }
}<|MERGE_RESOLUTION|>--- conflicted
+++ resolved
@@ -1887,16 +1887,10 @@
         $this->invokeHookMethods(
             $hookMethods['beforeClass'],
             $emitter,
-<<<<<<< HEAD
-            'testBeforeFirstTestMethodCalled',
-            'testBeforeFirstTestMethodErrored',
-            'testBeforeFirstTestMethodFinished',
-            false,
-=======
             'beforeFirstTestMethodCalled',
             'beforeFirstTestMethodErrored',
             'beforeFirstTestMethodFinished',
->>>>>>> 7b435b31
+            false,
         );
     }
 
@@ -1976,23 +1970,17 @@
         $this->invokeHookMethods(
             $hookMethods['afterClass'],
             $emitter,
-<<<<<<< HEAD
-            'testAfterLastTestMethodCalled',
-            'testAfterLastTestMethodErrored',
-            'testAfterLastTestMethodFinished',
-            false,
-=======
             'afterLastTestMethodCalled',
             'afterLastTestMethodErrored',
             'afterLastTestMethodFinished',
->>>>>>> 7b435b31
+            false,
         );
     }
 
     /**
      * @param 'afterLastTestMethodCalled'|'afterTestMethodCalled'|'beforeFirstTestMethodCalled'|'beforeTestMethodCalled'|'postConditionCalled'|'preConditionCalled'             $calledMethod
      * @param 'afterLastTestMethodErrored'|'afterTestMethodErrored'|'beforeFirstTestMethodErrored'|'beforeTestMethodErrored'|'postConditionErrored'|'preConditionErrored'       $erroredMethod
-     * @param 'afterLastTestMethodFinished'|'afterTestMethodFinished'|'beforeFirstTestMethodFinished'|'beforeTestMethodFinished'|'postConditionFinished'|'preConditionFinished' $finishedMethod *
+     * @param 'afterLastTestMethodFinished'|'afterTestMethodFinished'|'beforeFirstTestMethodFinished'|'beforeTestMethodFinished'|'postConditionFinished'|'preConditionFinished' $finishedMethod
      *
      * @throws Throwable
      */
