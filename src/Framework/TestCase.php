<?php
/*
 * This file is part of PHPUnit.
 *
 * (c) Sebastian Bergmann <sebastian@phpunit.de>
 *
 * For the full copyright and license information, please view the LICENSE
 * file that was distributed with this source code.
 */

namespace PHPUnit\Framework;

use PHPUnit\Framework\Constraint\Exception as ExceptionConstraint;
use PHPUnit\Framework\Constraint\ExceptionCode;
use PHPUnit\Framework\Constraint\ExceptionMessage;
use PHPUnit\Framework\Constraint\ExceptionMessageRegularExpression;
use PHPUnit_Framework_MockObject_Generator;
use PHPUnit_Framework_MockObject_Matcher_AnyInvokedCount;
use PHPUnit_Framework_MockObject_Matcher_InvokedAtIndex;
use PHPUnit_Framework_MockObject_Matcher_InvokedAtLeastCount;
use PHPUnit_Framework_MockObject_Matcher_InvokedAtLeastOnce;
use PHPUnit_Framework_MockObject_Matcher_InvokedAtMostCount;
use PHPUnit_Framework_MockObject_Matcher_InvokedCount;
use PHPUnit_Framework_MockObject_MockBuilder;
use PHPUnit_Framework_MockObject_MockObject;
use PHPUnit_Framework_MockObject_Stub_ConsecutiveCalls;
use PHPUnit_Framework_MockObject_Stub_Exception;
use PHPUnit_Framework_MockObject_Stub_Return;
use PHPUnit_Framework_MockObject_Stub_ReturnArgument;
use PHPUnit_Framework_MockObject_Stub_ReturnCallback;
use PHPUnit_Framework_MockObject_Stub_ReturnSelf;
use PHPUnit_Framework_MockObject_Stub_ReturnValueMap;
use PHPUnit\Runner\BaseTestRunner;
use PHPUnit\Runner\PhptTestCase;
use PHPUnit\Util\GlobalState;
use PHPUnit\Util\InvalidArgumentHelper;
use PHPUnit\Util\PHP\AbstractPhpProcess;
use Prophecy;
use ReflectionClass;
use ReflectionException;
use ReflectionObject;
use SebastianBergmann;
use SebastianBergmann\GlobalState\Snapshot;
use SebastianBergmann\GlobalState\Restorer;
use SebastianBergmann\GlobalState\Blacklist;
use SebastianBergmann\Diff\Differ;
use SebastianBergmann\Exporter\Exporter;
use SebastianBergmann\ObjectEnumerator\Enumerator;
use Prophecy\Exception\Prediction\PredictionException;
use Prophecy\Prophet;
use DeepCopy\DeepCopy;
use Text_Template;
use Throwable;

/**
 * A TestCase defines the fixture to run multiple tests.
 *
 * To define a TestCase
 *
 *   1) Implement a subclass of PHPUnit\Framework\TestCase.
 *   2) Define instance variables that store the state of the fixture.
 *   3) Initialize the fixture state by overriding setUp().
 *   4) Clean-up after a test by overriding tearDown().
 *
 * Each test runs in its own fixture so there can be no side effects
 * among test runs.
 *
 * Here is an example:
 *
 * <code>
 * <?php
 * class MathTest extends PHPUnit\Framework\TestCase
 * {
 *     public $value1;
 *     public $value2;
 *
 *     protected function setUp()
 *     {
 *         $this->value1 = 2;
 *         $this->value2 = 3;
 *     }
 * }
 * ?>
 * </code>
 *
 * For each test implement a method which interacts with the fixture.
 * Verify the expected results with assertions specified by calling
 * assert with a boolean.
 *
 * <code>
 * <?php
 * public function testPass()
 * {
 *     $this->assertTrue($this->value1 + $this->value2 == 5);
 * }
 * ?>
 * </code>
 */
abstract class TestCase extends Assert implements Test, SelfDescribing
{
    /**
     * Enable or disable the backup and restoration of the $GLOBALS array.
     * Overwrite this attribute in a child class of TestCase.
     * Setting this attribute in setUp() has no effect!
     *
     * @var bool
     */
    protected $backupGlobals = null;

    /**
     * @var array
     */
    protected $backupGlobalsBlacklist = [];

    /**
     * Enable or disable the backup and restoration of static attributes.
     * Overwrite this attribute in a child class of TestCase.
     * Setting this attribute in setUp() has no effect!
     *
     * @var bool
     */
    protected $backupStaticAttributes = null;

    /**
     * @var array
     */
    protected $backupStaticAttributesBlacklist = [];

    /**
     * Whether or not this test is to be run in a separate PHP process.
     *
     * @var bool
     */
    protected $runTestInSeparateProcess = null;

    /**
     * Whether or not this test should preserve the global state when
     * running in a separate PHP process.
     *
     * @var bool
     */
    protected $preserveGlobalState = true;

    /**
     * Whether or not this test is running in a separate PHP process.
     *
     * @var bool
     */
    private $inIsolation = false;

    /**
     * @var array
     */
    private $data = [];

    /**
     * @var string
     */
    private $dataName = '';

    /**
     * @var bool
     */
    private $useErrorHandler = null;

    /**
     * The name of the expected Exception.
     *
     * @var string
     */
    private $expectedException = null;

    /**
     * The message of the expected Exception.
     *
     * @var string
     */
    private $expectedExceptionMessage = '';

    /**
     * The regex pattern to validate the expected Exception message.
     *
     * @var string
     */
    private $expectedExceptionMessageRegExp = '';

    /**
     * The code of the expected Exception.
     *
     * @var int|string
     */
    private $expectedExceptionCode;

    /**
     * The name of the test case.
     *
     * @var string
     */
    private $name = null;

    /**
     * @var array
     */
    private $dependencies = [];

    /**
     * @var array
     */
    private $dependencyInput = [];

    /**
     * @var array
     */
    private $iniSettings = [];

    /**
     * @var array
     */
    private $locale = [];

    /**
     * @var array
     */
    private $mockObjects = [];

    /**
     * @var array
     */
    private $mockObjectGenerator = null;

    /**
     * @var int
     */
    private $status;

    /**
     * @var string
     */
    private $statusMessage = '';

    /**
     * @var int
     */
    private $numAssertions = 0;

    /**
     * @var TestResult
     */
    private $result;

    /**
     * @var mixed
     */
    private $testResult;

    /**
     * @var string
     */
    private $output = '';

    /**
     * @var string
     */
    private $outputExpectedRegex = null;

    /**
     * @var string
     */
    private $outputExpectedString = null;

    /**
     * @var mixed
     */
    private $outputCallback = false;

    /**
     * @var bool
     */
    private $outputBufferingActive = false;

    /**
     * @var int
     */
    private $outputBufferingLevel;

    /**
     * @var SebastianBergmann\GlobalState\Snapshot
     */
    private $snapshot;

    /**
     * @var Prophecy\Prophet
     */
    private $prophet;

    /**
     * @var bool
     */
    private $beStrictAboutChangesToGlobalState = false;

    /**
     * @var bool
     */
    private $registerMockObjectsFromTestArgumentsRecursively = false;

    /**
     * @var string[]
     */
    private $warnings = [];

    /**
     * @var array
     */
    private $groups = [];

    /**
     * @var bool
     */
    private $doesNotPerformAssertions = false;

    /**
     * Constructs a test case with the given name.
     *
     * @param string $name
     * @param array  $data
     * @param string $dataName
     */
    public function __construct($name = null, array $data = [], $dataName = '')
    {
        if ($name !== null) {
            $this->setName($name);
        }

        $this->data     = $data;
        $this->dataName = $dataName;
    }

    /**
     * Returns a string representation of the test case.
     *
     * @return string
     */
    public function toString()
    {
        $class = new ReflectionClass($this);

        $buffer = sprintf(
            '%s::%s',
            $class->name,
            $this->getName(false)
        );

        return $buffer . $this->getDataSetAsString();
    }

    /**
     * Counts the number of test cases executed by run(TestResult result).
     *
     * @return int
     */
    public function count()
    {
        return 1;
    }

<<<<<<< HEAD
    /**
     */
=======
>>>>>>> b14edb06
    public function getGroups()
    {
        return $this->groups;
    }

    /**
     * @param array $groups
     */
    public function setGroups(array $groups)
    {
        $this->groups = $groups;
    }

    /**
     * Returns the annotations for this test.
     *
     * @return array
     */
    public function getAnnotations()
    {
        return \PHPUnit\Util\Test::parseTestMethodAnnotations(
            get_class($this),
            $this->name
        );
    }

    /**
     * Gets the name of a TestCase.
     *
     * @param bool $withDataSet
     *
     * @return string
     */
    public function getName($withDataSet = true)
    {
        if ($withDataSet) {
            return $this->name . $this->getDataSetAsString(false);
        } else {
            return $this->name;
        }
    }

    /**
     * Returns the size of the test.
     *
     * @return int
     */
    public function getSize()
    {
        return \PHPUnit\Util\Test::getSize(
            get_class($this),
            $this->getName(false)
        );
    }

    /**
     * @return bool
     */
    public function hasSize()
    {
        return $this->getSize() !== \PHPUnit\Util\Test::UNKNOWN;
    }

    /**
     * @return bool
     */
    public function isSmall()
    {
        return $this->getSize() === \PHPUnit\Util\Test::SMALL;
    }

    /**
     * @return bool
     */
    public function isMedium()
    {
        return $this->getSize() === \PHPUnit\Util\Test::MEDIUM;
    }

    /**
     * @return bool
     */
    public function isLarge()
    {
        return $this->getSize() === \PHPUnit\Util\Test::LARGE;
    }

    /**
     * @return string
     */
    public function getActualOutput()
    {
        if (!$this->outputBufferingActive) {
            return $this->output;
        } else {
            return ob_get_contents();
        }
    }

    /**
     * @return bool
     */
    public function hasOutput()
    {
        if (strlen($this->output) === 0) {
            return false;
        }

        if ($this->hasExpectationOnOutput()) {
            return false;
        }

        return true;
    }

    /**
     * @return bool
     */
    public function doesNotPerformAssertions()
    {
        return $this->doesNotPerformAssertions;
    }

    /**
     * @param string $expectedRegex
     *
<<<<<<< HEAD
     * @throws Exception
=======
     * @throws PHPUnit_Framework_Exception
>>>>>>> b14edb06
     */
    public function expectOutputRegex($expectedRegex)
    {
        if ($this->outputExpectedString !== null) {
            throw new Exception;
        }

        if (is_string($expectedRegex) || is_null($expectedRegex)) {
            $this->outputExpectedRegex = $expectedRegex;
        }
    }

    /**
     * @param string $expectedString
     */
    public function expectOutputString($expectedString)
    {
        if ($this->outputExpectedRegex !== null) {
            throw new Exception;
        }

        if (is_string($expectedString) || is_null($expectedString)) {
            $this->outputExpectedString = $expectedString;
        }
    }

    /**
     * @return bool
<<<<<<< HEAD
=======
     *
     * @deprecated Use hasExpectationOnOutput() instead
     */
    public function hasPerformedExpectationsOnOutput()
    {
        return $this->hasExpectationOnOutput();
    }

    /**
     * @return bool
>>>>>>> b14edb06
     */
    public function hasExpectationOnOutput()
    {
        return is_string($this->outputExpectedString) || is_string($this->outputExpectedRegex);
    }

    /**
     * @return string
     */
    public function getExpectedException()
    {
        return $this->expectedException;
    }

    /**
<<<<<<< HEAD
     * @return int|string
=======
     * @param mixed      $exception
     * @param string     $message
     * @param int|string $code
     *
     * @throws PHPUnit_Framework_Exception
     *
     * @deprecated Method deprecated since Release 5.2.0; use expectException() instead
>>>>>>> b14edb06
     */
    public function getExpectedExceptionCode()
    {
        return $this->expectedExceptionCode;
    }

    /**
<<<<<<< HEAD
     * @return string
=======
     * @param mixed  $exception
     * @param string $messageRegExp
     * @param int    $code
     *
     * @throws PHPUnit_Framework_Exception
     *
     * @deprecated Method deprecated since Release 5.6.0; use expectExceptionMessageRegExp() instead
>>>>>>> b14edb06
     */
    public function getExpectedExceptionMessage()
    {
        return $this->expectedExceptionMessage;
    }

    /**
     * @param string $exception
     */
    public function expectException($exception)
    {
        if (!is_string($exception)) {
            throw InvalidArgumentHelper::factory(1, 'string');
        }

        $this->expectedException = $exception;
    }

    /**
     * @param int|string $code
     *
<<<<<<< HEAD
     * @throws Exception
=======
     * @throws PHPUnit_Framework_Exception
>>>>>>> b14edb06
     */
    public function expectExceptionCode($code)
    {
        if (!$this->expectedException) {
            $this->expectedException = \Exception::class;
        }

        if (!is_int($code) && !is_string($code)) {
            throw InvalidArgumentHelper::factory(1, 'integer or string');
        }

        $this->expectedExceptionCode = $code;
    }

    /**
     * @param string $message
     *
<<<<<<< HEAD
     * @throws Exception
=======
     * @throws PHPUnit_Framework_Exception
>>>>>>> b14edb06
     */
    public function expectExceptionMessage($message)
    {
        if (!$this->expectedException) {
            $this->expectedException = \Exception::class;
        }

        if (!is_string($message)) {
            throw InvalidArgumentHelper::factory(1, 'string');
        }

        $this->expectedExceptionMessage = $message;
    }

    /**
     * @param string $messageRegExp
     *
<<<<<<< HEAD
     * @throws Exception
=======
     * @throws PHPUnit_Framework_Exception
>>>>>>> b14edb06
     */
    public function expectExceptionMessageRegExp($messageRegExp)
    {
        if (!is_string($messageRegExp)) {
            throw InvalidArgumentHelper::factory(1, 'string');
        }

        $this->expectedExceptionMessageRegExp = $messageRegExp;
    }

    /**
     * @param bool $flag
     */
    public function setRegisterMockObjectsFromTestArgumentsRecursively($flag)
    {
        if (!is_bool($flag)) {
            throw InvalidArgumentHelper::factory(1, 'boolean');
        }

        $this->registerMockObjectsFromTestArgumentsRecursively = $flag;
    }

<<<<<<< HEAD
    /**
     */
=======
>>>>>>> b14edb06
    protected function setExpectedExceptionFromAnnotation()
    {
        try {
            $expectedException = \PHPUnit\Util\Test::getExpectedException(
                get_class($this),
                $this->name
            );

            if ($expectedException !== false) {
                $this->expectException($expectedException['class']);

                if ($expectedException['code'] !== null) {
                    $this->expectExceptionCode($expectedException['code']);
                }

                if ($expectedException['message'] !== '') {
                    $this->expectExceptionMessage($expectedException['message']);
                } elseif ($expectedException['message_regex'] !== '') {
                    $this->expectExceptionMessageRegExp($expectedException['message_regex']);
                }
            }
        } catch (ReflectionException $e) {
        }
    }

    /**
     * @param bool $useErrorHandler
     */
    public function setUseErrorHandler($useErrorHandler)
    {
        $this->useErrorHandler = $useErrorHandler;
    }

<<<<<<< HEAD
    /**
     */
=======
>>>>>>> b14edb06
    protected function setUseErrorHandlerFromAnnotation()
    {
        try {
            $useErrorHandler = \PHPUnit\Util\Test::getErrorHandlerSettings(
                get_class($this),
                $this->name
            );

            if ($useErrorHandler !== null) {
                $this->setUseErrorHandler($useErrorHandler);
            }
        } catch (ReflectionException $e) {
        }
    }

<<<<<<< HEAD
    /**
     */
=======
>>>>>>> b14edb06
    protected function checkRequirements()
    {
        if (!$this->name || !method_exists($this, $this->name)) {
            return;
        }

        $missingRequirements = \PHPUnit\Util\Test::getMissingRequirements(
            get_class($this),
            $this->name
        );

        if (!empty($missingRequirements)) {
            $this->markTestSkipped(implode(PHP_EOL, $missingRequirements));
        }
    }

    /**
     * Returns the status of this test.
     *
     * @return int
     */
    public function getStatus()
    {
        return $this->status;
    }

    public function markAsRisky()
    {
        $this->status = BaseTestRunner::STATUS_RISKY;
    }

    /**
     * Returns the status message of this test.
     *
     * @return string
     */
    public function getStatusMessage()
    {
        return $this->statusMessage;
    }

    /**
     * Returns whether or not this test has failed.
     *
     * @return bool
     */
    public function hasFailed()
    {
        $status = $this->getStatus();

        return $status == BaseTestRunner::STATUS_FAILURE ||
            $status == BaseTestRunner::STATUS_ERROR;
    }

    /**
     * Runs the test case and collects the results in a TestResult object.
     * If no TestResult object is passed a new one will be created.
     *
     * @param TestResult $result
     *
     * @return TestResult
     *
     * @throws Exception
     */
    public function run(TestResult $result = null)
    {
        if ($result === null) {
            $result = $this->createResult();
        }

        if (!$this instanceof WarningTestCase) {
            $this->setTestResultObject($result);
            $this->setUseErrorHandlerFromAnnotation();
        }

        if ($this->useErrorHandler !== null) {
            $oldErrorHandlerSetting = $result->getConvertErrorsToExceptions();
            $result->convertErrorsToExceptions($this->useErrorHandler);
        }

        if (!$this instanceof WarningTestCase &&
            !$this instanceof SkippedTestCase &&
            !$this->handleDependencies()) {
            return;
        }

        if ($this->runTestInSeparateProcess === true &&
            $this->inIsolation !== true &&
            !$this instanceof PhptTestCase
        ) {
            $class = new ReflectionClass($this);

            $template = new Text_Template(
                __DIR__ . '/../Util/PHP/Template/TestCaseMethod.tpl'
            );

            if ($this->preserveGlobalState) {
                $constants     = GlobalState::getConstantsAsString();
                $globals       = GlobalState::getGlobalsAsString();
                $includedFiles = GlobalState::getIncludedFilesAsString();
                $iniSettings   = GlobalState::getIniSettingsAsString();
            } else {
                $constants = '';
                if (!empty($GLOBALS['__PHPUNIT_BOOTSTRAP'])) {
                    $globals = '$GLOBALS[\'__PHPUNIT_BOOTSTRAP\'] = ' . var_export($GLOBALS['__PHPUNIT_BOOTSTRAP'], true) . ";\n";
                } else {
                    $globals = '';
                }
                $includedFiles = '';
                $iniSettings   = '';
            }

            $coverage                                   = $result->getCollectCodeCoverageInformation() ? 'true' : 'false';
            $isStrictAboutTestsThatDoNotTestAnything    = $result->isStrictAboutTestsThatDoNotTestAnything() ? 'true' : 'false';
            $isStrictAboutOutputDuringTests             = $result->isStrictAboutOutputDuringTests() ? 'true' : 'false';
            $enforcesTimeLimit                          = $result->enforcesTimeLimit() ? 'true' : 'false';
            $isStrictAboutTodoAnnotatedTests            = $result->isStrictAboutTodoAnnotatedTests() ? 'true' : 'false';
            $isStrictAboutResourceUsageDuringSmallTests = $result->isStrictAboutResourceUsageDuringSmallTests() ? 'true' : 'false';

            if (defined('PHPUNIT_COMPOSER_INSTALL')) {
                $composerAutoload = var_export(PHPUNIT_COMPOSER_INSTALL, true);
            } else {
                $composerAutoload = '\'\'';
            }

            if (defined('__PHPUNIT_PHAR__')) {
                $phar = var_export(__PHPUNIT_PHAR__, true);
            } else {
                $phar = '\'\'';
            }

            if ($result->getCodeCoverage()) {
                $codeCoverageFilter = $result->getCodeCoverage()->filter();
            } else {
                $codeCoverageFilter = null;
            }

            $data               = var_export(serialize($this->data), true);
            $dataName           = var_export($this->dataName, true);
            $dependencyInput    = var_export(serialize($this->dependencyInput), true);
            $includePath        = var_export(get_include_path(), true);
            $codeCoverageFilter = var_export(serialize($codeCoverageFilter), true);
            // must do these fixes because TestCaseMethod.tpl has unserialize('{data}') in it, and we can't break BC
            // the lines above used to use addcslashes() rather than var_export(), which breaks null byte escape sequences
            $data               = "'." . $data . ".'";
            $dataName           = "'.(" . $dataName . ").'";
            $dependencyInput    = "'." . $dependencyInput . ".'";
            $includePath        = "'." . $includePath . ".'";
            $codeCoverageFilter = "'." . $codeCoverageFilter . ".'";

            $configurationFilePath = (isset($GLOBALS['__PHPUNIT_CONFIGURATION_FILE']) ? $GLOBALS['__PHPUNIT_CONFIGURATION_FILE'] : '');

            $template->setVar(
                [
                    'composerAutoload'                           => $composerAutoload,
                    'phar'                                       => $phar,
                    'filename'                                   => $class->getFileName(),
                    'className'                                  => $class->getName(),
                    'methodName'                                 => $this->name,
                    'collectCodeCoverageInformation'             => $coverage,
                    'data'                                       => $data,
                    'dataName'                                   => $dataName,
                    'dependencyInput'                            => $dependencyInput,
                    'constants'                                  => $constants,
                    'globals'                                    => $globals,
                    'include_path'                               => $includePath,
                    'included_files'                             => $includedFiles,
                    'iniSettings'                                => $iniSettings,
                    'isStrictAboutTestsThatDoNotTestAnything'    => $isStrictAboutTestsThatDoNotTestAnything,
                    'isStrictAboutOutputDuringTests'             => $isStrictAboutOutputDuringTests,
                    'enforcesTimeLimit'                          => $enforcesTimeLimit,
                    'isStrictAboutTodoAnnotatedTests'            => $isStrictAboutTodoAnnotatedTests,
                    'isStrictAboutResourceUsageDuringSmallTests' => $isStrictAboutResourceUsageDuringSmallTests,
                    'codeCoverageFilter'                         => $codeCoverageFilter,
                    'configurationFilePath'                      => $configurationFilePath
                ]
            );

            $this->prepareTemplate($template);

            $php = AbstractPhpProcess::factory();
            $php->runTestJob($template->render(), $this, $result);
        } else {
            $result->run($this);
        }

        if ($this->useErrorHandler !== null) {
            $result->convertErrorsToExceptions($oldErrorHandlerSetting);
        }

        $this->result = null;

        return $result;
    }

    /**
     * Runs the bare test sequence.
     */
    public function runBare()
    {
        $this->numAssertions = 0;

        $this->snapshotGlobalState();
        $this->startOutputBuffering();
        clearstatcache();
        $currentWorkingDirectory = getcwd();

        $hookMethods = \PHPUnit\Util\Test::getHookMethods(get_class($this));

        try {
            $hasMetRequirements = false;
            $this->checkRequirements();
            $hasMetRequirements = true;

            if ($this->inIsolation) {
                foreach ($hookMethods['beforeClass'] as $method) {
                    $this->$method();
                }
            }

            $this->setExpectedExceptionFromAnnotation();
            $this->setDoesNotPerformAssertionsFromAnnotation();

            foreach ($hookMethods['before'] as $method) {
                $this->$method();
            }

            $this->assertPreConditions();
            $this->testResult = $this->runTest();
            $this->verifyMockObjects();
            $this->assertPostConditions();

            if (!empty($this->warnings)) {
                throw new Warning(
                    implode(
                        "\n",
                        array_unique($this->warnings)
                    )
                );
            }

            $this->status = BaseTestRunner::STATUS_PASSED;
        } catch (IncompleteTest $e) {
            $this->status        = BaseTestRunner::STATUS_INCOMPLETE;
            $this->statusMessage = $e->getMessage();
        } catch (SkippedTest $e) {
            $this->status        = BaseTestRunner::STATUS_SKIPPED;
            $this->statusMessage = $e->getMessage();
        } catch (Warning $e) {
            $this->status        = BaseTestRunner::STATUS_WARNING;
            $this->statusMessage = $e->getMessage();
        } catch (AssertionFailedError $e) {
            $this->status        = BaseTestRunner::STATUS_FAILURE;
            $this->statusMessage = $e->getMessage();
        } catch (PredictionException $e) {
            $this->status        = BaseTestRunner::STATUS_FAILURE;
            $this->statusMessage = $e->getMessage();
        } catch (Throwable $_e) {
            $e = $_e;
        }

        if (isset($_e)) {
            $this->status        = BaseTestRunner::STATUS_ERROR;
            $this->statusMessage = $_e->getMessage();
        }

        // Clean up the mock objects.
        $this->mockObjects = [];
        $this->prophet     = null;

        // Tear down the fixture. An exception raised in tearDown() will be
        // caught and passed on when no exception was raised before.
        try {
            if ($hasMetRequirements) {
                foreach ($hookMethods['after'] as $method) {
                    $this->$method();
                }

                if ($this->inIsolation) {
                    foreach ($hookMethods['afterClass'] as $method) {
                        $this->$method();
                    }
                }
            }
        } catch (Throwable $_e) {
            if (!isset($e)) {
                $e = $_e;
            }
        }

        try {
            $this->stopOutputBuffering();
        } catch (RiskyTestError $_e) {
            if (!isset($e)) {
                $e = $_e;
            }
        }

        clearstatcache();

        if ($currentWorkingDirectory != getcwd()) {
            chdir($currentWorkingDirectory);
        }

        $this->restoreGlobalState();

        // Clean up INI settings.
        foreach ($this->iniSettings as $varName => $oldValue) {
            ini_set($varName, $oldValue);
        }

        $this->iniSettings = [];

        // Clean up locale settings.
        foreach ($this->locale as $category => $locale) {
            setlocale($category, $locale);
        }

        // Perform assertion on output.
        if (!isset($e)) {
            try {
                if ($this->outputExpectedRegex !== null) {
                    $this->assertRegExp($this->outputExpectedRegex, $this->output);
                } elseif ($this->outputExpectedString !== null) {
                    $this->assertEquals($this->outputExpectedString, $this->output);
                }
            } catch (Throwable $_e) {
                $e = $_e;
            }
        }

        // Workaround for missing "finally".
        if (isset($e)) {
            if ($e instanceof PredictionException) {
                $e = new AssertionFailedError($e->getMessage());
            }

            $this->onNotSuccessfulTest($e);
        }
    }

    /**
     * Override to run the test and assert its state.
     *
     * @return mixed
     *
     * @throws Exception|Exception
     * @throws Exception
     */
    protected function runTest()
    {
        if ($this->name === null) {
            throw new Exception(
                'PHPUnit\Framework\TestCase::$name must not be null.'
            );
        }

        try {
            $class  = new ReflectionClass($this);
            $method = $class->getMethod($this->name);
        } catch (ReflectionException $e) {
            $this->fail($e->getMessage());
        }

        $testArguments = array_merge($this->data, $this->dependencyInput);

        $this->registerMockObjectsFromTestArguments($testArguments);

        try {
            $testResult = $method->invokeArgs($this, $testArguments);
        } catch (Throwable $_e) {
            $e = $_e;
        }

        if (isset($e)) {
            $checkException = false;

            if (!($e instanceof SkippedTestError) && is_string($this->expectedException)) {
                $checkException = true;

                if ($e instanceof Exception) {
                    $checkException = false;
                }

                $reflector = new ReflectionClass($this->expectedException);

                if ($this->expectedException === 'PHPUnit\Framework\Exception' ||
                    $this->expectedException === '\PHPUnit\Framework\Exception' ||
                    $reflector->isSubclassOf('PHPUnit\Framework\Exception')
                ) {
                    $checkException = true;
                }
            }

            if ($checkException) {
                $this->assertThat(
                    $e,
                    new ExceptionConstraint(
                        $this->expectedException
                    )
                );

                if (is_string($this->expectedExceptionMessage) &&
                    !empty($this->expectedExceptionMessage)
                ) {
                    $this->assertThat(
                        $e,
                        new ExceptionMessage(
                            $this->expectedExceptionMessage
                        )
                    );
                }

                if (is_string($this->expectedExceptionMessageRegExp) &&
                    !empty($this->expectedExceptionMessageRegExp)
                ) {
                    $this->assertThat(
                        $e,
                        new ExceptionMessageRegularExpression(
                            $this->expectedExceptionMessageRegExp
                        )
                    );
                }

                if ($this->expectedExceptionCode !== null) {
                    $this->assertThat(
                        $e,
                        new ExceptionCode(
                            $this->expectedExceptionCode
                        )
                    );
                }

                return;
            } else {
                throw $e;
            }
        }

        if ($this->expectedException !== null) {
            $this->assertThat(
                null,
                new ExceptionConstraint(
                    $this->expectedException
                )
            );
        }

        return $testResult;
    }

    /**
     * Verifies the mock object expectations.
     */
    protected function verifyMockObjects()
    {
        foreach ($this->mockObjects as $mockObject) {
            if ($mockObject->__phpunit_hasMatchers()) {
                $this->numAssertions++;
            }

            $mockObject->__phpunit_verify(
                $this->shouldInvocationMockerBeReset($mockObject)
            );
        }

        if ($this->prophet !== null) {
            try {
                $this->prophet->checkPredictions();
            } catch (Throwable $t) {
                /* Intentionally left empty */
            }

            foreach ($this->prophet->getProphecies() as $objectProphecy) {
                foreach ($objectProphecy->getMethodProphecies() as $methodProphecies) {
                    foreach ($methodProphecies as $methodProphecy) {
                        $this->numAssertions += count($methodProphecy->getCheckedPredictions());
                    }
                }
            }

            if (isset($t)) {
                throw $t;
            }
        }
    }

    /**
     * Sets the name of a TestCase.
     *
     * @param  string
     */
    public function setName($name)
    {
        $this->name = $name;
    }

    /**
     * Sets the dependencies of a TestCase.
     *
     * @param array $dependencies
     */
    public function setDependencies(array $dependencies)
    {
        $this->dependencies = $dependencies;
    }

    /**
     * Returns true if the tests has dependencies
     *
     * @return bool
     */
    public function hasDependencies()
    {
        return count($this->dependencies) > 0;
    }

    /**
     * Sets
     *
     * @param array $dependencyInput
     */
    public function setDependencyInput(array $dependencyInput)
    {
        $this->dependencyInput = $dependencyInput;
    }

    /**
     * @param bool $beStrictAboutChangesToGlobalState
     */
    public function setBeStrictAboutChangesToGlobalState($beStrictAboutChangesToGlobalState)
    {
        $this->beStrictAboutChangesToGlobalState = $beStrictAboutChangesToGlobalState;
    }

    /**
     * Calling this method in setUp() has no effect!
     *
     * @param bool $backupGlobals
     */
    public function setBackupGlobals($backupGlobals)
    {
        if (is_null($this->backupGlobals) && is_bool($backupGlobals)) {
            $this->backupGlobals = $backupGlobals;
        }
    }

    /**
     * Calling this method in setUp() has no effect!
     *
     * @param bool $backupStaticAttributes
     */
    public function setBackupStaticAttributes($backupStaticAttributes)
    {
        if (is_null($this->backupStaticAttributes) &&
            is_bool($backupStaticAttributes)
        ) {
            $this->backupStaticAttributes = $backupStaticAttributes;
        }
    }

    /**
     * @param bool $runTestInSeparateProcess
     *
<<<<<<< HEAD
     * @throws Exception
=======
     * @throws PHPUnit_Framework_Exception
>>>>>>> b14edb06
     */
    public function setRunTestInSeparateProcess($runTestInSeparateProcess)
    {
        if (is_bool($runTestInSeparateProcess)) {
            if ($this->runTestInSeparateProcess === null) {
                $this->runTestInSeparateProcess = $runTestInSeparateProcess;
            }
        } else {
            throw InvalidArgumentHelper::factory(1, 'boolean');
        }
    }

    /**
     * @param bool $preserveGlobalState
     *
<<<<<<< HEAD
     * @throws Exception
=======
     * @throws PHPUnit_Framework_Exception
>>>>>>> b14edb06
     */
    public function setPreserveGlobalState($preserveGlobalState)
    {
        if (is_bool($preserveGlobalState)) {
            $this->preserveGlobalState = $preserveGlobalState;
        } else {
            throw InvalidArgumentHelper::factory(1, 'boolean');
        }
    }

    /**
     * @param bool $inIsolation
     *
<<<<<<< HEAD
     * @throws Exception
=======
     * @throws PHPUnit_Framework_Exception
>>>>>>> b14edb06
     */
    public function setInIsolation($inIsolation)
    {
        if (is_bool($inIsolation)) {
            $this->inIsolation = $inIsolation;
        } else {
            throw InvalidArgumentHelper::factory(1, 'boolean');
        }
    }

    /**
     * @return bool
     */
    public function isInIsolation()
    {
        return $this->inIsolation;
    }

    /**
     * @return mixed
     */
    public function getResult()
    {
        return $this->testResult;
    }

    /**
     * @param mixed $result
     */
    public function setResult($result)
    {
        $this->testResult = $result;
    }

    /**
     * @param callable $callback
     *
<<<<<<< HEAD
     * @throws Exception
=======
     * @throws PHPUnit_Framework_Exception
>>>>>>> b14edb06
     */
    public function setOutputCallback($callback)
    {
        if (!is_callable($callback)) {
            throw InvalidArgumentHelper::factory(1, 'callback');
        }

        $this->outputCallback = $callback;
    }

    /**
<<<<<<< HEAD
     * @return TestResult
=======
     * @return PHPUnit_Framework_TestResult
>>>>>>> b14edb06
     */
    public function getTestResultObject()
    {
        return $this->result;
    }

    /**
<<<<<<< HEAD
     * @param TestResult $result
=======
     * @param PHPUnit_Framework_TestResult $result
>>>>>>> b14edb06
     */
    public function setTestResultObject(TestResult $result)
    {
        $this->result = $result;
    }

    /**
     * @param PHPUnit_Framework_MockObject_MockObject $mockObject
     */
    public function registerMockObject(PHPUnit_Framework_MockObject_MockObject $mockObject)
    {
        $this->mockObjects[] = $mockObject;
    }

    /**
     * This method is a wrapper for the ini_set() function that automatically
     * resets the modified php.ini setting to its original value after the
     * test is run.
     *
     * @param string $varName
     * @param string $newValue
     *
<<<<<<< HEAD
     * @throws Exception
=======
     * @throws PHPUnit_Framework_Exception
>>>>>>> b14edb06
     */
    protected function iniSet($varName, $newValue)
    {
        if (!is_string($varName)) {
            throw InvalidArgumentHelper::factory(1, 'string');
        }

        $currentValue = ini_set($varName, $newValue);

        if ($currentValue !== false) {
            $this->iniSettings[$varName] = $currentValue;
        } else {
            throw new Exception(
                sprintf(
                    'INI setting "%s" could not be set to "%s".',
                    $varName,
                    $newValue
                )
            );
        }
    }

    /**
     * This method is a wrapper for the setlocale() function that automatically
     * resets the locale to its original value after the test is run.
     *
     * @param int    $category
     * @param string $locale
     *
<<<<<<< HEAD
     * @throws Exception
=======
     * @throws PHPUnit_Framework_Exception
>>>>>>> b14edb06
     */
    protected function setLocale()
    {
        $args = func_get_args();

        if (count($args) < 2) {
            throw new Exception;
        }

        $category = $args[0];
        $locale   = $args[1];

        $categories = [
            LC_ALL, LC_COLLATE, LC_CTYPE, LC_MONETARY, LC_NUMERIC, LC_TIME
        ];

        if (defined('LC_MESSAGES')) {
            $categories[] = LC_MESSAGES;
        }

        if (!in_array($category, $categories)) {
            throw new Exception;
        }

        if (!is_array($locale) && !is_string($locale)) {
            throw new Exception;
        }

        $this->locale[$category] = setlocale($category, 0);

        $result = call_user_func_array('setlocale', $args);

        if ($result === false) {
            throw new Exception(
                'The locale functionality is not implemented on your platform, ' .
                'the specified locale does not exist or the category name is ' .
                'invalid.'
            );
        }
    }

    /**
     * Returns a builder object to create mock objects using a fluent interface.
     *
     * @param string $className
     *
     * @return PHPUnit_Framework_MockObject_MockBuilder
     */
    public function getMockBuilder($className)
    {
        return new PHPUnit_Framework_MockObject_MockBuilder($this, $className);
    }

    /**
     * Returns a test double for the specified class.
     *
     * @param string $originalClassName
     *
     * @return PHPUnit_Framework_MockObject_MockObject
     *
<<<<<<< HEAD
     * @throws Exception
=======
     * @throws PHPUnit_Framework_Exception
>>>>>>> b14edb06
     */
    protected function createMock($originalClassName)
    {
        return $this->getMockBuilder($originalClassName)
            ->disableOriginalConstructor()
            ->disableOriginalClone()
            ->disableArgumentCloning()
            ->disallowMockingUnknownTypes()
            ->getMock();
    }

    /**
     * Returns a configured test double for the specified class.
     *
     * @param string $originalClassName
     * @param array  $configuration
     *
     * @return PHPUnit_Framework_MockObject_MockObject
     *
<<<<<<< HEAD
     * @throws Exception
=======
     * @throws PHPUnit_Framework_Exception
>>>>>>> b14edb06
     */
    protected function createConfiguredMock($originalClassName, array $configuration)
    {
        $o = $this->createMock($originalClassName);

        foreach ($configuration as $method => $return) {
            $o->method($method)->willReturn($return);
        }

        return $o;
    }

    /**
     * Returns a partial test double for the specified class.
     *
     * @param string $originalClassName
     * @param array  $methods
     *
     * @return PHPUnit_Framework_MockObject_MockObject
     *
<<<<<<< HEAD
     * @throws Exception
=======
     * @throws PHPUnit_Framework_Exception
>>>>>>> b14edb06
     */
    protected function createPartialMock($originalClassName, array $methods)
    {
        return $this->getMockBuilder($originalClassName)
<<<<<<< HEAD
            ->disableOriginalConstructor()
            ->disableOriginalClone()
            ->disableArgumentCloning()
            ->disallowMockingUnknownTypes()
            ->setMethods(empty($methods) ? null : $methods)
            ->getMock();
=======
                    ->disableOriginalConstructor()
                    ->disableOriginalClone()
                    ->disableArgumentCloning()
                    ->disallowMockingUnknownTypes()
                    ->setMethods(empty($methods) ? null : $methods)
                    ->getMock();
    }

    /**
     * Returns a mock object for the specified class.
     *
     * @param string     $originalClassName       Name of the class to mock.
     * @param array|null $methods                 When provided, only methods whose names are in the array
     *                                            are replaced with a configurable test double. The behavior
     *                                            of the other methods is not changed.
     *                                            Providing null means that no methods will be replaced.
     * @param array      $arguments               Parameters to pass to the original class' constructor.
     * @param string     $mockClassName           Class name for the generated test double class.
     * @param bool       $callOriginalConstructor Can be used to disable the call to the original class' constructor.
     * @param bool       $callOriginalClone       Can be used to disable the call to the original class' clone constructor.
     * @param bool       $callAutoload            Can be used to disable __autoload() during the generation of the test double class.
     * @param bool       $cloneArguments
     * @param bool       $callOriginalMethods
     * @param object     $proxyTarget
     *
     * @return PHPUnit_Framework_MockObject_MockObject
     *
     * @throws PHPUnit_Framework_Exception
     *
     * @deprecated Method deprecated since Release 5.4.0; use createMock() or getMockBuilder() instead
     */
    protected function getMock($originalClassName, $methods = [], array $arguments = [], $mockClassName = '', $callOriginalConstructor = true, $callOriginalClone = true, $callAutoload = true, $cloneArguments = false, $callOriginalMethods = false, $proxyTarget = null)
    {
        $this->warnings[] = 'PHPUnit_Framework_TestCase::getMock() is deprecated, use PHPUnit_Framework_TestCase::createMock() or PHPUnit_Framework_TestCase::getMockBuilder() instead';

        $mockObject = $this->getMockObjectGenerator()->getMock(
            $originalClassName,
            $methods,
            $arguments,
            $mockClassName,
            $callOriginalConstructor,
            $callOriginalClone,
            $callAutoload,
            $cloneArguments,
            $callOriginalMethods,
            $proxyTarget
        );

        $this->registerMockObject($mockObject);

        return $mockObject;
>>>>>>> b14edb06
    }

    /**
     * Returns a test proxy for the specified class.
     *
     * @param string $originalClassName
     * @param array  $constructorArguments
     *
     * @return PHPUnit_Framework_MockObject_MockObject
     *
<<<<<<< HEAD
     * @throws Exception
=======
     * @throws PHPUnit_Framework_Exception
     *
     * @deprecated Method deprecated since Release 5.4.0; use createMock() instead
>>>>>>> b14edb06
     */
    protected function createTestProxy($originalClassName, array $constructorArguments = [])
    {
        return $this->getMockBuilder($originalClassName)
            ->setConstructorArgs($constructorArguments)
            ->enableProxyingToOriginalMethods()
            ->getMock();
    }

    /**
     * Mocks the specified class and returns the name of the mocked class.
     *
     * @param string $originalClassName
     * @param array  $methods
     * @param array  $arguments
     * @param string $mockClassName
     * @param bool   $callOriginalConstructor
     * @param bool   $callOriginalClone
     * @param bool   $callAutoload
     * @param bool   $cloneArguments
     *
     * @return string
     *
<<<<<<< HEAD
     * @throws Exception
=======
     * @throws PHPUnit_Framework_Exception
>>>>>>> b14edb06
     */
    protected function getMockClass($originalClassName, $methods = [], array $arguments = [], $mockClassName = '', $callOriginalConstructor = false, $callOriginalClone = true, $callAutoload = true, $cloneArguments = false)
    {
        $mock = $this->getMockObjectGenerator()->getMock(
            $originalClassName,
            $methods,
            $arguments,
            $mockClassName,
            $callOriginalConstructor,
            $callOriginalClone,
            $callAutoload,
            $cloneArguments
        );

        return get_class($mock);
    }

    /**
     * Returns a mock object for the specified abstract class with all abstract
     * methods of the class mocked. Concrete methods are not mocked by default.
     * To mock concrete methods, use the 7th parameter ($mockedMethods).
     *
     * @param string $originalClassName
     * @param array  $arguments
     * @param string $mockClassName
     * @param bool   $callOriginalConstructor
     * @param bool   $callOriginalClone
     * @param bool   $callAutoload
     * @param array  $mockedMethods
     * @param bool   $cloneArguments
     *
     * @return PHPUnit_Framework_MockObject_MockObject
     *
<<<<<<< HEAD
     * @throws Exception
=======
     * @throws PHPUnit_Framework_Exception
>>>>>>> b14edb06
     */
    protected function getMockForAbstractClass($originalClassName, array $arguments = [], $mockClassName = '', $callOriginalConstructor = true, $callOriginalClone = true, $callAutoload = true, $mockedMethods = [], $cloneArguments = false)
    {
        $mockObject = $this->getMockObjectGenerator()->getMockForAbstractClass(
            $originalClassName,
            $arguments,
            $mockClassName,
            $callOriginalConstructor,
            $callOriginalClone,
            $callAutoload,
            $mockedMethods,
            $cloneArguments
        );

        $this->registerMockObject($mockObject);

        return $mockObject;
    }

    /**
     * Returns a mock object based on the given WSDL file.
     *
     * @param string $wsdlFile
     * @param string $originalClassName
     * @param string $mockClassName
     * @param array  $methods
     * @param bool   $callOriginalConstructor
     * @param array  $options                 An array of options passed to SOAPClient::_construct
     *
     * @return PHPUnit_Framework_MockObject_MockObject
     */
    protected function getMockFromWsdl($wsdlFile, $originalClassName = '', $mockClassName = '', array $methods = [], $callOriginalConstructor = true, array $options = [])
    {
        if ($originalClassName === '') {
            $originalClassName = str_replace('.wsdl', '', basename($wsdlFile));
        }

        if (!class_exists($originalClassName)) {
            eval(
                $this->getMockObjectGenerator()->generateClassFromWsdl(
                    $wsdlFile,
                    $originalClassName,
                    $methods,
                    $options
                )
            );
        }

        $mockObject = $this->getMockObjectGenerator()->getMock(
            $originalClassName,
            $methods,
            ['', $options],
            $mockClassName,
            $callOriginalConstructor,
            false,
            false
        );

        $this->registerMockObject($mockObject);

        return $mockObject;
    }

    /**
     * Returns a mock object for the specified trait with all abstract methods
     * of the trait mocked. Concrete methods to mock can be specified with the
     * `$mockedMethods` parameter.
     *
     * @param string $traitName
     * @param array  $arguments
     * @param string $mockClassName
     * @param bool   $callOriginalConstructor
     * @param bool   $callOriginalClone
     * @param bool   $callAutoload
     * @param array  $mockedMethods
     * @param bool   $cloneArguments
     *
     * @return PHPUnit_Framework_MockObject_MockObject
     *
<<<<<<< HEAD
     * @throws Exception
=======
     * @throws PHPUnit_Framework_Exception
>>>>>>> b14edb06
     */
    protected function getMockForTrait($traitName, array $arguments = [], $mockClassName = '', $callOriginalConstructor = true, $callOriginalClone = true, $callAutoload = true, $mockedMethods = [], $cloneArguments = false)
    {
        $mockObject = $this->getMockObjectGenerator()->getMockForTrait(
            $traitName,
            $arguments,
            $mockClassName,
            $callOriginalConstructor,
            $callOriginalClone,
            $callAutoload,
            $mockedMethods,
            $cloneArguments
        );

        $this->registerMockObject($mockObject);

        return $mockObject;
    }

    /**
     * Returns an object for the specified trait.
     *
     * @param string $traitName
     * @param array  $arguments
     * @param string $traitClassName
     * @param bool   $callOriginalConstructor
     * @param bool   $callOriginalClone
     * @param bool   $callAutoload
     *
     * @return object
     *
<<<<<<< HEAD
     * @throws Exception
=======
     * @throws PHPUnit_Framework_Exception
>>>>>>> b14edb06
     */
    protected function getObjectForTrait($traitName, array $arguments = [], $traitClassName = '', $callOriginalConstructor = true, $callOriginalClone = true, $callAutoload = true)
    {
        return $this->getMockObjectGenerator()->getObjectForTrait(
            $traitName,
            $arguments,
            $traitClassName,
            $callOriginalConstructor,
            $callOriginalClone,
            $callAutoload
        );
    }

    /**
     * @param string|null $classOrInterface
     *
     * @return \Prophecy\Prophecy\ObjectProphecy
     *
     * @throws \LogicException
     */
    protected function prophesize($classOrInterface = null)
    {
        return $this->getProphet()->prophesize($classOrInterface);
    }

    /**
     * Adds a value to the assertion counter.
     *
     * @param int $count
     */
    public function addToAssertionCount($count)
    {
        $this->numAssertions += $count;
    }

    /**
     * Returns the number of assertions performed by this test.
     *
     * @return int
     */
    public function getNumAssertions()
    {
        return $this->numAssertions;
    }

    /**
     * Returns a matcher that matches when the method is executed
     * zero or more times.
     *
     * @return PHPUnit_Framework_MockObject_Matcher_AnyInvokedCount
     */
    public static function any()
    {
        return new PHPUnit_Framework_MockObject_Matcher_AnyInvokedCount;
    }

    /**
     * Returns a matcher that matches when the method is never executed.
     *
     * @return PHPUnit_Framework_MockObject_Matcher_InvokedCount
     */
    public static function never()
    {
        return new PHPUnit_Framework_MockObject_Matcher_InvokedCount(0);
    }

    /**
     * Returns a matcher that matches when the method is executed
     * at least N times.
     *
     * @param int $requiredInvocations
     *
     * @return PHPUnit_Framework_MockObject_Matcher_InvokedAtLeastCount
     */
    public static function atLeast($requiredInvocations)
    {
        return new PHPUnit_Framework_MockObject_Matcher_InvokedAtLeastCount(
            $requiredInvocations
        );
    }

    /**
     * Returns a matcher that matches when the method is executed at least once.
     *
     * @return PHPUnit_Framework_MockObject_Matcher_InvokedAtLeastOnce
     */
    public static function atLeastOnce()
    {
        return new PHPUnit_Framework_MockObject_Matcher_InvokedAtLeastOnce;
    }

    /**
     * Returns a matcher that matches when the method is executed exactly once.
     *
     * @return PHPUnit_Framework_MockObject_Matcher_InvokedCount
     */
    public static function once()
    {
        return new PHPUnit_Framework_MockObject_Matcher_InvokedCount(1);
    }

    /**
     * Returns a matcher that matches when the method is executed
     * exactly $count times.
     *
     * @param int $count
     *
     * @return PHPUnit_Framework_MockObject_Matcher_InvokedCount
     */
    public static function exactly($count)
    {
        return new PHPUnit_Framework_MockObject_Matcher_InvokedCount($count);
    }

    /**
     * Returns a matcher that matches when the method is executed
     * at most N times.
     *
     * @param int $allowedInvocations
     *
     * @return PHPUnit_Framework_MockObject_Matcher_InvokedAtMostCount
     */
    public static function atMost($allowedInvocations)
    {
        return new PHPUnit_Framework_MockObject_Matcher_InvokedAtMostCount(
            $allowedInvocations
        );
    }

    /**
     * Returns a matcher that matches when the method is executed
     * at the given index.
     *
     * @param int $index
     *
     * @return PHPUnit_Framework_MockObject_Matcher_InvokedAtIndex
     */
    public static function at($index)
    {
        return new PHPUnit_Framework_MockObject_Matcher_InvokedAtIndex($index);
    }

    /**
     * @param mixed $value
     *
     * @return PHPUnit_Framework_MockObject_Stub_Return
     */
    public static function returnValue($value)
    {
        return new PHPUnit_Framework_MockObject_Stub_Return($value);
    }

    /**
     * @param array $valueMap
     *
     * @return PHPUnit_Framework_MockObject_Stub_ReturnValueMap
     */
    public static function returnValueMap(array $valueMap)
    {
        return new PHPUnit_Framework_MockObject_Stub_ReturnValueMap($valueMap);
    }

    /**
     * @param int $argumentIndex
     *
     * @return PHPUnit_Framework_MockObject_Stub_ReturnArgument
     */
    public static function returnArgument($argumentIndex)
    {
        return new PHPUnit_Framework_MockObject_Stub_ReturnArgument(
            $argumentIndex
        );
    }

    /**
     * @param mixed $callback
     *
     * @return PHPUnit_Framework_MockObject_Stub_ReturnCallback
     */
    public static function returnCallback($callback)
    {
        return new PHPUnit_Framework_MockObject_Stub_ReturnCallback($callback);
    }

    /**
     * Returns the current object.
     *
     * This method is useful when mocking a fluent interface.
     *
     * @return PHPUnit_Framework_MockObject_Stub_ReturnSelf
     */
    public static function returnSelf()
    {
        return new PHPUnit_Framework_MockObject_Stub_ReturnSelf();
    }

    /**
     * @param Throwable $exception
     *
     * @return PHPUnit_Framework_MockObject_Stub_Exception
<<<<<<< HEAD
=======
     *
     * @todo   Add type declaration when support for PHP 5 is dropped
>>>>>>> b14edb06
     */
    public static function throwException(Throwable $exception)
    {
        return new PHPUnit_Framework_MockObject_Stub_Exception($exception);
    }

    /**
     * @param mixed $value , ...
     *
     * @return PHPUnit_Framework_MockObject_Stub_ConsecutiveCalls
     */
    public static function onConsecutiveCalls()
    {
        $args = func_get_args();

        return new PHPUnit_Framework_MockObject_Stub_ConsecutiveCalls($args);
    }

    /**
     * @return bool
     */
    public function usesDataProvider()
    {
        return !empty($this->data);
    }

    /**
     * @return string
     */
    public function dataDescription()
    {
        return is_string($this->dataName) ? $this->dataName : '';
    }

    /**
     * Gets the data set description of a TestCase.
     *
     * @param bool $includeData
     *
     * @return string
     */
    protected function getDataSetAsString($includeData = true)
    {
        $buffer = '';

        if (!empty($this->data)) {
            if (is_int($this->dataName)) {
                $buffer .= sprintf(' with data set #%d', $this->dataName);
            } else {
                $buffer .= sprintf(' with data set "%s"', $this->dataName);
            }

            $exporter = new Exporter;

            if ($includeData) {
                $buffer .= sprintf(' (%s)', $exporter->shortenedRecursiveExport($this->data));
            }
        }

        return $buffer;
    }

    /**
     * Gets the data set of a TestCase.
     *
     * @return array
     */
    protected function getProvidedData()
    {
        return $this->data;
    }

    /**
     * Creates a default TestResult object.
     *
     * @return TestResult
     */
    protected function createResult()
    {
        return new TestResult;
    }

<<<<<<< HEAD
    /**
     */
=======
>>>>>>> b14edb06
    protected function handleDependencies()
    {
        if (!empty($this->dependencies) && !$this->inIsolation) {
            $className  = get_class($this);
            $passed     = $this->result->passed();
            $passedKeys = array_keys($passed);
            $numKeys    = count($passedKeys);

            for ($i = 0; $i < $numKeys; $i++) {
                $pos = strpos($passedKeys[$i], ' with data set');

                if ($pos !== false) {
                    $passedKeys[$i] = substr($passedKeys[$i], 0, $pos);
                }
            }

            $passedKeys = array_flip(array_unique($passedKeys));

            foreach ($this->dependencies as $dependency) {
                $clone = false;

                if (strpos($dependency, 'clone ') === 0) {
                    $clone      = true;
                    $dependency = substr($dependency, strlen('clone '));
                } elseif (strpos($dependency, '!clone ') === 0) {
                    $clone      = false;
                    $dependency = substr($dependency, strlen('!clone '));
                }

                if (strpos($dependency, '::') === false) {
                    $dependency = $className . '::' . $dependency;
                }

                if (!isset($passedKeys[$dependency])) {
                    $this->result->startTest($this);
                    $this->result->addError(
                        $this,
                        new SkippedTestError(
                            sprintf(
                                'This test depends on "%s" to pass.',
                                $dependency
                            )
                        ),
                        0
                    );
                    $this->result->endTest($this, 0);

                    return false;
                }

                if (isset($passed[$dependency])) {
                    if ($passed[$dependency]['size'] != \PHPUnit\Util\Test::UNKNOWN &&
                        $this->getSize() != \PHPUnit\Util\Test::UNKNOWN &&
                        $passed[$dependency]['size'] > $this->getSize()
                    ) {
                        $this->result->addError(
                            $this,
                            new SkippedTestError(
                                'This test depends on a test that is larger than itself.'
                            ),
                            0
                        );

                        return false;
                    }

                    if ($clone) {
                        $deepCopy = new DeepCopy;
                        $deepCopy->skipUncloneable(false);

                        $this->dependencyInput[$dependency] = $deepCopy->copy($passed[$dependency]['result']);
                    } else {
                        $this->dependencyInput[$dependency] = $passed[$dependency]['result'];
                    }
                } else {
                    $this->dependencyInput[$dependency] = null;
                }
            }
        }

        return true;
    }

    /**
     * This method is called before the first test of this test class is run.
     */
    public static function setUpBeforeClass()
    {
    }

    /**
     * Sets up the fixture, for example, open a network connection.
     * This method is called before a test is executed.
     */
    protected function setUp()
    {
    }

    /**
     * Performs assertions shared by all tests of a test case.
     *
     * This method is called before the execution of a test starts
     * and after setUp() is called.
     */
    protected function assertPreConditions()
    {
    }

    /**
     * Performs assertions shared by all tests of a test case.
     *
     * This method is called before the execution of a test ends
     * and before tearDown() is called.
     */
    protected function assertPostConditions()
    {
    }

    /**
     * Tears down the fixture, for example, close a network connection.
     * This method is called after a test is executed.
     */
    protected function tearDown()
    {
    }

    /**
     * This method is called after the last test of this test class is run.
     */
    public static function tearDownAfterClass()
    {
    }

    /**
     * This method is called when a test method did not execute successfully.
     *
<<<<<<< HEAD
     * @param Throwable $t
     *
     * @throws Throwable
=======
     * @param Exception|Throwable $e
     *
     * @throws Exception|Throwable
>>>>>>> b14edb06
     */
    protected function onNotSuccessfulTest(Throwable $t)
    {
        throw $t;
    }

    /**
     * Performs custom preparations on the process isolation template.
     *
     * @param Text_Template $template
     */
    protected function prepareTemplate(Text_Template $template)
    {
    }

    /**
     * Get the mock object generator, creating it if it doesn't exist.
     *
     * @return PHPUnit_Framework_MockObject_Generator
     */
    private function getMockObjectGenerator()
    {
        if (null === $this->mockObjectGenerator) {
            $this->mockObjectGenerator = new PHPUnit_Framework_MockObject_Generator;
        }

        return $this->mockObjectGenerator;
    }

<<<<<<< HEAD
    /**
     */
=======
>>>>>>> b14edb06
    private function startOutputBuffering()
    {
        ob_start();

        $this->outputBufferingActive = true;
        $this->outputBufferingLevel  = ob_get_level();
    }

<<<<<<< HEAD
    /**
     */
=======
>>>>>>> b14edb06
    private function stopOutputBuffering()
    {
        if (ob_get_level() != $this->outputBufferingLevel) {
            while (ob_get_level() >= $this->outputBufferingLevel) {
                ob_end_clean();
            }

            throw new RiskyTestError(
                'Test code or tested code did not (only) close its own output buffers'
            );
        }

        $output = ob_get_contents();

        if ($this->outputCallback === false) {
            $this->output = $output;
        } else {
            $this->output = call_user_func_array(
                $this->outputCallback,
                [$output]
            );
        }

        ob_end_clean();

        $this->outputBufferingActive = false;
        $this->outputBufferingLevel  = ob_get_level();
    }

    private function snapshotGlobalState()
    {
        if ($this->runTestInSeparateProcess ||
            $this->inIsolation ||
            (!$this->backupGlobals === true && !$this->backupStaticAttributes)) {
            return;
        }

        $this->snapshot = $this->createGlobalStateSnapshot($this->backupGlobals === true);
    }

    private function restoreGlobalState()
    {
        if (!$this->snapshot instanceof Snapshot) {
            return;
        }

        if ($this->beStrictAboutChangesToGlobalState) {
            try {
                $this->compareGlobalStateSnapshots(
                    $this->snapshot,
                    $this->createGlobalStateSnapshot($this->backupGlobals === true)
                );
            } catch (RiskyTestError $rte) {
                // Intentionally left empty
            }
        }

        $restorer = new Restorer;

        if ($this->backupGlobals === true) {
            $restorer->restoreGlobalVariables($this->snapshot);
        }

        if ($this->backupStaticAttributes) {
            $restorer->restoreStaticAttributes($this->snapshot);
        }

        $this->snapshot = null;

        if (isset($rte)) {
            throw $rte;
        }
    }

    /**
     * @param bool $backupGlobals
     *
     * @return Snapshot
     */
    private function createGlobalStateSnapshot($backupGlobals)
    {
        $blacklist = new Blacklist;

        foreach ($this->backupGlobalsBlacklist as $globalVariable) {
            $blacklist->addGlobalVariable($globalVariable);
        }

        if (!defined('PHPUNIT_TESTSUITE')) {
            $blacklist->addClassNamePrefix('PHPUnit');
            $blacklist->addClassNamePrefix('File_Iterator');
            $blacklist->addClassNamePrefix('SebastianBergmann\CodeCoverage');
            $blacklist->addClassNamePrefix('PHP_Invoker');
            $blacklist->addClassNamePrefix('PHP_Timer');
            $blacklist->addClassNamePrefix('PHP_Token');
            $blacklist->addClassNamePrefix('Symfony');
            $blacklist->addClassNamePrefix('Text_Template');
            $blacklist->addClassNamePrefix('Doctrine\Instantiator');

            foreach ($this->backupStaticAttributesBlacklist as $class => $attributes) {
                foreach ($attributes as $attribute) {
                    $blacklist->addStaticAttribute($class, $attribute);
                }
            }
        }

        return new Snapshot(
            $blacklist,
            $backupGlobals,
            (bool) $this->backupStaticAttributes,
            false,
            false,
            false,
            false,
            false,
            false,
            false
        );
    }

    /**
     * @param Snapshot $before
     * @param Snapshot $after
     *
     * @throws RiskyTestError
     */
    private function compareGlobalStateSnapshots(Snapshot $before, Snapshot $after)
    {
        $backupGlobals = $this->backupGlobals === null || $this->backupGlobals === true;

        if ($backupGlobals) {
            $this->compareGlobalStateSnapshotPart(
                $before->globalVariables(),
                $after->globalVariables(),
                "--- Global variables before the test\n+++ Global variables after the test\n"
            );

            $this->compareGlobalStateSnapshotPart(
                $before->superGlobalVariables(),
                $after->superGlobalVariables(),
                "--- Super-global variables before the test\n+++ Super-global variables after the test\n"
            );
        }

        if ($this->backupStaticAttributes) {
            $this->compareGlobalStateSnapshotPart(
                $before->staticAttributes(),
                $after->staticAttributes(),
                "--- Static attributes before the test\n+++ Static attributes after the test\n"
            );
        }
    }

    /**
     * @param array  $before
     * @param array  $after
     * @param string $header
     *
     * @throws RiskyTestError
     */
    private function compareGlobalStateSnapshotPart(array $before, array $after, $header)
    {
        if ($before != $after) {
            $differ   = new Differ($header);
            $exporter = new Exporter;

            $diff = $differ->diff(
                $exporter->export($before),
                $exporter->export($after)
            );

            throw new RiskyTestError(
                $diff
            );
        }
    }

    /**
     * @return Prophecy\Prophet
     */
    private function getProphet()
    {
        if ($this->prophet === null) {
            $this->prophet = new Prophet;
        }

        return $this->prophet;
    }

    /**
     * @param PHPUnit_Framework_MockObject_MockObject $mock
     *
     * @return bool
     */
    private function shouldInvocationMockerBeReset(PHPUnit_Framework_MockObject_MockObject $mock)
    {
        $enumerator = new Enumerator;

        foreach ($enumerator->enumerate($this->dependencyInput) as $object) {
            if ($mock === $object) {
                return false;
            }
        }

        if (!is_array($this->testResult) && !is_object($this->testResult)) {
            return true;
        }

        foreach ($enumerator->enumerate($this->testResult) as $object) {
            if ($mock === $object) {
                return false;
            }
        }

        return true;
    }

    /**
     * @param array $testArguments
     */
    private function registerMockObjectsFromTestArguments(array $testArguments)
    {
        if ($this->registerMockObjectsFromTestArgumentsRecursively) {
            $enumerator = new Enumerator;

            foreach ($enumerator->enumerate($testArguments) as $object) {
                if ($object instanceof PHPUnit_Framework_MockObject_MockObject) {
                    $this->registerMockObject($object);
                }
            }
        } else {
            foreach ($testArguments as $testArgument) {
                if ($testArgument instanceof PHPUnit_Framework_MockObject_MockObject) {
                    if ($this->isCloneable($testArgument)) {
                        $testArgument = clone $testArgument;
                    }

                    $this->registerMockObject($testArgument);
                } elseif (is_array($testArgument)) {
                    $this->registerMockObjectsFromTestArguments($testArgument);
                }
            }
        }
    }

<<<<<<< HEAD
    /**
     */
=======
>>>>>>> b14edb06
    private function setDoesNotPerformAssertionsFromAnnotation()
    {
        $annotations = $this->getAnnotations();

        if (isset($annotations['method']['doesNotPerformAssertions'])) {
            $this->doesNotPerformAssertions = true;
        }
    }

    /**
     * @param PHPUnit_Framework_MockObject_MockObject $testArgument
     *
     * @return bool
     */
    private function isCloneable(PHPUnit_Framework_MockObject_MockObject $testArgument)
    {
        $reflector = new ReflectionObject($testArgument);

        if (!$reflector->isCloneable()) {
            return false;
        }

        if ($reflector->hasMethod('__clone') &&
            $reflector->getMethod('__clone')->isPublic()
        ) {
            return true;
        }

        return false;
    }
}<|MERGE_RESOLUTION|>--- conflicted
+++ resolved
@@ -363,11 +363,6 @@
         return 1;
     }
 
-<<<<<<< HEAD
-    /**
-     */
-=======
->>>>>>> b14edb06
     public function getGroups()
     {
         return $this->groups;
@@ -494,11 +489,7 @@
     /**
      * @param string $expectedRegex
      *
-<<<<<<< HEAD
      * @throws Exception
-=======
-     * @throws PHPUnit_Framework_Exception
->>>>>>> b14edb06
      */
     public function expectOutputRegex($expectedRegex)
     {
@@ -527,19 +518,6 @@
 
     /**
      * @return bool
-<<<<<<< HEAD
-=======
-     *
-     * @deprecated Use hasExpectationOnOutput() instead
-     */
-    public function hasPerformedExpectationsOnOutput()
-    {
-        return $this->hasExpectationOnOutput();
-    }
-
-    /**
-     * @return bool
->>>>>>> b14edb06
      */
     public function hasExpectationOnOutput()
     {
@@ -555,17 +533,7 @@
     }
 
     /**
-<<<<<<< HEAD
      * @return int|string
-=======
-     * @param mixed      $exception
-     * @param string     $message
-     * @param int|string $code
-     *
-     * @throws PHPUnit_Framework_Exception
-     *
-     * @deprecated Method deprecated since Release 5.2.0; use expectException() instead
->>>>>>> b14edb06
      */
     public function getExpectedExceptionCode()
     {
@@ -573,17 +541,7 @@
     }
 
     /**
-<<<<<<< HEAD
      * @return string
-=======
-     * @param mixed  $exception
-     * @param string $messageRegExp
-     * @param int    $code
-     *
-     * @throws PHPUnit_Framework_Exception
-     *
-     * @deprecated Method deprecated since Release 5.6.0; use expectExceptionMessageRegExp() instead
->>>>>>> b14edb06
      */
     public function getExpectedExceptionMessage()
     {
@@ -605,11 +563,7 @@
     /**
      * @param int|string $code
      *
-<<<<<<< HEAD
      * @throws Exception
-=======
-     * @throws PHPUnit_Framework_Exception
->>>>>>> b14edb06
      */
     public function expectExceptionCode($code)
     {
@@ -627,11 +581,7 @@
     /**
      * @param string $message
      *
-<<<<<<< HEAD
      * @throws Exception
-=======
-     * @throws PHPUnit_Framework_Exception
->>>>>>> b14edb06
      */
     public function expectExceptionMessage($message)
     {
@@ -649,11 +599,7 @@
     /**
      * @param string $messageRegExp
      *
-<<<<<<< HEAD
      * @throws Exception
-=======
-     * @throws PHPUnit_Framework_Exception
->>>>>>> b14edb06
      */
     public function expectExceptionMessageRegExp($messageRegExp)
     {
@@ -676,11 +622,6 @@
         $this->registerMockObjectsFromTestArgumentsRecursively = $flag;
     }
 
-<<<<<<< HEAD
-    /**
-     */
-=======
->>>>>>> b14edb06
     protected function setExpectedExceptionFromAnnotation()
     {
         try {
@@ -714,11 +655,6 @@
         $this->useErrorHandler = $useErrorHandler;
     }
 
-<<<<<<< HEAD
-    /**
-     */
-=======
->>>>>>> b14edb06
     protected function setUseErrorHandlerFromAnnotation()
     {
         try {
@@ -734,11 +670,6 @@
         }
     }
 
-<<<<<<< HEAD
-    /**
-     */
-=======
->>>>>>> b14edb06
     protected function checkRequirements()
     {
         if (!$this->name || !method_exists($this, $this->name)) {
@@ -1303,11 +1234,7 @@
     /**
      * @param bool $runTestInSeparateProcess
      *
-<<<<<<< HEAD
      * @throws Exception
-=======
-     * @throws PHPUnit_Framework_Exception
->>>>>>> b14edb06
      */
     public function setRunTestInSeparateProcess($runTestInSeparateProcess)
     {
@@ -1323,11 +1250,7 @@
     /**
      * @param bool $preserveGlobalState
      *
-<<<<<<< HEAD
      * @throws Exception
-=======
-     * @throws PHPUnit_Framework_Exception
->>>>>>> b14edb06
      */
     public function setPreserveGlobalState($preserveGlobalState)
     {
@@ -1341,11 +1264,7 @@
     /**
      * @param bool $inIsolation
      *
-<<<<<<< HEAD
      * @throws Exception
-=======
-     * @throws PHPUnit_Framework_Exception
->>>>>>> b14edb06
      */
     public function setInIsolation($inIsolation)
     {
@@ -1383,11 +1302,7 @@
     /**
      * @param callable $callback
      *
-<<<<<<< HEAD
      * @throws Exception
-=======
-     * @throws PHPUnit_Framework_Exception
->>>>>>> b14edb06
      */
     public function setOutputCallback($callback)
     {
@@ -1399,11 +1314,7 @@
     }
 
     /**
-<<<<<<< HEAD
      * @return TestResult
-=======
-     * @return PHPUnit_Framework_TestResult
->>>>>>> b14edb06
      */
     public function getTestResultObject()
     {
@@ -1411,11 +1322,7 @@
     }
 
     /**
-<<<<<<< HEAD
      * @param TestResult $result
-=======
-     * @param PHPUnit_Framework_TestResult $result
->>>>>>> b14edb06
      */
     public function setTestResultObject(TestResult $result)
     {
@@ -1438,11 +1345,7 @@
      * @param string $varName
      * @param string $newValue
      *
-<<<<<<< HEAD
      * @throws Exception
-=======
-     * @throws PHPUnit_Framework_Exception
->>>>>>> b14edb06
      */
     protected function iniSet($varName, $newValue)
     {
@@ -1472,11 +1375,7 @@
      * @param int    $category
      * @param string $locale
      *
-<<<<<<< HEAD
      * @throws Exception
-=======
-     * @throws PHPUnit_Framework_Exception
->>>>>>> b14edb06
      */
     protected function setLocale()
     {
@@ -1537,11 +1436,7 @@
      *
      * @return PHPUnit_Framework_MockObject_MockObject
      *
-<<<<<<< HEAD
      * @throws Exception
-=======
-     * @throws PHPUnit_Framework_Exception
->>>>>>> b14edb06
      */
     protected function createMock($originalClassName)
     {
@@ -1561,11 +1456,7 @@
      *
      * @return PHPUnit_Framework_MockObject_MockObject
      *
-<<<<<<< HEAD
      * @throws Exception
-=======
-     * @throws PHPUnit_Framework_Exception
->>>>>>> b14edb06
      */
     protected function createConfiguredMock($originalClassName, array $configuration)
     {
@@ -1586,75 +1477,17 @@
      *
      * @return PHPUnit_Framework_MockObject_MockObject
      *
-<<<<<<< HEAD
      * @throws Exception
-=======
-     * @throws PHPUnit_Framework_Exception
->>>>>>> b14edb06
      */
     protected function createPartialMock($originalClassName, array $methods)
     {
         return $this->getMockBuilder($originalClassName)
-<<<<<<< HEAD
             ->disableOriginalConstructor()
             ->disableOriginalClone()
             ->disableArgumentCloning()
             ->disallowMockingUnknownTypes()
             ->setMethods(empty($methods) ? null : $methods)
             ->getMock();
-=======
-                    ->disableOriginalConstructor()
-                    ->disableOriginalClone()
-                    ->disableArgumentCloning()
-                    ->disallowMockingUnknownTypes()
-                    ->setMethods(empty($methods) ? null : $methods)
-                    ->getMock();
-    }
-
-    /**
-     * Returns a mock object for the specified class.
-     *
-     * @param string     $originalClassName       Name of the class to mock.
-     * @param array|null $methods                 When provided, only methods whose names are in the array
-     *                                            are replaced with a configurable test double. The behavior
-     *                                            of the other methods is not changed.
-     *                                            Providing null means that no methods will be replaced.
-     * @param array      $arguments               Parameters to pass to the original class' constructor.
-     * @param string     $mockClassName           Class name for the generated test double class.
-     * @param bool       $callOriginalConstructor Can be used to disable the call to the original class' constructor.
-     * @param bool       $callOriginalClone       Can be used to disable the call to the original class' clone constructor.
-     * @param bool       $callAutoload            Can be used to disable __autoload() during the generation of the test double class.
-     * @param bool       $cloneArguments
-     * @param bool       $callOriginalMethods
-     * @param object     $proxyTarget
-     *
-     * @return PHPUnit_Framework_MockObject_MockObject
-     *
-     * @throws PHPUnit_Framework_Exception
-     *
-     * @deprecated Method deprecated since Release 5.4.0; use createMock() or getMockBuilder() instead
-     */
-    protected function getMock($originalClassName, $methods = [], array $arguments = [], $mockClassName = '', $callOriginalConstructor = true, $callOriginalClone = true, $callAutoload = true, $cloneArguments = false, $callOriginalMethods = false, $proxyTarget = null)
-    {
-        $this->warnings[] = 'PHPUnit_Framework_TestCase::getMock() is deprecated, use PHPUnit_Framework_TestCase::createMock() or PHPUnit_Framework_TestCase::getMockBuilder() instead';
-
-        $mockObject = $this->getMockObjectGenerator()->getMock(
-            $originalClassName,
-            $methods,
-            $arguments,
-            $mockClassName,
-            $callOriginalConstructor,
-            $callOriginalClone,
-            $callAutoload,
-            $cloneArguments,
-            $callOriginalMethods,
-            $proxyTarget
-        );
-
-        $this->registerMockObject($mockObject);
-
-        return $mockObject;
->>>>>>> b14edb06
     }
 
     /**
@@ -1665,13 +1498,7 @@
      *
      * @return PHPUnit_Framework_MockObject_MockObject
      *
-<<<<<<< HEAD
      * @throws Exception
-=======
-     * @throws PHPUnit_Framework_Exception
-     *
-     * @deprecated Method deprecated since Release 5.4.0; use createMock() instead
->>>>>>> b14edb06
      */
     protected function createTestProxy($originalClassName, array $constructorArguments = [])
     {
@@ -1695,11 +1522,7 @@
      *
      * @return string
      *
-<<<<<<< HEAD
      * @throws Exception
-=======
-     * @throws PHPUnit_Framework_Exception
->>>>>>> b14edb06
      */
     protected function getMockClass($originalClassName, $methods = [], array $arguments = [], $mockClassName = '', $callOriginalConstructor = false, $callOriginalClone = true, $callAutoload = true, $cloneArguments = false)
     {
@@ -1733,11 +1556,7 @@
      *
      * @return PHPUnit_Framework_MockObject_MockObject
      *
-<<<<<<< HEAD
      * @throws Exception
-=======
-     * @throws PHPUnit_Framework_Exception
->>>>>>> b14edb06
      */
     protected function getMockForAbstractClass($originalClassName, array $arguments = [], $mockClassName = '', $callOriginalConstructor = true, $callOriginalClone = true, $callAutoload = true, $mockedMethods = [], $cloneArguments = false)
     {
@@ -1817,11 +1636,7 @@
      *
      * @return PHPUnit_Framework_MockObject_MockObject
      *
-<<<<<<< HEAD
      * @throws Exception
-=======
-     * @throws PHPUnit_Framework_Exception
->>>>>>> b14edb06
      */
     protected function getMockForTrait($traitName, array $arguments = [], $mockClassName = '', $callOriginalConstructor = true, $callOriginalClone = true, $callAutoload = true, $mockedMethods = [], $cloneArguments = false)
     {
@@ -1853,11 +1668,7 @@
      *
      * @return object
      *
-<<<<<<< HEAD
      * @throws Exception
-=======
-     * @throws PHPUnit_Framework_Exception
->>>>>>> b14edb06
      */
     protected function getObjectForTrait($traitName, array $arguments = [], $traitClassName = '', $callOriginalConstructor = true, $callOriginalClone = true, $callAutoload = true)
     {
@@ -2058,11 +1869,6 @@
      * @param Throwable $exception
      *
      * @return PHPUnit_Framework_MockObject_Stub_Exception
-<<<<<<< HEAD
-=======
-     *
-     * @todo   Add type declaration when support for PHP 5 is dropped
->>>>>>> b14edb06
      */
     public static function throwException(Throwable $exception)
     {
@@ -2145,11 +1951,6 @@
         return new TestResult;
     }
 
-<<<<<<< HEAD
-    /**
-     */
-=======
->>>>>>> b14edb06
     protected function handleDependencies()
     {
         if (!empty($this->dependencies) && !$this->inIsolation) {
@@ -2286,15 +2087,9 @@
     /**
      * This method is called when a test method did not execute successfully.
      *
-<<<<<<< HEAD
      * @param Throwable $t
      *
      * @throws Throwable
-=======
-     * @param Exception|Throwable $e
-     *
-     * @throws Exception|Throwable
->>>>>>> b14edb06
      */
     protected function onNotSuccessfulTest(Throwable $t)
     {
@@ -2324,11 +2119,6 @@
         return $this->mockObjectGenerator;
     }
 
-<<<<<<< HEAD
-    /**
-     */
-=======
->>>>>>> b14edb06
     private function startOutputBuffering()
     {
         ob_start();
@@ -2337,11 +2127,6 @@
         $this->outputBufferingLevel  = ob_get_level();
     }
 
-<<<<<<< HEAD
-    /**
-     */
-=======
->>>>>>> b14edb06
     private function stopOutputBuffering()
     {
         if (ob_get_level() != $this->outputBufferingLevel) {
@@ -2586,11 +2371,6 @@
         }
     }
 
-<<<<<<< HEAD
-    /**
-     */
-=======
->>>>>>> b14edb06
     private function setDoesNotPerformAssertionsFromAnnotation()
     {
         $annotations = $this->getAnnotations();
