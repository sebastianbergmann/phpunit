--- conflicted
+++ resolved
@@ -98,22 +98,15 @@
 use PHPUnit\Util\GlobalState;
 use PHPUnit\Util\PHP\AbstractPhpProcess;
 use PHPUnit\Util\Test as TestUtil;
-<<<<<<< HEAD
-=======
-use PHPUnit\Util\Type;
 use Prophecy\Exception\Doubler\ClassNotFoundException;
 use Prophecy\Exception\Doubler\DoubleException;
 use Prophecy\Exception\Doubler\InterfaceNotFoundException;
->>>>>>> 03894bd3
 use Prophecy\Exception\Prediction\PredictionException;
 use Prophecy\Prophecy\MethodProphecy;
 use Prophecy\Prophecy\ObjectProphecy;
 use Prophecy\Prophet;
 use ReflectionClass;
 use ReflectionException;
-use SebastianBergmann\CodeCoverage\CoveredCodeNotExecutedException;
-use SebastianBergmann\CodeCoverage\MissingCoversAnnotationException;
-use SebastianBergmann\CodeCoverage\RuntimeException;
 use SebastianBergmann\CodeCoverage\UnintentionallyCoveredCodeException;
 use SebastianBergmann\Comparator\Comparator;
 use SebastianBergmann\Comparator\Factory as ComparatorFactory;
@@ -123,13 +116,9 @@
 use SebastianBergmann\GlobalState\Restorer;
 use SebastianBergmann\GlobalState\Snapshot;
 use SebastianBergmann\ObjectEnumerator\Enumerator;
-<<<<<<< HEAD
+use SebastianBergmann\RecursionContext\InvalidArgumentException;
 use SebastianBergmann\Template\Template;
 use SoapClient;
-=======
-use SebastianBergmann\RecursionContext\InvalidArgumentException;
-use Text_Template;
->>>>>>> 03894bd3
 use Throwable;
 
 /**
@@ -823,16 +812,8 @@
      * If no TestResult object is passed a new one will be created.
      *
      * @throws \SebastianBergmann\CodeCoverage\InvalidArgumentException
-<<<<<<< HEAD
-     * @throws \SebastianBergmann\CodeCoverage\UnintentionallyCoveredCodeException
-     * @throws \SebastianBergmann\RecursionContext\InvalidArgumentException
-=======
->>>>>>> 03894bd3
      * @throws CodeCoverageException
-     * @throws CoveredCodeNotExecutedException
      * @throws InvalidArgumentException
-     * @throws MissingCoversAnnotationException
-     * @throws RuntimeException
      * @throws UnintentionallyCoveredCodeException
      * @throws UtilException
      */
@@ -1047,22 +1028,7 @@
     }
 
     /**
-<<<<<<< HEAD
-     * @throws \SebastianBergmann\RecursionContext\InvalidArgumentException
-=======
-     * @internal This method is not covered by the backward compatibility promise for PHPUnit
-     */
-    public function getAnnotations(): array
-    {
-        return TestUtil::parseTestMethodAnnotations(
-            static::class,
-            $this->name
-        );
-    }
-
-    /**
      * @throws InvalidArgumentException
->>>>>>> 03894bd3
      *
      * @internal This method is not covered by the backward compatibility promise for PHPUnit
      */
@@ -2072,17 +2038,9 @@
     }
 
     /**
-<<<<<<< HEAD
-     * @throws \Prophecy\Exception\Doubler\ClassNotFoundException
-     * @throws \Prophecy\Exception\Doubler\DoubleException
-     * @throws \Prophecy\Exception\Doubler\InterfaceNotFoundException
-=======
-     * @param ?string $classOrInterface
-     *
      * @throws ClassNotFoundException
      * @throws DoubleException
      * @throws InterfaceNotFoundException
->>>>>>> 03894bd3
      *
      * @psalm-param class-string|null $classOrInterface
      *
