--- conflicted
+++ resolved
@@ -2418,23 +2418,13 @@
     }
 
     /**
-<<<<<<< HEAD
      * @param 'testAfterLastTestMethodCalled'|'testAfterTestMethodCalled'|'testBeforeFirstTestMethodCalled'|'testBeforeTestMethodCalled'|'testPostConditionCalled'|'testPreConditionCalled'             $calledMethod
+     * @param 'testAfterLastTestMethodErrored'|'testAfterTestMethodErrored'|'testBeforeFirstTestMethodErrored'|'testBeforeTestMethodErrored'|'testPostConditionErrored'|'testPreConditionErrored'       $erroredMethod
      * @param 'testAfterLastTestMethodFinished'|'testAfterTestMethodFinished'|'testBeforeFirstTestMethodFinished'|'testBeforeTestMethodFinished'|'testPostConditionFinished'|'testPreConditionFinished' $finishedMethod
      *
      * @throws Throwable
      */
-    private function invokeHookMethods(HookMethodCollection $hookMethods, Event\Emitter $emitter, string $calledMethod, string $finishedMethod): void
-=======
-     * @psalm-param list<non-empty-string> $hookMethods
-     * @psalm-param 'testBeforeFirstTestMethodCalled'|'testBeforeTestMethodCalled'|'testPreConditionCalled'|'testPostConditionCalled'|'testAfterTestMethodCalled'|'testAfterLastTestMethodCalled' $calledMethod
-     * @psalm-param 'testBeforeFirstTestMethodErrored'|'testBeforeTestMethodErrored'|'testPreConditionErrored'|'testPostConditionErrored'|'testAfterTestMethodErrored'|'testAfterLastTestMethodErrored' $erroredMethod
-     * @psalm-param 'testBeforeFirstTestMethodFinished'|'testBeforeTestMethodFinished'|'testPreConditionFinished'|'testPostConditionFinished'|'testAfterTestMethodFinished'|'testAfterLastTestMethodFinished' $finishedMethod
-     *
-     * @throws Throwable
-     */
-    private function invokeHookMethods(array $hookMethods, Event\Emitter $emitter, string $calledMethod, string $erroredMethod, string $finishedMethod): void
->>>>>>> a7dbfadb
+    private function invokeHookMethods(HookMethodCollection $hookMethods, Event\Emitter $emitter, string $calledMethod, string $erroredMethod, string $finishedMethod): void
     {
         $methodsInvoked = [];
 
