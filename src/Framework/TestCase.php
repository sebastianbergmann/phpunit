<?php declare(strict_types=1);
/*
 * This file is part of PHPUnit.
 *
 * (c) Sebastian Bergmann <sebastian@phpunit.de>
 *
 * For the full copyright and license information, please view the LICENSE
 * file that was distributed with this source code.
 */
namespace PHPUnit\Framework;

use const LC_ALL;
use const LC_COLLATE;
use const LC_CTYPE;
use const LC_MONETARY;
use const LC_NUMERIC;
use const LC_TIME;
use const PATHINFO_FILENAME;
use const PHP_EOL;
use const PHP_URL_PATH;
use function array_flip;
use function array_keys;
use function array_merge;
use function array_unique;
use function array_values;
use function basename;
use function chdir;
use function class_exists;
use function clearstatcache;
use function count;
use function defined;
use function explode;
use function getcwd;
use function implode;
use function in_array;
use function ini_set;
use function is_array;
use function is_callable;
use function is_int;
use function is_object;
use function is_string;
use function libxml_clear_errors;
use function method_exists;
use function ob_end_clean;
use function ob_get_contents;
use function ob_get_level;
use function ob_start;
use function parse_url;
use function pathinfo;
use function preg_replace;
use function setlocale;
use function sprintf;
use function str_contains;
use function strpos;
use function substr;
use DeepCopy\DeepCopy;
use PHPUnit\Event;
use PHPUnit\Framework\Constraint\Exception as ExceptionConstraint;
use PHPUnit\Framework\Constraint\ExceptionCode;
use PHPUnit\Framework\Constraint\ExceptionMessage;
use PHPUnit\Framework\Constraint\ExceptionMessageRegularExpression;
use PHPUnit\Framework\Constraint\LogicalOr;
use PHPUnit\Framework\MockObject\Generator as MockGenerator;
use PHPUnit\Framework\MockObject\MockBuilder;
use PHPUnit\Framework\MockObject\MockObject;
use PHPUnit\Framework\MockObject\Rule\AnyInvokedCount as AnyInvokedCountMatcher;
use PHPUnit\Framework\MockObject\Rule\InvokedAtLeastCount as InvokedAtLeastCountMatcher;
use PHPUnit\Framework\MockObject\Rule\InvokedAtLeastOnce as InvokedAtLeastOnceMatcher;
use PHPUnit\Framework\MockObject\Rule\InvokedAtMostCount as InvokedAtMostCountMatcher;
use PHPUnit\Framework\MockObject\Rule\InvokedCount as InvokedCountMatcher;
use PHPUnit\Framework\MockObject\Stub;
use PHPUnit\Framework\MockObject\Stub\ConsecutiveCalls as ConsecutiveCallsStub;
use PHPUnit\Framework\MockObject\Stub\Exception as ExceptionStub;
use PHPUnit\Framework\MockObject\Stub\ReturnArgument as ReturnArgumentStub;
use PHPUnit\Framework\MockObject\Stub\ReturnCallback as ReturnCallbackStub;
use PHPUnit\Framework\MockObject\Stub\ReturnSelf as ReturnSelfStub;
use PHPUnit\Framework\MockObject\Stub\ReturnStub;
use PHPUnit\Framework\MockObject\Stub\ReturnValueMap as ReturnValueMapStub;
use PHPUnit\Framework\TestSize\TestSize;
use PHPUnit\Framework\TestStatus\TestStatus;
use PHPUnit\Metadata\Api\Groups;
use PHPUnit\Metadata\Api\HookMethods;
use PHPUnit\Metadata\Api\Requirements;
use PHPUnit\Metadata\Parser\Registry as MetadataRegistry;
use PHPUnit\Runner\PhptTestCase;
use PHPUnit\Util\Error\Deprecation;
use PHPUnit\Util\Error\Error;
use PHPUnit\Util\Error\Notice;
use PHPUnit\Util\Error\Warning as WarningError;
use PHPUnit\Util\Exception as UtilException;
use PHPUnit\Util\Test as TestUtil;
use PHPUnit\Util\Type;
use ReflectionClass;
use ReflectionException;
use ReflectionObject;
use SebastianBergmann\Comparator\Comparator;
use SebastianBergmann\Comparator\Factory as ComparatorFactory;
use SebastianBergmann\Diff\Differ;
use SebastianBergmann\Exporter\Exporter;
use SebastianBergmann\GlobalState\ExcludeList as GlobalStateExcludeList;
use SebastianBergmann\GlobalState\Restorer;
use SebastianBergmann\GlobalState\Snapshot;
use SebastianBergmann\ObjectEnumerator\Enumerator;
use SoapClient;
use Throwable;

/**
 * @no-named-arguments Parameter names are not covered by the backward compatibility promise for PHPUnit
 */
abstract class TestCase extends Assert implements Reorderable, SelfDescribing, Test
{
    private const LOCALE_CATEGORIES = [LC_ALL, LC_COLLATE, LC_CTYPE, LC_MONETARY, LC_NUMERIC, LC_TIME];
<<<<<<< HEAD

    private array $bootstraps = [];

    private ?bool $backupGlobals = null;
=======
    private ?bool $backupGlobals    = null;
>>>>>>> cab3c1eb

    /**
     * @psalm-var list<string>
     */
    private array $backupGlobalsExcludeList = [];
    private ?bool $backupStaticProperties   = null;

    /**
     * @psalm-var array<string,list<class-string>>
     */
    private array $backupStaticPropertiesExcludeList = [];
    private ?bool $beStrictAboutChangesToGlobalState = false;
    private ?Snapshot $snapshot                      = null;
    private ?bool $runClassInSeparateProcess         = null;
    private ?bool $runTestInSeparateProcess          = null;
    private bool $preserveGlobalState                = false;
    private bool $inIsolation                        = false;
    private ?string $expectedException               = null;
    private ?string $expectedExceptionMessage        = null;
    private ?string $expectedExceptionMessageRegExp  = null;
    private null|int|string $expectedExceptionCode   = null;

    /**
     * @psalm-var list<ExecutionOrderDependency>
     */
    private array $providedTests = [];
    private array $data          = [];
    private int|string $dataName = '';
    private string $name;

    /**
     * @psalm-var list<string>
     */
    private array $groups = [];

    /**
     * @psalm-var list<ExecutionOrderDependency>
     */
    private array $dependencies    = [];
    private array $dependencyInput = [];

    /**
     * @psalm-var array<string,string>
     */
    private array $iniSettings                  = [];
    private array $locale                       = [];
    private ?MockGenerator $mockObjectGenerator = null;

    /**
     * @psalm-var list<MockObject>
     */
    private array $mockObjects = [];

    /**
     * @psalm-var list<class-string>
     */
    private array $doubledTypes                                   = [];
    private bool $registerMockObjectsFromTestArgumentsRecursively = false;
    private ?TestResult $result                                   = null;
    private TestStatus $status;
    private int $numberOfAssertionsPerformed = 0;
    private mixed $testResult                = null;
    private string $output                   = '';
    private ?string $outputExpectedRegex     = null;
    private ?string $outputExpectedString    = null;
    private bool $outputBufferingActive      = false;
    private int $outputBufferingLevel;
    private bool $outputRetrievedForAssertion = false;

    /**
     * @psalm-var list<string>
     */
    private array $warnings                = [];
    private bool $doesNotPerformAssertions = false;

    /**
     * @psalm-var list<Comparator>
     */
    private array $customComparators                         = [];
    private ?Event\Code\TestMethod $testValueObjectForEvents = null;
    private bool $wasPrepared                                = false;

    /**
     * Returns a matcher that matches when the method is executed
     * zero or more times.
     */
    public static function any(): AnyInvokedCountMatcher
    {
        return new AnyInvokedCountMatcher;
    }

    /**
     * Returns a matcher that matches when the method is never executed.
     */
    public static function never(): InvokedCountMatcher
    {
        return new InvokedCountMatcher(0);
    }

    /**
     * Returns a matcher that matches when the method is executed
     * at least N times.
     */
    public static function atLeast(int $requiredInvocations): InvokedAtLeastCountMatcher
    {
        return new InvokedAtLeastCountMatcher(
            $requiredInvocations
        );
    }

    /**
     * Returns a matcher that matches when the method is executed at least once.
     */
    public static function atLeastOnce(): InvokedAtLeastOnceMatcher
    {
        return new InvokedAtLeastOnceMatcher;
    }

    /**
     * Returns a matcher that matches when the method is executed exactly once.
     */
    public static function once(): InvokedCountMatcher
    {
        return new InvokedCountMatcher(1);
    }

    /**
     * Returns a matcher that matches when the method is executed
     * exactly $count times.
     */
    public static function exactly(int $count): InvokedCountMatcher
    {
        return new InvokedCountMatcher($count);
    }

    /**
     * Returns a matcher that matches when the method is executed
     * at most N times.
     */
    public static function atMost(int $allowedInvocations): InvokedAtMostCountMatcher
    {
        return new InvokedAtMostCountMatcher($allowedInvocations);
    }

    public static function returnValue(mixed $value): ReturnStub
    {
        return new ReturnStub($value);
    }

    public static function returnValueMap(array $valueMap): ReturnValueMapStub
    {
        return new ReturnValueMapStub($valueMap);
    }

    public static function returnArgument(int $argumentIndex): ReturnArgumentStub
    {
        return new ReturnArgumentStub($argumentIndex);
    }

    public static function returnCallback(callable $callback): ReturnCallbackStub
    {
        return new ReturnCallbackStub($callback);
    }

    /**
     * Returns the current object.
     *
     * This method is useful when mocking a fluent interface.
     */
    public static function returnSelf(): ReturnSelfStub
    {
        return new ReturnSelfStub;
    }

    public static function throwException(Throwable $exception): ExceptionStub
    {
        return new ExceptionStub($exception);
    }

    public static function onConsecutiveCalls(mixed ...$arguments): ConsecutiveCallsStub
    {
        return new ConsecutiveCallsStub($arguments);
    }

    /**
     * @internal This method is not covered by the backward compatibility promise for PHPUnit
     */
    public function __construct(string $name)
    {
        $this->setName($name);

        $this->status = TestStatus::unknown();
    }

    /**
     * This method is called before the first test of this test class is run.
     */
    public static function setUpBeforeClass(): void
    {
    }

    /**
     * This method is called after the last test of this test class is run.
     */
    public static function tearDownAfterClass(): void
    {
    }

    /**
     * This method is called before each test.
     */
    protected function setUp(): void
    {
    }

    /**
     * Performs assertions shared by all tests of a test case.
     *
     * This method is called between setUp() and test.
     */
    protected function assertPreConditions(): void
    {
    }

    /**
     * Performs assertions shared by all tests of a test case.
     *
     * This method is called between test and tearDown().
     */
    protected function assertPostConditions(): void
    {
    }

    /**
     * This method is called after each test.
     */
    protected function tearDown(): void
    {
    }

    /**
     * Returns a string representation of the test case.
     *
     * @throws Exception
     */
    public function toString(): string
    {
        $buffer = sprintf(
            '%s::%s',
            (new ReflectionClass($this))->getName(),
            $this->getName(false)
        );

        return $buffer . $this->getDataSetAsStringWithData();
    }

    public function count(): int
    {
        return 1;
    }

    public function getActualOutputForAssertion(): string
    {
        $this->outputRetrievedForAssertion = true;

        return $this->output();
    }

    public function expectOutputRegex(string $expectedRegex): void
    {
        $this->outputExpectedRegex = $expectedRegex;
    }

    public function expectOutputString(string $expectedString): void
    {
        $this->outputExpectedString = $expectedString;
    }

    /**
     * @psalm-param class-string<\Throwable> $exception
     */
    public function expectException(string $exception): void
    {
        $this->expectedException = $exception;
    }

    public function expectExceptionCode(int|string $code): void
    {
        $this->expectedExceptionCode = $code;
    }

    public function expectExceptionMessage(string $message): void
    {
        $this->expectedExceptionMessage = $message;
    }

    public function expectExceptionMessageMatches(string $regularExpression): void
    {
        $this->expectedExceptionMessageRegExp = $regularExpression;
    }

    /**
     * Sets up an expectation for an exception to be raised by the code under test.
     * Information for expected exception class, expected exception message, and
     * expected exception code are retrieved from a given Exception object.
     */
    public function expectExceptionObject(\Exception $exception): void
    {
        $this->expectException($exception::class);
        $this->expectExceptionMessage($exception->getMessage());
        $this->expectExceptionCode($exception->getCode());
    }

    public function expectNotToPerformAssertions(): void
    {
        $this->doesNotPerformAssertions = true;
    }

    public function expectDeprecation(): void
    {
        $this->expectedException = Deprecation::class;
    }

    public function expectDeprecationMessage(string $message): void
    {
        $this->expectExceptionMessage($message);
    }

    public function expectDeprecationMessageMatches(string $regularExpression): void
    {
        $this->expectExceptionMessageMatches($regularExpression);
    }

    public function expectNotice(): void
    {
        $this->expectedException = Notice::class;
    }

    public function expectNoticeMessage(string $message): void
    {
        $this->expectExceptionMessage($message);
    }

    public function expectNoticeMessageMatches(string $regularExpression): void
    {
        $this->expectExceptionMessageMatches($regularExpression);
    }

    public function expectWarning(): void
    {
        $this->expectedException = WarningError::class;
    }

    public function expectWarningMessage(string $message): void
    {
        $this->expectExceptionMessage($message);
    }

    public function expectWarningMessageMatches(string $regularExpression): void
    {
        $this->expectExceptionMessageMatches($regularExpression);
    }

    public function expectError(): void
    {
        $this->expectedException = Error::class;
    }

    public function expectErrorMessage(string $message): void
    {
        $this->expectExceptionMessage($message);
    }

    public function expectErrorMessageMatches(string $regularExpression): void
    {
        $this->expectExceptionMessageMatches($regularExpression);
    }

    public function status(): TestStatus
    {
        return $this->status;
    }

    public function markAsRisky(): void
    {
        $this->status = TestStatus::risky();
    }

    public function hasFailed(): bool
    {
        $status = $this->status();

        return $status->isFailure() || $status->isError();
    }

    /**
     * Runs the test case and collects the results in a TestResult object.
     *
     * @throws \SebastianBergmann\CodeCoverage\InvalidArgumentException
     * @throws \SebastianBergmann\CodeCoverage\UnintentionallyCoveredCodeException
     * @throws CodeCoverageException
     * @throws UtilException
     */
    public function run(TestResult $result): void
    {
        if (!$this instanceof ErrorTestCase && !$this instanceof WarningTestCase) {
            $this->result = $result;
        }

        if (!$this instanceof ErrorTestCase &&
            !$this instanceof WarningTestCase &&
            !$this instanceof SkippedTestCase &&
            !$this->handleDependencies()) {
            return;
        }

        if (!$this->shouldRunInSeparateProcess()) {
            (new TestRunner)->run($this, $result);
        } else {
            (new TestRunner)->runInSeparateProcess(
                $this,
                $result,
                $this->runClassInSeparateProcess && !$this->runTestInSeparateProcess,
                $this->preserveGlobalState
            );
        }

        $this->result = null;
    }

    /**
     * Returns a builder object to create mock objects using a fluent interface.
     *
     * @psalm-template RealInstanceType of object
     * @psalm-param class-string<RealInstanceType> $className
     * @psalm-return MockBuilder<RealInstanceType>
     */
    public function getMockBuilder(string $className): MockBuilder
    {
        $this->recordDoubledType($className);

        return new MockBuilder($this, $className);
    }

    public function registerComparator(Comparator $comparator): void
    {
        ComparatorFactory::getInstance()->register($comparator);

        Event\Facade::emitter()->comparatorRegistered($comparator::class);

        $this->customComparators[] = $comparator;
    }

    /**
     * @psalm-return list<string>
     *
     * @internal This method is not covered by the backward compatibility promise for PHPUnit
     */
    public function doubledTypes(): array
    {
        return array_unique($this->doubledTypes);
    }

    /**
     * @internal This method is not covered by the backward compatibility promise for PHPUnit
     */
    public function groups(): array
    {
        return $this->groups;
    }

    /**
     * @internal This method is not covered by the backward compatibility promise for PHPUnit
     */
    public function setGroups(array $groups): void
    {
        $this->groups = $groups;
    }

    /**
     * @internal This method is not covered by the backward compatibility promise for PHPUnit
     */
    public function getName(bool $withDataSet = true): string
    {
        if ($withDataSet) {
            return $this->name . $this->getDataSetAsString();
        }

        return $this->name;
    }

    /**
     * @internal This method is not covered by the backward compatibility promise for PHPUnit
     */
    public function size(): TestSize
    {
        return (new Groups)->size(
            static::class,
            $this->getName(false)
        );
    }

    /**
     * @internal This method is not covered by the backward compatibility promise for PHPUnit
     */
    public function hasOutput(): bool
    {
        if ($this->output === '') {
            return false;
        }

        if ($this->hasExpectationOnOutput()) {
            return false;
        }

        return true;
    }

    /**
     * @internal This method is not covered by the backward compatibility promise for PHPUnit
     */
    public function output(): string
    {
        if (!$this->outputBufferingActive) {
            return $this->output;
        }

        return (string) ob_get_contents();
    }

    /**
     * @internal This method is not covered by the backward compatibility promise for PHPUnit
     */
    public function doesNotPerformAssertions(): bool
    {
        return $this->doesNotPerformAssertions;
    }

    /**
     * @internal This method is not covered by the backward compatibility promise for PHPUnit
     */
    public function hasExpectationOnOutput(): bool
    {
        return is_string($this->outputExpectedString) || is_string($this->outputExpectedRegex) || $this->outputRetrievedForAssertion;
    }

    /**
     * @internal This method is not covered by the backward compatibility promise for PHPUnit
     */
    public function registerMockObjectsFromTestArgumentsRecursively(): void
    {
        $this->registerMockObjectsFromTestArgumentsRecursively = true;
    }

    /**
     * @throws Throwable
     *
     * @internal This method is not covered by the backward compatibility promise for PHPUnit
     */
    public function runBare(): void
    {
        $this->snapshotGlobalState();
        $this->startOutputBuffering();
        clearstatcache();

        $emitter                           = Event\Facade::emitter();
        $hookMethods                       = (new HookMethods)->hookMethods(static::class);
        $hasMetRequirements                = false;
        $this->numberOfAssertionsPerformed = 0;
        $currentWorkingDirectory           = getcwd();

        try {
            $this->checkRequirements();
            $hasMetRequirements = true;

            if ($this->inIsolation) {
                $this->invokeBeforeClassHookMethods($hookMethods, $emitter);
            }

            if (method_exists(static::class, $this->name) &&
                MetadataRegistry::parser()->forMethod(static::class, $this->name)->isDoesNotPerformAssertions()->isNotEmpty()) {
                $this->doesNotPerformAssertions = true;
            }

            $this->invokeBeforeTestHookMethods($hookMethods, $emitter);
            $this->invokePreConditionHookMethods($hookMethods, $emitter);

            $emitter->testPrepared(
                $this->valueObjectForEvents()
            );

            $this->wasPrepared = true;
            $this->testResult  = $this->runTest();

            if ($this->hasOutput()) {
                $emitter->testOutputPrinted(
                    $this->valueObjectForEvents(),
                    $this->output()
                );
            }

            $this->verifyMockObjects();
            $this->invokePostConditionHookMethods($hookMethods, $emitter);

            if (!empty($this->warnings)) {
                throw new Warning(
                    implode(
                        "\n",
                        array_unique($this->warnings)
                    )
                );
            }

            $this->status = TestStatus::success();
        } catch (IncompleteTest $e) {
            $this->status = TestStatus::incomplete($e->getMessage());

            $emitter->testAborted(
                $this->valueObjectForEvents(),
                Event\Code\Throwable::from($e)
            );
        } catch (SkippedTest $e) {
            $this->status = TestStatus::skipped($e->getMessage());

            $emitter->testSkipped(
                $this->valueObjectForEvents(),
                Event\Code\Throwable::from($e),
                $e->getMessage()
            );
        } catch (Warning $e) {
            $this->status = TestStatus::warning($e->getMessage());

            $emitter->testPassedWithWarning(
                $this->valueObjectForEvents(),
                Event\Code\Throwable::from($e)
            );
        } catch (AssertionFailedError $e) {
            $this->status = TestStatus::failure($e->getMessage());

            $emitter->testFailed(
                $this->valueObjectForEvents(),
                Event\Code\Throwable::from($e)
            );
        } catch (Throwable $_e) {
            $e            = $_e;
            $this->status = TestStatus::error($_e->getMessage());

            $emitter->testErrored(
                $this->valueObjectForEvents(),
                Event\Code\Throwable::from($_e)
            );
        }

        try {
            $this->stopOutputBuffering();
        } catch (RiskyTest $_e) {
            $e = $e ?? $_e;
        }

        if (!isset($e)) {
            $this->performAssertionsOnOutput();
        }

        if ($this->status()->isSuccess()) {
            Event\Facade::emitter()->testPassed(
                $this->valueObjectForEvents()
            );
        }

        $this->mockObjects = [];

        // Tear down the fixture. An exception raised in tearDown() will be
        // caught and passed on when no exception was raised before.
        try {
            if ($hasMetRequirements) {
                $this->invokeAfterTestHookMethods($hookMethods, $emitter);

                if ($this->inIsolation) {
                    $this->invokeAfterClassHookMethods($hookMethods, $emitter);
                }
            }
        } catch (Throwable $_e) {
            $e = $e ?? $_e;
        }

        if (isset($_e)) {
            if ($_e instanceof RiskyTest) {
                $this->status = TestStatus::risky($_e->getMessage());
            } else {
                $this->status = TestStatus::error($_e->getMessage());
            }
        }

        clearstatcache();

        if ($currentWorkingDirectory !== getcwd()) {
            chdir($currentWorkingDirectory);
        }

        $this->restoreGlobalState();
        $this->unregisterCustomComparators();
        $this->cleanupIniSettings();
        $this->cleanupLocaleSettings();
        libxml_clear_errors();

        $this->testValueObjectForEvents = null;

        if (isset($e)) {
            $this->onNotSuccessfulTest($e);
        }
    }

    /**
     * @internal This method is not covered by the backward compatibility promise for PHPUnit
     */
    public function setName(string $name): void
    {
        $this->name = $name;

        if (is_callable($this->sortId(), true)) {
            $this->providedTests = [new ExecutionOrderDependency($this->sortId())];
        }
    }

    /**
     * @psalm-param list<ExecutionOrderDependency> $dependencies
     *
     * @internal This method is not covered by the backward compatibility promise for PHPUnit
     */
    public function setDependencies(array $dependencies): void
    {
        $this->dependencies = $dependencies;
    }

    /**
     * @internal This method is not covered by the backward compatibility promise for PHPUnit
     */
    public function setDependencyInput(array $dependencyInput): void
    {
        $this->dependencyInput = $dependencyInput;
    }

    /**
     * @internal This method is not covered by the backward compatibility promise for PHPUnit
     */
    public function dependencyInput(): array
    {
        return $this->dependencyInput;
    }

    /**
     * @internal This method is not covered by the backward compatibility promise for PHPUnit
     */
    public function setBeStrictAboutChangesToGlobalState(bool $beStrictAboutChangesToGlobalState): void
    {
        $this->beStrictAboutChangesToGlobalState = $beStrictAboutChangesToGlobalState;
    }

    /**
     * @internal This method is not covered by the backward compatibility promise for PHPUnit
     */
    public function setBackupGlobals(bool $backupGlobals): void
    {
        if ($this->backupGlobals === null) {
            $this->backupGlobals = $backupGlobals;
        }
    }

    /**
     * @internal This method is not covered by the backward compatibility promise for PHPUnit
     */
    public function setBackupGlobalsExcludeList(array $backupGlobalsExcludeList): void
    {
        $this->backupGlobalsExcludeList = $backupGlobalsExcludeList;
    }

    /**
     * @internal This method is not covered by the backward compatibility promise for PHPUnit
     */
    public function setBackupStaticProperties(bool $backupStaticProperties): void
    {
        if ($this->backupStaticProperties === null) {
            $this->backupStaticProperties = $backupStaticProperties;
        }
    }

    /**
     * @internal This method is not covered by the backward compatibility promise for PHPUnit
     */
    public function setBackupStaticPropertiesExcludeList(array $backupStaticPropertiesExcludeList): void
    {
        $this->backupStaticPropertiesExcludeList = $backupStaticPropertiesExcludeList;
    }

    /**
     * @internal This method is not covered by the backward compatibility promise for PHPUnit
     */
    public function setRunTestInSeparateProcess(bool $runTestInSeparateProcess): void
    {
        if ($this->runTestInSeparateProcess === null) {
            $this->runTestInSeparateProcess = $runTestInSeparateProcess;
        }
    }

    /**
     * @internal This method is not covered by the backward compatibility promise for PHPUnit
     */
    public function setRunClassInSeparateProcess(bool $runClassInSeparateProcess): void
    {
        if ($this->runClassInSeparateProcess === null) {
            $this->runClassInSeparateProcess = $runClassInSeparateProcess;
        }
    }

    /**
     * @internal This method is not covered by the backward compatibility promise for PHPUnit
     */
    public function setPreserveGlobalState(bool $preserveGlobalState): void
    {
        $this->preserveGlobalState = $preserveGlobalState;
    }

    /**
     * @internal This method is not covered by the backward compatibility promise for PHPUnit
     */
    public function setInIsolation(bool $inIsolation): void
    {
        $this->inIsolation = $inIsolation;
    }

    /**
     * @internal This method is not covered by the backward compatibility promise for PHPUnit
     */
    public function isInIsolation(): bool
    {
        return $this->inIsolation;
    }

    /**
     * @internal This method is not covered by the backward compatibility promise for PHPUnit
     */
    public function result(): mixed
    {
        return $this->testResult;
    }

    /**
     * @internal This method is not covered by the backward compatibility promise for PHPUnit
     */
    public function setResult(mixed $result): void
    {
        $this->testResult = $result;
    }

    /**
     * @internal This method is not covered by the backward compatibility promise for PHPUnit
     */
    public function registerMockObject(MockObject $mockObject): void
    {
        $this->mockObjects[] = $mockObject;
    }

    /**
     * @internal This method is not covered by the backward compatibility promise for PHPUnit
     */
    public function addToAssertionCount(int $count): void
    {
        $this->numberOfAssertionsPerformed += $count;
    }

    /**
     * @internal This method is not covered by the backward compatibility promise for PHPUnit
     */
    public function numberOfAssertionsPerformed(): int
    {
        return $this->numberOfAssertionsPerformed;
    }

    /**
     * @internal This method is not covered by the backward compatibility promise for PHPUnit
     */
    public function usesDataProvider(): bool
    {
        return !empty($this->data);
    }

    /**
     * @internal This method is not covered by the backward compatibility promise for PHPUnit
     */
    public function dataName(): int|string
    {
        return $this->dataName;
    }

    /**
     * @internal This method is not covered by the backward compatibility promise for PHPUnit
     */
    public function getDataSetAsString(): string
    {
        $buffer = '';

        if (!empty($this->data)) {
            if (is_int($this->dataName)) {
                $buffer .= sprintf(' with data set #%d', $this->dataName);
            } else {
                $buffer .= sprintf(' with data set "%s"', $this->dataName);
            }
        }

        return $buffer;
    }

    /**
     * @internal This method is not covered by the backward compatibility promise for PHPUnit
     */
    public function getDataSetAsStringWithData(): string
    {
        if (empty($this->data)) {
            return '';
        }

        return $this->getDataSetAsString() . sprintf(
            ' (%s)',
            (new Exporter)->shortenedRecursiveExport($this->data)
        );
    }

    /**
     * Gets the data set of a TestCase.
     *
     * @internal This method is not covered by the backward compatibility promise for PHPUnit
     */
    public function getProvidedData(): array
    {
        return $this->data;
    }

    /**
     * @internal This method is not covered by the backward compatibility promise for PHPUnit
     */
    public function addWarning(string $warning): void
    {
        $this->warnings[] = $warning;
    }

    /**
     * @internal This method is not covered by the backward compatibility promise for PHPUnit
     */
    public function sortId(): string
    {
        $id = $this->name;

        if (!str_contains($id, '::')) {
            $id = static::class . '::' . $id;
        }

        if ($this->usesDataProvider()) {
            $id .= $this->getDataSetAsString();
        }

        return $id;
    }

    /**
     * Returns the normalized test name as class::method.
     *
     * @psalm-return list<ExecutionOrderDependency>
     */
    public function provides(): array
    {
        return $this->providedTests;
    }

    /**
     * Returns a list of normalized dependency names, class::method.
     *
     * This list can differ from the raw dependencies as the resolver has
     * no need for the [!][shallow]clone prefix that is filtered out
     * during normalization.
     *
     * @psalm-return list<ExecutionOrderDependency>
     */
    public function requires(): array
    {
        return $this->dependencies;
    }

    /**
     * @internal This method is not covered by the backward compatibility promise for PHPUnit
     */
    public function setData(int|string $dataName, array $data): void
    {
        $this->dataName = $dataName;
        $this->data     = $data;
    }

    /**
     * @internal This method is not covered by the backward compatibility promise for PHPUnit
     */
    public function valueObjectForEvents(): Event\Code\TestMethod
    {
        if ($this->testValueObjectForEvents !== null) {
            return $this->testValueObjectForEvents;
        }

        $this->testValueObjectForEvents = Event\Code\TestMethod::fromTestCase($this);

        return $this->testValueObjectForEvents;
    }

    /**
     * @internal This method is not covered by the backward compatibility promise for PHPUnit
     */
    public function wasPrepared(): bool
    {
        return $this->wasPrepared;
    }

    /**
     * Validates the bootstrap file is a file, and adds it to the bootstraps array
     * if so.
     */
    public function addBootstrap(string $filename): void
    {
        if (is_file($filename) && str_ends_with($filename, '.php')) {
            $this->bootstraps[] = $filename;
        }
    }

    public function addBootstraps(array $bootstraps): void
    {
        foreach ($bootstraps as $filename) {
            $this->addBootstrap($filename);
        }
    }

    /**
     * Override to run the test and assert its state.
     *
     * @throws \SebastianBergmann\ObjectEnumerator\InvalidArgumentException
     * @throws AssertionFailedError
     * @throws Exception
     * @throws ExpectationFailedException
     * @throws Throwable
     */
    protected function runTest(): mixed
    {
        $testArguments = array_merge($this->data, $this->dependencyInput);

        $this->registerMockObjectsFromTestArguments($testArguments);

        try {
            $testResult = $this->{$this->name}(...array_values($testArguments));
        } catch (Throwable $exception) {
            if (!$this->checkExceptionExpectations($exception)) {
                throw $exception;
            }

            if ($this->expectedException !== null) {
                if ($this->expectedException === Error::class) {
                    $this->assertThat(
                        $exception,
                        LogicalOr::fromConstraints(
                            new ExceptionConstraint(Error::class),
                            new ExceptionConstraint(\Error::class)
                        )
                    );
                } else {
                    $this->assertThat(
                        $exception,
                        new ExceptionConstraint(
                            $this->expectedException
                        )
                    );
                }
            }

            if ($this->expectedExceptionMessage !== null) {
                $this->assertThat(
                    $exception,
                    new ExceptionMessage(
                        $this->expectedExceptionMessage
                    )
                );
            }

            if ($this->expectedExceptionMessageRegExp !== null) {
                $this->assertThat(
                    $exception,
                    new ExceptionMessageRegularExpression(
                        $this->expectedExceptionMessageRegExp
                    )
                );
            }

            if ($this->expectedExceptionCode !== null) {
                $this->assertThat(
                    $exception,
                    new ExceptionCode(
                        $this->expectedExceptionCode
                    )
                );
            }

            return null;
        }

        if ($this->expectedException !== null) {
            $this->assertThat(
                null,
                new ExceptionConstraint(
                    $this->expectedException
                )
            );
        } elseif ($this->expectedExceptionMessage !== null) {
            $this->numberOfAssertionsPerformed++;

            throw new AssertionFailedError(
                sprintf(
                    'Failed asserting that exception with message "%s" is thrown',
                    $this->expectedExceptionMessage
                )
            );
        } elseif ($this->expectedExceptionMessageRegExp !== null) {
            $this->numberOfAssertionsPerformed++;

            throw new AssertionFailedError(
                sprintf(
                    'Failed asserting that exception with message matching "%s" is thrown',
                    $this->expectedExceptionMessageRegExp
                )
            );
        } elseif ($this->expectedExceptionCode !== null) {
            $this->numberOfAssertionsPerformed++;

            throw new AssertionFailedError(
                sprintf(
                    'Failed asserting that exception with code "%s" is thrown',
                    $this->expectedExceptionCode
                )
            );
        }

        return $testResult;
    }

    /**
     * This method is a wrapper for the ini_set() function that automatically
     * resets the modified php.ini setting to its original value after the
     * test is run.
     *
     * @throws Exception
     */
    protected function iniSet(string $varName, string $newValue): void
    {
        $currentValue = ini_set($varName, $newValue);

        if ($currentValue !== false) {
            $this->iniSettings[$varName] = $currentValue;
        } else {
            throw new Exception(
                sprintf(
                    'INI setting "%s" could not be set to "%s".',
                    $varName,
                    $newValue
                )
            );
        }
    }

    /**
     * This method is a wrapper for the setlocale() function that automatically
     * resets the locale to its original value after the test is run.
     *
     * @throws Exception
     */
    protected function setLocale(mixed ...$arguments): void
    {
        if (count($arguments) < 2) {
            throw new Exception;
        }

        [$category, $locale] = $arguments;

        if (!in_array($category, self::LOCALE_CATEGORIES, true)) {
            throw new Exception;
        }

        if (!is_array($locale) && !is_string($locale)) {
            throw new Exception;
        }

        $this->locale[$category] = setlocale($category, 0);

        $result = setlocale(...$arguments);

        if ($result === false) {
            throw new Exception(
                'The locale functionality is not implemented on your platform, ' .
                'the specified locale does not exist or the category name is ' .
                'invalid.'
            );
        }
    }

    /**
     * Creates a test stub for the specified interface or class.
     *
     * @psalm-template RealInstanceType of object
     * @psalm-param    class-string<RealInstanceType> $originalClassName
     * @psalm-return   Stub&RealInstanceType
     */
    protected function createStub(string $originalClassName): Stub
    {
        $stub = $this->createMockObject($originalClassName);

        Event\Facade::emitter()->testTestStubCreated($originalClassName);

        return $stub;
    }

    /**
     * Creates a mock object for the specified interface or class.
     *
     * @psalm-template RealInstanceType of object
     * @psalm-param class-string<RealInstanceType> $originalClassName
     * @psalm-return MockObject&RealInstanceType
     */
    protected function createMock(string $originalClassName): MockObject
    {
        $mock = $this->createMockObject($originalClassName);

        Event\Facade::emitter()->testMockObjectCreated($originalClassName);

        return $mock;
    }

    /**
     * Creates (and configures) a mock object for the specified interface or class.
     *
     * @psalm-template RealInstanceType of object
     * @psalm-param class-string<RealInstanceType> $originalClassName
     * @psalm-return MockObject&RealInstanceType
     */
    protected function createConfiguredMock(string $originalClassName, array $configuration): MockObject
    {
        $o = $this->createMockObject($originalClassName);

        foreach ($configuration as $method => $return) {
            $o->method($method)->willReturn($return);
        }

        return $o;
    }

    /**
     * Creates a partial mock object for the specified interface or class.
     *
     * @psalm-param list<string> $methods
     *
     * @psalm-template RealInstanceType of object
     * @psalm-param class-string<RealInstanceType> $originalClassName
     * @psalm-return MockObject&RealInstanceType
     */
    protected function createPartialMock(string $originalClassName, array $methods): MockObject
    {
        $partialMock = $this->getMockBuilder($originalClassName)
            ->disableOriginalConstructor()
            ->disableOriginalClone()
            ->disableArgumentCloning()
            ->disallowMockingUnknownTypes()
            ->onlyMethods($methods)
            ->getMock();

        Event\Facade::emitter()->testPartialMockObjectCreated(
            $originalClassName,
            ...$methods
        );

        return $partialMock;
    }

    /**
     * Creates a test proxy for the specified class.
     *
     * @psalm-template RealInstanceType of object
     * @psalm-param class-string<RealInstanceType> $originalClassName
     * @psalm-return MockObject&RealInstanceType
     */
    protected function createTestProxy(string $originalClassName, array $constructorArguments = []): MockObject
    {
        $testProxy = $this->getMockBuilder($originalClassName)
            ->setConstructorArgs($constructorArguments)
            ->enableProxyingToOriginalMethods()
            ->getMock();

        Event\Facade::emitter()->testTestProxyCreated(
            $originalClassName,
            $constructorArguments
        );

        return $testProxy;
    }

    /**
     * Creates a mock object for the specified abstract class with all abstract
     * methods of the class mocked. Concrete methods are not mocked by default.
     * To mock concrete methods, use the 7th parameter ($mockedMethods).
     *
     * @psalm-template RealInstanceType of object
     * @psalm-param class-string<RealInstanceType> $originalClassName
     * @psalm-return MockObject&RealInstanceType
     */
    protected function getMockForAbstractClass(string $originalClassName, array $arguments = [], string $mockClassName = '', bool $callOriginalConstructor = true, bool $callOriginalClone = true, bool $callAutoload = true, array $mockedMethods = [], bool $cloneArguments = false): MockObject
    {
        $this->recordDoubledType($originalClassName);

        $mockObject = $this->getMockObjectGenerator()->getMockForAbstractClass(
            $originalClassName,
            $arguments,
            $mockClassName,
            $callOriginalConstructor,
            $callOriginalClone,
            $callAutoload,
            $mockedMethods,
            $cloneArguments
        );

        $this->registerMockObject($mockObject);

        Event\Facade::emitter()->testMockObjectCreatedForAbstractClass($originalClassName);

        return $mockObject;
    }

    /**
     * Creates a mock object based on the given WSDL file.
     *
     * @psalm-template RealInstanceType of object
     * @psalm-param class-string<RealInstanceType>|string $originalClassName
     * @psalm-return MockObject&RealInstanceType
     */
    protected function getMockFromWsdl(string $wsdlFile, string $originalClassName = '', string $mockClassName = '', array $methods = [], bool $callOriginalConstructor = true, array $options = []): MockObject
    {
        $this->recordDoubledType(SoapClient::class);

        if ($originalClassName === '') {
            $fileName          = pathinfo(basename(parse_url($wsdlFile, PHP_URL_PATH)), PATHINFO_FILENAME);
            $originalClassName = preg_replace('/\W/', '', $fileName);
        }

        if (!class_exists($originalClassName)) {
            eval(
                $this->getMockObjectGenerator()->generateClassFromWsdl(
                    $wsdlFile,
                    $originalClassName,
                    $methods,
                    $options
                )
            );
        }

        $mockObject = $this->getMockObjectGenerator()->getMock(
            $originalClassName,
            $methods,
            ['', $options],
            $mockClassName,
            $callOriginalConstructor,
            false,
            false
        );

        Event\Facade::emitter()->testMockObjectCreatedFromWsdl(
            $wsdlFile,
            $originalClassName,
            $mockClassName,
            $methods,
            $callOriginalConstructor,
            $options
        );

        $this->registerMockObject($mockObject);

        return $mockObject;
    }

    /**
     * Creates a mock object for the specified trait with all abstract methods
     * of the trait mocked. Concrete methods to mock can be specified with the
     * `$mockedMethods` parameter.
     *
     * @psalm-param trait-string $traitName
     */
    protected function getMockForTrait(string $traitName, array $arguments = [], string $mockClassName = '', bool $callOriginalConstructor = true, bool $callOriginalClone = true, bool $callAutoload = true, array $mockedMethods = [], bool $cloneArguments = false): MockObject
    {
        $this->recordDoubledType($traitName);

        $mockObject = $this->getMockObjectGenerator()->getMockForTrait(
            $traitName,
            $arguments,
            $mockClassName,
            $callOriginalConstructor,
            $callOriginalClone,
            $callAutoload,
            $mockedMethods,
            $cloneArguments
        );

        $this->registerMockObject($mockObject);

        Event\Facade::emitter()->testMockObjectCreatedForTrait($traitName);

        return $mockObject;
    }

    /**
     * Creates an object that uses the specified trait.
     *
     * @psalm-param trait-string $traitName
     */
    protected function getObjectForTrait(string $traitName, array $arguments = [], string $traitClassName = '', bool $callOriginalConstructor = true, bool $callOriginalClone = true, bool $callAutoload = true): object
    {
        $this->recordDoubledType($traitName);

        return $this->getMockObjectGenerator()->getObjectForTrait(
            $traitName,
            $traitClassName,
            $callAutoload,
            $callOriginalConstructor,
            $arguments
        );
    }

    /**
     * This method is called when a test method did not execute successfully.
     *
     * @throws Throwable
     */
    protected function onNotSuccessfulTest(Throwable $t): void
    {
        throw $t;
    }

    protected function recordDoubledType(string $originalClassName): void
    {
        $this->doubledTypes[] = $originalClassName;
    }

    /**
     * @throws Throwable
     */
    private function verifyMockObjects(): void
    {
        foreach ($this->mockObjects as $mockObject) {
            if ($mockObject->__phpunit_hasMatchers()) {
                $this->numberOfAssertionsPerformed++;
            }

            $mockObject->__phpunit_verify(
                $this->shouldInvocationMockerBeReset($mockObject)
            );
        }
    }

    /**
     * @throws SkippedTest
     * @throws Warning
     */
    private function checkRequirements(): void
    {
        if (!$this->name || !method_exists($this, $this->name)) {
            return;
        }

        $missingRequirements = (new Requirements)->requirementsNotSatisfiedFor(
            static::class,
            $this->name
        );

        if (!empty($missingRequirements)) {
            $this->markTestSkipped(implode(PHP_EOL, $missingRequirements));
        }
    }

    private function handleDependencies(): bool
    {
        if ([] === $this->dependencies || $this->inIsolation) {
            return true;
        }

        $passed     = $this->result->passed();
        $passedKeys = array_keys($passed);

        foreach ($passedKeys as $keyIndex => $keyValue) {
            $pos = strpos($keyValue, ' with data set');

            if ($pos !== false) {
                $passedKeys[$keyIndex] = substr($keyValue, 0, $pos);
            }
        }

        $passedKeys = array_flip(array_unique($passedKeys));

        foreach ($this->dependencies as $dependency) {
            if (!$dependency->isValid()) {
                $this->markErrorForInvalidDependency();

                return false;
            }

            if ($dependency->targetIsClass()) {
                $dependencyClassName = $dependency->getTargetClassName();

                if (!in_array($dependencyClassName, $this->result->passedClasses(), true)) {
                    $this->markSkippedForMissingDependency($dependency);

                    return false;
                }

                continue;
            }

            $dependencyTarget = $dependency->getTarget();

            if (!isset($passedKeys[$dependencyTarget])) {
                if (!$this->isCallableTestMethod($dependencyTarget)) {
                    $this->markErrorForInvalidDependency($dependency);
                } else {
                    $this->markSkippedForMissingDependency($dependency);
                }

                return false;
            }

            if (isset($passed[$dependencyTarget])) {
                if ($passed[$dependencyTarget]['size']->isKnown() &&
                    $this->size()->isKnown() &&
                    $passed[$dependencyTarget]['size']->isGreaterThan($this->size())) {
                    $this->result->addFailure(
                        $this,
                        new SkippedDueToDependencyOnLargerTestException,
                        0
                    );

                    return false;
                }

                if ($dependency->deepClone()) {
                    $deepCopy = new DeepCopy;
                    $deepCopy->skipUncloneable(false);

                    $this->dependencyInput[$dependencyTarget] = $deepCopy->copy($passed[$dependencyTarget]['result']);
                } elseif ($dependency->shallowClone()) {
                    $this->dependencyInput[$dependencyTarget] = clone $passed[$dependencyTarget]['result'];
                } else {
                    $this->dependencyInput[$dependencyTarget] = $passed[$dependencyTarget]['result'];
                }
            } else {
                $this->dependencyInput[$dependencyTarget] = null;
            }
        }

        return true;
    }

    private function markErrorForInvalidDependency(?ExecutionOrderDependency $dependency = null): void
    {
        $message = 'This test has an invalid dependency';

        if ($dependency !== null) {
            $message = sprintf(
                'This test depends on "%s" which does not exist',
                $dependency->getTarget()
            );
        }

        $exception = new InvalidDependencyException($message);

        Event\Facade::emitter()->testErrored(
            $this->valueObjectForEvents(),
            Event\Code\Throwable::from($exception)
        );

        $this->status = TestStatus::error($message);

        $this->result->startTest($this);

        $this->result->addError(
            $this,
            $exception,
            0
        );

        $this->result->endTest($this, 0);
    }

    private function markSkippedForMissingDependency(ExecutionOrderDependency $dependency): void
    {
        $message = sprintf(
            'This test depends on "%s" to pass',
            $dependency->getTarget()
        );

        Event\Facade::emitter()->testSkipped(
            $this->valueObjectForEvents(),
            null,
            $message
        );

        $this->status = TestStatus::skipped($message);

        $this->result->startTest($this);

        $this->result->addFailure(
            $this,
            new SkippedDueToMissingDependencyException(
                $dependency->getTarget()
            ),
            0
        );

        $this->result->endTest($this, 0);
    }

    /**
     * Get the mock object generator, creating it if it doesn't exist.
     */
    private function getMockObjectGenerator(): MockGenerator
    {
        if ($this->mockObjectGenerator === null) {
            $this->mockObjectGenerator = new MockGenerator;
        }

        return $this->mockObjectGenerator;
    }

    private function startOutputBuffering(): void
    {
        ob_start();

        $this->outputBufferingActive = true;
        $this->outputBufferingLevel  = ob_get_level();
    }

    /**
     * @throws RiskyTest
     */
    private function stopOutputBuffering(): void
    {
        if (ob_get_level() !== $this->outputBufferingLevel) {
            while (ob_get_level() >= $this->outputBufferingLevel) {
                ob_end_clean();
            }

            throw new RiskyDueToOutputBufferingException;
        }

        $this->output = ob_get_clean();

        $this->outputBufferingActive = false;
        $this->outputBufferingLevel  = ob_get_level();
    }

    private function snapshotGlobalState(): void
    {
        if ($this->runTestInSeparateProcess || $this->inIsolation ||
            (!$this->backupGlobals && !$this->backupStaticProperties)) {
            return;
        }

        $snapshot = $this->createGlobalStateSnapshot($this->backupGlobals === true);

        Event\Facade::emitter()->globalStateCaptured($snapshot);

        $this->snapshot = $snapshot;
    }

    /**
     * @throws RiskyTest
     */
    private function restoreGlobalState(): void
    {
        if (!$this->snapshot instanceof Snapshot) {
            return;
        }

        if ($this->beStrictAboutChangesToGlobalState) {
            $snapshotAfter = $this->createGlobalStateSnapshot($this->backupGlobals === true);

            try {
                $this->compareGlobalStateSnapshots(
                    $this->snapshot,
                    $snapshotAfter
                );
            } catch (RiskyTest $rte) {
                Event\Facade::emitter()->globalStateModified(
                    $this->snapshot,
                    $snapshotAfter,
                    $rte->getMessage()
                );
            }
        }

        $restorer = new Restorer;

        if ($this->backupGlobals) {
            $restorer->restoreGlobalVariables($this->snapshot);

            Event\Facade::emitter()->globalStateRestored($this->snapshot);
        }

        if ($this->backupStaticProperties) {
            $restorer->restoreStaticAttributes($this->snapshot);
        }

        $this->snapshot = null;

        if (isset($rte)) {
            throw $rte;
        }
    }

    private function createGlobalStateSnapshot(bool $backupGlobals): Snapshot
    {
        $excludeList = new GlobalStateExcludeList;

        foreach ($this->backupGlobalsExcludeList as $globalVariable) {
            $excludeList->addGlobalVariable($globalVariable);
        }

        if (!defined('PHPUNIT_TESTSUITE')) {
            $excludeList->addClassNamePrefix('PHPUnit');
            $excludeList->addClassNamePrefix('SebastianBergmann\CodeCoverage');
            $excludeList->addClassNamePrefix('SebastianBergmann\FileIterator');
            $excludeList->addClassNamePrefix('SebastianBergmann\Invoker');
            $excludeList->addClassNamePrefix('SebastianBergmann\Template');
            $excludeList->addClassNamePrefix('SebastianBergmann\Timer');
            $excludeList->addClassNamePrefix('Doctrine\Instantiator');
            $excludeList->addStaticAttribute(ComparatorFactory::class, 'instance');

            foreach ($this->backupStaticPropertiesExcludeList as $class => $attributes) {
                foreach ($attributes as $attribute) {
                    $excludeList->addStaticAttribute($class, $attribute);
                }
            }
        }

        return new Snapshot(
            $excludeList,
            $backupGlobals,
            (bool) $this->backupStaticProperties,
            false,
            false,
            false,
            false,
            false,
            false,
            false
        );
    }

    /**
     * @throws RiskyTest
     */
    private function compareGlobalStateSnapshots(Snapshot $before, Snapshot $after): void
    {
        $backupGlobals = $this->backupGlobals === null || $this->backupGlobals;

        if ($backupGlobals) {
            $this->compareGlobalStateSnapshotPart(
                $before->globalVariables(),
                $after->globalVariables(),
                "--- Global variables before the test\n+++ Global variables after the test\n"
            );

            $this->compareGlobalStateSnapshotPart(
                $before->superGlobalVariables(),
                $after->superGlobalVariables(),
                "--- Super-global variables before the test\n+++ Super-global variables after the test\n"
            );
        }

        if ($this->backupStaticProperties) {
            $this->compareGlobalStateSnapshotPart(
                $before->staticAttributes(),
                $after->staticAttributes(),
                "--- Static attributes before the test\n+++ Static attributes after the test\n"
            );
        }
    }

    /**
     * @throws RiskyTest
     */
    private function compareGlobalStateSnapshotPart(array $before, array $after, string $header): void
    {
        if ($before != $after) {
            $differ   = new Differ($header);
            $exporter = new Exporter;

            $diff = $differ->diff(
                $exporter->export($before),
                $exporter->export($after)
            );

            throw new RiskyDueToGlobalStateException($diff);
        }
    }

    /**
     * @throws \SebastianBergmann\ObjectEnumerator\InvalidArgumentException
     */
    private function shouldInvocationMockerBeReset(MockObject $mock): bool
    {
        $enumerator = new Enumerator;

        foreach ($enumerator->enumerate($this->dependencyInput) as $object) {
            if ($mock === $object) {
                return false;
            }
        }

        if (!is_array($this->testResult) && !is_object($this->testResult)) {
            return true;
        }

        return !in_array($mock, $enumerator->enumerate($this->testResult), true);
    }

    /**
     * @throws \SebastianBergmann\ObjectEnumerator\InvalidArgumentException
     * @throws \SebastianBergmann\ObjectReflector\InvalidArgumentException
     */
    private function registerMockObjectsFromTestArguments(array $testArguments, array &$visited = []): void
    {
        if ($this->registerMockObjectsFromTestArgumentsRecursively) {
            foreach ((new Enumerator)->enumerate($testArguments) as $object) {
                if ($object instanceof MockObject) {
                    $this->registerMockObject($object);
                }
            }
        } else {
            foreach ($testArguments as $testArgument) {
                if ($testArgument instanceof MockObject) {
                    if (Type::isCloneable($testArgument)) {
                        $testArgument = clone $testArgument;
                    }

                    $this->registerMockObject($testArgument);
                } elseif (is_array($testArgument) && !in_array($testArgument, $visited, true)) {
                    $visited[] = $testArgument;

                    $this->registerMockObjectsFromTestArguments(
                        $testArgument,
                        $visited
                    );
                }
            }
        }
    }

    private function unregisterCustomComparators(): void
    {
        $factory = ComparatorFactory::getInstance();

        foreach ($this->customComparators as $comparator) {
            $factory->unregister($comparator);
        }

        $this->customComparators = [];
    }

    private function cleanupIniSettings(): void
    {
        foreach ($this->iniSettings as $varName => $oldValue) {
            ini_set($varName, $oldValue);
        }

        $this->iniSettings = [];
    }

    private function cleanupLocaleSettings(): void
    {
        foreach ($this->locale as $category => $locale) {
            setlocale($category, $locale);
        }

        $this->locale = [];
    }

    /**
     * @throws Exception
     */
    private function checkExceptionExpectations(Throwable $throwable): bool
    {
        $result = false;

        if ($this->expectedException !== null || $this->expectedExceptionCode !== null || $this->expectedExceptionMessage !== null || $this->expectedExceptionMessageRegExp !== null) {
            $result = true;
        }

        if ($throwable instanceof Exception) {
            $result = false;
        }

        if (is_string($this->expectedException)) {
            try {
                $reflector = new ReflectionClass($this->expectedException);
                // @codeCoverageIgnoreStart
            } catch (ReflectionException $e) {
                throw new Exception(
                    $e->getMessage(),
                    (int) $e->getCode(),
                    $e
                );
            }
            // @codeCoverageIgnoreEnd

            if ($this->expectedException === 'PHPUnit\Framework\Exception' ||
                $this->expectedException === '\PHPUnit\Framework\Exception' ||
                $reflector->isSubclassOf(Exception::class)) {
                $result = true;
            }
        }

        return $result;
    }

    private function shouldRunInSeparateProcess(): bool
    {
        return ($this->runTestInSeparateProcess || $this->runClassInSeparateProcess) &&
               !$this->inIsolation && !$this instanceof PhptTestCase;
    }

    private function isCallableTestMethod(string $dependency): bool
    {
        [$className, $methodName] = explode('::', $dependency);

        if (!class_exists($className)) {
            return false;
        }

        try {
            $class = new ReflectionClass($className);
        } catch (ReflectionException $e) {
            return false;
        }

        if (!$class->isSubclassOf(__CLASS__)) {
            return false;
        }

        if (!$class->hasMethod($methodName)) {
            return false;
        }

        return TestUtil::isTestMethod(
            $class->getMethod($methodName)
        );
    }

    /**
     * @psalm-template RealInstanceType of object
     * @psalm-param class-string<RealInstanceType> $originalClassName
     * @psalm-return MockObject&RealInstanceType
     */
    private function createMockObject(string $originalClassName): MockObject
    {
        return $this->getMockBuilder($originalClassName)
                    ->disableOriginalConstructor()
                    ->disableOriginalClone()
                    ->disableArgumentCloning()
                    ->disallowMockingUnknownTypes()
                    ->getMock();
    }

    /**
     * @throws ExpectationFailedException
     */
    private function performAssertionsOnOutput(): void
    {
        if ($this->outputExpectedRegex !== null) {
            $this->assertMatchesRegularExpression($this->outputExpectedRegex, $this->output);
        } elseif ($this->outputExpectedString !== null) {
            $this->assertEquals($this->outputExpectedString, $this->output);
        }
    }

    private function invokeBeforeClassHookMethods(array $hookMethods, Event\Emitter $emitter): void
    {
        $this->invokeHookMethods(
            $hookMethods['beforeClass'],
            $emitter,
            'testBeforeFirstTestMethodCalled',
            'testBeforeFirstTestMethodFinished'
        );
    }

    private function invokeBeforeTestHookMethods(array $hookMethods, Event\Emitter $emitter): void
    {
        $this->invokeHookMethods(
            $hookMethods['before'],
            $emitter,
            'testBeforeTestMethodCalled',
            'testBeforeTestMethodFinished'
        );
    }

    private function invokePreConditionHookMethods(array $hookMethods, Event\Emitter $emitter): void
    {
        $this->invokeHookMethods(
            $hookMethods['preCondition'],
            $emitter,
            'testPreConditionCalled',
            'testPreConditionFinished'
        );
    }

    private function invokePostConditionHookMethods(array $hookMethods, Event\Emitter $emitter): void
    {
        $this->invokeHookMethods(
            $hookMethods['postCondition'],
            $emitter,
            'testPostConditionCalled',
            'testPostConditionFinished'
        );
    }

    private function invokeAfterTestHookMethods(array $hookMethods, Event\Emitter $emitter): void
    {
        $this->invokeHookMethods(
            $hookMethods['after'],
            $emitter,
            'testAfterTestMethodCalled',
            'testAfterTestMethodFinished'
        );
    }

    private function invokeAfterClassHookMethods(array $hookMethods, Event\Emitter $emitter): void
    {
        $this->invokeHookMethods(
            $hookMethods['afterClass'],
            $emitter,
            'testAfterLastTestMethodCalled',
            'testAfterLastTestMethodFinished'
        );
    }

    /**
     * @psalm-param 'testBeforeFirstTestMethodCalled'|'testBeforeTestMethodCalled'|'testPreConditionCalled'|'testPostConditionCalled'|'testAfterTestMethodCalled'|'testAfterLastTestMethodCalled' $calledMethod
     * @psalm-param 'testBeforeFirstTestMethodFinished'|'testBeforeTestMethodFinished'|'testPreConditionFinished'|'testPostConditionFinished'|'testAfterTestMethodFinished'|'testAfterLastTestMethodFinished' $finishedMethod
     */
    private function invokeHookMethods(array $hookMethods, Event\Emitter $emitter, string $calledMethod, string $finishedMethod): void
    {
        $methodsInvoked = [];

        foreach ($hookMethods as $methodName) {
            if ($this->methodDoesNotExistOrIsDeclaredInTestCase($methodName)) {
                continue;
            }

            $this->{$methodName}();

            $methodInvoked = new Event\Code\ClassMethod(
                static::class,
                $methodName
            );

            $emitter->{$calledMethod}(
                static::class,
                $methodInvoked
            );

            $methodsInvoked[] = $methodInvoked;
        }

        if (!empty($methodsInvoked)) {
            $emitter->{$finishedMethod}(
                static::class,
                ...$methodsInvoked
            );
        }
    }

    private function methodDoesNotExistOrIsDeclaredInTestCase(string $methodName): bool
    {
        $reflector = new ReflectionObject($this);

        return !$reflector->hasMethod($methodName) ||
               $reflector->getMethod($methodName)->getDeclaringClass()->getName() === self::class;
    }
}<|MERGE_RESOLUTION|>--- conflicted
+++ resolved
@@ -110,14 +110,8 @@
 abstract class TestCase extends Assert implements Reorderable, SelfDescribing, Test
 {
     private const LOCALE_CATEGORIES = [LC_ALL, LC_COLLATE, LC_CTYPE, LC_MONETARY, LC_NUMERIC, LC_TIME];
-<<<<<<< HEAD
-
-    private array $bootstraps = [];
-
-    private ?bool $backupGlobals = null;
-=======
+    private array $bootstraps       = [];
     private ?bool $backupGlobals    = null;
->>>>>>> cab3c1eb
 
     /**
      * @psalm-var list<string>
