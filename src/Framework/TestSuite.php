<?php declare(strict_types=1);
/*
 * This file is part of PHPUnit.
 *
 * (c) Sebastian Bergmann <sebastian@phpunit.de>
 *
 * For the full copyright and license information, please view the LICENSE
 * file that was distributed with this source code.
 */
namespace PHPUnit\Framework;

use const PHP_EOL;
use function array_keys;
<<<<<<< HEAD
use function array_merge;
use function array_shift;
=======
use function array_map;
use function array_pop;
use function array_reverse;
>>>>>>> 46e02a39
use function assert;
use function call_user_func;
use function class_exists;
use function count;
use function implode;
use function is_callable;
use function is_file;
use function is_subclass_of;
use function sprintf;
use function str_ends_with;
use function str_starts_with;
use function trim;
use Iterator;
use IteratorAggregate;
use PHPUnit\Event;
use PHPUnit\Event\Code\TestMethod;
use PHPUnit\Event\NoPreviousThrowableException;
use PHPUnit\Metadata\Api\Dependencies;
use PHPUnit\Metadata\Api\Groups;
use PHPUnit\Metadata\Api\HookMethods;
use PHPUnit\Metadata\Api\Requirements;
use PHPUnit\Metadata\MetadataCollection;
use PHPUnit\Runner\Exception as RunnerException;
use PHPUnit\Runner\Filter\Factory;
use PHPUnit\Runner\PhptTestCase;
use PHPUnit\Runner\TestSuiteLoader;
use PHPUnit\TestRunner\TestResult\Facade as TestResultFacade;
use PHPUnit\Util\Filter;
use PHPUnit\Util\Reflection;
use PHPUnit\Util\Test as TestUtil;
use ReflectionClass;
use ReflectionMethod;
use SebastianBergmann\CodeCoverage\InvalidArgumentException;
use SebastianBergmann\CodeCoverage\UnintentionallyCoveredCodeException;
use Throwable;

/**
 * @template-implements IteratorAggregate<int, Test>
 *
 * @internal This class is not covered by the backward compatibility promise for PHPUnit
 */
class TestSuite implements IteratorAggregate, Reorderable, SelfDescribing, Test
{
    /**
     * @psalm-var non-empty-string
     */
    private string $name;

    /**
     * @psalm-var array<non-empty-string, list<non-empty-string>>
     */
    private array $groups = [];

    /**
     * @psalm-var ?list<ExecutionOrderDependency>
     */
    private ?array $requiredTests = null;

    /**
     * @psalm-var list<Test>
     */
    private array $tests = [];

    /**
     * @psalm-var ?list<ExecutionOrderDependency>
     */
    private ?array $providedTests    = null;
    private ?Factory $iteratorFilter = null;
    private bool $wasRun             = false;

    /**
     * @psalm-param non-empty-string $name
     */
    public static function empty(string $name): static
    {
        return new static($name);
    }

    /**
     * @psalm-param ReflectionClass<TestCase> $class
     * @psalm-param list<non-empty-string> $groups
     */
    public static function fromClassReflector(ReflectionClass $class, array $groups = []): static
    {
        $testSuite = new static($class->getName());

        $constructor = $class->getConstructor();

        if ($constructor !== null && !$constructor->isPublic()) {
            Event\Facade::emitter()->testRunnerTriggeredWarning(
                sprintf(
                    'Class "%s" has no public constructor.',
                    $class->getName(),
                ),
            );

            return $testSuite;
        }

        foreach (Reflection::publicMethodsInTestClass($class) as $method) {
            if ($method->getDeclaringClass()->getName() === Assert::class) {
                continue;
            }

            if ($method->getDeclaringClass()->getName() === TestCase::class) {
                continue;
            }

            if (!TestUtil::isTestMethod($method)) {
                continue;
            }

            $testSuite->addTestMethod($class, $method, $groups);
        }

        if ($testSuite->isEmpty()) {
            Event\Facade::emitter()->testRunnerTriggeredWarning(
                sprintf(
                    'No tests found in class "%s".',
                    $class->getName(),
                ),
            );
        }

        return $testSuite;
    }

    /**
     * @psalm-param non-empty-string $name
     */
    final private function __construct(string $name)
    {
        $this->name = $name;
    }

    /**
     * Returns a string representation of the test suite.
     */
    public function toString(): string
    {
        return $this->name();
    }

    /**
     * Adds a test to the suite.
     */
    public function addTest(Test $test, array $groups = []): void
    {
        if ($test instanceof self) {
            $this->tests[] = $test;

            $this->clearCaches();

            return;
        }

        assert($test instanceof TestCase || $test instanceof PhptTestCase);

        $class = new ReflectionClass($test);

        if (!$class->isAbstract()) {
            $this->tests[] = $test;

            $this->clearCaches();

            if ($this->containsOnlyVirtualGroups($groups)) {
                $groups[] = 'default';
            }

            if ($test instanceof TestCase) {
                $id = $test->valueObjectForEvents()->id();

                $test->setGroups($groups);
            } else {
                $id = $test->valueObjectForEvents()->id();
            }

            foreach ($groups as $group) {
                if (!isset($this->groups[$group])) {
                    $this->groups[$group] = [$id];
                } else {
                    $this->groups[$group][] = $id;
                }
            }
        }
    }

    /**
     * Adds the tests from the given class to the suite.
     *
     * @psalm-param list<non-empty-string> $groups
     *
     * @throws Exception
     */
    public function addTestSuite(ReflectionClass $testClass, array $groups = []): void
    {
        if ($testClass->isAbstract()) {
            throw new Exception(
                sprintf(
                    'Class %s is abstract',
                    $testClass->getName(),
                ),
            );
        }

        if (!$testClass->isSubclassOf(TestCase::class)) {
            throw new Exception(
                sprintf(
                    'Class %s is not a subclass of %s',
                    $testClass->getName(),
                    TestCase::class,
                ),
            );
        }

        $this->addTest(self::fromClassReflector($testClass, $groups), $groups);
    }

    /**
     * Wraps both <code>addTest()</code> and <code>addTestSuite</code>
     * as well as the separate import statements for the user's convenience.
     *
     * If the named file cannot be read or there are no new tests that can be
     * added, a <code>PHPUnit\Framework\WarningTestCase</code> will be created instead,
     * leaving the current test run untouched.
     *
     * @psalm-param list<non-empty-string> $groups
     *
     * @throws Exception
     */
    public function addTestFile(string $filename, array $groups = []): void
    {
        if (str_ends_with($filename, '.phpt') && is_file($filename)) {
            try {
                $this->addTest(new PhptTestCase($filename));
            } catch (RunnerException $e) {
                Event\Facade::emitter()->testRunnerTriggeredWarning(
                    $e->getMessage(),
                );
            }

            return;
        }

        try {
            $this->addTestSuite(
                (new TestSuiteLoader)->load($filename),
                $groups,
            );
        } catch (RunnerException $e) {
            Event\Facade::emitter()->testRunnerTriggeredWarning(
                $e->getMessage(),
            );
        }
    }

    /**
     * Wrapper for addTestFile() that adds multiple test files.
     *
     * @throws Exception
     */
    public function addTestFiles(iterable $fileNames): void
    {
        foreach ($fileNames as $filename) {
            $this->addTestFile((string) $filename);
        }
    }

    /**
     * Counts the number of test cases that will be run by this test.
     */
    public function count(): int
    {
        $numTests = 0;

        foreach ($this as $test) {
            $numTests += count($test);
        }

        return $numTests;
    }

    public function isEmpty(): bool
    {
        foreach ($this as $test) {
            if (count($test) !== 0) {
                return false;
            }
        }

        return true;
    }

    /**
     * @psalm-return non-empty-string
     */
    public function name(): string
    {
        return $this->name;
    }

    /**
     * Returns the test groups of the suite.
     *
     * @psalm-return list<non-empty-string>
     */
    public function groups(): array
    {
        return array_keys($this->groups);
    }

    /**
     * @psalm-return array<non-empty-string, list<non-empty-string>>
     */
    public function groupDetails(): array
    {
        return $this->groups;
    }

    /**
     * @psalm-return list<TestCase|PhptTestCase>
     */
    public function collect(): array
    {
        $tests = [];

        foreach ($this as $test) {
            if ($test instanceof self) {
                $tests = array_merge($tests, $test->collect());

                continue;
            }

            assert($test instanceof TestCase || $test instanceof PhptTestCase);

            $tests[] = $test;
        }

        return $tests;
    }

    /**
     * @throws CodeCoverageException
     * @throws Event\RuntimeException
     * @throws Exception
     * @throws InvalidArgumentException
     * @throws NoPreviousThrowableException
     * @throws UnintentionallyCoveredCodeException
     */
    public function run(): void
    {
        if ($this->wasRun) {
            // @codeCoverageIgnoreStart
            throw new Exception('The tests aggregated by this TestSuite were already run');
            // @codeCoverageIgnoreEnd
        }

        $this->wasRun = true;

        if ($this->isEmpty()) {
            return;
        }

        $emitter                       = Event\Facade::emitter();
        $testSuiteValueObjectForEvents = Event\TestSuite\TestSuiteBuilder::from($this);

        $emitter->testSuiteStarted($testSuiteValueObjectForEvents);

        if (!$this->invokeMethodsBeforeFirstTest($emitter, $testSuiteValueObjectForEvents)) {
            return;
        }

        /** @psalm-var list<Test> $tests */
        $tests = [];

        foreach ($this as $test) {
            $tests[] = $test;
        }

        $tests = array_reverse($tests);

        $this->tests  = [];
        $this->groups = [];

        while (($test = array_pop($tests)) !== null) {
            if (TestResultFacade::shouldStop()) {
                $emitter->testRunnerExecutionAborted();

                break;
            }

            $test->run();
        }

        $this->invokeMethodsAfterLastTest($emitter);

        $emitter->testSuiteFinished($testSuiteValueObjectForEvents);
    }

    /**
     * Returns the tests as an enumeration.
     *
     * @psalm-return list<Test>
     */
    public function tests(): array
    {
        return $this->tests;
    }

    /**
     * Set tests of the test suite.
     *
     * @psalm-param list<Test> $tests
     */
    public function setTests(array $tests): void
    {
        $this->tests = $tests;
    }

    /**
     * Mark the test suite as skipped.
     *
     * @throws SkippedTestSuiteError
     */
    public function markTestSuiteSkipped(string $message = ''): never
    {
        throw new SkippedTestSuiteError($message);
    }

    /**
     * Returns an iterator for this test suite.
     */
    public function getIterator(): Iterator
    {
        $iterator = new TestSuiteIterator($this);

        if ($this->iteratorFilter !== null) {
            $iterator = $this->iteratorFilter->factory($iterator, $this);
        }

        return $iterator;
    }

    public function injectFilter(Factory $filter): void
    {
        $this->iteratorFilter = $filter;

        foreach ($this as $test) {
            if ($test instanceof self) {
                $test->injectFilter($filter);
            }
        }
    }

    /**
     * @psalm-return list<ExecutionOrderDependency>
     */
    public function provides(): array
    {
        if ($this->providedTests === null) {
            $this->providedTests = [];

            if (is_callable($this->sortId(), true)) {
                $this->providedTests[] = new ExecutionOrderDependency($this->sortId());
            }

            foreach ($this->tests as $test) {
                if (!($test instanceof Reorderable)) {
                    continue;
                }

                $this->providedTests = ExecutionOrderDependency::mergeUnique($this->providedTests, $test->provides());
            }
        }

        return $this->providedTests;
    }

    /**
     * @psalm-return list<ExecutionOrderDependency>
     */
    public function requires(): array
    {
        if ($this->requiredTests === null) {
            $this->requiredTests = [];

            foreach ($this->tests as $test) {
                if (!($test instanceof Reorderable)) {
                    continue;
                }

                $this->requiredTests = ExecutionOrderDependency::mergeUnique(
                    ExecutionOrderDependency::filterInvalid($this->requiredTests),
                    $test->requires(),
                );
            }

            $this->requiredTests = ExecutionOrderDependency::diff($this->requiredTests, $this->provides());
        }

        return $this->requiredTests;
    }

    public function sortId(): string
    {
        return $this->name() . '::class';
    }

    /**
     * @psalm-assert-if-true class-string<TestCase> $this->name
     */
    public function isForTestClass(): bool
    {
        return class_exists($this->name, false) && is_subclass_of($this->name, TestCase::class);
    }

    /**
     * @psalm-param ReflectionClass<TestCase> $class
     * @psalm-param list<non-empty-string> $groups
     *
     * @throws Exception
     */
    protected function addTestMethod(ReflectionClass $class, ReflectionMethod $method, array $groups): void
    {
        $className  = $class->getName();
        $methodName = $method->getName();

        assert(!empty($methodName));

        try {
            $test = (new TestBuilder)->build($class, $methodName, $groups);
        } catch (InvalidDataProviderException $e) {
            Event\Facade::emitter()->testTriggeredPhpunitError(
                new TestMethod(
                    $className,
                    $methodName,
                    $class->getFileName(),
                    $method->getStartLine(),
                    Event\Code\TestDoxBuilder::fromClassNameAndMethodName(
                        $className,
                        $methodName,
                    ),
                    MetadataCollection::fromArray([]),
                    Event\TestData\TestDataCollection::fromArray([]),
                ),
                sprintf(
                    "The data provider specified for %s::%s is invalid\n%s",
                    $className,
                    $methodName,
                    $this->throwableToString($e),
                ),
            );

            return;
        }

        if ($test instanceof TestCase || $test instanceof DataProviderTestSuite) {
            $test->setDependencies(
                Dependencies::dependencies($class->getName(), $methodName),
            );
        }

        $this->addTest(
            $test,
            array_merge(
                $groups,
                (new Groups)->groups($class->getName(), $methodName),
            ),
        );
    }

    private function clearCaches(): void
    {
        $this->providedTests = null;
        $this->requiredTests = null;
    }

    private function containsOnlyVirtualGroups(array $groups): bool
    {
        foreach ($groups as $group) {
            if (!str_starts_with($group, '__phpunit_')) {
                return false;
            }
        }

        return true;
    }

    private function methodDoesNotExistOrIsDeclaredInTestCase(string $methodName): bool
    {
        $reflector = new ReflectionClass($this->name);

        return !$reflector->hasMethod($methodName) ||
               $reflector->getMethod($methodName)->getDeclaringClass()->getName() === TestCase::class;
    }

    /**
     * @throws Exception
     */
    private function throwableToString(Throwable $t): string
    {
        $message = $t->getMessage();

        if (empty(trim($message))) {
            $message = '<no message>';
        }

        if ($t instanceof InvalidDataProviderException) {
            return sprintf(
                "%s\n%s",
                $message,
                Filter::getFilteredStacktrace($t),
            );
        }

        return sprintf(
            "%s: %s\n%s",
            $t::class,
            $message,
            Filter::getFilteredStacktrace($t),
        );
    }

    /**
     * @throws Exception
     * @throws NoPreviousThrowableException
     */
    private function invokeMethodsBeforeFirstTest(Event\Emitter $emitter, Event\TestSuite\TestSuite $testSuiteValueObjectForEvents): bool
    {
        if (!$this->isForTestClass()) {
            return true;
        }

        $methodsCalledBeforeFirstTest = [];

        $beforeClassMethods = (new HookMethods)->hookMethods($this->name)['beforeClass'];

        try {
            foreach ($beforeClassMethods as $beforeClassMethod) {
                if ($this->methodDoesNotExistOrIsDeclaredInTestCase($beforeClassMethod)) {
                    continue;
                }

                if ($missingRequirements = (new Requirements)->requirementsNotSatisfiedFor($this->name, $beforeClassMethod)) {
                    $this->markTestSuiteSkipped(implode(PHP_EOL, $missingRequirements));
                }

                $methodCalledBeforeFirstTest = new Event\Code\ClassMethod(
                    $this->name,
                    $beforeClassMethod,
                );

                $emitter->testBeforeFirstTestMethodCalled(
                    $this->name,
                    $methodCalledBeforeFirstTest,
                );

                $methodsCalledBeforeFirstTest[] = $methodCalledBeforeFirstTest;

                call_user_func([$this->name, $beforeClassMethod]);
            }
        } catch (SkippedTest|SkippedTestSuiteError $e) {
            $emitter->testSuiteSkipped(
                $testSuiteValueObjectForEvents,
                $e->getMessage(),
            );

            return false;
        } catch (Throwable $t) {
            assert(isset($methodCalledBeforeFirstTest));

            $emitter->testBeforeFirstTestMethodErrored(
                $this->name,
                $methodCalledBeforeFirstTest,
                Event\Code\ThrowableBuilder::from($t),
            );

            if (!empty($methodsCalledBeforeFirstTest)) {
                $emitter->testBeforeFirstTestMethodFinished(
                    $this->name,
                    ...$methodsCalledBeforeFirstTest,
                );
            }

            return false;
        }

        if (!empty($methodsCalledBeforeFirstTest)) {
            $emitter->testBeforeFirstTestMethodFinished(
                $this->name,
                ...$methodsCalledBeforeFirstTest,
            );
        }

        return true;
    }

    private function invokeMethodsAfterLastTest(Event\Emitter $emitter): void
    {
        if (!$this->isForTestClass()) {
            return;
        }

        $methodsCalledAfterLastTest = [];

        $afterClassMethods = (new HookMethods)->hookMethods($this->name)['afterClass'];

        foreach ($afterClassMethods as $afterClassMethod) {
            if ($this->methodDoesNotExistOrIsDeclaredInTestCase($afterClassMethod)) {
                continue;
            }

            try {
                call_user_func([$this->name, $afterClassMethod]);

                $methodCalledAfterLastTest = new Event\Code\ClassMethod(
                    $this->name,
                    $afterClassMethod,
                );

                $emitter->testAfterLastTestMethodCalled(
                    $this->name,
                    $methodCalledAfterLastTest,
                );

                $methodsCalledAfterLastTest[] = $methodCalledAfterLastTest;
            } catch (Throwable) {
                // @todo
            }
        }

        if (!empty($methodsCalledAfterLastTest)) {
            $emitter->testAfterLastTestMethodFinished(
                $this->name,
                ...$methodsCalledAfterLastTest,
            );
        }
    }
}<|MERGE_RESOLUTION|>--- conflicted
+++ resolved
@@ -11,14 +11,9 @@
 
 use const PHP_EOL;
 use function array_keys;
-<<<<<<< HEAD
 use function array_merge;
-use function array_shift;
-=======
-use function array_map;
 use function array_pop;
 use function array_reverse;
->>>>>>> 46e02a39
 use function assert;
 use function call_user_func;
 use function class_exists;
