<?php declare(strict_types=1);
/*
 * This file is part of PHPUnit.
 *
 * (c) Sebastian Bergmann <sebastian@phpunit.de>
 *
 * For the full copyright and license information, please view the LICENSE
 * file that was distributed with this source code.
 */
namespace PHPUnit\Framework;

use const PHP_EOL;
use function array_merge;
use function array_pop;
use function array_reverse;
use function assert;
use function call_user_func;
use function class_exists;
use function count;
use function implode;
use function is_callable;
use function is_file;
use function is_subclass_of;
use function sprintf;
use function str_ends_with;
use function str_starts_with;
use function trim;
use Iterator;
use IteratorAggregate;
use PHPUnit\Event;
use PHPUnit\Event\Code\TestMethod;
use PHPUnit\Event\NoPreviousThrowableException;
use PHPUnit\Metadata\Api\Dependencies;
use PHPUnit\Metadata\Api\Groups;
use PHPUnit\Metadata\Api\HookMethods;
use PHPUnit\Metadata\Api\Requirements;
use PHPUnit\Metadata\MetadataCollection;
use PHPUnit\Runner\Exception as RunnerException;
use PHPUnit\Runner\Filter\Factory;
use PHPUnit\Runner\PhptTestCase;
use PHPUnit\Runner\TestSuiteLoader;
use PHPUnit\TestRunner\TestResult\Facade as TestResultFacade;
use PHPUnit\Util\Filter;
use PHPUnit\Util\Reflection;
use PHPUnit\Util\Test as TestUtil;
use ReflectionClass;
use ReflectionMethod;
use SebastianBergmann\CodeCoverage\InvalidArgumentException;
use SebastianBergmann\CodeCoverage\UnintentionallyCoveredCodeException;
use Throwable;

/**
 * @template-implements IteratorAggregate<int, Test>
 *
 * @no-named-arguments Parameter names are not covered by the backward compatibility promise for PHPUnit
 *
 * @internal This class is not covered by the backward compatibility promise for PHPUnit
 */
class TestSuite implements IteratorAggregate, Reorderable, Test
{
    /**
     * @var non-empty-string
     */
    private string $name;

    /**
     * @var array<non-empty-string, list<non-empty-string>>
     */
    private array $groups = [];

    /**
     * @var ?list<ExecutionOrderDependency>
     */
    private ?array $requiredTests = null;

    /**
     * @var list<Test>
     */
    private array $tests = [];

    /**
     * @var ?list<ExecutionOrderDependency>
     */
    private ?array $providedTests    = null;
    private ?Factory $iteratorFilter = null;
    private bool $wasRun             = false;

    /**
     * @param non-empty-string $name
     */
    public static function empty(string $name): static
    {
        return new static($name);
    }

    /**
     * @param ReflectionClass<TestCase> $class
     * @param list<non-empty-string>    $groups
     */
    public static function fromClassReflector(ReflectionClass $class, array $groups = []): static
    {
        $testSuite = new static($class->getName());

        foreach (Reflection::publicMethodsDeclaredDirectlyInTestClass($class) as $method) {
            if (!TestUtil::isTestMethod($method)) {
                continue;
            }

            $testSuite->addTestMethod($class, $method, $groups);
        }

        if ($testSuite->isEmpty()) {
            Event\Facade::emitter()->testRunnerTriggeredWarning(
                sprintf(
                    'No tests found in class "%s".',
                    $class->getName(),
                ),
            );
        }

        return $testSuite;
    }

    /**
     * @param non-empty-string $name
     */
    final private function __construct(string $name)
    {
        $this->name = $name;
    }

    /**
     * Adds a test to the suite.
     *
     * @param list<non-empty-string> $groups
     */
    public function addTest(Test $test, array $groups = []): void
    {
        if ($test instanceof self) {
            $this->tests[] = $test;

            $this->clearCaches();

            return;
        }

        assert($test instanceof TestCase || $test instanceof PhptTestCase);

        $class = new ReflectionClass($test);

<<<<<<< HEAD
        if (!$class->isAbstract()) {
            $this->tests[] = $test;

            $this->clearCaches();
=======
        if ($class->isAbstract()) {
            return;
        }

        $this->tests[] = $test;
        $this->clearCaches();
>>>>>>> cac76313

        if ($test instanceof self && empty($groups)) {
            $groups = $test->groups();
        }

<<<<<<< HEAD
            if ($test instanceof TestCase) {
                $id = $test->valueObjectForEvents()->id();

                $test->setGroups($groups);
            } else {
                $id = $test->valueObjectForEvents()->id();
            }

            foreach ($groups as $group) {
                if (!isset($this->groups[$group])) {
                    $this->groups[$group] = [$id];
                } else {
                    $this->groups[$group][] = $id;
                }
=======
        if ($this->containsOnlyVirtualGroups($groups)) {
            $groups[] = 'default';
        }

        foreach ($groups as $group) {
            if (!isset($this->groups[$group])) {
                $this->groups[$group] = [$test];
            } else {
                $this->groups[$group][] = $test;
>>>>>>> cac76313
            }
        }

        if ($test instanceof TestCase) {
            $test->setGroups($groups);
        }
    }

    /**
     * Adds the tests from the given class to the suite.
     *
     * @param ReflectionClass<TestCase> $testClass
     * @param list<non-empty-string>    $groups
     *
     * @throws Exception
     */
    public function addTestSuite(ReflectionClass $testClass, array $groups = []): void
    {
        if ($testClass->isAbstract()) {
            throw new Exception(
                sprintf(
                    'Class %s is abstract',
                    $testClass->getName(),
                ),
            );
        }

        if (!$testClass->isSubclassOf(TestCase::class)) {
            throw new Exception(
                sprintf(
                    'Class %s is not a subclass of %s',
                    $testClass->getName(),
                    TestCase::class,
                ),
            );
        }

        $this->addTest(self::fromClassReflector($testClass, $groups), $groups);
    }

    /**
     * Wraps both <code>addTest()</code> and <code>addTestSuite</code>
     * as well as the separate import statements for the user's convenience.
     *
     * If the named file cannot be read or there are no new tests that can be
     * added, a <code>PHPUnit\Framework\WarningTestCase</code> will be created instead,
     * leaving the current test run untouched.
     *
     * @param list<non-empty-string> $groups
     *
     * @throws Exception
     */
    public function addTestFile(string $filename, array $groups = []): void
    {
        try {
            if (str_ends_with($filename, '.phpt') && is_file($filename)) {
                $this->addTest(new PhptTestCase($filename));

            } else {
                $this->addTestSuite(
                    (new TestSuiteLoader)->load($filename),
                );
            }
<<<<<<< HEAD

            return;
        }

        try {
            $this->addTestSuite(
                (new TestSuiteLoader)->load($filename),
                $groups,
            );
=======
>>>>>>> cac76313
        } catch (RunnerException $e) {
            Event\Facade::emitter()->testRunnerTriggeredWarning(
                $e->getMessage(),
            );
        }
    }

    /**
     * Wrapper for addTestFile() that adds multiple test files.
     *
     * @param iterable<string> $fileNames
     *
     * @throws Exception
     */
    public function addTestFiles(iterable $fileNames): void
    {
        foreach ($fileNames as $filename) {
            $this->addTestFile((string) $filename);
        }
    }

    /**
     * Counts the number of test cases that will be run by this test.
     */
    public function count(): int
    {
        $numTests = 0;

        foreach ($this as $test) {
            $numTests += count($test);
        }

        return $numTests;
    }

    public function isEmpty(): bool
    {
        foreach ($this as $test) {
            if (count($test) !== 0) {
                return false;
            }
        }

        return true;
    }

    /**
     * @return non-empty-string
     */
    public function name(): string
    {
        return $this->name;
    }

    /**
     * @return array<non-empty-string, list<non-empty-string>>
     */
    public function groups(): array
    {
        return $this->groups;
    }

    /**
     * @return list<PhptTestCase|TestCase>
     */
    public function collect(): array
    {
        $tests = [];

        foreach ($this as $test) {
            if ($test instanceof self) {
                $tests = array_merge($tests, $test->collect());

                continue;
            }

            assert($test instanceof TestCase || $test instanceof PhptTestCase);

            $tests[] = $test;
        }

        return $tests;
    }

    /**
     * @throws CodeCoverageException
     * @throws Event\RuntimeException
     * @throws Exception
     * @throws InvalidArgumentException
     * @throws NoPreviousThrowableException
     * @throws UnintentionallyCoveredCodeException
     */
    public function run(): void
    {
        if ($this->wasRun) {
            // @codeCoverageIgnoreStart
            throw new Exception('The tests aggregated by this TestSuite were already run');
            // @codeCoverageIgnoreEnd
        }

        $this->wasRun = true;

        if ($this->isEmpty()) {
            return;
        }

        $emitter                       = Event\Facade::emitter();
        $testSuiteValueObjectForEvents = Event\TestSuite\TestSuiteBuilder::from($this);

        $emitter->testSuiteStarted($testSuiteValueObjectForEvents);

        if (!$this->invokeMethodsBeforeFirstTest($emitter, $testSuiteValueObjectForEvents)) {
            return;
        }

        /** @var list<Test> $tests */
        $tests = [];

        foreach ($this as $test) {
            $tests[] = $test;
        }

        $tests = array_reverse($tests);

        $this->tests  = [];
        $this->groups = [];

        while (($test = array_pop($tests)) !== null) {
            if (TestResultFacade::shouldStop()) {
                $emitter->testRunnerExecutionAborted();

                break;
            }

            $test->run();
        }

        $this->invokeMethodsAfterLastTest($emitter);

        $emitter->testSuiteFinished($testSuiteValueObjectForEvents);
    }

    /**
     * Returns the tests as an enumeration.
     *
     * @return list<Test>
     */
    public function tests(): array
    {
        return $this->tests;
    }

    /**
     * Set tests of the test suite.
     *
     * @param list<Test> $tests
     */
    public function setTests(array $tests): void
    {
        $this->tests = $tests;
    }

    /**
     * Mark the test suite as skipped.
     *
     * @throws SkippedTestSuiteError
     */
    public function markTestSuiteSkipped(string $message = ''): never
    {
        throw new SkippedTestSuiteError($message);
    }

    /**
     * Returns an iterator for this test suite.
     */
    public function getIterator(): Iterator
    {
        $iterator = new TestSuiteIterator($this);

        if ($this->iteratorFilter !== null) {
            $iterator = $this->iteratorFilter->factory($iterator, $this);
        }

        return $iterator;
    }

    public function injectFilter(Factory $filter): void
    {
        $this->iteratorFilter = $filter;

        foreach ($this as $test) {
            if ($test instanceof self) {
                $test->injectFilter($filter);
            }
        }
    }

    /**
     * @return list<ExecutionOrderDependency>
     */
    public function provides(): array
    {
        if ($this->providedTests === null) {
            $this->providedTests = [];

            if (is_callable($this->sortId(), true)) {
                $this->providedTests[] = new ExecutionOrderDependency($this->sortId());
            }

            foreach ($this->tests as $test) {
                if (!($test instanceof Reorderable)) {
                    continue;
                }

                $this->providedTests = ExecutionOrderDependency::mergeUnique($this->providedTests, $test->provides());
            }
        }

        return $this->providedTests;
    }

    /**
     * @return list<ExecutionOrderDependency>
     */
    public function requires(): array
    {
        if ($this->requiredTests === null) {
            $this->requiredTests = [];

            foreach ($this->tests as $test) {
                if (!($test instanceof Reorderable)) {
                    continue;
                }

                $this->requiredTests = ExecutionOrderDependency::mergeUnique(
                    ExecutionOrderDependency::filterInvalid($this->requiredTests),
                    $test->requires(),
                );
            }

            $this->requiredTests = ExecutionOrderDependency::diff($this->requiredTests, $this->provides());
        }

        return $this->requiredTests;
    }

    public function sortId(): string
    {
        return $this->name() . '::class';
    }

    /**
     * @phpstan-assert-if-true class-string<TestCase> $this->name
     */
    public function isForTestClass(): bool
    {
        return class_exists($this->name, false) && is_subclass_of($this->name, TestCase::class);
    }

    /**
     * @param ReflectionClass<TestCase> $class
     * @param list<non-empty-string>    $groups
     *
     * @throws Exception
     */
    protected function addTestMethod(ReflectionClass $class, ReflectionMethod $method, array $groups): void
    {
        $className  = $class->getName();
        $methodName = $method->getName();

        assert(!empty($methodName));

        try {
            $test = (new TestBuilder)->build($class, $methodName, $groups);
        } catch (InvalidDataProviderException $e) {
            Event\Facade::emitter()->testTriggeredPhpunitError(
                new TestMethod(
                    $className,
                    $methodName,
                    $class->getFileName(),
                    $method->getStartLine(),
                    Event\Code\TestDoxBuilder::fromClassNameAndMethodName(
                        $className,
                        $methodName,
                    ),
                    MetadataCollection::fromArray([]),
                    Event\TestData\TestDataCollection::fromArray([]),
                ),
                sprintf(
                    "The data provider specified for %s::%s is invalid\n%s",
                    $className,
                    $methodName,
                    $this->throwableToString($e),
                ),
            );

            return;
        }

        if ($test instanceof TestCase || $test instanceof DataProviderTestSuite) {
            $test->setDependencies(
                Dependencies::dependencies($class->getName(), $methodName),
            );
        }

        $this->addTest(
            $test,
            array_merge(
                $groups,
                (new Groups)->groups($class->getName(), $methodName),
            ),
        );
    }

    private function clearCaches(): void
    {
        $this->providedTests = null;
        $this->requiredTests = null;
    }

    /**
     * @param list<non-empty-string> $groups
     */
    private function containsOnlyVirtualGroups(array $groups): bool
    {
        foreach ($groups as $group) {
            if (!str_starts_with($group, '__phpunit_')) {
                return false;
            }
        }

        return true;
    }

    private function methodDoesNotExistOrIsDeclaredInTestCase(string $methodName): bool
    {
        $reflector = new ReflectionClass($this->name);

        return !$reflector->hasMethod($methodName) ||
               $reflector->getMethod($methodName)->getDeclaringClass()->getName() === TestCase::class;
    }

    /**
     * @throws Exception
     */
    private function throwableToString(Throwable $t): string
    {
        $message = $t->getMessage();

        if (empty(trim($message))) {
            $message = '<no message>';
        }

        if ($t instanceof InvalidDataProviderException) {
            return sprintf(
                "%s\n%s",
                $message,
                Filter::getFilteredStacktrace($t),
            );
        }

        return sprintf(
            "%s: %s\n%s",
            $t::class,
            $message,
            Filter::getFilteredStacktrace($t),
        );
    }

    /**
     * @throws Exception
     * @throws NoPreviousThrowableException
     */
    private function invokeMethodsBeforeFirstTest(Event\Emitter $emitter, Event\TestSuite\TestSuite $testSuiteValueObjectForEvents): bool
    {
        if (!$this->isForTestClass()) {
            return true;
        }

        $methodsCalledBeforeFirstTest = [];

        $beforeClassMethods = (new HookMethods)->hookMethods($this->name)['beforeClass'];

        try {
            foreach ($beforeClassMethods->methodNamesSortedByPriority() as $beforeClassMethod) {
                if ($this->methodDoesNotExistOrIsDeclaredInTestCase($beforeClassMethod)) {
                    continue;
                }

                $missingRequirements = (new Requirements)->requirementsNotSatisfiedFor($this->name, $beforeClassMethod);

                if ($missingRequirements !== []) {
                    $this->markTestSuiteSkipped(implode(PHP_EOL, $missingRequirements));
                }

                $methodCalledBeforeFirstTest = new Event\Code\ClassMethod(
                    $this->name,
                    $beforeClassMethod,
                );

                $emitter->testBeforeFirstTestMethodCalled(
                    $this->name,
                    $methodCalledBeforeFirstTest,
                );

                $methodsCalledBeforeFirstTest[] = $methodCalledBeforeFirstTest;

                call_user_func([$this->name, $beforeClassMethod]);
            }
        } catch (SkippedTest|SkippedTestSuiteError $e) {
            $emitter->testSuiteSkipped(
                $testSuiteValueObjectForEvents,
                $e->getMessage(),
            );

            return false;
        } catch (Throwable $t) {
            assert(isset($methodCalledBeforeFirstTest));

            $emitter->testBeforeFirstTestMethodErrored(
                $this->name,
                $methodCalledBeforeFirstTest,
                Event\Code\ThrowableBuilder::from($t),
            );

            if (!empty($methodsCalledBeforeFirstTest)) {
                $emitter->testBeforeFirstTestMethodFinished(
                    $this->name,
                    ...$methodsCalledBeforeFirstTest,
                );
            }

            return false;
        }

        if (!empty($methodsCalledBeforeFirstTest)) {
            $emitter->testBeforeFirstTestMethodFinished(
                $this->name,
                ...$methodsCalledBeforeFirstTest,
            );
        }

        return true;
    }

    private function invokeMethodsAfterLastTest(Event\Emitter $emitter): void
    {
        if (!$this->isForTestClass()) {
            return;
        }

        $methodsCalledAfterLastTest = [];

        $afterClassMethods = (new HookMethods)->hookMethods($this->name)['afterClass'];

        foreach ($afterClassMethods->methodNamesSortedByPriority() as $afterClassMethod) {
            if ($this->methodDoesNotExistOrIsDeclaredInTestCase($afterClassMethod)) {
                continue;
            }

            try {
                call_user_func([$this->name, $afterClassMethod]);

                $methodCalledAfterLastTest = new Event\Code\ClassMethod(
                    $this->name,
                    $afterClassMethod,
                );

                $emitter->testAfterLastTestMethodCalled(
                    $this->name,
                    $methodCalledAfterLastTest,
                );

                $methodsCalledAfterLastTest[] = $methodCalledAfterLastTest;
            } catch (Throwable) {
                // @todo
            }
        }

        if (!empty($methodsCalledAfterLastTest)) {
            $emitter->testAfterLastTestMethodFinished(
                $this->name,
                ...$methodsCalledAfterLastTest,
            );
        }
    }
}<|MERGE_RESOLUTION|>--- conflicted
+++ resolved
@@ -148,55 +148,32 @@
 
         $class = new ReflectionClass($test);
 
-<<<<<<< HEAD
-        if (!$class->isAbstract()) {
-            $this->tests[] = $test;
-
-            $this->clearCaches();
-=======
         if ($class->isAbstract()) {
             return;
         }
 
         $this->tests[] = $test;
+
         $this->clearCaches();
->>>>>>> cac76313
-
-        if ($test instanceof self && empty($groups)) {
-            $groups = $test->groups();
-        }
-
-<<<<<<< HEAD
-            if ($test instanceof TestCase) {
-                $id = $test->valueObjectForEvents()->id();
-
-                $test->setGroups($groups);
-            } else {
-                $id = $test->valueObjectForEvents()->id();
-            }
-
-            foreach ($groups as $group) {
-                if (!isset($this->groups[$group])) {
-                    $this->groups[$group] = [$id];
-                } else {
-                    $this->groups[$group][] = $id;
-                }
-=======
+
         if ($this->containsOnlyVirtualGroups($groups)) {
             $groups[] = 'default';
         }
 
+        if ($test instanceof TestCase) {
+            $id = $test->valueObjectForEvents()->id();
+
+            $test->setGroups($groups);
+        } else {
+            $id = $test->valueObjectForEvents()->id();
+        }
+
         foreach ($groups as $group) {
             if (!isset($this->groups[$group])) {
-                $this->groups[$group] = [$test];
+                $this->groups[$group] = [$id];
             } else {
-                $this->groups[$group][] = $test;
->>>>>>> cac76313
-            }
-        }
-
-        if ($test instanceof TestCase) {
-            $test->setGroups($groups);
+                $this->groups[$group][] = $id;
+            }
         }
     }
 
@@ -249,24 +226,12 @@
         try {
             if (str_ends_with($filename, '.phpt') && is_file($filename)) {
                 $this->addTest(new PhptTestCase($filename));
-
             } else {
                 $this->addTestSuite(
                     (new TestSuiteLoader)->load($filename),
+                    $groups,
                 );
             }
-<<<<<<< HEAD
-
-            return;
-        }
-
-        try {
-            $this->addTestSuite(
-                (new TestSuiteLoader)->load($filename),
-                $groups,
-            );
-=======
->>>>>>> cac76313
         } catch (RunnerException $e) {
             Event\Facade::emitter()->testRunnerTriggeredWarning(
                 $e->getMessage(),
