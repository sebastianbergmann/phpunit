<?php
/*
 * This file is part of PHPUnit.
 *
 * (c) Sebastian Bergmann <sebastian@phpunit.de>
 *
 * For the full copyright and license information, please view the LICENSE
 * file that was distributed with this source code.
 */
namespace PHPUnit\Framework;

use Iterator;
use IteratorAggregate;
use PHPUnit\Runner\BaseTestRunner;
use PHPUnit\Runner\Filter\Factory;
use PHPUnit\Runner\PhptTestCase;
use PHPUnit\Util\Fileloader;
use PHPUnit\Util\InvalidArgumentHelper;
use ReflectionClass;
use ReflectionMethod;
use Throwable;

/**
 * A TestSuite is a composite of Tests. It runs a collection of test cases.
 */
class TestSuite implements Test, SelfDescribing, IteratorAggregate
{
    /**
     * Last count of tests in this suite.
     *
     * @var int|null
     */
    private $cachedNumTests;

    /**
     * Enable or disable the backup and restoration of the $GLOBALS array.
     *
     * @var bool
     */
    protected $backupGlobals;

    /**
     * Enable or disable the backup and restoration of static attributes.
     *
     * @var bool
     */
    protected $backupStaticAttributes;

    /**
     * @var bool
     */
    private $beStrictAboutChangesToGlobalState;

    /**
     * @var bool
     */
    protected $runTestInSeparateProcess = false;

    /**
     * The name of the test suite.
     *
     * @var string
     */
    protected $name = '';

    /**
     * The test groups of the test suite.
     *
     * @var array
     */
    protected $groups = [];

    /**
     * The tests in the test suite.
     *
     * @var TestCase[]
     */
    protected $tests = [];

    /**
     * The number of tests in the test suite.
     *
     * @var int
     */
    protected $numTests = -1;

    /**
     * @var bool
     */
    protected $testCase = false;

    /**
     * @var array
     */
    protected $foundClasses = [];

    /**
     * @var Factory
     */
    private $iteratorFilter;

    /**
     * @var string[]
     */
    private $declaredClasses;

    /**
     * Constructs a new TestSuite:
     *
     *   - PHPUnit\Framework\TestSuite() constructs an empty TestSuite.
     *
     *   - PHPUnit\Framework\TestSuite(ReflectionClass) constructs a
     *     TestSuite from the given class.
     *
     *   - PHPUnit\Framework\TestSuite(ReflectionClass, String)
     *     constructs a TestSuite from the given class with the given
     *     name.
     *
     *   - PHPUnit\Framework\TestSuite(String) either constructs a
     *     TestSuite from the given class (if the passed string is the
     *     name of an existing class) or constructs an empty TestSuite
     *     with the given name.
     *
     * @param mixed  $theClass
     * @param string $name
     *
     * @throws Exception
     */
    public function __construct($theClass = '', $name = '')
    {
        $this->declaredClasses = \get_declared_classes();

        $argumentsValid = false;

        if (\is_object($theClass) &&
            $theClass instanceof ReflectionClass) {
            $argumentsValid = true;
        } elseif (\is_string($theClass) &&
            $theClass !== '' &&
            \class_exists($theClass, false)) {
            $argumentsValid = true;

            if ($name == '') {
                $name = $theClass;
            }

            $theClass = new ReflectionClass($theClass);
        } elseif (\is_string($theClass)) {
            $this->setName($theClass);

            return;
        }

        if (!$argumentsValid) {
            throw new Exception;
        }

        if (!$theClass->isSubclassOf(TestCase::class)) {
            throw new Exception(
                'Class "' . $theClass->name . '" does not extend PHPUnit\Framework\TestCase.'
            );
        }

        if ($name != '') {
            $this->setName($name);
        } else {
            $this->setName($theClass->getName());
        }

        $constructor = $theClass->getConstructor();

        if ($constructor !== null &&
            !$constructor->isPublic()) {
            $this->addTest(
                self::warning(
                    \sprintf(
                        'Class "%s" has no public constructor.',
                        $theClass->getName()
                    )
                )
            );

            return;
        }

        foreach ($theClass->getMethods() as $method) {
            $this->addTestMethod($theClass, $method);
        }

        if (empty($this->tests)) {
            $this->addTest(
                self::warning(
                    \sprintf(
                        'No tests found in class "%s".',
                        $theClass->getName()
                    )
                )
            );
        }

        $this->testCase = true;
    }

    /**
     * Returns a string representation of the test suite.
     *
     * @return string
     */
    public function toString()
    {
        return $this->getName();
    }

    /**
     * Adds a test to the suite.
     *
     * @param Test  $test
     * @param array $groups
     */
    public function addTest(Test $test, $groups = [])
    {
        $class = new ReflectionClass($test);

        if (!$class->isAbstract()) {
            $this->tests[]  = $test;
            $this->numTests = -1;

            if ($test instanceof self && empty($groups)) {
                $groups = $test->getGroups();
            }

            if (empty($groups)) {
                $groups = ['default'];
            }

            foreach ($groups as $group) {
                if (!isset($this->groups[$group])) {
                    $this->groups[$group] = [$test];
                } else {
                    $this->groups[$group][] = $test;
                }
            }

            if ($test instanceof TestCase) {
                $test->setGroups($groups);
            }
        }
    }

    /**
     * Adds the tests from the given class to the suite.
     *
     * @param mixed $testClass
     *
     * @throws Exception
     */
    public function addTestSuite($testClass)
    {
        if (\is_string($testClass) && \class_exists($testClass)) {
            $testClass = new ReflectionClass($testClass);
        }

        if (!\is_object($testClass)) {
            throw InvalidArgumentHelper::factory(
                1,
                'class name or object'
            );
        }

        if ($testClass instanceof self) {
            $this->addTest($testClass);
        } elseif ($testClass instanceof ReflectionClass) {
            $suiteMethod = false;

            if (!$testClass->isAbstract() && $testClass->hasMethod(BaseTestRunner::SUITE_METHODNAME)) {
                $method = $testClass->getMethod(
                    BaseTestRunner::SUITE_METHODNAME
                );

                if ($method->isStatic()) {
                    $this->addTest(
                        $method->invoke(null, $testClass->getName())
                    );

                    $suiteMethod = true;
                }
            }

            if (!$suiteMethod && !$testClass->isAbstract()) {
                $this->addTest(new self($testClass));
            }
        } else {
            throw new Exception;
        }
    }

    /**
     * Wraps both <code>addTest()</code> and <code>addTestSuite</code>
     * as well as the separate import statements for the user's convenience.
     *
     * If the named file cannot be read or there are no new tests that can be
     * added, a <code>PHPUnit\Framework\WarningTestCase</code> will be created instead,
     * leaving the current test run untouched.
     *
     * @param string $filename
     *
     * @throws Exception
     */
    public function addTestFile($filename)
    {
        if (!\is_string($filename)) {
            throw InvalidArgumentHelper::factory(1, 'string');
        }

        if (\file_exists($filename) && \substr($filename, -5) == '.phpt') {
            $this->addTest(
                new PhptTestCase($filename)
            );

            return;
        }

        // The given file may contain further stub classes in addition to the
        // test class itself. Figure out the actual test class.
        $filename   = Fileloader::checkAndLoad($filename);
        $newClasses = \array_diff(\get_declared_classes(), $this->declaredClasses);

        // The diff is empty in case a parent class (with test methods) is added
        // AFTER a child class that inherited from it. To account for that case,
        // accumulate all discovered classes, so the parent class may be found in
        // a later invocation.
        if (!empty($newClasses)) {
            // On the assumption that test classes are defined first in files,
            // process discovered classes in approximate LIFO order, so as to
            // avoid unnecessary reflection.
            $this->foundClasses    = \array_merge($newClasses, $this->foundClasses);
            $this->declaredClasses = \get_declared_classes();
        }

        // The test class's name must match the filename, either in full, or as
        // a PEAR/PSR-0 prefixed shortname ('NameSpace_ShortName'), or as a
        // PSR-1 local shortname ('NameSpace\ShortName'). The comparison must be
        // anchored to prevent false-positive matches (e.g., 'OtherShortName').
        $shortname      = \basename($filename, '.php');
        $shortnameRegEx = '/(?:^|_|\\\\)' . \preg_quote($shortname, '/') . '$/';

        foreach ($this->foundClasses as $i => $className) {
            if (\preg_match($shortnameRegEx, $className)) {
                $class = new ReflectionClass($className);

                if ($class->getFileName() == $filename) {
                    $newClasses = [$className];
                    unset($this->foundClasses[$i]);

                    break;
                }
            }
        }

        foreach ($newClasses as $className) {
<<<<<<< HEAD
            if ($className === DataProviderTestSuite::class) {
=======
            if (strpos($className, 'PHPUnit_Framework') === 0) {
>>>>>>> 7fbc25c1
                continue;
            }

            $class = new ReflectionClass($className);

            if (!$class->isAbstract()) {
                if ($class->hasMethod(BaseTestRunner::SUITE_METHODNAME)) {
                    $method = $class->getMethod(
                        BaseTestRunner::SUITE_METHODNAME
                    );

                    if ($method->isStatic()) {
                        $this->addTest($method->invoke(null, $className));
                    }
                } elseif ($class->implementsInterface(Test::class)) {
                    $this->addTestSuite($class);
                }
            }
        }

        $this->numTests = -1;
    }

    /**
     * Wrapper for addTestFile() that adds multiple test files.
     *
     * @param array|Iterator $filenames
     *
     * @throws Exception
     */
    public function addTestFiles($filenames)
    {
        if (!(\is_array($filenames) ||
            (\is_object($filenames) && $filenames instanceof Iterator))) {
            throw InvalidArgumentHelper::factory(
                1,
                'array or iterator'
            );
        }

        foreach ($filenames as $filename) {
            $this->addTestFile((string) $filename);
        }
    }

    /**
     * Counts the number of test cases that will be run by this test.
     *
     * @param bool $preferCache Indicates if cache is preferred.
     *
     * @return int
     */
    public function count($preferCache = false)
    {
        if ($preferCache && $this->cachedNumTests !== null) {
            return $this->cachedNumTests;
        }

        $numTests = 0;

        foreach ($this as $test) {
            $numTests += \count($test);
        }

        $this->cachedNumTests = $numTests;

        return $numTests;
    }

    /**
     * @param ReflectionClass $theClass
     * @param string          $name
     *
     * @return Test
     *
     * @throws Exception
     */
    public static function createTest(ReflectionClass $theClass, $name)
    {
        $className = $theClass->getName();

        if (!$theClass->isInstantiable()) {
            return self::warning(
                \sprintf('Cannot instantiate class "%s".', $className)
            );
        }

        $backupSettings = \PHPUnit\Util\Test::getBackupSettings(
            $className,
            $name
        );

        $preserveGlobalState = \PHPUnit\Util\Test::getPreserveGlobalStateSettings(
            $className,
            $name
        );

        $runTestInSeparateProcess = \PHPUnit\Util\Test::getProcessIsolationSettings(
            $className,
            $name
        );

        $runClassInSeparateProcess = \PHPUnit\Util\Test::getClassProcessIsolationSettings(
            $className,
            $name
        );

        $constructor = $theClass->getConstructor();

        if ($constructor !== null) {
            $parameters = $constructor->getParameters();

            // TestCase() or TestCase($name)
            if (\count($parameters) < 2) {
                $test = new $className;
            } // TestCase($name, $data)
            else {
                try {
                    $data = \PHPUnit\Util\Test::getProvidedData(
                        $className,
                        $name
                    );
                } catch (IncompleteTestError $e) {
                    $message = \sprintf(
                        'Test for %s::%s marked incomplete by data provider',
                        $className,
                        $name
                    );

                    $_message = $e->getMessage();

                    if (!empty($_message)) {
                        $message .= "\n" . $_message;
                    }

                    $data = self::incompleteTest($className, $name, $message);
                } catch (SkippedTestError $e) {
                    $message = \sprintf(
                        'Test for %s::%s skipped by data provider',
                        $className,
                        $name
                    );

                    $_message = $e->getMessage();

                    if (!empty($_message)) {
                        $message .= "\n" . $_message;
                    }

                    $data = self::skipTest($className, $name, $message);
                } catch (Throwable $_t) {
                    $t = $_t;
                } catch (Exception $_t) {
                    $t = $_t;
                }

                if (isset($t)) {
                    $message = \sprintf(
                        'The data provider specified for %s::%s is invalid.',
                        $className,
                        $name
                    );

                    $_message = $t->getMessage();

                    if (!empty($_message)) {
                        $message .= "\n" . $_message;
                    }

                    $data = self::warning($message);
                }

                // Test method with @dataProvider.
                if (isset($data)) {
                    $test = new DataProviderTestSuite(
                        $className . '::' . $name
                    );

                    if (empty($data)) {
                        $data = self::warning(
                            \sprintf(
                                'No tests found in suite "%s".',
                                $test->getName()
                            )
                        );
                    }

                    $groups = \PHPUnit\Util\Test::getGroups($className, $name);

                    if ($data instanceof WarningTestCase ||
                        $data instanceof SkippedTestCase ||
                        $data instanceof IncompleteTestCase) {
                        $test->addTest($data, $groups);
                    } else {
                        foreach ($data as $_dataName => $_data) {
                            $_test = new $className($name, $_data, $_dataName);

                            if ($runTestInSeparateProcess) {
                                $_test->setRunTestInSeparateProcess(true);

                                if ($preserveGlobalState !== null) {
                                    $_test->setPreserveGlobalState($preserveGlobalState);
                                }
                            }

                            if ($runClassInSeparateProcess) {
                                $_test->setRunClassInSeparateProcess(true);

                                if ($preserveGlobalState !== null) {
                                    $_test->setPreserveGlobalState($preserveGlobalState);
                                }
                            }

                            if ($backupSettings['backupGlobals'] !== null) {
                                $_test->setBackupGlobals(
                                    $backupSettings['backupGlobals']
                                );
                            }

                            if ($backupSettings['backupStaticAttributes'] !== null) {
                                $_test->setBackupStaticAttributes(
                                    $backupSettings['backupStaticAttributes']
                                );
                            }

                            $test->addTest($_test, $groups);
                        }
                    }
                } else {
                    $test = new $className;
                }
            }
        }

        if (!isset($test)) {
            throw new Exception('No valid test provided.');
        }

        if ($test instanceof TestCase) {
            $test->setName($name);

            if ($runTestInSeparateProcess) {
                $test->setRunTestInSeparateProcess(true);

                if ($preserveGlobalState !== null) {
                    $test->setPreserveGlobalState($preserveGlobalState);
                }
            }

            if ($backupSettings['backupGlobals'] !== null) {
                $test->setBackupGlobals($backupSettings['backupGlobals']);
            }

            if ($backupSettings['backupStaticAttributes'] !== null) {
                $test->setBackupStaticAttributes(
                    $backupSettings['backupStaticAttributes']
                );
            }
        }

        return $test;
    }

    /**
     * Creates a default TestResult object.
     *
     * @return TestResult
     */
    protected function createResult()
    {
        return new TestResult;
    }

    /**
     * Returns the name of the suite.
     *
     * @return string
     */
    public function getName()
    {
        return $this->name;
    }

    /**
     * Returns the test groups of the suite.
     *
     * @return array
     */
    public function getGroups()
    {
        return \array_keys($this->groups);
    }

    public function getGroupDetails()
    {
        return $this->groups;
    }

    /**
     * Set tests groups of the test case
     *
     * @param array $groups
     */
    public function setGroupDetails(array $groups)
    {
        $this->groups = $groups;
    }

    /**
     * Runs the tests and collects their result in a TestResult.
     *
     * @param TestResult $result
     *
     * @return TestResult
     */
    public function run(TestResult $result = null)
    {
        if ($result === null) {
            $result = $this->createResult();
        }

        if (\count($this) == 0) {
            return $result;
        }

        $hookMethods = \PHPUnit\Util\Test::getHookMethods($this->name);

        $result->startTestSuite($this);

        try {
            $this->setUp();

            foreach ($hookMethods['beforeClass'] as $beforeClassMethod) {
                if ($this->testCase === true &&
                    \class_exists($this->name, false) &&
                    \method_exists($this->name, $beforeClassMethod)) {
                    if ($missingRequirements = \PHPUnit\Util\Test::getMissingRequirements($this->name, $beforeClassMethod)) {
                        $this->markTestSuiteSkipped(\implode(PHP_EOL, $missingRequirements));
                    }

                    \call_user_func([$this->name, $beforeClassMethod]);
                }
            }
        } catch (SkippedTestSuiteError $e) {
            $numTests = \count($this);

            for ($i = 0; $i < $numTests; $i++) {
                $result->startTest($this);
                $result->addFailure($this, $e, 0);
                $result->endTest($this, 0);
            }

            $this->tearDown();
            $result->endTestSuite($this);

            return $result;
        } catch (Throwable $_t) {
            $t = $_t;
        } catch (Exception $_t) {
            $t = $_t;
        }

        if (isset($t)) {
            $numTests = \count($this);

            for ($i = 0; $i < $numTests; $i++) {
                if ($result->shouldStop()) {
                    break;
                }

                $result->startTest($this);
                $result->addError($this, $t, 0);
                $result->endTest($this, 0);
            }

            $this->tearDown();
            $result->endTestSuite($this);

            return $result;
        }

        foreach ($this as $test) {
            if ($result->shouldStop()) {
                break;
            }

<<<<<<< HEAD
            if ($test instanceof TestCase || $test instanceof self) {
                $test->setbeStrictAboutChangesToGlobalState($this->beStrictAboutChangesToGlobalState);
=======
            if ($test instanceof PHPUnit_Framework_TestCase ||
                $test instanceof self) {
                $test->setBeStrictAboutChangesToGlobalState($this->beStrictAboutChangesToGlobalState);
>>>>>>> 7fbc25c1
                $test->setBackupGlobals($this->backupGlobals);
                $test->setBackupStaticAttributes($this->backupStaticAttributes);
                $test->setRunTestInSeparateProcess($this->runTestInSeparateProcess);
            }

            $test->run($result);
        }

        foreach ($hookMethods['afterClass'] as $afterClassMethod) {
            if ($this->testCase === true && \class_exists($this->name, false) && \method_exists($this->name, $afterClassMethod)) {
                \call_user_func([$this->name, $afterClassMethod]);
            }
        }

        $this->tearDown();

        $result->endTestSuite($this);

        return $result;
    }

    /**
     * @param bool $runTestInSeparateProcess
     *
     * @throws Exception
     */
    public function setRunTestInSeparateProcess($runTestInSeparateProcess)
    {
        if (\is_bool($runTestInSeparateProcess)) {
            $this->runTestInSeparateProcess = $runTestInSeparateProcess;
        } else {
            throw InvalidArgumentHelper::factory(1, 'boolean');
        }
    }

    /**
     * Runs a test.
     *
     * @deprecated
     *
     * @param Test       $test
     * @param TestResult $result
     */
    public function runTest(Test $test, TestResult $result)
    {
        $test->run($result);
    }

    /**
     * Sets the name of the suite.
     *
     * @param  string
     */
    public function setName($name)
    {
        $this->name = $name;
    }

    /**
     * Returns the test at the given index.
     *
     * @param  int|false
     *
     * @return Test|false
     */
    public function testAt($index)
    {
        if (isset($this->tests[$index])) {
            return $this->tests[$index];
        }

        return false;
    }

    /**
     * Returns the tests as an enumeration.
     *
     * @return array
     */
    public function tests()
    {
        return $this->tests;
    }

    /**
     * Set tests of the test suite
     *
     * @param array $tests
     */
    public function setTests(array $tests)
    {
        $this->tests = $tests;
    }

    /**
     * Mark the test suite as skipped.
     *
     * @param string $message
     *
     * @throws SkippedTestSuiteError
     */
    public function markTestSuiteSkipped($message = '')
    {
        throw new SkippedTestSuiteError($message);
    }

    /**
     * @param ReflectionClass  $class
     * @param ReflectionMethod $method
     */
    protected function addTestMethod(ReflectionClass $class, ReflectionMethod $method)
    {
        if (!$this->isTestMethod($method)) {
            return;
        }

        $name = $method->getName();

        if (!$method->isPublic()) {
            $this->addTest(
                self::warning(
                    \sprintf(
                        'Test method "%s" in test class "%s" is not public.',
                        $name,
                        $class->getName()
                    )
                )
            );

            return;
        }

        $test = self::createTest($class, $name);

        if ($test instanceof TestCase || $test instanceof DataProviderTestSuite) {
            $test->setDependencies(
                \PHPUnit\Util\Test::getDependencies($class->getName(), $name)
            );
        }

        $this->addTest(
            $test,
            \PHPUnit\Util\Test::getGroups($class->getName(), $name)
        );
    }

    /**
     * @param ReflectionMethod $method
     *
     * @return bool
     */
    public static function isTestMethod(ReflectionMethod $method)
    {
        if (\strpos($method->name, 'test') === 0) {
            return true;
        }

        // @scenario on TestCase::testMethod()
        // @test     on TestCase::testMethod()
        $docComment = $method->getDocComment();

        return \strpos($docComment, '@test') !== false ||
            \strpos($docComment, '@scenario') !== false;
    }

    /**
     * @param string $message
     *
     * @return WarningTestCase
     */
    protected static function warning($message)
    {
        return new WarningTestCase($message);
    }

    /**
     * @param string $class
     * @param string $methodName
     * @param string $message
     *
     * @return SkippedTestCase
     */
    protected static function skipTest($class, $methodName, $message)
    {
        return new SkippedTestCase($class, $methodName, $message);
    }

    /**
     * @param string $class
     * @param string $methodName
     * @param string $message
     *
     * @return IncompleteTestCase
     */
    protected static function incompleteTest($class, $methodName, $message)
    {
        return new IncompleteTestCase($class, $methodName, $message);
    }

    /**
     * @param bool $beStrictAboutChangesToGlobalState
     */
    public function setBeStrictAboutChangesToGlobalState($beStrictAboutChangesToGlobalState)
    {
        if (null === $this->beStrictAboutChangesToGlobalState && \is_bool($beStrictAboutChangesToGlobalState)) {
            $this->beStrictAboutChangesToGlobalState = $beStrictAboutChangesToGlobalState;
        }
    }

    /**
     * @param bool $backupGlobals
     */
    public function setBackupGlobals($backupGlobals)
    {
        if (null === $this->backupGlobals && \is_bool($backupGlobals)) {
            $this->backupGlobals = $backupGlobals;
        }
    }

    /**
     * @param bool $backupStaticAttributes
     */
    public function setBackupStaticAttributes($backupStaticAttributes)
    {
        if (null === $this->backupStaticAttributes && \is_bool($backupStaticAttributes)) {
            $this->backupStaticAttributes = $backupStaticAttributes;
        }
    }

    /**
     * Returns an iterator for this test suite.
     *
     * @return TestSuiteIterator
     */
    public function getIterator()
    {
        $iterator = new TestSuiteIterator($this);

        if ($this->iteratorFilter !== null) {
            $iterator = $this->iteratorFilter->factory($iterator, $this);
        }

        return $iterator;
    }

    public function injectFilter(Factory $filter)
    {
        $this->iteratorFilter = $filter;
        foreach ($this as $test) {
            if ($test instanceof self) {
                $test->injectFilter($filter);
            }
        }
    }

    /**
     * Template Method that is called before the tests
     * of this test suite are run.
     */
    protected function setUp()
    {
    }

    /**
     * Template Method that is called after the tests
     * of this test suite have finished running.
     */
    protected function tearDown()
    {
    }
}<|MERGE_RESOLUTION|>--- conflicted
+++ resolved
@@ -358,15 +358,11 @@
         }
 
         foreach ($newClasses as $className) {
-<<<<<<< HEAD
-            if ($className === DataProviderTestSuite::class) {
-=======
-            if (strpos($className, 'PHPUnit_Framework') === 0) {
->>>>>>> 7fbc25c1
+            $class = new ReflectionClass($className);
+
+            if (dirname($class->getFileName()) === __DIR__) {
                 continue;
             }
-
-            $class = new ReflectionClass($className);
 
             if (!$class->isAbstract()) {
                 if ($class->hasMethod(BaseTestRunner::SUITE_METHODNAME)) {
@@ -749,14 +745,8 @@
                 break;
             }
 
-<<<<<<< HEAD
             if ($test instanceof TestCase || $test instanceof self) {
-                $test->setbeStrictAboutChangesToGlobalState($this->beStrictAboutChangesToGlobalState);
-=======
-            if ($test instanceof PHPUnit_Framework_TestCase ||
-                $test instanceof self) {
                 $test->setBeStrictAboutChangesToGlobalState($this->beStrictAboutChangesToGlobalState);
->>>>>>> 7fbc25c1
                 $test->setBackupGlobals($this->backupGlobals);
                 $test->setBackupStaticAttributes($this->backupStaticAttributes);
                 $test->setRunTestInSeparateProcess($this->runTestInSeparateProcess);
