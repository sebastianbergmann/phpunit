<?php declare(strict_types=1);
/*
 * This file is part of PHPUnit.
 *
 * (c) Sebastian Bergmann <sebastian@phpunit.de>
 *
 * For the full copyright and license information, please view the LICENSE
 * file that was distributed with this source code.
 */
namespace PHPUnit\Framework;

use function assert;
use PHPUnit\Metadata\Api\DataProvider;
use PHPUnit\Metadata\Api\Groups;
use PHPUnit\Metadata\BackupGlobals;
use PHPUnit\Metadata\BackupStaticProperties;
use PHPUnit\Metadata\ExcludeGlobalVariableFromBackup;
use PHPUnit\Metadata\ExcludeStaticPropertyFromBackup;
use PHPUnit\Metadata\Parser\Registry as MetadataRegistry;
use PHPUnit\Metadata\PreserveGlobalState;
use PHPUnit\TextUI\Configuration\Registry as ConfigurationRegistry;
use ReflectionClass;

/**
 * @internal This class is not covered by the backward compatibility promise for PHPUnit
 */
final class TestBuilder
{
    /**
     * @psalm-param non-empty-string $methodName
     *
     * @throws InvalidDataProviderException
     */
    public function build(ReflectionClass $theClass, string $methodName): Test
    {
        $className = $theClass->getName();

        $data = (new DataProvider)->providedData(
            $className,
            $methodName,
        );

        if ($data !== null) {
            return $this->buildDataProviderTestSuite(
                $methodName,
                $className,
                $data,
                $this->shouldTestMethodBeRunInSeparateProcess($className, $methodName),
                $this->shouldGlobalStateBePreserved($className, $methodName),
                $this->shouldAllTestMethodsOfTestClassBeRunInSingleSeparateProcess($className),
                $this->backupSettings($className, $methodName),
            );
        }

<<<<<<< HEAD
        $test = new $className($methodName);

        assert($test instanceof TestCase);

        $this->configureTestCase(
            $test,
            $this->shouldTestMethodBeRunInSeparateProcess($className, $methodName),
            $this->shouldGlobalStateBePreserved($className, $methodName),
            $this->shouldAllTestMethodsOfTestClassBeRunInSingleSeparateProcess($className),
            $this->backupSettings($className, $methodName)
        );
=======
        if ($test instanceof TestCase) {
            $this->configureTestCase(
                $test,
                $this->shouldTestMethodBeRunInSeparateProcess($className, $methodName),
                $this->shouldGlobalStateBePreserved($className, $methodName),
                $this->shouldAllTestMethodsOfTestClassBeRunInSingleSeparateProcess($className),
                $this->backupSettings($className, $methodName),
            );
        }
>>>>>>> 981b9116

        return $test;
    }

    /**
     * @psalm-param class-string $className
     * @psalm-param non-empty-string $methodName
     * @psalm-param array{backupGlobals: ?bool, backupGlobalsExcludeList: list<string>, backupStaticProperties: ?bool, backupStaticPropertiesExcludeList: array<string,list<string>>} $backupSettings
     */
    private function buildDataProviderTestSuite(string $methodName, string $className, array $data, bool $runTestInSeparateProcess, ?bool $preserveGlobalState, bool $runClassInSeparateProcess, array $backupSettings): DataProviderTestSuite
    {
        $dataProviderTestSuite = DataProviderTestSuite::empty(
            $className . '::' . $methodName,
        );

        $groups = (new Groups)->groups($className, $methodName);

        foreach ($data as $_dataName => $_data) {
            $_test = new $className($methodName);

            assert($_test instanceof TestCase);

            $_test->setData($_dataName, $_data);

            $this->configureTestCase(
                $_test,
                $runTestInSeparateProcess,
                $preserveGlobalState,
                $runClassInSeparateProcess,
                $backupSettings,
            );

            $dataProviderTestSuite->addTest($_test, $groups);
        }

        return $dataProviderTestSuite;
    }

    /**
     * @psalm-param array{backupGlobals: ?bool, backupGlobalsExcludeList: list<string>, backupStaticProperties: ?bool, backupStaticPropertiesExcludeList: array<string,list<string>>} $backupSettings
     */
    private function configureTestCase(TestCase $test, bool $runTestInSeparateProcess, ?bool $preserveGlobalState, bool $runClassInSeparateProcess, array $backupSettings): void
    {
        if ($runTestInSeparateProcess) {
            $test->setRunTestInSeparateProcess(true);
        }

        if ($runClassInSeparateProcess) {
            $test->setRunClassInSeparateProcess(true);
        }

        if ($preserveGlobalState !== null) {
            $test->setPreserveGlobalState($preserveGlobalState);
        }

        if ($backupSettings['backupGlobals'] !== null) {
            $test->setBackupGlobals($backupSettings['backupGlobals']);
        } else {
            $test->setBackupGlobals(ConfigurationRegistry::get()->backupGlobals());
        }

        $test->setBackupGlobalsExcludeList($backupSettings['backupGlobalsExcludeList']);

        if ($backupSettings['backupStaticProperties'] !== null) {
            $test->setBackupStaticProperties($backupSettings['backupStaticProperties']);
        } else {
            $test->setBackupStaticProperties(ConfigurationRegistry::get()->backupStaticProperties());
        }

        $test->setBackupStaticPropertiesExcludeList($backupSettings['backupStaticPropertiesExcludeList']);
    }

    /**
     * @psalm-param class-string $className
     * @psalm-param non-empty-string $methodName
     *
     * @psalm-return array{backupGlobals: ?bool, backupGlobalsExcludeList: list<string>, backupStaticProperties: ?bool, backupStaticPropertiesExcludeList: array<string,list<string>>}
     */
    private function backupSettings(string $className, string $methodName): array
    {
        $metadataForClass          = MetadataRegistry::parser()->forClass($className);
        $metadataForMethod         = MetadataRegistry::parser()->forMethod($className, $methodName);
        $metadataForClassAndMethod = MetadataRegistry::parser()->forClassAndMethod($className, $methodName);

        $backupGlobals            = null;
        $backupGlobalsExcludeList = [];

        if ($metadataForMethod->isBackupGlobals()->isNotEmpty()) {
            $metadata = $metadataForMethod->isBackupGlobals()->asArray()[0];

            assert($metadata instanceof BackupGlobals);

            if ($metadata->enabled()) {
                $backupGlobals = true;
            }
        } elseif ($metadataForClass->isBackupGlobals()->isNotEmpty()) {
            $metadata = $metadataForClass->isBackupGlobals()->asArray()[0];

            assert($metadata instanceof BackupGlobals);

            if ($metadata->enabled()) {
                $backupGlobals = true;
            }
        }

        foreach ($metadataForClassAndMethod->isExcludeGlobalVariableFromBackup() as $metadata) {
            assert($metadata instanceof ExcludeGlobalVariableFromBackup);

            $backupGlobalsExcludeList[] = $metadata->globalVariableName();
        }

        $backupStaticProperties            = null;
        $backupStaticPropertiesExcludeList = [];

        if ($metadataForMethod->isBackupStaticProperties()->isNotEmpty()) {
            $metadata = $metadataForMethod->isBackupStaticProperties()->asArray()[0];

            assert($metadata instanceof BackupStaticProperties);

            if ($metadata->enabled()) {
                $backupStaticProperties = true;
            }
        } elseif ($metadataForClass->isBackupStaticProperties()->isNotEmpty()) {
            $metadata = $metadataForClass->isBackupStaticProperties()->asArray()[0];

            assert($metadata instanceof BackupStaticProperties);

            if ($metadata->enabled()) {
                $backupStaticProperties = true;
            }
        }

        foreach ($metadataForClassAndMethod->isExcludeStaticPropertyFromBackup() as $metadata) {
            assert($metadata instanceof ExcludeStaticPropertyFromBackup);

            if (!isset($backupStaticPropertiesExcludeList[$metadata->className()])) {
                $backupStaticPropertiesExcludeList[$metadata->className()] = [];
            }

            $backupStaticPropertiesExcludeList[$metadata->className()][] = $metadata->propertyName();
        }

        return [
            'backupGlobals'                     => $backupGlobals,
            'backupGlobalsExcludeList'          => $backupGlobalsExcludeList,
            'backupStaticProperties'            => $backupStaticProperties,
            'backupStaticPropertiesExcludeList' => $backupStaticPropertiesExcludeList,
        ];
    }

    /**
     * @psalm-param class-string $className
     * @psalm-param non-empty-string $methodName
     */
    private function shouldGlobalStateBePreserved(string $className, string $methodName): ?bool
    {
        $metadataForMethod = MetadataRegistry::parser()->forMethod($className, $methodName);

        if ($metadataForMethod->isPreserveGlobalState()->isNotEmpty()) {
            $metadata = $metadataForMethod->isPreserveGlobalState()->asArray()[0];

            assert($metadata instanceof PreserveGlobalState);

            return $metadata->enabled();
        }

        $metadataForClass = MetadataRegistry::parser()->forClass($className);

        if ($metadataForClass->isPreserveGlobalState()->isNotEmpty()) {
            $metadata = $metadataForClass->isPreserveGlobalState()->asArray()[0];

            assert($metadata instanceof PreserveGlobalState);

            return $metadata->enabled();
        }

        return null;
    }

    /**
     * @psalm-param class-string $className
     * @psalm-param non-empty-string $methodName
     */
    private function shouldTestMethodBeRunInSeparateProcess(string $className, string $methodName): bool
    {
        if (MetadataRegistry::parser()->forClass($className)->isRunTestsInSeparateProcesses()->isNotEmpty()) {
            return true;
        }

        if (MetadataRegistry::parser()->forMethod($className, $methodName)->isRunInSeparateProcess()->isNotEmpty()) {
            return true;
        }

        return false;
    }

    /**
     * @psalm-param class-string $className
     */
    private function shouldAllTestMethodsOfTestClassBeRunInSingleSeparateProcess(string $className): bool
    {
        return MetadataRegistry::parser()->forClass($className)->isRunClassInSeparateProcess()->isNotEmpty();
    }
}<|MERGE_RESOLUTION|>--- conflicted
+++ resolved
@@ -52,7 +52,6 @@
             );
         }
 
-<<<<<<< HEAD
         $test = new $className($methodName);
 
         assert($test instanceof TestCase);
@@ -62,19 +61,8 @@
             $this->shouldTestMethodBeRunInSeparateProcess($className, $methodName),
             $this->shouldGlobalStateBePreserved($className, $methodName),
             $this->shouldAllTestMethodsOfTestClassBeRunInSingleSeparateProcess($className),
-            $this->backupSettings($className, $methodName)
+            $this->backupSettings($className, $methodName),
         );
-=======
-        if ($test instanceof TestCase) {
-            $this->configureTestCase(
-                $test,
-                $this->shouldTestMethodBeRunInSeparateProcess($className, $methodName),
-                $this->shouldGlobalStateBePreserved($className, $methodName),
-                $this->shouldAllTestMethodsOfTestClassBeRunInSingleSeparateProcess($className),
-                $this->backupSettings($className, $methodName),
-            );
-        }
->>>>>>> 981b9116
 
         return $test;
     }
