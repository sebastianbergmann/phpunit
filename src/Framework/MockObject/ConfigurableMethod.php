<?php declare(strict_types=1);
/*
 * This file is part of PHPUnit.
 *
 * (c) Sebastian Bergmann <sebastian@phpunit.de>
 *
 * For the full copyright and license information, please view the LICENSE
 * file that was distributed with this source code.
 */
namespace PHPUnit\Framework\MockObject;

use SebastianBergmann\Type\Type;

/**
 * @internal This class is not covered by the backward compatibility promise for PHPUnit
 */
final readonly class ConfigurableMethod
{
    /**
     * @psalm-var non-empty-string
     */
<<<<<<< HEAD
    private string $name;
    private Type $returnType;
=======
    private readonly string $name;

    /**
     * @psalm-var array<int, mixed>
     */
    private readonly array $defaultParameterValues;

    /**
     * @psalm-var non-negative-int
     */
    private readonly int $numberOfParameters;
    private readonly Type $returnType;
>>>>>>> 2efe0edf

    /**
     * @psalm-param non-empty-string $name
     * @psalm-param array<int, mixed> $defaultParameterValues
     * @psalm-param non-negative-int $numberOfParameters
     */
    public function __construct(string $name, array $defaultParameterValues, int $numberOfParameters, Type $returnType)
    {
        $this->name                   = $name;
        $this->defaultParameterValues = $defaultParameterValues;
        $this->numberOfParameters     = $numberOfParameters;
        $this->returnType             = $returnType;
    }

    /**
     * @psalm-return non-empty-string
     */
    public function name(): string
    {
        return $this->name;
    }

    /**
     * @psalm-return array<int, mixed>
     */
    public function defaultParameterValues(): array
    {
        return $this->defaultParameterValues;
    }

    /**
     * @psalm-return non-negative-int
     */
    public function numberOfParameters(): int
    {
        return $this->numberOfParameters;
    }

    public function mayReturn(mixed $value): bool
    {
        return $this->returnType->isAssignable(Type::fromValue($value, false));
    }

    public function returnTypeDeclaration(): string
    {
        return $this->returnType->asString();
    }
}<|MERGE_RESOLUTION|>--- conflicted
+++ resolved
@@ -19,23 +19,18 @@
     /**
      * @psalm-var non-empty-string
      */
-<<<<<<< HEAD
     private string $name;
-    private Type $returnType;
-=======
-    private readonly string $name;
 
     /**
      * @psalm-var array<int, mixed>
      */
-    private readonly array $defaultParameterValues;
+    private array $defaultParameterValues;
 
     /**
      * @psalm-var non-negative-int
      */
-    private readonly int $numberOfParameters;
-    private readonly Type $returnType;
->>>>>>> 2efe0edf
+    private int $numberOfParameters;
+    private Type $returnType;
 
     /**
      * @psalm-param non-empty-string $name
