<?php declare(strict_types=1);
/*
 * This file is part of PHPUnit.
 *
 * (c) Sebastian Bergmann <sebastian@phpunit.de>
 *
 * For the full copyright and license information, please view the LICENSE
 * file that was distributed with this source code.
 */
namespace PHPUnit\Framework\MockObject;

use function array_keys;
use function array_map;
use function explode;
use function in_array;
use function interface_exists;
use function sprintf;
use function str_contains;
use function str_ends_with;
use function str_starts_with;
use function substr;
use PHPUnit\Framework\MockObject\Generator\Generator;
use ReflectionClass;
use stdClass;
use Throwable;

/**
 * @no-named-arguments Parameter names are not covered by the backward compatibility promise for PHPUnit
 *
 * @internal This class is not covered by the backward compatibility promise for PHPUnit
 */
final class ReturnValueGenerator
{
    /**
     * @psalm-param class-string $className
     * @psalm-param non-empty-string $methodName
     * @psalm-param class-string $stubClassName
     *
     * @throws Exception
     */
    public function generate(string $className, string $methodName, string $stubClassName, string $returnType): mixed
    {
        $intersection = false;
        $union        = false;

        if (str_contains($returnType, '|')) {
            $types = explode('|', $returnType);
            $union = true;

            foreach (array_keys($types) as $key) {
                if (str_starts_with($types[$key], '(') && str_ends_with($types[$key], ')')) {
                    $types[$key] = substr($types[$key], 1, -1);
                }
            }
        } elseif (str_contains($returnType, '&')) {
            $types        = explode('&', $returnType);
            $intersection = true;
        } else {
            $types = [$returnType];
        }

        if (!$intersection) {
            $lowerTypes = array_map('strtolower', $types);

            if (in_array('', $lowerTypes, true) ||
                in_array('null', $lowerTypes, true) ||
                in_array('mixed', $lowerTypes, true) ||
                in_array('void', $lowerTypes, true)) {
                return null;
            }

            if (in_array('true', $lowerTypes, true)) {
                return true;
            }

            if (in_array('false', $lowerTypes, true) ||
                in_array('bool', $lowerTypes, true)) {
                return false;
            }

            if (in_array('float', $lowerTypes, true)) {
                return 0.0;
            }

            if (in_array('int', $lowerTypes, true)) {
                return 0;
            }

            if (in_array('string', $lowerTypes, true)) {
                return '';
            }

            if (in_array('array', $lowerTypes, true)) {
                return [];
            }

            if (in_array('static', $lowerTypes, true)) {
                return $this->newInstanceOf($stubClassName, $className, $methodName);
            }

            if (in_array('object', $lowerTypes, true)) {
                return new stdClass;
            }

            if (in_array('callable', $lowerTypes, true) ||
                in_array('closure', $lowerTypes, true)) {
                return static function (): void
                {
                };
            }

            if (in_array('traversable', $lowerTypes, true) ||
                in_array('generator', $lowerTypes, true) ||
                in_array('iterable', $lowerTypes, true)) {
                $generator = static function (): \Generator
                {
                    yield from [];
                };

                return $generator();
            }

            if (!$union) {
                return $this->testDoubleFor($returnType, $className, $methodName);
            }
        }

        if ($union) {
            foreach ($types as $type) {
                if (str_contains($type, '&')) {
                    $_types = explode('&', $type);

                    if ($this->onlyInterfaces($_types)) {
                        return $this->testDoubleForIntersectionOfInterfaces($_types, $className, $methodName);
                    }
                }
            }
        }

        if ($intersection && $this->onlyInterfaces($types)) {
            return $this->testDoubleForIntersectionOfInterfaces($types, $className, $methodName);
        }

        $reason = '';

        if ($union) {
            $reason = ' because the declared return type is a union';
        } elseif ($intersection) {
            $reason = ' because the declared return type is an intersection';
        }

        throw new RuntimeException(
            sprintf(
                'Return value for %s::%s() cannot be generated%s, please configure a return value for this method',
                $className,
                $methodName,
                $reason,
            ),
        );
    }

    /**
     * @psalm-param non-empty-list<string> $types
     */
    private function onlyInterfaces(array $types): bool
    {
        foreach ($types as $type) {
            if (!interface_exists($type)) {
                return false;
            }
        }

        return true;
    }

    /**
     * @psalm-param class-string $stubClassName
     * @psalm-param class-string $className
     * @psalm-param non-empty-string $methodName
     *
     * @throws RuntimeException
     */
    private function newInstanceOf(string $stubClassName, string $className, string $methodName): Stub
    {
        try {
            return (new ReflectionClass($stubClassName))->newInstanceWithoutConstructor();
            // @codeCoverageIgnoreStart
        } catch (Throwable $t) {
            throw new RuntimeException(
                sprintf(
                    'Return value for %s::%s() cannot be generated: %s',
                    $className,
                    $methodName,
                    $t->getMessage(),
                ),
            );
            // @codeCoverageIgnoreEnd
        }
    }

    /**
     * @psalm-param class-string $type
     * @psalm-param class-string $className
     * @psalm-param non-empty-string $methodName
     *
     * @throws RuntimeException
     */
    private function testDoubleFor(string $type, string $className, string $methodName): Stub
    {
        try {
<<<<<<< HEAD
            return (new Generator)->testDouble($type, false, false, [], [], '', false);
=======
            return (new Generator)->testDouble($type, false, [], [], '', false);
            // @codeCoverageIgnoreStart
>>>>>>> c23fadf3
        } catch (Throwable $t) {
            throw new RuntimeException(
                sprintf(
                    'Return value for %s::%s() cannot be generated: %s',
                    $className,
                    $methodName,
                    $t->getMessage(),
                ),
            );
            // @codeCoverageIgnoreEnd
        }
    }

    /**
     * @psalm-param non-empty-list<string> $types
     * @psalm-param class-string $className
     * @psalm-param non-empty-string $methodName
     *
     * @throws RuntimeException
     */
    private function testDoubleForIntersectionOfInterfaces(array $types, string $className, string $methodName): Stub
    {
        try {
            return (new Generator)->testDoubleForInterfaceIntersection($types, false);
            // @codeCoverageIgnoreStart
        } catch (Throwable $t) {
            throw new RuntimeException(
                sprintf(
                    'Return value for %s::%s() cannot be generated: %s',
                    $className,
                    $methodName,
                    $t->getMessage(),
                ),
            );
            // @codeCoverageIgnoreEnd
        }
    }
}<|MERGE_RESOLUTION|>--- conflicted
+++ resolved
@@ -208,12 +208,8 @@
     private function testDoubleFor(string $type, string $className, string $methodName): Stub
     {
         try {
-<<<<<<< HEAD
             return (new Generator)->testDouble($type, false, false, [], [], '', false);
-=======
-            return (new Generator)->testDouble($type, false, [], [], '', false);
             // @codeCoverageIgnoreStart
->>>>>>> c23fadf3
         } catch (Throwable $t) {
             throw new RuntimeException(
                 sprintf(
