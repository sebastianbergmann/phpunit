--- conflicted
+++ resolved
@@ -149,13 +149,8 @@
         }
 
         foreach ($interfaces as $interface) {
-<<<<<<< HEAD
             if (!interface_exists($interface)) {
-                throw new UnknownTypeException($interface);
-=======
-            if (!interface_exists($interface, $callAutoload)) {
                 throw new UnknownInterfaceException($interface);
->>>>>>> 733c0849
             }
         }
 
