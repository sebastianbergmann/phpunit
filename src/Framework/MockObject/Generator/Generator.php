<?php declare(strict_types=1);
/*
 * This file is part of PHPUnit.
 *
 * (c) Sebastian Bergmann <sebastian@phpunit.de>
 *
 * For the full copyright and license information, please view the LICENSE
 * file that was distributed with this source code.
 */
namespace PHPUnit\Framework\MockObject\Generator;

use const PHP_EOL;
<<<<<<< HEAD
use const PHP_VERSION;
=======
use const PHP_MAJOR_VERSION;
use const PHP_MINOR_VERSION;
use const PREG_OFFSET_CAPTURE;
use const WSDL_CACHE_NONE;
>>>>>>> bcfa1c92
use function array_merge;
use function array_pop;
use function array_unique;
use function assert;
use function class_exists;
use function count;
use function explode;
use function implode;
use function in_array;
use function interface_exists;
use function is_array;
use function md5;
use function method_exists;
use function mt_rand;
use function preg_match;
use function serialize;
use function sort;
use function sprintf;
use function substr;
use function trait_exists;
use Exception;
use Iterator;
use IteratorAggregate;
use PHPUnit\Framework\MockObject\ConfigurableMethod;
use PHPUnit\Framework\MockObject\DoubledCloneMethod;
use PHPUnit\Framework\MockObject\Method;
use PHPUnit\Framework\MockObject\MockObject;
use PHPUnit\Framework\MockObject\MockObjectApi;
use PHPUnit\Framework\MockObject\MockObjectInternal;
use PHPUnit\Framework\MockObject\ProxiedCloneMethod;
use PHPUnit\Framework\MockObject\Stub;
use PHPUnit\Framework\MockObject\StubApi;
use PHPUnit\Framework\MockObject\StubInternal;
use PHPUnit\Framework\MockObject\TestDoubleState;
use PropertyHookType;
use ReflectionClass;
use ReflectionMethod;
use ReflectionObject;
use ReflectionProperty;
use SebastianBergmann\Type\ReflectionMapper;
use SebastianBergmann\Type\Type;
use Throwable;
use Traversable;

/**
 * @no-named-arguments Parameter names are not covered by the backward compatibility promise for PHPUnit
 *
 * @internal This class is not covered by the backward compatibility promise for PHPUnit
 */
final class Generator
{
    use TemplateLoader;

    /**
     * @var non-empty-array<non-empty-string, true>
     */
    private const array EXCLUDED_METHOD_NAMES = [
        '__CLASS__'       => true,
        '__DIR__'         => true,
        '__FILE__'        => true,
        '__FUNCTION__'    => true,
        '__LINE__'        => true,
        '__METHOD__'      => true,
        '__NAMESPACE__'   => true,
        '__TRAIT__'       => true,
        '__clone'         => true,
        '__halt_compiler' => true,
    ];

    /**
     * @var array<non-empty-string, DoubledClass>
     */
    private static array $cache = [];

    /**
     * Returns a test double for the specified class.
     *
     * @param ?list<non-empty-string> $methods
     * @param list<mixed>             $arguments
     *
     * @throws ClassIsEnumerationException
     * @throws ClassIsFinalException
     * @throws DuplicateMethodException
     * @throws InvalidMethodNameException
     * @throws NameAlreadyInUseException
     * @throws ReflectionException
     * @throws RuntimeException
     * @throws UnknownTypeException
     */
    public function testDouble(string $type, bool $mockObject, ?array $methods = [], array $arguments = [], string $mockClassName = '', bool $callOriginalConstructor = true, bool $callOriginalClone = true, bool $returnValueGeneration = true): MockObject|Stub
    {
        if ($type === Traversable::class) {
            $type = Iterator::class;
        }

        $this->ensureKnownType($type);
        $this->ensureValidMethods($methods);
        $this->ensureNameForTestDoubleClassIsAvailable($mockClassName);

        $mock = $this->generate(
            $type,
            $mockObject,
            $methods,
            $mockClassName,
            $callOriginalClone,
        );

        $object = $this->getObject(
            $mock,
            $callOriginalConstructor,
            $arguments,
            $returnValueGeneration,
        );

        assert($object instanceof $type);

        if ($mockObject) {
            assert($object instanceof MockObject);
        } else {
            assert($object instanceof Stub);
        }

        return $object;
    }

    /**
     * @param list<class-string> $interfaces
     *
     * @throws RuntimeException
     * @throws UnknownTypeException
     */
    public function testDoubleForInterfaceIntersection(array $interfaces, bool $mockObject, bool $returnValueGeneration = true): MockObject|Stub
    {
        if (count($interfaces) < 2) {
            throw new RuntimeException('At least two interfaces must be specified');
        }

        foreach ($interfaces as $interface) {
            if (!interface_exists($interface)) {
                throw new UnknownTypeException($interface);
            }
        }

        sort($interfaces);

        $methods = [];

        foreach ($interfaces as $interface) {
            $methods = array_merge($methods, $this->namesOfMethodsIn($interface));
        }

        if (count(array_unique($methods)) < count($methods)) {
            throw new RuntimeException('Interfaces must not declare the same method');
        }

        $unqualifiedNames = [];

        foreach ($interfaces as $interface) {
            $parts              = explode('\\', $interface);
            $unqualifiedNames[] = array_pop($parts);
        }

        sort($unqualifiedNames);

        do {
            $intersectionName = sprintf(
                'Intersection_%s_%s',
                implode('_', $unqualifiedNames),
                substr(md5((string) mt_rand()), 0, 8),
            );
        } while (interface_exists($intersectionName, false));

        $template = $this->loadTemplate('intersection.tpl');

        $template->setVar(
            [
                'intersection' => $intersectionName,
                'interfaces'   => implode(', ', $interfaces),
            ],
        );

        eval($template->render());

        return $this->testDouble(
            $intersectionName,
            $mockObject,
            returnValueGeneration: $returnValueGeneration,
        );
    }

    /**
     * @param ?list<non-empty-string> $methods
     *
     * @throws ClassIsEnumerationException
     * @throws ClassIsFinalException
     * @throws ReflectionException
     * @throws RuntimeException
     *
     * @todo This method is only public because it is used to test generated code in PHPT tests
     *
     * @see https://github.com/sebastianbergmann/phpunit/issues/5476
     */
    public function generate(string $type, bool $mockObject, ?array $methods = null, string $mockClassName = '', bool $callOriginalClone = true): DoubledClass
    {
        if ($mockClassName !== '') {
            return $this->generateCodeForTestDoubleClass(
                $type,
                $mockObject,
                $methods,
                $mockClassName,
                $callOriginalClone,
            );
        }

        $key = md5(
            $type .
            ($mockObject ? 'MockObject' : 'TestStub') .
            serialize($methods) .
            serialize($callOriginalClone),
        );

        if (!isset(self::$cache[$key])) {
            self::$cache[$key] = $this->generateCodeForTestDoubleClass(
                $type,
                $mockObject,
                $methods,
                $mockClassName,
                $callOriginalClone,
            );
        }

        return self::$cache[$key];
    }

    /**
     * @throws ReflectionException
     *
     * @return list<DoubledMethod>
     */
    private function mockClassMethods(string $className): array
    {
        $class   = $this->reflectClass($className);
        $methods = [];

        foreach ($class->getMethods() as $method) {
            if (($method->isPublic() || $method->isAbstract()) && $this->canMethodBeDoubled($method)) {
                $methods[] = DoubledMethod::fromReflection($method);
            }
        }

        return $methods;
    }

    /**
     * @param class-string $interfaceName
     *
     * @throws ReflectionException
     *
     * @return list<ReflectionMethod>
     */
    private function userDefinedInterfaceMethods(string $interfaceName): array
    {
        $interface = $this->reflectClass($interfaceName);
        $methods   = [];

        foreach ($interface->getMethods() as $method) {
            if (!$method->isUserDefined()) {
                continue;
            }

            $methods[] = $method;
        }

        return $methods;
    }

    /**
     * @param array<mixed> $arguments
     *
     * @throws ReflectionException
     * @throws RuntimeException
     */
    private function getObject(DoubledClass $mockClass, bool $callOriginalConstructor = false, array $arguments = [], bool $returnValueGeneration = true): object
    {
        $className = $mockClass->generate();

        try {
            $object = (new ReflectionClass($className))->newInstanceWithoutConstructor();
            // @codeCoverageIgnoreStart
        } catch (\ReflectionException $e) {
            throw new ReflectionException(
                $e->getMessage(),
                $e->getCode(),
                $e,
            );
            // @codeCoverageIgnoreEnd
        }

        $reflector = new ReflectionObject($object);

        /**
         * @noinspection PhpUnhandledExceptionInspection
         */
        $reflector->getProperty('__phpunit_state')->setValue(
            $object,
            new TestDoubleState($mockClass->configurableMethods(), $returnValueGeneration),
        );

        if ($callOriginalConstructor && $reflector->getConstructor() !== null) {
            try {
                $reflector->getConstructor()->invokeArgs($object, $arguments);
                // @codeCoverageIgnoreStart
            } catch (\ReflectionException $e) {
                throw new ReflectionException(
                    $e->getMessage(),
                    $e->getCode(),
                    $e,
                );
                // @codeCoverageIgnoreEnd
            }
        }

        return $object;
    }

    /**
     * @param ?list<non-empty-string> $explicitMethods
     *
     * @throws ClassIsEnumerationException
     * @throws ClassIsFinalException
     * @throws MethodNamedMethodException
     * @throws ReflectionException
     * @throws RuntimeException
     */
    private function generateCodeForTestDoubleClass(string $type, bool $mockObject, ?array $explicitMethods, string $mockClassName, bool $callOriginalClone): DoubledClass
    {
        $classTemplate         = $this->loadTemplate('test_double_class.tpl');
        $additionalInterfaces  = [];
        $doubledCloneMethod    = false;
        $proxiedCloneMethod    = false;
        $isClass               = false;
        $isReadonly            = false;
        $isInterface           = false;
        $mockMethods           = new DoubledMethodSet;
        $testDoubleClassPrefix = $mockObject ? 'MockObject_' : 'TestStub_';

        $_mockClassName = $this->generateClassName(
            $type,
            $mockClassName,
            $testDoubleClassPrefix,
        );

        if (class_exists($_mockClassName['fullClassName'])) {
            $isClass = true;
        } elseif (interface_exists($_mockClassName['fullClassName'])) {
            $isInterface = true;
        }

        $class = $this->reflectClass($_mockClassName['fullClassName']);

        if ($class->isEnum()) {
            throw new ClassIsEnumerationException($_mockClassName['fullClassName']);
        }

        if ($class->isFinal()) {
            throw new ClassIsFinalException($_mockClassName['fullClassName']);
        }

        if ($class->isReadOnly()) {
            $isReadonly = true;
        }

        // @see https://github.com/sebastianbergmann/phpunit/issues/2995
        if ($isInterface && $class->implementsInterface(Throwable::class)) {
            $actualClassName        = Exception::class;
            $additionalInterfaces[] = $class->getName();
            $isInterface            = false;
            $class                  = $this->reflectClass($actualClassName);

            foreach ($this->userDefinedInterfaceMethods($_mockClassName['fullClassName']) as $method) {
                $methodName = $method->getName();

                if ($class->hasMethod($methodName)) {
                    $classMethod = $class->getMethod($methodName);

                    if (!$this->canMethodBeDoubled($classMethod)) {
                        continue;
                    }
                }

                $mockMethods->addMethods(
                    DoubledMethod::fromReflection($method),
                );
            }

            $_mockClassName = $this->generateClassName(
                $actualClassName,
                $_mockClassName['className'],
                $testDoubleClassPrefix,
            );
        }

        // @see https://github.com/sebastianbergmann/phpunit-mock-objects/issues/103
        if ($isInterface && $class->implementsInterface(Traversable::class) &&
            !$class->implementsInterface(Iterator::class) &&
            !$class->implementsInterface(IteratorAggregate::class)) {
            $additionalInterfaces[] = Iterator::class;

            $mockMethods->addMethods(
                ...$this->mockClassMethods(Iterator::class),
            );
        }

        if ($class->hasMethod('__clone')) {
            $cloneMethod = $class->getMethod('__clone');

            if (!$cloneMethod->isFinal()) {
                if ($callOriginalClone && !$isInterface) {
                    $proxiedCloneMethod = true;
                } else {
                    $doubledCloneMethod = true;
                }
            }
        } else {
            $doubledCloneMethod = true;
        }

        if ($isClass && $explicitMethods === []) {
            $mockMethods->addMethods(
                ...$this->mockClassMethods($_mockClassName['fullClassName']),
            );
        }

        if ($isInterface && ($explicitMethods === [] || $explicitMethods === null)) {
            $mockMethods->addMethods(
                ...$this->interfaceMethods($_mockClassName['fullClassName']),
            );
        }

        if (is_array($explicitMethods)) {
            foreach ($explicitMethods as $methodName) {
                if ($class !== null && $class->hasMethod($methodName)) {
                    $method = $class->getMethod($methodName);

                    if ($this->canMethodBeDoubled($method)) {
                        $mockMethods->addMethods(
                            DoubledMethod::fromReflection($method),
                        );
                    }
                } else {
                    $mockMethods->addMethods(
                        DoubledMethod::fromName(
                            $_mockClassName['fullClassName'],
                            $methodName,
                        ),
                    );
                }
            }
        }

        $propertiesWithHooks = $this->properties($class);
        $configurableMethods = $this->configurableMethods($mockMethods, $propertiesWithHooks);

        $mockedMethods = '';

        foreach ($mockMethods->asArray() as $mockMethod) {
            $mockedMethods .= $mockMethod->generateCode();
        }

        /** @var trait-string[] $traits */
        $traits = [StubApi::class];

        if ($mockObject) {
            $traits[] = MockObjectApi::class;
        }

        if ($mockMethods->hasMethod('method') || $class->hasMethod('method')) {
            throw new MethodNamedMethodException;
        }

        $traits[] = Method::class;

        if ($doubledCloneMethod) {
            $traits[] = DoubledCloneMethod::class;
        } elseif ($proxiedCloneMethod) {
            $traits[] = ProxiedCloneMethod::class;
        }

        $useStatements = '';

        foreach ($traits as $trait) {
            $useStatements .= sprintf(
                '    use %s;' . PHP_EOL,
                $trait,
            );
        }

        unset($traits);

        $classTemplate->setVar(
            [
                'class_declaration' => $this->generateTestDoubleClassDeclaration(
                    $mockObject,
                    $_mockClassName,
                    $isInterface,
                    $additionalInterfaces,
                    $isReadonly,
                ),
                'use_statements'  => $useStatements,
                'mock_class_name' => $_mockClassName['className'],
                'methods'         => $mockedMethods,
                'property_hooks'  => (new HookedPropertyGenerator)->generate(
                    $_mockClassName['className'],
                    $propertiesWithHooks,
                ),
            ],
        );

        return new DoubledClass(
            $classTemplate->render(),
            $_mockClassName['className'],
            $configurableMethods,
        );
    }

    /**
     * @return array{className: non-empty-string, originalClassName: non-empty-string, fullClassName: non-empty-string, namespaceName: string}
     */
    private function generateClassName(string $type, string $className, string $prefix): array
    {
        if ($type[0] === '\\') {
            $type = substr($type, 1);
        }

        $classNameParts = explode('\\', $type);

        if (count($classNameParts) > 1) {
            $type          = array_pop($classNameParts);
            $namespaceName = implode('\\', $classNameParts);
            $fullClassName = $namespaceName . '\\' . $type;
        } else {
            $namespaceName = '';
            $fullClassName = $type;
        }

        if ($className === '') {
            do {
                $className = $prefix . $type . '_' .
                             substr(md5((string) mt_rand()), 0, 8);
            } while (class_exists($className, false));
        }

        return [
            'className'         => $className,
            'originalClassName' => $type,
            'fullClassName'     => $fullClassName,
            'namespaceName'     => $namespaceName,
        ];
    }

    /**
     * @param array{className: non-empty-string, originalClassName: non-empty-string, fullClassName: non-empty-string, namespaceName: string} $mockClassName
     * @param list<class-string>                                                                                                              $additionalInterfaces
     */
    private function generateTestDoubleClassDeclaration(bool $mockObject, array $mockClassName, bool $isInterface, array $additionalInterfaces, bool $isReadonly): string
    {
        if ($mockObject) {
            $additionalInterfaces[] = MockObjectInternal::class;
        } else {
            $additionalInterfaces[] = StubInternal::class;
        }

        if ($isReadonly) {
            $buffer = 'readonly class ';
        } else {
            $buffer = 'class ';
        }

        $interfaces = implode(', ', $additionalInterfaces);

        if ($isInterface) {
            $buffer .= sprintf(
                '%s implements %s',
                $mockClassName['className'],
                $interfaces,
            );

            if (!in_array($mockClassName['originalClassName'], $additionalInterfaces, true)) {
                $buffer .= ', ';

                if (!empty($mockClassName['namespaceName'])) {
                    $buffer .= $mockClassName['namespaceName'] . '\\';
                }

                $buffer .= $mockClassName['originalClassName'];
            }
        } else {
            $buffer .= sprintf(
                '%s extends %s%s implements %s',
                $mockClassName['className'],
                !empty($mockClassName['namespaceName']) ? $mockClassName['namespaceName'] . '\\' : '',
                $mockClassName['originalClassName'],
                $interfaces,
            );
        }

        return $buffer;
    }

    private function canMethodBeDoubled(ReflectionMethod $method): bool
    {
        if ($method->isConstructor()) {
            return false;
        }

        if ($method->isDestructor()) {
            return false;
        }

        if ($method->isFinal()) {
            return false;
        }

        if ($method->isPrivate()) {
            return false;
        }

        return !$this->isMethodNameExcluded($method->getName());
    }

    private function isMethodNameExcluded(string $name): bool
    {
        return isset(self::EXCLUDED_METHOD_NAMES[$name]);
    }

    /**
     * @throws UnknownTypeException
     */
    private function ensureKnownType(string $type): void
    {
        if (!class_exists($type) && !interface_exists($type)) {
            throw new UnknownTypeException($type);
        }
    }

    /**
     * @param ?list<non-empty-string> $methods
     *
     * @throws DuplicateMethodException
     * @throws InvalidMethodNameException
     */
    private function ensureValidMethods(?array $methods): void
    {
        if ($methods === null) {
            return;
        }

        foreach ($methods as $method) {
            if (!preg_match('~[a-zA-Z_\x7f-\xff][a-zA-Z0-9_\x7f-\xff]*~', (string) $method)) {
                throw new InvalidMethodNameException((string) $method);
            }
        }

        if ($methods !== array_unique($methods)) {
            throw new DuplicateMethodException($methods);
        }
    }

    /**
     * @throws NameAlreadyInUseException
     * @throws ReflectionException
     */
    private function ensureNameForTestDoubleClassIsAvailable(string $className): void
    {
        if ($className === '') {
            return;
        }

        if (class_exists($className, false) ||
            interface_exists($className, false) ||
            trait_exists($className, false)) {
            throw new NameAlreadyInUseException($className);
        }
    }

    /**
     * @param class-string $className
     *
     * @throws ReflectionException
     *
     * @phpstan-ignore missingType.generics
     */
    private function reflectClass(string $className): ReflectionClass
    {
        try {
            $class = new ReflectionClass($className);

            // @codeCoverageIgnoreStart
            /** @phpstan-ignore catch.neverThrown */
        } catch (\ReflectionException $e) {
            throw new ReflectionException(
                $e->getMessage(),
                $e->getCode(),
                $e,
            );
        }
        // @codeCoverageIgnoreEnd

        return $class;
    }

    /**
     * @param class-string $classOrInterfaceName
     *
     * @throws ReflectionException
     *
     * @return list<string>
     */
    private function namesOfMethodsIn(string $classOrInterfaceName): array
    {
        $class   = $this->reflectClass($classOrInterfaceName);
        $methods = [];

        foreach ($class->getMethods() as $method) {
            if ($method->isPublic() || $method->isAbstract()) {
                $methods[] = $method->getName();
            }
        }

        return $methods;
    }

    /**
     * @param class-string $interfaceName
     *
     * @throws ReflectionException
     *
     * @return list<DoubledMethod>
     */
    private function interfaceMethods(string $interfaceName): array
    {
        $class   = $this->reflectClass($interfaceName);
        $methods = [];

        foreach ($class->getMethods() as $method) {
            $methods[] = DoubledMethod::fromReflection($method);
        }

        return $methods;
    }

    /**
     * @param list<HookedProperty> $propertiesWithHooks
     *
     * @return list<ConfigurableMethod>
     */
    private function configurableMethods(DoubledMethodSet $methods, array $propertiesWithHooks): array
    {
        $configurable = [];

        foreach ($methods->asArray() as $method) {
            $configurable[] = new ConfigurableMethod(
                $method->methodName(),
                $method->defaultParameterValues(),
                $method->numberOfParameters(),
                $method->returnType(),
            );
        }

        foreach ($propertiesWithHooks as $property) {
            if ($property->hasGetHook()) {
                $configurable[] = new ConfigurableMethod(
                    sprintf(
                        '$%s::get',
                        $property->name(),
                    ),
                    [],
                    0,
                    $property->type(),
                );
            }

            if ($property->hasSetHook()) {
                $configurable[] = new ConfigurableMethod(
                    sprintf(
                        '$%s::set',
                        $property->name(),
                    ),
                    [],
                    1,
                    Type::fromName('void', false),
                );
            }
        }

        return $configurable;
    }

    /**
     * @param ?ReflectionClass<object> $class
     *
     * @return list<HookedProperty>
     */
    private function properties(?ReflectionClass $class): array
    {
        if (!method_exists(ReflectionProperty::class, 'isFinal')) {
            // @codeCoverageIgnoreStart
            return [];
            // @codeCoverageIgnoreEnd
        }

        if ($class === null) {
            return [];
        }

        $mapper     = new ReflectionMapper;
        $properties = [];

        foreach ($class->getProperties() as $property) {
            assert(method_exists($property, 'getHook'));
            assert(method_exists($property, 'hasHooks'));
            assert(method_exists($property, 'hasHook'));
            assert(method_exists($property, 'isFinal'));
            assert(class_exists(PropertyHookType::class));

            if (!$property->isPublic()) {
                continue;
            }

            if ($property->isFinal()) {
                continue;
            }

            if (!$property->hasHooks()) {
                continue;
            }

            $hasGetHook = false;
            $hasSetHook = false;

            if ($property->hasHook(PropertyHookType::Get) &&
                !$property->getHook(PropertyHookType::Get)->isFinal()) {
                $hasGetHook = true;
            }

            if ($property->hasHook(PropertyHookType::Set) &&
                !$property->getHook(PropertyHookType::Set)->isFinal()) {
                $hasSetHook = true;
            }

            if (!$hasGetHook && !$hasSetHook) {
                continue;
            }

            $properties[] = new HookedProperty(
                $property->getName(),
                $mapper->fromPropertyType($property),
                $hasGetHook,
                $hasSetHook,
            );
        }

        return $properties;
    }
}<|MERGE_RESOLUTION|>--- conflicted
+++ resolved
@@ -10,14 +10,6 @@
 namespace PHPUnit\Framework\MockObject\Generator;
 
 use const PHP_EOL;
-<<<<<<< HEAD
-use const PHP_VERSION;
-=======
-use const PHP_MAJOR_VERSION;
-use const PHP_MINOR_VERSION;
-use const PREG_OFFSET_CAPTURE;
-use const WSDL_CACHE_NONE;
->>>>>>> bcfa1c92
 use function array_merge;
 use function array_pop;
 use function array_unique;
