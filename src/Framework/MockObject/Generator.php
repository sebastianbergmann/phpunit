--- conflicted
+++ resolved
@@ -105,44 +105,8 @@
             $this->ensureKnownType($type, $callAutoload);
         }
 
-<<<<<<< HEAD
         $this->ensureValidMethods($methods);
         $this->ensureMockedClassDoesNotAlreadyExist($mockClassName);
-=======
-        if (!$allowMockingUnknownTypes && !class_exists($type, $callAutoload) && !interface_exists($type, $callAutoload)) {
-            throw new UnknownTypeException($type);
-        }
-
-        if (null !== $methods) {
-            foreach ($methods as $method) {
-                if (!preg_match('~[a-zA-Z_\x7f-\xff][a-zA-Z0-9_\x7f-\xff]*~', (string) $method)) {
-                    throw new InvalidMethodNameException((string) $method);
-                }
-            }
-
-            if ($methods !== array_unique($methods)) {
-                throw new DuplicateMethodException($methods);
-            }
-        }
-
-        if ($mockClassName !== '' && class_exists($mockClassName, false)) {
-            try {
-                $reflector = new ReflectionClass($mockClassName);
-                // @codeCoverageIgnoreStart
-            } catch (\ReflectionException $e) {
-                throw new ReflectionException(
-                    $e->getMessage(),
-                    $e->getCode(),
-                    $e,
-                );
-            }
-            // @codeCoverageIgnoreEnd
-
-            if (!$reflector->implementsInterface(MockObject::class)) {
-                throw new ClassAlreadyExistsException($mockClassName);
-            }
-        }
->>>>>>> 1badd7d7
 
         if (!$callOriginalConstructor && $callOriginalMethods) {
             throw new OriginalConstructorInvocationRequiredException;
@@ -387,12 +351,7 @@
             ),
             '',
             $callOriginalConstructor,
-<<<<<<< HEAD
-            $arguments
-=======
-            $callAutoload,
             $arguments,
->>>>>>> 1badd7d7
         );
     }
 
@@ -495,13 +454,8 @@
                 $methodTemplate->setVar(
                     [
                         'method_name' => $name,
-<<<<<<< HEAD
                         'arguments'   => implode(', ', $arguments),
-                    ]
-=======
-                        'arguments'   => implode(', ', $args),
                     ],
->>>>>>> 1badd7d7
                 );
 
                 $methodsBuffer .= $methodTemplate->render();
@@ -659,62 +613,10 @@
     private function getObject(MockType $mockClass, string $type = '', bool $callOriginalConstructor = false, array $arguments = [], bool $callOriginalMethods = false, object $proxyTarget = null, bool $returnValueGeneration = true): object
     {
         $className = $mockClass->generate();
-<<<<<<< HEAD
         $object    = $this->instantiate($className, $callOriginalConstructor, $arguments);
 
         if ($callOriginalMethods) {
             $this->instantiateProxyTarget($proxyTarget, $object, $type, $arguments);
-=======
-
-        if ($callOriginalConstructor) {
-            if (count($arguments) === 0) {
-                $object = new $className;
-            } else {
-                try {
-                    $class = new ReflectionClass($className);
-                    // @codeCoverageIgnoreStart
-                } catch (\ReflectionException $e) {
-                    throw new ReflectionException(
-                        $e->getMessage(),
-                        $e->getCode(),
-                        $e,
-                    );
-                }
-                // @codeCoverageIgnoreEnd
-
-                $object = $class->newInstanceArgs($arguments);
-            }
-        } else {
-            try {
-                $object = (new Instantiator)->instantiate($className);
-            } catch (InstantiatorException $e) {
-                throw new RuntimeException($e->getMessage());
-            }
-        }
-
-        if ($callOriginalMethods) {
-            if (!is_object($proxyTarget)) {
-                if (count($arguments) === 0) {
-                    $proxyTarget = new $type;
-                } else {
-                    try {
-                        $class = new ReflectionClass($type);
-                        // @codeCoverageIgnoreStart
-                    } catch (\ReflectionException $e) {
-                        throw new ReflectionException(
-                            $e->getMessage(),
-                            $e->getCode(),
-                            $e,
-                        );
-                    }
-                    // @codeCoverageIgnoreEnd
-
-                    $proxyTarget = $class->newInstanceArgs($arguments);
-                }
-            }
-
-            $object->__phpunit_setOriginalObject($proxyTarget);
->>>>>>> 1badd7d7
         }
 
         if ($object instanceof MockObject) {
@@ -809,21 +711,7 @@
                     $methodName = $method->getName();
 
                     if ($class->hasMethod($methodName)) {
-<<<<<<< HEAD
                         $classMethod = $class->getMethod($methodName);
-=======
-                        try {
-                            $classMethod = $class->getMethod($methodName);
-                            // @codeCoverageIgnoreStart
-                        } catch (\ReflectionException $e) {
-                            throw new ReflectionException(
-                                $e->getMessage(),
-                                $e->getCode(),
-                                $e,
-                            );
-                        }
-                        // @codeCoverageIgnoreEnd
->>>>>>> 1badd7d7
 
                         if (!$this->canMethodBeDoubled($classMethod)) {
                             continue;
@@ -854,21 +742,7 @@
             }
 
             if ($class->hasMethod('__clone')) {
-<<<<<<< HEAD
                 $cloneMethod = $class->getMethod('__clone');
-=======
-                try {
-                    $cloneMethod = $class->getMethod('__clone');
-                    // @codeCoverageIgnoreStart
-                } catch (\ReflectionException $e) {
-                    throw new ReflectionException(
-                        $e->getMessage(),
-                        $e->getCode(),
-                        $e,
-                    );
-                }
-                // @codeCoverageIgnoreEnd
->>>>>>> 1badd7d7
 
                 if (!$cloneMethod->isFinal()) {
                     if ($callOriginalClone && !$isInterface) {
@@ -897,21 +771,7 @@
         if (is_array($explicitMethods)) {
             foreach ($explicitMethods as $methodName) {
                 if ($class !== null && $class->hasMethod($methodName)) {
-<<<<<<< HEAD
                     $method = $class->getMethod($methodName);
-=======
-                    try {
-                        $method = $class->getMethod($methodName);
-                        // @codeCoverageIgnoreStart
-                    } catch (\ReflectionException $e) {
-                        throw new ReflectionException(
-                            $e->getMessage(),
-                            $e->getCode(),
-                            $e,
-                        );
-                    }
-                    // @codeCoverageIgnoreEnd
->>>>>>> 1badd7d7
 
                     if ($this->canMethodBeDoubled($method)) {
                         $mockMethods->addMethods(
@@ -1076,23 +936,8 @@
      */
     private function ensureKnownType(string $type, bool $callAutoload): void
     {
-<<<<<<< HEAD
         if (!class_exists($type, $callAutoload) && !interface_exists($type, $callAutoload)) {
             throw new UnknownTypeException($type);
-=======
-        $filename = __DIR__ . DIRECTORY_SEPARATOR . 'Generator' . DIRECTORY_SEPARATOR . $template;
-
-        if (!isset(self::$templates[$filename])) {
-            try {
-                self::$templates[$filename] = new Template($filename);
-            } catch (TemplateException $e) {
-                throw new RuntimeException(
-                    $e->getMessage(),
-                    $e->getCode(),
-                    $e,
-                );
-            }
->>>>>>> 1badd7d7
         }
     }
 
@@ -1128,7 +973,7 @@
                 throw new ReflectionException(
                     $e->getMessage(),
                     $e->getCode(),
-                    $e
+                    $e,
                 );
             }
 
@@ -1156,7 +1001,7 @@
                 throw new ReflectionException(
                     $e->getMessage(),
                     $e->getCode(),
-                    $e
+                    $e,
                 );
             }
         }
@@ -1167,7 +1012,7 @@
             throw new ReflectionException(
                 $e->getMessage(),
                 $e->getCode(),
-                $e
+                $e,
             );
         }
     }
@@ -1193,7 +1038,7 @@
                     throw new ReflectionException(
                         $e->getMessage(),
                         $e->getCode(),
-                        $e
+                        $e,
                     );
                 }
             }
