<?php declare(strict_types=1);
/*
 * This file is part of PHPUnit.
 *
 * (c) Sebastian Bergmann <sebastian@phpunit.de>
 *
 * For the full copyright and license information, please view the LICENSE
 * file that was distributed with this source code.
 */
namespace PHPUnit\Framework\MockObject;

use Doctrine\Instantiator\Exception\ExceptionInterface as InstantiatorException;
use Doctrine\Instantiator\Instantiator;
use PHPUnit\Framework\InvalidArgumentException;

/**
 * @internal This class is not covered by the backward compatibility promise for PHPUnit
 */
final class Generator
{
    /**
     * @var array
     */
    private const BLACKLISTED_METHOD_NAMES = [
        '__CLASS__'       => true,
        '__DIR__'         => true,
        '__FILE__'        => true,
        '__FUNCTION__'    => true,
        '__LINE__'        => true,
        '__METHOD__'      => true,
        '__NAMESPACE__'   => true,
        '__TRAIT__'       => true,
        '__clone'         => true,
        '__halt_compiler' => true,
    ];

    /**
     * @var array
     */
    private static $cache = [];

    /**
     * @var \Text_Template[]
     */
    private static $templates = [];

    /**
     * Returns a mock object for the specified class.
     *
     * @param null|array $methods
     *
     * @throws RuntimeException
     */
    public function getMock(string $type, $methods = [], array $arguments = [], string $mockClassName = '', bool $callOriginalConstructor = true, bool $callOriginalClone = true, bool $callAutoload = true, bool $cloneArguments = true, bool $callOriginalMethods = false, object $proxyTarget = null, bool $allowMockingUnknownTypes = true, bool $returnValueGeneration = true): MockObject
    {
        if (!\is_array($methods) && null !== $methods) {
            throw InvalidArgumentException::create(2, 'array');
        }

        if ($type === 'Traversable' || $type === '\\Traversable') {
            $type = 'Iterator';
        }

        if (!$allowMockingUnknownTypes && !\class_exists($type, $callAutoload) && !\interface_exists($type, $callAutoload)) {
            throw new RuntimeException(
                \sprintf(
                    'Cannot stub or mock class or interface "%s" which does not exist',
                    $type
                )
            );
        }

        if (null !== $methods) {
            foreach ($methods as $method) {
                if (!\preg_match('~[a-zA-Z_\x7f-\xff][a-zA-Z0-9_\x7f-\xff]*~', (string) $method)) {
                    throw new RuntimeException(
                        \sprintf(
                            'Cannot stub or mock method with invalid name "%s"',
                            $method
                        )
                    );
                }
            }

            if ($methods !== \array_unique($methods)) {
                throw new RuntimeException(
                    \sprintf(
                        'Cannot stub or mock using a method list that contains duplicates: "%s" (duplicate: "%s")',
                        \implode(', ', $methods),
                        \implode(', ', \array_unique(\array_diff_assoc($methods, \array_unique($methods))))
                    )
                );
            }
        }

        if ($mockClassName !== '' && \class_exists($mockClassName, false)) {
            try {
                $reflector = new \ReflectionClass($mockClassName);
                // @codeCoverageIgnoreStart
            } catch (\ReflectionException $e) {
                throw new RuntimeException(
                    $e->getMessage(),
                    (int) $e->getCode(),
                    $e
                );
            }
            // @codeCoverageIgnoreEnd

            if (!$reflector->implementsInterface(MockObject::class)) {
                throw new RuntimeException(
                    \sprintf(
                        'Class "%s" already exists.',
                        $mockClassName
                    )
                );
            }
        }

        if (!$callOriginalConstructor && $callOriginalMethods) {
            throw new RuntimeException(
                'Proxying to original methods requires invoking the original constructor'
            );
        }

        $mock = $this->generate(
            $type,
            $methods,
            $mockClassName,
            $callOriginalClone,
            $callAutoload,
            $cloneArguments,
            $callOriginalMethods
        );

        return $this->getObject(
            $mock,
            $type,
            $callOriginalConstructor,
            $callAutoload,
            $arguments,
            $callOriginalMethods,
            $proxyTarget,
            $returnValueGeneration
        );
    }

    /**
     * Returns a mock object for the specified abstract class with all abstract
     * methods of the class mocked. Concrete methods to mock can be specified with
     * the $mockedMethods parameter
     *
     * @throws RuntimeException
     */
    public function getMockForAbstractClass(string $originalClassName, array $arguments = [], string $mockClassName = '', bool $callOriginalConstructor = true, bool $callOriginalClone = true, bool $callAutoload = true, array $mockedMethods = null, bool $cloneArguments = true): MockObject
    {
        if (\class_exists($originalClassName, $callAutoload) ||
            \interface_exists($originalClassName, $callAutoload)) {
            try {
                $reflector = new \ReflectionClass($originalClassName);
                // @codeCoverageIgnoreStart
            } catch (\ReflectionException $e) {
                throw new RuntimeException(
                    $e->getMessage(),
                    (int) $e->getCode(),
                    $e
                );
            }
            // @codeCoverageIgnoreEnd

            $methods = $mockedMethods;

            foreach ($reflector->getMethods() as $method) {
                if ($method->isAbstract() && !\in_array($method->getName(), $methods ?? [], true)) {
                    $methods[] = $method->getName();
                }
            }

            if (empty($methods)) {
                $methods = null;
            }

            return $this->getMock(
                $originalClassName,
                $methods,
                $arguments,
                $mockClassName,
                $callOriginalConstructor,
                $callOriginalClone,
                $callAutoload,
                $cloneArguments
            );
        }

        throw new RuntimeException(
            \sprintf('Class "%s" does not exist.', $originalClassName)
        );
    }

    /**
     * Returns a mock object for the specified trait with all abstract methods
     * of the trait mocked. Concrete methods to mock can be specified with the
     * `$mockedMethods` parameter.
     *
     * @throws RuntimeException
     */
    public function getMockForTrait(string $traitName, array $arguments = [], string $mockClassName = '', bool $callOriginalConstructor = true, bool $callOriginalClone = true, bool $callAutoload = true, array $mockedMethods = null, bool $cloneArguments = true): MockObject
    {
        if (!\trait_exists($traitName, $callAutoload)) {
            throw new RuntimeException(
                \sprintf(
                    'Trait "%s" does not exist.',
                    $traitName
                )
            );
        }

        $className = $this->generateClassName(
            $traitName,
            '',
            'Trait_'
        );

        $classTemplate = $this->getTemplate('trait_class.tpl');

        $classTemplate->setVar(
            [
                'prologue'   => 'abstract ',
                'class_name' => $className['className'],
                'trait_name' => $traitName,
            ]
        );

        $mockTrait = new MockTrait($classTemplate->render(), $className['className']);
        $mockTrait->generate();

        return $this->getMockForAbstractClass($className['className'], $arguments, $mockClassName, $callOriginalConstructor, $callOriginalClone, $callAutoload, $mockedMethods, $cloneArguments);
    }

    /**
     * Returns an object for the specified trait.
     *
     * @throws RuntimeException
     */
    public function getObjectForTrait(string $traitName, string $traitClassName = '', bool $callAutoload = true, bool $callOriginalConstructor = false, array $arguments = []): object
    {
        if (!\trait_exists($traitName, $callAutoload)) {
            throw new RuntimeException(
                \sprintf(
                    'Trait "%s" does not exist.',
                    $traitName
                )
            );
        }

        $className = $this->generateClassName(
            $traitName,
            $traitClassName,
            'Trait_'
        );

        $classTemplate = $this->getTemplate('trait_class.tpl');

        $classTemplate->setVar(
            [
                'prologue'   => '',
                'class_name' => $className['className'],
                'trait_name' => $traitName,
            ]
        );

        return $this->getObject(
            new MockTrait(
                $classTemplate->render(),
                $className['className']
            ),
            '',
            $callOriginalConstructor,
            $callAutoload,
            $arguments
        );
    }

    public function generate(string $type, array $methods = null, string $mockClassName = '', bool $callOriginalClone = true, bool $callAutoload = true, bool $cloneArguments = true, bool $callOriginalMethods = false): MockClass
    {
        if ($mockClassName !== '') {
            return $this->generateMock(
                $type,
                $methods,
                $mockClassName,
                $callOriginalClone,
                $callAutoload,
                $cloneArguments,
                $callOriginalMethods
            );
        }

        $key = \md5(
            $type .
            \serialize($methods) .
            \serialize($callOriginalClone) .
            \serialize($cloneArguments) .
            \serialize($callOriginalMethods)
        );

        if (!isset(self::$cache[$key])) {
            self::$cache[$key] = $this->generateMock(
                $type,
                $methods,
                $mockClassName,
                $callOriginalClone,
                $callAutoload,
                $cloneArguments,
                $callOriginalMethods
            );
        }

        return self::$cache[$key];
    }

    /**
     * @throws RuntimeException
     */
    public function generateClassFromWsdl(string $wsdlFile, string $className, array $methods = [], array $options = []): string
    {
        if (!\extension_loaded('soap')) {
            throw new RuntimeException(
                'The SOAP extension is required to generate a mock object from WSDL.'
            );
        }

        $options  = \array_merge($options, ['cache_wsdl' => \WSDL_CACHE_NONE]);

        try {
            $client   = new \SoapClient($wsdlFile, $options);
            $_methods = \array_unique($client->__getFunctions());
            unset($client);
        } catch (\SoapFault $e) {
            throw new RuntimeException(
                $e->getMessage(),
                (int) $e->getCode(),
                $e
            );
        }

        \sort($_methods);

        $methodTemplate = $this->getTemplate('wsdl_method.tpl');
        $methodsBuffer  = '';

        foreach ($_methods as $method) {
            \preg_match_all('/[a-zA-Z_\x7f-\xff][a-zA-Z0-9_\x7f-\xff]*\(/', $method, $matches, \PREG_OFFSET_CAPTURE);
            $lastFunction = \array_pop($matches[0]);
            $nameStart    = $lastFunction[1];
            $nameEnd      = $nameStart + \strlen($lastFunction[0]) - 1;
            $name         = \str_replace('(', '', $lastFunction[0]);

            if (empty($methods) || \in_array($name, $methods, true)) {
                $args = \explode(
                    ',',
                    \str_replace(')', '', \substr($method, $nameEnd + 1))
                );

                foreach (\range(0, \count($args) - 1) as $i) {
                    $args[$i] = \substr($args[$i], \strpos($args[$i], '$'));
                }

                $methodTemplate->setVar(
                    [
                        'method_name' => $name,
                        'arguments'   => \implode(', ', $args),
                    ]
                );

                $methodsBuffer .= $methodTemplate->render();
            }
        }

        $optionsBuffer = '[';

        foreach ($options as $key => $value) {
            $optionsBuffer .= $key . ' => ' . $value;
        }

        $optionsBuffer .= ']';

        $classTemplate = $this->getTemplate('wsdl_class.tpl');
        $namespace     = '';

        if (\strpos($className, '\\') !== false) {
            $parts     = \explode('\\', $className);
            $className = \array_pop($parts);
            $namespace = 'namespace ' . \implode('\\', $parts) . ';' . "\n\n";
        }

        $classTemplate->setVar(
            [
                'namespace'  => $namespace,
                'class_name' => $className,
                'wsdl'       => $wsdlFile,
                'options'    => $optionsBuffer,
                'methods'    => $methodsBuffer,
            ]
        );

        return $classTemplate->render();
    }

    /**
     * @throws RuntimeException
     *
     * @return string[]
     */
    public function getClassMethods(string $className): array
    {
        try {
            $class = new \ReflectionClass($className);
            // @codeCoverageIgnoreStart
        } catch (\ReflectionException $e) {
            throw new RuntimeException(
                $e->getMessage(),
                (int) $e->getCode(),
                $e
            );
        }
        // @codeCoverageIgnoreEnd

        $methods = [];

        foreach ($class->getMethods() as $method) {
            if ($method->isPublic() || $method->isAbstract()) {
                $methods[] = $method->getName();
            }
        }

        return $methods;
    }

    /**
     * @throws RuntimeException
     *
     * @return MockMethod[]
     */
    public function mockClassMethods(string $className, bool $callOriginalMethods, bool $cloneArguments): array
    {
        try {
            $class = new \ReflectionClass($className);
            // @codeCoverageIgnoreStart
        } catch (\ReflectionException $e) {
            throw new RuntimeException(
                $e->getMessage(),
                (int) $e->getCode(),
                $e
            );
        }
        // @codeCoverageIgnoreEnd

        $methods = [];

        foreach ($class->getMethods() as $method) {
            if (($method->isPublic() || $method->isAbstract()) && $this->canMockMethod($method)) {
                $methods[] = MockMethod::fromReflection($method, $callOriginalMethods, $cloneArguments);
            }
        }

        return $methods;
    }

    /**
     * @return \ReflectionMethod[]
     */
    private function userDefinedInterfaceMethods(string $interfaceName): array
    {
        try {
            // @codeCoverageIgnoreStart
            $interface = new \ReflectionClass($interfaceName);
        } catch (\ReflectionException $e) {
            throw new RuntimeException(
                $e->getMessage(),
                (int) $e->getCode(),
                $e
            );
        }
        // @codeCoverageIgnoreEnd

        $methods = [];

        foreach ($interface->getMethods() as $method) {
            if (!$method->isUserDefined()) {
                continue;
            }

            $methods[] = $method;
        }

        return $methods;
    }

    private function getObject(MockType $mockClass, $type = '', bool $callOriginalConstructor = false, bool $callAutoload = false, array $arguments = [], bool $callOriginalMethods = false, object $proxyTarget = null, bool $returnValueGeneration = true)
    {
        $className = $mockClass->generate();

        if ($callOriginalConstructor) {
            if (\count($arguments) === 0) {
                $object = new $className;
            } else {
                try {
                    $class = new \ReflectionClass($className);
                    // @codeCoverageIgnoreStart
                } catch (\ReflectionException $e) {
                    throw new RuntimeException(
                        $e->getMessage(),
                        (int) $e->getCode(),
                        $e
                    );
                }
                // @codeCoverageIgnoreEnd

                $object = $class->newInstanceArgs($arguments);
            }
        } else {
            try {
                $object = (new Instantiator)->instantiate($className);
            } catch (InstantiatorException $exception) {
                throw new RuntimeException($exception->getMessage());
            }
        }

        if ($callOriginalMethods) {
            if (!\is_object($proxyTarget)) {
                if (\count($arguments) === 0) {
                    $proxyTarget = new $type;
                } else {
                    try {
                        $class = new \ReflectionClass($type);
                        // @codeCoverageIgnoreStart
                    } catch (\ReflectionException $e) {
                        throw new RuntimeException(
                            $e->getMessage(),
                            (int) $e->getCode(),
                            $e
                        );
                    }
                    // @codeCoverageIgnoreEnd

                    $proxyTarget = $class->newInstanceArgs($arguments);
                }
            }

            $object->__phpunit_setOriginalObject($proxyTarget);
        }

        if ($object instanceof MockObject) {
            $object->__phpunit_setReturnValueGeneration($returnValueGeneration);
        }

        return $object;
    }

    /**
     * @throws RuntimeException
     */
    private function generateMock(string $type, ?array $explicitMethods, string $mockClassName, bool $callOriginalClone, bool $callAutoload, bool $cloneArguments, bool $callOriginalMethods): MockClass
    {
        $classTemplate        = $this->getTemplate('mocked_class.tpl');
        $additionalInterfaces = [];
        $mockedCloneMethod    = false;
        $unmockedCloneMethod  = false;
        $isClass              = false;
        $isInterface          = false;
        $class                = null;
        $mockMethods          = new MockMethodSet;

<<<<<<< HEAD
        $_mockClassName = $this->generateClassName(
=======
        if (\is_array($type)) {
            $interfaceMethods = [];

            foreach ($type as $_type) {
                if (!\interface_exists($_type, $callAutoload)) {
                    throw new RuntimeException(
                        \sprintf(
                            'Interface "%s" does not exist.',
                            $_type
                        )
                    );
                }

                $additionalInterfaces[] = $_type;

                try {
                    $typeClass = new \ReflectionClass($_type);
                    // @codeCoverageIgnoreStart
                } catch (\ReflectionException $e) {
                    throw new RuntimeException(
                        $e->getMessage(),
                        (int) $e->getCode(),
                        $e
                    );
                }
                // @codeCoverageIgnoreEnd

                foreach ($this->getClassMethods($_type) as $method) {
                    if (\in_array($method, $interfaceMethods, true)) {
                        throw new RuntimeException(
                            \sprintf(
                                'Duplicate method "%s" not allowed.',
                                $method
                            )
                        );
                    }

                    try {
                        $methodReflection = $typeClass->getMethod($method);
                        // @codeCoverageIgnoreStart
                    } catch (\ReflectionException $e) {
                        throw new RuntimeException(
                            $e->getMessage(),
                            (int) $e->getCode(),
                            $e
                        );
                    }
                    // @codeCoverageIgnoreEnd

                    if ($this->canMockMethod($methodReflection)) {
                        $mockMethods->addMethods(
                            MockMethod::fromReflection($methodReflection, $callOriginalMethods, $cloneArguments)
                        );

                        $interfaceMethods[] = $method;
                    }
                }
            }

            unset($interfaceMethods);
        }

        $mockClassName = $this->generateClassName(
>>>>>>> 5e9c970b
            $type,
            $mockClassName,
            'Mock_'
        );

        if (\class_exists($_mockClassName['fullClassName'], $callAutoload)) {
            $isClass = true;
        } elseif (\interface_exists($_mockClassName['fullClassName'], $callAutoload)) {
            $isInterface = true;
        }

        if (!$isClass && !$isInterface) {
            $prologue = 'class ' . $_mockClassName['originalClassName'] . "\n{\n}\n\n";

            if (!empty($_mockClassName['namespaceName'])) {
                $prologue = 'namespace ' . $_mockClassName['namespaceName'] .
                            " {\n\n" . $prologue . "}\n\n" .
                            "namespace {\n\n";

                $epilogue = "\n\n}";
            }

            $mockedCloneMethod = true;
        } else {
            try {
                $class = new \ReflectionClass($_mockClassName['fullClassName']);
                // @codeCoverageIgnoreStart
            } catch (\ReflectionException $e) {
                throw new RuntimeException(
                    $e->getMessage(),
                    (int) $e->getCode(),
                    $e
                );
            }
            // @codeCoverageIgnoreEnd

            if ($class->isFinal()) {
                throw new RuntimeException(
                    \sprintf(
                        'Class "%s" is declared "final" and cannot be mocked.',
                        $_mockClassName['fullClassName']
                    )
                );
            }

            // @see https://github.com/sebastianbergmann/phpunit/issues/2995
            if ($isInterface && $class->implementsInterface(\Throwable::class)) {
                $actualClassName        = \Exception::class;
                $additionalInterfaces[] = $class->getName();
                $isInterface            = false;

                try {
                    $class = new \ReflectionClass($actualClassName);
                    // @codeCoverageIgnoreStart
                } catch (\ReflectionException $e) {
                    throw new RuntimeException(
                        $e->getMessage(),
                        (int) $e->getCode(),
                        $e
                    );
                }
                // @codeCoverageIgnoreEnd

<<<<<<< HEAD
                foreach ($this->getInterfaceOwnMethods($_mockClassName['fullClassName']) as $methodTrait) {
                    $methodName = $methodTrait->getName();
=======
                foreach ($this->userDefinedInterfaceMethods($mockClassName['fullClassName']) as $method) {
                    $methodName = $method->getName();
>>>>>>> 5e9c970b

                    if ($class->hasMethod($methodName)) {
                        try {
                            $classMethod = $class->getMethod($methodName);
                            // @codeCoverageIgnoreStart
                        } catch (\ReflectionException $e) {
                            throw new RuntimeException(
                                $e->getMessage(),
                                (int) $e->getCode(),
                                $e
                            );
                        }
                        // @codeCoverageIgnoreEnd

                        if (!$this->canMockMethod($classMethod)) {
                            continue;
                        }
                    }

                    $mockMethods->addMethods(
                        MockMethod::fromReflection($method, $callOriginalMethods, $cloneArguments)
                    );
                }

                $_mockClassName = $this->generateClassName(
                    $actualClassName,
                    $mockClassName['className'],
                    'Mock_'
                );
            }

            // @see https://github.com/sebastianbergmann/phpunit-mock-objects/issues/103
            if ($isInterface && $class->implementsInterface(\Traversable::class) &&
                !$class->implementsInterface(\Iterator::class) &&
                !$class->implementsInterface(\IteratorAggregate::class)) {
                $additionalInterfaces[] = \Iterator::class;

                $mockMethods->addMethods(
                    ...$this->mockClassMethods(\Iterator::class, $callOriginalMethods, $cloneArguments)
                );
            }

            if ($class->hasMethod('__clone')) {
                try {
                    $cloneMethod = $class->getMethod('__clone');
                    // @codeCoverageIgnoreStart
                } catch (\ReflectionException $e) {
                    throw new RuntimeException(
                        $e->getMessage(),
                        (int) $e->getCode(),
                        $e
                    );
                }
                // @codeCoverageIgnoreEnd

                if (!$cloneMethod->isFinal()) {
                    if ($callOriginalClone && !$isInterface) {
                        $unmockedCloneMethod = true;
                    } else {
                        $mockedCloneMethod = true;
                    }
                }
            } else {
                $mockedCloneMethod = true;
            }
        }

        if ($explicitMethods === [] &&
            ($isClass || $isInterface)) {
            $mockMethods->addMethods(
                ...$this->mockClassMethods($_mockClassName['fullClassName'], $callOriginalMethods, $cloneArguments)
            );
        }

        if (\is_array($explicitMethods)) {
            foreach ($explicitMethods as $methodName) {
                if ($class !== null && $class->hasMethod($methodName)) {
                    try {
                        $method = $class->getMethod($methodName);
                        // @codeCoverageIgnoreStart
                    } catch (\ReflectionException $e) {
                        throw new RuntimeException(
                            $e->getMessage(),
                            (int) $e->getCode(),
                            $e
                        );
                    }
                    // @codeCoverageIgnoreEnd

                    if ($this->canMockMethod($method)) {
                        $mockMethods->addMethods(
                            MockMethod::fromReflection($method, $callOriginalMethods, $cloneArguments)
                        );
                    }
                } else {
                    $mockMethods->addMethods(
                        MockMethod::fromName(
                            $_mockClassName['fullClassName'],
                            $methodName,
                            $cloneArguments
                        )
                    );
                }
            }
        }

        $mockedMethods = '';
        $configurable  = [];

        foreach ($mockMethods->asArray() as $mockMethod) {
            $mockedMethods .= $mockMethod->generateCode();
            $configurable[] = new ConfigurableMethod($mockMethod->getName(), $mockMethod->getReturnType());
        }

        $method = '';

        if (!$mockMethods->hasMethod('method') && (!isset($class) || !$class->hasMethod('method'))) {
            $method = \PHP_EOL . '    use \PHPUnit\Framework\MockObject\Method;';
        }

        $cloneTrait = '';

        if ($mockedCloneMethod) {
            $cloneTrait = \PHP_EOL . '    use \PHPUnit\Framework\MockObject\MockedCloneMethod;';
        }

        if ($unmockedCloneMethod) {
            $cloneTrait = \PHP_EOL . '    use \PHPUnit\Framework\MockObject\UnmockedCloneMethod;';
        }

        $classTemplate->setVar(
            [
                'prologue'          => $prologue ?? '',
                'epilogue'          => $epilogue ?? '',
                'class_declaration' => $this->generateMockClassDeclaration(
                    $_mockClassName,
                    $isInterface,
                    $additionalInterfaces
                ),
                'clone'             => $cloneTrait,
                'mock_class_name'   => $_mockClassName['className'],
                'mocked_methods'    => $mockedMethods,
                'method'            => $method,
            ]
        );

        return new MockClass(
            $classTemplate->render(),
            $_mockClassName['className'],
            $configurable
        );
    }

    private function generateClassName(string $type, string $className, string $prefix): array
    {
        if ($type[0] === '\\') {
            $type = \substr($type, 1);
        }

        $classNameParts = \explode('\\', $type);

        if (\count($classNameParts) > 1) {
            $type          = \array_pop($classNameParts);
            $namespaceName = \implode('\\', $classNameParts);
            $fullClassName = $namespaceName . '\\' . $type;
        } else {
            $namespaceName = '';
            $fullClassName = $type;
        }

        if ($className === '') {
            do {
                $className = $prefix . $type . '_' .
                             \substr(\md5((string) \mt_rand()), 0, 8);
            } while (\class_exists($className, false));
        }

        return [
            'className'         => $className,
            'originalClassName' => $type,
            'fullClassName'     => $fullClassName,
            'namespaceName'     => $namespaceName,
        ];
    }

    private function generateMockClassDeclaration(array $mockClassName, bool $isInterface, array $additionalInterfaces = []): string
    {
        $buffer = 'class ';

        $additionalInterfaces[] = MockObject::class;
        $interfaces             = \implode(', ', $additionalInterfaces);

        if ($isInterface) {
            $buffer .= \sprintf(
                '%s implements %s',
                $mockClassName['className'],
                $interfaces
            );

            if (!\in_array($mockClassName['originalClassName'], $additionalInterfaces, true)) {
                $buffer .= ', ';

                if (!empty($mockClassName['namespaceName'])) {
                    $buffer .= $mockClassName['namespaceName'] . '\\';
                }

                $buffer .= $mockClassName['originalClassName'];
            }
        } else {
            $buffer .= \sprintf(
                '%s extends %s%s implements %s',
                $mockClassName['className'],
                !empty($mockClassName['namespaceName']) ? $mockClassName['namespaceName'] . '\\' : '',
                $mockClassName['originalClassName'],
                $interfaces
            );
        }

        return $buffer;
    }

    private function canMockMethod(\ReflectionMethod $method): bool
    {
        return !($method->isConstructor() || $method->isFinal() || $method->isPrivate() || $this->isMethodNameBlacklisted($method->getName()));
    }

    private function isMethodNameBlacklisted(string $name): bool
    {
        return isset(self::BLACKLISTED_METHOD_NAMES[$name]);
    }

    private function getTemplate(string $template): \Text_Template
    {
        $filename = __DIR__ . \DIRECTORY_SEPARATOR . 'Generator' . \DIRECTORY_SEPARATOR . $template;

        if (!isset(self::$templates[$filename])) {
            self::$templates[$filename] = new \Text_Template($filename);
        }

        return self::$templates[$filename];
    }
}<|MERGE_RESOLUTION|>--- conflicted
+++ resolved
@@ -570,73 +570,7 @@
         $class                = null;
         $mockMethods          = new MockMethodSet;
 
-<<<<<<< HEAD
         $_mockClassName = $this->generateClassName(
-=======
-        if (\is_array($type)) {
-            $interfaceMethods = [];
-
-            foreach ($type as $_type) {
-                if (!\interface_exists($_type, $callAutoload)) {
-                    throw new RuntimeException(
-                        \sprintf(
-                            'Interface "%s" does not exist.',
-                            $_type
-                        )
-                    );
-                }
-
-                $additionalInterfaces[] = $_type;
-
-                try {
-                    $typeClass = new \ReflectionClass($_type);
-                    // @codeCoverageIgnoreStart
-                } catch (\ReflectionException $e) {
-                    throw new RuntimeException(
-                        $e->getMessage(),
-                        (int) $e->getCode(),
-                        $e
-                    );
-                }
-                // @codeCoverageIgnoreEnd
-
-                foreach ($this->getClassMethods($_type) as $method) {
-                    if (\in_array($method, $interfaceMethods, true)) {
-                        throw new RuntimeException(
-                            \sprintf(
-                                'Duplicate method "%s" not allowed.',
-                                $method
-                            )
-                        );
-                    }
-
-                    try {
-                        $methodReflection = $typeClass->getMethod($method);
-                        // @codeCoverageIgnoreStart
-                    } catch (\ReflectionException $e) {
-                        throw new RuntimeException(
-                            $e->getMessage(),
-                            (int) $e->getCode(),
-                            $e
-                        );
-                    }
-                    // @codeCoverageIgnoreEnd
-
-                    if ($this->canMockMethod($methodReflection)) {
-                        $mockMethods->addMethods(
-                            MockMethod::fromReflection($methodReflection, $callOriginalMethods, $cloneArguments)
-                        );
-
-                        $interfaceMethods[] = $method;
-                    }
-                }
-            }
-
-            unset($interfaceMethods);
-        }
-
-        $mockClassName = $this->generateClassName(
->>>>>>> 5e9c970b
             $type,
             $mockClassName,
             'Mock_'
@@ -700,13 +634,8 @@
                 }
                 // @codeCoverageIgnoreEnd
 
-<<<<<<< HEAD
-                foreach ($this->getInterfaceOwnMethods($_mockClassName['fullClassName']) as $methodTrait) {
-                    $methodName = $methodTrait->getName();
-=======
-                foreach ($this->userDefinedInterfaceMethods($mockClassName['fullClassName']) as $method) {
+                foreach ($this->userDefinedInterfaceMethods($_mockClassName['fullClassName']) as $method) {
                     $methodName = $method->getName();
->>>>>>> 5e9c970b
 
                     if ($class->hasMethod($methodName)) {
                         try {
@@ -733,7 +662,7 @@
 
                 $_mockClassName = $this->generateClassName(
                     $actualClassName,
-                    $mockClassName['className'],
+                    $_mockClassName['className'],
                     'Mock_'
                 );
             }
