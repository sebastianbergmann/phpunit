<?php declare(strict_types=1);
/*
 * This file is part of PHPUnit.
 *
 * (c) Sebastian Bergmann <sebastian@phpunit.de>
 *
 * For the full copyright and license information, please view the LICENSE
 * file that was distributed with this source code.
 */
namespace PHPUnit\Framework\MockObject;

use const DIRECTORY_SEPARATOR;
use const PHP_EOL;
use const PHP_MAJOR_VERSION;
use const PREG_OFFSET_CAPTURE;
use const WSDL_CACHE_NONE;
<<<<<<< HEAD
=======
use function array_diff_assoc;
use function array_map;
>>>>>>> 8839d8da
use function array_merge;
use function array_pop;
use function array_unique;
use function class_exists;
use function count;
use function explode;
use function extension_loaded;
use function implode;
use function in_array;
use function interface_exists;
use function is_array;
use function is_object;
<<<<<<< HEAD
=======
use function is_string;
>>>>>>> 8839d8da
use function md5;
use function mt_rand;
use function preg_match;
use function preg_match_all;
use function range;
use function serialize;
use function sort;
use function sprintf;
use function str_replace;
use function strlen;
use function strpos;
use function strtolower;
use function substr;
use function trait_exists;
use Doctrine\Instantiator\Exception\ExceptionInterface as InstantiatorException;
use Doctrine\Instantiator\Instantiator;
use Exception;
use Iterator;
use IteratorAggregate;
use PHPUnit\Framework\InvalidArgumentException;
use ReflectionClass;
<<<<<<< HEAD
use ReflectionMethod;
use SebastianBergmann\Template\Exception as TemplateException;
use SebastianBergmann\Template\Template;
use SoapClient;
use SoapFault;
=======
use ReflectionException;
use ReflectionMethod;
use SoapClient;
use SoapFault;
use Text_Template;
>>>>>>> 8839d8da
use Throwable;
use Traversable;

/**
 * @internal This class is not covered by the backward compatibility promise for PHPUnit
 */
final class Generator
{
    /**
     * @var array
     */
    private const EXCLUDED_METHOD_NAMES = [
        '__CLASS__'       => true,
        '__DIR__'         => true,
        '__FILE__'        => true,
        '__FUNCTION__'    => true,
        '__LINE__'        => true,
        '__METHOD__'      => true,
        '__NAMESPACE__'   => true,
        '__TRAIT__'       => true,
        '__clone'         => true,
        '__halt_compiler' => true,
    ];

    /**
     * @var array
     */
    private static $cache = [];

    /**
<<<<<<< HEAD
     * @var Template[]
=======
     * @var Text_Template[]
>>>>>>> 8839d8da
     */
    private static $templates = [];

    /**
     * Returns a mock object for the specified class.
     *
     * @param null|array $methods
     *
     * @throws ClassIsFinalException
     * @throws ClassAlreadyExistsException
     * @throws ReflectionException
     * @throws UnknownTypeException
     * @throws InvalidMethodNameException
     * @throws DuplicateMethodException
     * @throws OriginalConstructorInvocationRequiredException
     * @throws RuntimeException
     * @throws \PHPUnit\Framework\InvalidArgumentException
     */
    public function getMock(string $type, $methods = [], array $arguments = [], string $mockClassName = '', bool $callOriginalConstructor = true, bool $callOriginalClone = true, bool $callAutoload = true, bool $cloneArguments = true, bool $callOriginalMethods = false, object $proxyTarget = null, bool $allowMockingUnknownTypes = true, bool $returnValueGeneration = true): MockObject
    {
<<<<<<< HEAD
=======
        if (!is_array($type) && !is_string($type)) {
            throw InvalidArgumentException::create(1, 'array or string');
        }

>>>>>>> 8839d8da
        if (!is_array($methods) && null !== $methods) {
            throw InvalidArgumentException::create(2, 'array');
        }

        if ($type === 'Traversable' || $type === '\\Traversable') {
            $type = 'Iterator';
        }

<<<<<<< HEAD
        if (!$allowMockingUnknownTypes && !class_exists($type, $callAutoload) && !interface_exists($type, $callAutoload)) {
            throw new UnknownTypeException($type);
=======
        if (is_array($type)) {
            $type = array_unique(
                array_map(
                    static function ($type) {
                        if ($type === 'Traversable' ||
                            $type === '\\Traversable' ||
                            $type === '\\Iterator') {
                            return 'Iterator';
                        }

                        return $type;
                    },
                    $type
                )
            );
        }

        if (!$allowMockingUnknownTypes) {
            if (is_array($type)) {
                foreach ($type as $_type) {
                    if (!class_exists($_type, $callAutoload) &&
                        !interface_exists($_type, $callAutoload)) {
                        throw new RuntimeException(
                            sprintf(
                                'Cannot stub or mock class or interface "%s" which does not exist',
                                $_type
                            )
                        );
                    }
                }
            } elseif (!class_exists($type, $callAutoload) && !interface_exists($type, $callAutoload)) {
                throw new RuntimeException(
                    sprintf(
                        'Cannot stub or mock class or interface "%s" which does not exist',
                        $type
                    )
                );
            }
>>>>>>> 8839d8da
        }

        if (null !== $methods) {
            foreach ($methods as $method) {
                if (!preg_match('~[a-zA-Z_\x7f-\xff][a-zA-Z0-9_\x7f-\xff]*~', (string) $method)) {
<<<<<<< HEAD
                    throw new InvalidMethodNameException((string) $method);
=======
                    throw new RuntimeException(
                        sprintf(
                            'Cannot stub or mock method with invalid name "%s"',
                            $method
                        )
                    );
>>>>>>> 8839d8da
                }
            }

            if ($methods !== array_unique($methods)) {
<<<<<<< HEAD
                throw new DuplicateMethodException($methods);
=======
                throw new RuntimeException(
                    sprintf(
                        'Cannot stub or mock using a method list that contains duplicates: "%s" (duplicate: "%s")',
                        implode(', ', $methods),
                        implode(', ', array_unique(array_diff_assoc($methods, array_unique($methods))))
                    )
                );
>>>>>>> 8839d8da
            }
        }

        if ($mockClassName !== '' && class_exists($mockClassName, false)) {
            try {
                $reflector = new ReflectionClass($mockClassName);
                // @codeCoverageIgnoreStart
<<<<<<< HEAD
            } catch (\ReflectionException $e) {
                throw new ReflectionException(
=======
            } catch (ReflectionException $e) {
                throw new RuntimeException(
>>>>>>> 8839d8da
                    $e->getMessage(),
                    (int) $e->getCode(),
                    $e
                );
            }
            // @codeCoverageIgnoreEnd

            if (!$reflector->implementsInterface(MockObject::class)) {
<<<<<<< HEAD
                throw new ClassAlreadyExistsException($mockClassName);
=======
                throw new RuntimeException(
                    sprintf(
                        'Class "%s" already exists.',
                        $mockClassName
                    )
                );
>>>>>>> 8839d8da
            }
        }

        if (!$callOriginalConstructor && $callOriginalMethods) {
            throw new OriginalConstructorInvocationRequiredException;
        }

        $mock = $this->generate(
            $type,
            $methods,
            $mockClassName,
            $callOriginalClone,
            $callAutoload,
            $cloneArguments,
            $callOriginalMethods
        );

        return $this->getObject(
            $mock,
            $type,
            $callOriginalConstructor,
            $callAutoload,
            $arguments,
            $callOriginalMethods,
            $proxyTarget,
            $returnValueGeneration
        );
    }

    /**
     * Returns a mock object for the specified abstract class with all abstract
<<<<<<< HEAD
     * methods of the class mocked.
     *
     * Concrete methods to mock can be specified with the $mockedMethods parameter.
=======
     * methods of the class mocked. Concrete methods to mock can be specified with
     * the $mockedMethods parameter.
>>>>>>> 8839d8da
     *
     * @psalm-template RealInstanceType of object
     * @psalm-param class-string<RealInstanceType> $originalClassName
     * @psalm-return MockObject&RealInstanceType
     *
     * @throws RuntimeException
     * @throws ReflectionException
     * @throws ClassIsFinalException
     * @throws ClassAlreadyExistsException
     * @throws UnknownTypeException
     * @throws UnknownClassException
     * @throws InvalidMethodNameException
     * @throws DuplicateMethodException
     * @throws OriginalConstructorInvocationRequiredException
     * @throws \PHPUnit\Framework\InvalidArgumentException
     */
    public function getMockForAbstractClass(string $originalClassName, array $arguments = [], string $mockClassName = '', bool $callOriginalConstructor = true, bool $callOriginalClone = true, bool $callAutoload = true, array $mockedMethods = null, bool $cloneArguments = true): MockObject
    {
        if (class_exists($originalClassName, $callAutoload) ||
            interface_exists($originalClassName, $callAutoload)) {
            try {
                $reflector = new ReflectionClass($originalClassName);
                // @codeCoverageIgnoreStart
<<<<<<< HEAD
            } catch (\ReflectionException $e) {
                throw new ReflectionException(
=======
            } catch (ReflectionException $e) {
                throw new RuntimeException(
>>>>>>> 8839d8da
                    $e->getMessage(),
                    (int) $e->getCode(),
                    $e
                );
            }
            // @codeCoverageIgnoreEnd

            $methods = $mockedMethods;

            foreach ($reflector->getMethods() as $method) {
                if ($method->isAbstract() && !in_array($method->getName(), $methods ?? [], true)) {
                    $methods[] = $method->getName();
                }
            }

            if (empty($methods)) {
                $methods = null;
            }

            return $this->getMock(
                $originalClassName,
                $methods,
                $arguments,
                $mockClassName,
                $callOriginalConstructor,
                $callOriginalClone,
                $callAutoload,
                $cloneArguments
            );
        }

<<<<<<< HEAD
        throw new UnknownClassException($originalClassName);
=======
        throw new RuntimeException(
            sprintf('Class "%s" does not exist.', $originalClassName)
        );
>>>>>>> 8839d8da
    }

    /**
     * Returns a mock object for the specified trait with all abstract methods
     * of the trait mocked. Concrete methods to mock can be specified with the
     * `$mockedMethods` parameter.
     *
     * @psalm-param trait-string $traitName
     *
     * @throws RuntimeException
     * @throws ReflectionException
     * @throws UnknownTraitException
     * @throws ClassIsFinalException
     * @throws ClassAlreadyExistsException
     * @throws UnknownTypeException
     * @throws UnknownClassException
     * @throws InvalidMethodNameException
     * @throws DuplicateMethodException
     * @throws OriginalConstructorInvocationRequiredException
     * @throws \PHPUnit\Framework\InvalidArgumentException
     */
    public function getMockForTrait(string $traitName, array $arguments = [], string $mockClassName = '', bool $callOriginalConstructor = true, bool $callOriginalClone = true, bool $callAutoload = true, array $mockedMethods = null, bool $cloneArguments = true): MockObject
    {
        if (!trait_exists($traitName, $callAutoload)) {
<<<<<<< HEAD
            throw new UnknownTraitException($traitName);
=======
            throw new RuntimeException(
                sprintf(
                    'Trait "%s" does not exist.',
                    $traitName
                )
            );
>>>>>>> 8839d8da
        }

        $className = $this->generateClassName(
            $traitName,
            '',
            'Trait_'
        );

        $classTemplate = $this->getTemplate('trait_class.tpl');

        $classTemplate->setVar(
            [
                'prologue'   => 'abstract ',
                'class_name' => $className['className'],
                'trait_name' => $traitName,
            ]
        );

        $mockTrait = new MockTrait($classTemplate->render(), $className['className']);
        $mockTrait->generate();

        return $this->getMockForAbstractClass($className['className'], $arguments, $mockClassName, $callOriginalConstructor, $callOriginalClone, $callAutoload, $mockedMethods, $cloneArguments);
    }

    /**
     * Returns an object for the specified trait.
     *
     * @psalm-param trait-string $traitName
     *
     * @throws RuntimeException
     * @throws ReflectionException
     * @throws UnknownTraitException
     */
    public function getObjectForTrait(string $traitName, string $traitClassName = '', bool $callAutoload = true, bool $callOriginalConstructor = false, array $arguments = []): object
    {
        if (!trait_exists($traitName, $callAutoload)) {
<<<<<<< HEAD
            throw new UnknownTraitException($traitName);
=======
            throw new RuntimeException(
                sprintf(
                    'Trait "%s" does not exist.',
                    $traitName
                )
            );
>>>>>>> 8839d8da
        }

        $className = $this->generateClassName(
            $traitName,
            $traitClassName,
            'Trait_'
        );

        $classTemplate = $this->getTemplate('trait_class.tpl');

        $classTemplate->setVar(
            [
                'prologue'   => '',
                'class_name' => $className['className'],
                'trait_name' => $traitName,
            ]
        );

        return $this->getObject(
            new MockTrait(
                $classTemplate->render(),
                $className['className']
            ),
            '',
            $callOriginalConstructor,
            $callAutoload,
            $arguments
        );
    }

    /**
     * @throws RuntimeException
     * @throws ReflectionException
     * @throws ClassIsFinalException
     */
    public function generate(string $type, array $methods = null, string $mockClassName = '', bool $callOriginalClone = true, bool $callAutoload = true, bool $cloneArguments = true, bool $callOriginalMethods = false): MockClass
    {
<<<<<<< HEAD
=======
        if (is_array($type)) {
            sort($type);
        }

>>>>>>> 8839d8da
        if ($mockClassName !== '') {
            return $this->generateMock(
                $type,
                $methods,
                $mockClassName,
                $callOriginalClone,
                $callAutoload,
                $cloneArguments,
                $callOriginalMethods
            );
        }

        $key = md5(
<<<<<<< HEAD
            $type .
=======
            is_array($type) ? implode('_', $type) : $type .
>>>>>>> 8839d8da
            serialize($methods) .
            serialize($callOriginalClone) .
            serialize($cloneArguments) .
            serialize($callOriginalMethods)
        );

        if (!isset(self::$cache[$key])) {
            self::$cache[$key] = $this->generateMock(
                $type,
                $methods,
                $mockClassName,
                $callOriginalClone,
                $callAutoload,
                $cloneArguments,
                $callOriginalMethods
            );
        }

        return self::$cache[$key];
    }

    /**
     * @throws RuntimeException
     * @throws SoapExtensionNotAvailableException
     */
    public function generateClassFromWsdl(string $wsdlFile, string $className, array $methods = [], array $options = []): string
    {
        if (!extension_loaded('soap')) {
<<<<<<< HEAD
            throw new SoapExtensionNotAvailableException;
=======
            throw new RuntimeException(
                'The SOAP extension is required to generate a mock object from WSDL.'
            );
>>>>>>> 8839d8da
        }

        $options = array_merge($options, ['cache_wsdl' => WSDL_CACHE_NONE]);

        try {
            $client   = new SoapClient($wsdlFile, $options);
            $_methods = array_unique($client->__getFunctions());
            unset($client);
        } catch (SoapFault $e) {
            throw new RuntimeException(
                $e->getMessage(),
                (int) $e->getCode(),
                $e
            );
        }

        sort($_methods);

        $methodTemplate = $this->getTemplate('wsdl_method.tpl');
        $methodsBuffer  = '';

        foreach ($_methods as $method) {
            preg_match_all('/[a-zA-Z_\x7f-\xff][a-zA-Z0-9_\x7f-\xff]*\(/', $method, $matches, PREG_OFFSET_CAPTURE);
            $lastFunction = array_pop($matches[0]);
            $nameStart    = $lastFunction[1];
            $nameEnd      = $nameStart + strlen($lastFunction[0]) - 1;
            $name         = str_replace('(', '', $lastFunction[0]);

            if (empty($methods) || in_array($name, $methods, true)) {
                $args = explode(
                    ',',
                    str_replace(')', '', substr($method, $nameEnd + 1))
                );

                foreach (range(0, count($args) - 1) as $i) {
                    $parameterStart = strpos($args[$i], '$');

                    if (!$parameterStart) {
                        continue;
                    }

                    $args[$i] = substr($args[$i], $parameterStart);
                }

                $methodTemplate->setVar(
                    [
                        'method_name' => $name,
                        'arguments'   => implode(', ', $args),
                    ]
                );

                $methodsBuffer .= $methodTemplate->render();
            }
        }

        $optionsBuffer = '[';

        foreach ($options as $key => $value) {
            $optionsBuffer .= $key . ' => ' . $value;
        }

        $optionsBuffer .= ']';

        $classTemplate = $this->getTemplate('wsdl_class.tpl');
        $namespace     = '';

        if (strpos($className, '\\') !== false) {
            $parts     = explode('\\', $className);
            $className = array_pop($parts);
            $namespace = 'namespace ' . implode('\\', $parts) . ';' . "\n\n";
        }

        $classTemplate->setVar(
            [
                'namespace'  => $namespace,
                'class_name' => $className,
                'wsdl'       => $wsdlFile,
                'options'    => $optionsBuffer,
                'methods'    => $methodsBuffer,
            ]
        );

        return $classTemplate->render();
    }

    /**
     * @throws ReflectionException
     *
     * @return string[]
     */
    public function getClassMethods(string $className): array
    {
        try {
            $class = new ReflectionClass($className);
            // @codeCoverageIgnoreStart
<<<<<<< HEAD
        } catch (\ReflectionException $e) {
            throw new ReflectionException(
=======
        } catch (ReflectionException $e) {
            throw new RuntimeException(
>>>>>>> 8839d8da
                $e->getMessage(),
                (int) $e->getCode(),
                $e
            );
        }
        // @codeCoverageIgnoreEnd

        $methods = [];

        foreach ($class->getMethods() as $method) {
            if ($method->isPublic() || $method->isAbstract()) {
                $methods[] = $method->getName();
            }
        }

        return $methods;
    }

    /**
     * @throws ReflectionException
     *
     * @return MockMethod[]
     */
    public function mockClassMethods(string $className, bool $callOriginalMethods, bool $cloneArguments): array
    {
        try {
            $class = new ReflectionClass($className);
            // @codeCoverageIgnoreStart
<<<<<<< HEAD
        } catch (\ReflectionException $e) {
            throw new ReflectionException(
=======
        } catch (ReflectionException $e) {
            throw new RuntimeException(
>>>>>>> 8839d8da
                $e->getMessage(),
                (int) $e->getCode(),
                $e
            );
        }
        // @codeCoverageIgnoreEnd

        $methods = [];

        foreach ($class->getMethods() as $method) {
            if (($method->isPublic() || $method->isAbstract()) && $this->canMockMethod($method)) {
                $methods[] = MockMethod::fromReflection($method, $callOriginalMethods, $cloneArguments);
            }
        }

        return $methods;
    }

    /**
     * @throws ReflectionException
     *
     * @return MockMethod[]
     */
    public function mockInterfaceMethods(string $interfaceName, bool $cloneArguments): array
    {
        try {
            $class = new ReflectionClass($interfaceName);
            // @codeCoverageIgnoreStart
<<<<<<< HEAD
        } catch (\ReflectionException $e) {
            throw new ReflectionException(
=======
        } catch (ReflectionException $e) {
            throw new RuntimeException(
>>>>>>> 8839d8da
                $e->getMessage(),
                (int) $e->getCode(),
                $e
            );
        }
        // @codeCoverageIgnoreEnd

        $methods = [];

        foreach ($class->getMethods() as $method) {
            $methods[] = MockMethod::fromReflection($method, false, $cloneArguments);
        }

        return $methods;
    }

    /**
     * @psalm-param class-string $interfaceName
     *
<<<<<<< HEAD
     * @throws ReflectionException
     *
=======
>>>>>>> 8839d8da
     * @return ReflectionMethod[]
     */
    private function userDefinedInterfaceMethods(string $interfaceName): array
    {
        try {
            // @codeCoverageIgnoreStart
            $interface = new ReflectionClass($interfaceName);
<<<<<<< HEAD
        } catch (\ReflectionException $e) {
            throw new ReflectionException(
=======
        } catch (ReflectionException $e) {
            throw new RuntimeException(
>>>>>>> 8839d8da
                $e->getMessage(),
                (int) $e->getCode(),
                $e
            );
        }
        // @codeCoverageIgnoreEnd

        $methods = [];

        foreach ($interface->getMethods() as $method) {
            if (!$method->isUserDefined()) {
                continue;
            }

            $methods[] = $method;
        }

        return $methods;
    }

    /**
     * @throws RuntimeException
     * @throws ReflectionException
     */
    private function getObject(MockType $mockClass, $type = '', bool $callOriginalConstructor = false, bool $callAutoload = false, array $arguments = [], bool $callOriginalMethods = false, object $proxyTarget = null, bool $returnValueGeneration = true)
    {
        $className = $mockClass->generate();

        if ($callOriginalConstructor) {
            if (count($arguments) === 0) {
                $object = new $className;
            } else {
                try {
                    $class = new ReflectionClass($className);
                    // @codeCoverageIgnoreStart
<<<<<<< HEAD
                } catch (\ReflectionException $e) {
                    throw new ReflectionException(
=======
                } catch (ReflectionException $e) {
                    throw new RuntimeException(
>>>>>>> 8839d8da
                        $e->getMessage(),
                        (int) $e->getCode(),
                        $e
                    );
                }
                // @codeCoverageIgnoreEnd

                $object = $class->newInstanceArgs($arguments);
            }
        } else {
            try {
                $object = (new Instantiator)->instantiate($className);
            } catch (InstantiatorException $e) {
                throw new RuntimeException($e->getMessage());
            }
        }

        if ($callOriginalMethods) {
            if (!is_object($proxyTarget)) {
                if (count($arguments) === 0) {
                    $proxyTarget = new $type;
                } else {
                    try {
                        $class = new ReflectionClass($type);
                        // @codeCoverageIgnoreStart
<<<<<<< HEAD
                    } catch (\ReflectionException $e) {
                        throw new ReflectionException(
=======
                    } catch (ReflectionException $e) {
                        throw new RuntimeException(
>>>>>>> 8839d8da
                            $e->getMessage(),
                            (int) $e->getCode(),
                            $e
                        );
                    }
                    // @codeCoverageIgnoreEnd

                    $proxyTarget = $class->newInstanceArgs($arguments);
                }
            }

            $object->__phpunit_setOriginalObject($proxyTarget);
        }

        if ($object instanceof MockObject) {
            $object->__phpunit_setReturnValueGeneration($returnValueGeneration);
        }

        return $object;
    }

    /**
     * @throws RuntimeException
     * @throws ReflectionException
     * @throws ClassIsFinalException
     */
    private function generateMock(string $type, ?array $explicitMethods, string $mockClassName, bool $callOriginalClone, bool $callAutoload, bool $cloneArguments, bool $callOriginalMethods): MockClass
    {
        $classTemplate        = $this->getTemplate('mocked_class.tpl');
        $additionalInterfaces = [];
        $mockedCloneMethod    = false;
        $unmockedCloneMethod  = false;
        $isClass              = false;
        $isInterface          = false;
        $class                = null;
        $mockMethods          = new MockMethodSet;

<<<<<<< HEAD
        $_mockClassName = $this->generateClassName(
=======
        if (is_array($type)) {
            $interfaceMethods = [];

            foreach ($type as $_type) {
                if (!interface_exists($_type, $callAutoload)) {
                    throw new RuntimeException(
                        sprintf(
                            'Interface "%s" does not exist.',
                            $_type
                        )
                    );
                }

                $additionalInterfaces[] = $_type;

                try {
                    $typeClass = new ReflectionClass($_type);
                    // @codeCoverageIgnoreStart
                } catch (ReflectionException $e) {
                    throw new RuntimeException(
                        $e->getMessage(),
                        (int) $e->getCode(),
                        $e
                    );
                }
                // @codeCoverageIgnoreEnd

                foreach ($this->getClassMethods($_type) as $method) {
                    if (in_array($method, $interfaceMethods, true)) {
                        throw new RuntimeException(
                            sprintf(
                                'Duplicate method "%s" not allowed.',
                                $method
                            )
                        );
                    }

                    try {
                        $methodReflection = $typeClass->getMethod($method);
                        // @codeCoverageIgnoreStart
                    } catch (ReflectionException $e) {
                        throw new RuntimeException(
                            $e->getMessage(),
                            (int) $e->getCode(),
                            $e
                        );
                    }
                    // @codeCoverageIgnoreEnd

                    if ($this->canMockMethod($methodReflection)) {
                        $mockMethods->addMethods(
                            MockMethod::fromReflection($methodReflection, $callOriginalMethods, $cloneArguments)
                        );

                        $interfaceMethods[] = $method;
                    }
                }
            }

            unset($interfaceMethods);
        }

        $mockClassName = $this->generateClassName(
>>>>>>> 8839d8da
            $type,
            $mockClassName,
            'Mock_'
        );

<<<<<<< HEAD
        if (class_exists($_mockClassName['fullClassName'], $callAutoload)) {
            $isClass = true;
        } elseif (interface_exists($_mockClassName['fullClassName'], $callAutoload)) {
=======
        if (class_exists($mockClassName['fullClassName'], $callAutoload)) {
            $isClass = true;
        } elseif (interface_exists($mockClassName['fullClassName'], $callAutoload)) {
>>>>>>> 8839d8da
            $isInterface = true;
        }

        if (!$isClass && !$isInterface) {
            $prologue = 'class ' . $_mockClassName['originalClassName'] . "\n{\n}\n\n";

            if (!empty($_mockClassName['namespaceName'])) {
                $prologue = 'namespace ' . $_mockClassName['namespaceName'] .
                            " {\n\n" . $prologue . "}\n\n" .
                            "namespace {\n\n";

                $epilogue = "\n\n}";
            }

            $mockedCloneMethod = true;
        } else {
            try {
<<<<<<< HEAD
                $class = new ReflectionClass($_mockClassName['fullClassName']);
                // @codeCoverageIgnoreStart
            } catch (\ReflectionException $e) {
                throw new ReflectionException(
=======
                $class = new ReflectionClass($mockClassName['fullClassName']);
                // @codeCoverageIgnoreStart
            } catch (ReflectionException $e) {
                throw new RuntimeException(
>>>>>>> 8839d8da
                    $e->getMessage(),
                    (int) $e->getCode(),
                    $e
                );
            }
            // @codeCoverageIgnoreEnd

            if ($class->isFinal()) {
<<<<<<< HEAD
                throw new ClassIsFinalException($_mockClassName['fullClassName']);
=======
                throw new RuntimeException(
                    sprintf(
                        'Class "%s" is declared "final" and cannot be mocked.',
                        $mockClassName['fullClassName']
                    )
                );
>>>>>>> 8839d8da
            }

            // @see https://github.com/sebastianbergmann/phpunit/issues/2995
            if ($isInterface && $class->implementsInterface(Throwable::class)) {
                $actualClassName        = Exception::class;
                $additionalInterfaces[] = $class->getName();
                $isInterface            = false;

                try {
                    $class = new ReflectionClass($actualClassName);
                    // @codeCoverageIgnoreStart
<<<<<<< HEAD
                } catch (\ReflectionException $e) {
                    throw new ReflectionException(
=======
                } catch (ReflectionException $e) {
                    throw new RuntimeException(
>>>>>>> 8839d8da
                        $e->getMessage(),
                        (int) $e->getCode(),
                        $e
                    );
                }
                // @codeCoverageIgnoreEnd

                foreach ($this->userDefinedInterfaceMethods($_mockClassName['fullClassName']) as $method) {
                    $methodName = $method->getName();

                    if ($class->hasMethod($methodName)) {
                        try {
                            $classMethod = $class->getMethod($methodName);
                            // @codeCoverageIgnoreStart
<<<<<<< HEAD
                        } catch (\ReflectionException $e) {
                            throw new ReflectionException(
=======
                        } catch (ReflectionException $e) {
                            throw new RuntimeException(
>>>>>>> 8839d8da
                                $e->getMessage(),
                                (int) $e->getCode(),
                                $e
                            );
                        }
                        // @codeCoverageIgnoreEnd

                        if (!$this->canMockMethod($classMethod)) {
                            continue;
                        }
                    }

                    $mockMethods->addMethods(
                        MockMethod::fromReflection($method, $callOriginalMethods, $cloneArguments)
                    );
                }

                $_mockClassName = $this->generateClassName(
                    $actualClassName,
                    $_mockClassName['className'],
                    'Mock_'
                );
            }

            // @see https://github.com/sebastianbergmann/phpunit-mock-objects/issues/103
            if ($isInterface && $class->implementsInterface(Traversable::class) &&
                !$class->implementsInterface(Iterator::class) &&
                !$class->implementsInterface(IteratorAggregate::class)) {
                $additionalInterfaces[] = Iterator::class;

                $mockMethods->addMethods(
                    ...$this->mockClassMethods(Iterator::class, $callOriginalMethods, $cloneArguments)
                );
            }

            if ($class->hasMethod('__clone')) {
                try {
                    $cloneMethod = $class->getMethod('__clone');
                    // @codeCoverageIgnoreStart
<<<<<<< HEAD
                } catch (\ReflectionException $e) {
                    throw new ReflectionException(
=======
                } catch (ReflectionException $e) {
                    throw new RuntimeException(
>>>>>>> 8839d8da
                        $e->getMessage(),
                        (int) $e->getCode(),
                        $e
                    );
                }
                // @codeCoverageIgnoreEnd

                if (!$cloneMethod->isFinal()) {
                    if ($callOriginalClone && !$isInterface) {
                        $unmockedCloneMethod = true;
                    } else {
                        $mockedCloneMethod = true;
                    }
                }
            } else {
                $mockedCloneMethod = true;
            }
        }

        if ($isClass && $explicitMethods === []) {
            $mockMethods->addMethods(
                ...$this->mockClassMethods($_mockClassName['fullClassName'], $callOriginalMethods, $cloneArguments)
            );
        }

        if ($isInterface && ($explicitMethods === [] || $explicitMethods === null)) {
            $mockMethods->addMethods(
                ...$this->mockInterfaceMethods($_mockClassName['fullClassName'], $cloneArguments)
            );
        }

        if (is_array($explicitMethods)) {
            foreach ($explicitMethods as $methodName) {
                if ($class !== null && $class->hasMethod($methodName)) {
                    try {
                        $method = $class->getMethod($methodName);
                        // @codeCoverageIgnoreStart
<<<<<<< HEAD
                    } catch (\ReflectionException $e) {
                        throw new ReflectionException(
=======
                    } catch (ReflectionException $e) {
                        throw new RuntimeException(
>>>>>>> 8839d8da
                            $e->getMessage(),
                            (int) $e->getCode(),
                            $e
                        );
                    }
                    // @codeCoverageIgnoreEnd

                    if ($this->canMockMethod($method)) {
                        $mockMethods->addMethods(
                            MockMethod::fromReflection($method, $callOriginalMethods, $cloneArguments)
                        );
                    }
                } else {
                    $mockMethods->addMethods(
                        MockMethod::fromName(
                            $_mockClassName['fullClassName'],
                            $methodName,
                            $cloneArguments
                        )
                    );
                }
            }
        }

        $mockedMethods = '';
        $configurable  = [];

        foreach ($mockMethods->asArray() as $mockMethod) {
            $mockedMethods .= $mockMethod->generateCode();
            $configurable[] = new ConfigurableMethod($mockMethod->getName(), $mockMethod->getReturnType());
        }

        $method = '';

        if (!$mockMethods->hasMethod('method') && (!isset($class) || !$class->hasMethod('method'))) {
            $method = PHP_EOL . '    use \PHPUnit\Framework\MockObject\Method;';
        }

        $cloneTrait = '';

        if ($mockedCloneMethod) {
            $cloneTrait = PHP_EOL . '    use \PHPUnit\Framework\MockObject\MockedCloneMethod;';
        }

        if ($unmockedCloneMethod) {
            $cloneTrait = PHP_EOL . '    use \PHPUnit\Framework\MockObject\UnmockedCloneMethod;';
        }

        $classTemplate->setVar(
            [
                'prologue'          => $prologue ?? '',
                'epilogue'          => $epilogue ?? '',
                'class_declaration' => $this->generateMockClassDeclaration(
                    $_mockClassName,
                    $isInterface,
                    $additionalInterfaces
                ),
                'clone'           => $cloneTrait,
                'mock_class_name' => $_mockClassName['className'],
                'mocked_methods'  => $mockedMethods,
                'method'          => $method,
            ]
        );

        return new MockClass(
            $classTemplate->render(),
            $_mockClassName['className'],
            $configurable
        );
    }

    private function generateClassName(string $type, string $className, string $prefix): array
    {
<<<<<<< HEAD
=======
        if (is_array($type)) {
            $type = implode('_', $type);
        }

>>>>>>> 8839d8da
        if ($type[0] === '\\') {
            $type = substr($type, 1);
        }

        $classNameParts = explode('\\', $type);

        if (count($classNameParts) > 1) {
            $type          = array_pop($classNameParts);
            $namespaceName = implode('\\', $classNameParts);
            $fullClassName = $namespaceName . '\\' . $type;
        } else {
            $namespaceName = '';
            $fullClassName = $type;
        }

        if ($className === '') {
            do {
                $className = $prefix . $type . '_' .
                             substr(md5((string) mt_rand()), 0, 8);
            } while (class_exists($className, false));
        }

        return [
            'className'         => $className,
            'originalClassName' => $type,
            'fullClassName'     => $fullClassName,
            'namespaceName'     => $namespaceName,
        ];
    }

    private function generateMockClassDeclaration(array $mockClassName, bool $isInterface, array $additionalInterfaces = []): string
    {
        $buffer = 'class ';

        $additionalInterfaces[] = MockObject::class;
        $interfaces             = implode(', ', $additionalInterfaces);

        if ($isInterface) {
            $buffer .= sprintf(
                '%s implements %s',
                $mockClassName['className'],
                $interfaces
            );

            if (!in_array($mockClassName['originalClassName'], $additionalInterfaces, true)) {
                $buffer .= ', ';

                if (!empty($mockClassName['namespaceName'])) {
                    $buffer .= $mockClassName['namespaceName'] . '\\';
                }

                $buffer .= $mockClassName['originalClassName'];
            }
        } else {
            $buffer .= sprintf(
                '%s extends %s%s implements %s',
                $mockClassName['className'],
                !empty($mockClassName['namespaceName']) ? $mockClassName['namespaceName'] . '\\' : '',
                $mockClassName['originalClassName'],
                $interfaces
            );
        }

        return $buffer;
    }

    private function canMockMethod(ReflectionMethod $method): bool
    {
        return !($this->isConstructor($method) || $method->isFinal() || $method->isPrivate() || $this->isMethodNameExcluded($method->getName()));
    }

    private function isMethodNameExcluded(string $name): bool
    {
        return isset(self::EXCLUDED_METHOD_NAMES[$name]);
    }

<<<<<<< HEAD
    /**
     * @throws RuntimeException
     */
    private function getTemplate(string $template): Template
=======
    private function getTemplate(string $template): Text_Template
>>>>>>> 8839d8da
    {
        $filename = __DIR__ . DIRECTORY_SEPARATOR . 'Generator' . DIRECTORY_SEPARATOR . $template;

        if (!isset(self::$templates[$filename])) {
<<<<<<< HEAD
            try {
                self::$templates[$filename] = new Template($filename);
            } catch (TemplateException $e) {
                throw new RuntimeException(
                    $e->getMessage(),
                    (int) $e->getCode(),
                    $e
                );
            }
=======
            self::$templates[$filename] = new Text_Template($filename);
>>>>>>> 8839d8da
        }

        return self::$templates[$filename];
    }

    /**
     * @see https://github.com/sebastianbergmann/phpunit/issues/4139#issuecomment-605409765
     */
    private function isConstructor(ReflectionMethod $method): bool
    {
        $methodName = strtolower($method->getName());

        if ($methodName === '__construct') {
            return true;
        }

        if (PHP_MAJOR_VERSION >= 8) {
            return false;
        }

        $className = strtolower($method->getDeclaringClass()->getName());

        return $methodName === $className;
    }
}<|MERGE_RESOLUTION|>--- conflicted
+++ resolved
@@ -14,11 +14,6 @@
 use const PHP_MAJOR_VERSION;
 use const PREG_OFFSET_CAPTURE;
 use const WSDL_CACHE_NONE;
-<<<<<<< HEAD
-=======
-use function array_diff_assoc;
-use function array_map;
->>>>>>> 8839d8da
 use function array_merge;
 use function array_pop;
 use function array_unique;
@@ -31,10 +26,6 @@
 use function interface_exists;
 use function is_array;
 use function is_object;
-<<<<<<< HEAD
-=======
-use function is_string;
->>>>>>> 8839d8da
 use function md5;
 use function mt_rand;
 use function preg_match;
@@ -56,19 +47,11 @@
 use IteratorAggregate;
 use PHPUnit\Framework\InvalidArgumentException;
 use ReflectionClass;
-<<<<<<< HEAD
 use ReflectionMethod;
 use SebastianBergmann\Template\Exception as TemplateException;
 use SebastianBergmann\Template\Template;
 use SoapClient;
 use SoapFault;
-=======
-use ReflectionException;
-use ReflectionMethod;
-use SoapClient;
-use SoapFault;
-use Text_Template;
->>>>>>> 8839d8da
 use Throwable;
 use Traversable;
 
@@ -99,11 +82,7 @@
     private static $cache = [];
 
     /**
-<<<<<<< HEAD
      * @var Template[]
-=======
-     * @var Text_Template[]
->>>>>>> 8839d8da
      */
     private static $templates = [];
 
@@ -112,25 +91,18 @@
      *
      * @param null|array $methods
      *
+     * @throws \PHPUnit\Framework\InvalidArgumentException
+     * @throws ClassAlreadyExistsException
      * @throws ClassIsFinalException
-     * @throws ClassAlreadyExistsException
+     * @throws DuplicateMethodException
+     * @throws InvalidMethodNameException
+     * @throws OriginalConstructorInvocationRequiredException
      * @throws ReflectionException
+     * @throws RuntimeException
      * @throws UnknownTypeException
-     * @throws InvalidMethodNameException
-     * @throws DuplicateMethodException
-     * @throws OriginalConstructorInvocationRequiredException
-     * @throws RuntimeException
-     * @throws \PHPUnit\Framework\InvalidArgumentException
      */
     public function getMock(string $type, $methods = [], array $arguments = [], string $mockClassName = '', bool $callOriginalConstructor = true, bool $callOriginalClone = true, bool $callAutoload = true, bool $cloneArguments = true, bool $callOriginalMethods = false, object $proxyTarget = null, bool $allowMockingUnknownTypes = true, bool $returnValueGeneration = true): MockObject
     {
-<<<<<<< HEAD
-=======
-        if (!is_array($type) && !is_string($type)) {
-            throw InvalidArgumentException::create(1, 'array or string');
-        }
-
->>>>>>> 8839d8da
         if (!is_array($methods) && null !== $methods) {
             throw InvalidArgumentException::create(2, 'array');
         }
@@ -139,79 +111,19 @@
             $type = 'Iterator';
         }
 
-<<<<<<< HEAD
         if (!$allowMockingUnknownTypes && !class_exists($type, $callAutoload) && !interface_exists($type, $callAutoload)) {
             throw new UnknownTypeException($type);
-=======
-        if (is_array($type)) {
-            $type = array_unique(
-                array_map(
-                    static function ($type) {
-                        if ($type === 'Traversable' ||
-                            $type === '\\Traversable' ||
-                            $type === '\\Iterator') {
-                            return 'Iterator';
-                        }
-
-                        return $type;
-                    },
-                    $type
-                )
-            );
-        }
-
-        if (!$allowMockingUnknownTypes) {
-            if (is_array($type)) {
-                foreach ($type as $_type) {
-                    if (!class_exists($_type, $callAutoload) &&
-                        !interface_exists($_type, $callAutoload)) {
-                        throw new RuntimeException(
-                            sprintf(
-                                'Cannot stub or mock class or interface "%s" which does not exist',
-                                $_type
-                            )
-                        );
-                    }
-                }
-            } elseif (!class_exists($type, $callAutoload) && !interface_exists($type, $callAutoload)) {
-                throw new RuntimeException(
-                    sprintf(
-                        'Cannot stub or mock class or interface "%s" which does not exist',
-                        $type
-                    )
-                );
-            }
->>>>>>> 8839d8da
         }
 
         if (null !== $methods) {
             foreach ($methods as $method) {
                 if (!preg_match('~[a-zA-Z_\x7f-\xff][a-zA-Z0-9_\x7f-\xff]*~', (string) $method)) {
-<<<<<<< HEAD
                     throw new InvalidMethodNameException((string) $method);
-=======
-                    throw new RuntimeException(
-                        sprintf(
-                            'Cannot stub or mock method with invalid name "%s"',
-                            $method
-                        )
-                    );
->>>>>>> 8839d8da
                 }
             }
 
             if ($methods !== array_unique($methods)) {
-<<<<<<< HEAD
                 throw new DuplicateMethodException($methods);
-=======
-                throw new RuntimeException(
-                    sprintf(
-                        'Cannot stub or mock using a method list that contains duplicates: "%s" (duplicate: "%s")',
-                        implode(', ', $methods),
-                        implode(', ', array_unique(array_diff_assoc($methods, array_unique($methods))))
-                    )
-                );
->>>>>>> 8839d8da
             }
         }
 
@@ -219,13 +131,8 @@
             try {
                 $reflector = new ReflectionClass($mockClassName);
                 // @codeCoverageIgnoreStart
-<<<<<<< HEAD
             } catch (\ReflectionException $e) {
                 throw new ReflectionException(
-=======
-            } catch (ReflectionException $e) {
-                throw new RuntimeException(
->>>>>>> 8839d8da
                     $e->getMessage(),
                     (int) $e->getCode(),
                     $e
@@ -234,16 +141,7 @@
             // @codeCoverageIgnoreEnd
 
             if (!$reflector->implementsInterface(MockObject::class)) {
-<<<<<<< HEAD
                 throw new ClassAlreadyExistsException($mockClassName);
-=======
-                throw new RuntimeException(
-                    sprintf(
-                        'Class "%s" already exists.',
-                        $mockClassName
-                    )
-                );
->>>>>>> 8839d8da
             }
         }
 
@@ -275,29 +173,24 @@
 
     /**
      * Returns a mock object for the specified abstract class with all abstract
-<<<<<<< HEAD
      * methods of the class mocked.
      *
      * Concrete methods to mock can be specified with the $mockedMethods parameter.
-=======
-     * methods of the class mocked. Concrete methods to mock can be specified with
-     * the $mockedMethods parameter.
->>>>>>> 8839d8da
      *
      * @psalm-template RealInstanceType of object
      * @psalm-param class-string<RealInstanceType> $originalClassName
      * @psalm-return MockObject&RealInstanceType
      *
+     * @throws \PHPUnit\Framework\InvalidArgumentException
+     * @throws ClassAlreadyExistsException
+     * @throws ClassIsFinalException
+     * @throws DuplicateMethodException
+     * @throws InvalidMethodNameException
+     * @throws OriginalConstructorInvocationRequiredException
+     * @throws ReflectionException
      * @throws RuntimeException
-     * @throws ReflectionException
-     * @throws ClassIsFinalException
-     * @throws ClassAlreadyExistsException
+     * @throws UnknownClassException
      * @throws UnknownTypeException
-     * @throws UnknownClassException
-     * @throws InvalidMethodNameException
-     * @throws DuplicateMethodException
-     * @throws OriginalConstructorInvocationRequiredException
-     * @throws \PHPUnit\Framework\InvalidArgumentException
      */
     public function getMockForAbstractClass(string $originalClassName, array $arguments = [], string $mockClassName = '', bool $callOriginalConstructor = true, bool $callOriginalClone = true, bool $callAutoload = true, array $mockedMethods = null, bool $cloneArguments = true): MockObject
     {
@@ -306,13 +199,8 @@
             try {
                 $reflector = new ReflectionClass($originalClassName);
                 // @codeCoverageIgnoreStart
-<<<<<<< HEAD
             } catch (\ReflectionException $e) {
                 throw new ReflectionException(
-=======
-            } catch (ReflectionException $e) {
-                throw new RuntimeException(
->>>>>>> 8839d8da
                     $e->getMessage(),
                     (int) $e->getCode(),
                     $e
@@ -344,13 +232,7 @@
             );
         }
 
-<<<<<<< HEAD
         throw new UnknownClassException($originalClassName);
-=======
-        throw new RuntimeException(
-            sprintf('Class "%s" does not exist.', $originalClassName)
-        );
->>>>>>> 8839d8da
     }
 
     /**
@@ -360,31 +242,22 @@
      *
      * @psalm-param trait-string $traitName
      *
+     * @throws \PHPUnit\Framework\InvalidArgumentException
+     * @throws ClassAlreadyExistsException
+     * @throws ClassIsFinalException
+     * @throws DuplicateMethodException
+     * @throws InvalidMethodNameException
+     * @throws OriginalConstructorInvocationRequiredException
+     * @throws ReflectionException
      * @throws RuntimeException
-     * @throws ReflectionException
+     * @throws UnknownClassException
      * @throws UnknownTraitException
-     * @throws ClassIsFinalException
-     * @throws ClassAlreadyExistsException
      * @throws UnknownTypeException
-     * @throws UnknownClassException
-     * @throws InvalidMethodNameException
-     * @throws DuplicateMethodException
-     * @throws OriginalConstructorInvocationRequiredException
-     * @throws \PHPUnit\Framework\InvalidArgumentException
      */
     public function getMockForTrait(string $traitName, array $arguments = [], string $mockClassName = '', bool $callOriginalConstructor = true, bool $callOriginalClone = true, bool $callAutoload = true, array $mockedMethods = null, bool $cloneArguments = true): MockObject
     {
         if (!trait_exists($traitName, $callAutoload)) {
-<<<<<<< HEAD
             throw new UnknownTraitException($traitName);
-=======
-            throw new RuntimeException(
-                sprintf(
-                    'Trait "%s" does not exist.',
-                    $traitName
-                )
-            );
->>>>>>> 8839d8da
         }
 
         $className = $this->generateClassName(
@@ -414,23 +287,14 @@
      *
      * @psalm-param trait-string $traitName
      *
+     * @throws ReflectionException
      * @throws RuntimeException
-     * @throws ReflectionException
      * @throws UnknownTraitException
      */
     public function getObjectForTrait(string $traitName, string $traitClassName = '', bool $callAutoload = true, bool $callOriginalConstructor = false, array $arguments = []): object
     {
         if (!trait_exists($traitName, $callAutoload)) {
-<<<<<<< HEAD
             throw new UnknownTraitException($traitName);
-=======
-            throw new RuntimeException(
-                sprintf(
-                    'Trait "%s" does not exist.',
-                    $traitName
-                )
-            );
->>>>>>> 8839d8da
         }
 
         $className = $this->generateClassName(
@@ -462,19 +326,12 @@
     }
 
     /**
+     * @throws ClassIsFinalException
+     * @throws ReflectionException
      * @throws RuntimeException
-     * @throws ReflectionException
-     * @throws ClassIsFinalException
      */
     public function generate(string $type, array $methods = null, string $mockClassName = '', bool $callOriginalClone = true, bool $callAutoload = true, bool $cloneArguments = true, bool $callOriginalMethods = false): MockClass
     {
-<<<<<<< HEAD
-=======
-        if (is_array($type)) {
-            sort($type);
-        }
-
->>>>>>> 8839d8da
         if ($mockClassName !== '') {
             return $this->generateMock(
                 $type,
@@ -488,11 +345,7 @@
         }
 
         $key = md5(
-<<<<<<< HEAD
             $type .
-=======
-            is_array($type) ? implode('_', $type) : $type .
->>>>>>> 8839d8da
             serialize($methods) .
             serialize($callOriginalClone) .
             serialize($cloneArguments) .
@@ -521,13 +374,7 @@
     public function generateClassFromWsdl(string $wsdlFile, string $className, array $methods = [], array $options = []): string
     {
         if (!extension_loaded('soap')) {
-<<<<<<< HEAD
             throw new SoapExtensionNotAvailableException;
-=======
-            throw new RuntimeException(
-                'The SOAP extension is required to generate a mock object from WSDL.'
-            );
->>>>>>> 8839d8da
         }
 
         $options = array_merge($options, ['cache_wsdl' => WSDL_CACHE_NONE]);
@@ -623,13 +470,8 @@
         try {
             $class = new ReflectionClass($className);
             // @codeCoverageIgnoreStart
-<<<<<<< HEAD
         } catch (\ReflectionException $e) {
             throw new ReflectionException(
-=======
-        } catch (ReflectionException $e) {
-            throw new RuntimeException(
->>>>>>> 8839d8da
                 $e->getMessage(),
                 (int) $e->getCode(),
                 $e
@@ -658,13 +500,8 @@
         try {
             $class = new ReflectionClass($className);
             // @codeCoverageIgnoreStart
-<<<<<<< HEAD
         } catch (\ReflectionException $e) {
             throw new ReflectionException(
-=======
-        } catch (ReflectionException $e) {
-            throw new RuntimeException(
->>>>>>> 8839d8da
                 $e->getMessage(),
                 (int) $e->getCode(),
                 $e
@@ -693,13 +530,8 @@
         try {
             $class = new ReflectionClass($interfaceName);
             // @codeCoverageIgnoreStart
-<<<<<<< HEAD
         } catch (\ReflectionException $e) {
             throw new ReflectionException(
-=======
-        } catch (ReflectionException $e) {
-            throw new RuntimeException(
->>>>>>> 8839d8da
                 $e->getMessage(),
                 (int) $e->getCode(),
                 $e
@@ -719,11 +551,8 @@
     /**
      * @psalm-param class-string $interfaceName
      *
-<<<<<<< HEAD
      * @throws ReflectionException
      *
-=======
->>>>>>> 8839d8da
      * @return ReflectionMethod[]
      */
     private function userDefinedInterfaceMethods(string $interfaceName): array
@@ -731,13 +560,8 @@
         try {
             // @codeCoverageIgnoreStart
             $interface = new ReflectionClass($interfaceName);
-<<<<<<< HEAD
         } catch (\ReflectionException $e) {
             throw new ReflectionException(
-=======
-        } catch (ReflectionException $e) {
-            throw new RuntimeException(
->>>>>>> 8839d8da
                 $e->getMessage(),
                 (int) $e->getCode(),
                 $e
@@ -759,8 +583,8 @@
     }
 
     /**
+     * @throws ReflectionException
      * @throws RuntimeException
-     * @throws ReflectionException
      */
     private function getObject(MockType $mockClass, $type = '', bool $callOriginalConstructor = false, bool $callAutoload = false, array $arguments = [], bool $callOriginalMethods = false, object $proxyTarget = null, bool $returnValueGeneration = true)
     {
@@ -773,13 +597,8 @@
                 try {
                     $class = new ReflectionClass($className);
                     // @codeCoverageIgnoreStart
-<<<<<<< HEAD
                 } catch (\ReflectionException $e) {
                     throw new ReflectionException(
-=======
-                } catch (ReflectionException $e) {
-                    throw new RuntimeException(
->>>>>>> 8839d8da
                         $e->getMessage(),
                         (int) $e->getCode(),
                         $e
@@ -805,13 +624,8 @@
                     try {
                         $class = new ReflectionClass($type);
                         // @codeCoverageIgnoreStart
-<<<<<<< HEAD
                     } catch (\ReflectionException $e) {
                         throw new ReflectionException(
-=======
-                    } catch (ReflectionException $e) {
-                        throw new RuntimeException(
->>>>>>> 8839d8da
                             $e->getMessage(),
                             (int) $e->getCode(),
                             $e
@@ -834,9 +648,9 @@
     }
 
     /**
+     * @throws ClassIsFinalException
+     * @throws ReflectionException
      * @throws RuntimeException
-     * @throws ReflectionException
-     * @throws ClassIsFinalException
      */
     private function generateMock(string $type, ?array $explicitMethods, string $mockClassName, bool $callOriginalClone, bool $callAutoload, bool $cloneArguments, bool $callOriginalMethods): MockClass
     {
@@ -849,29 +663,58 @@
         $class                = null;
         $mockMethods          = new MockMethodSet;
 
-<<<<<<< HEAD
         $_mockClassName = $this->generateClassName(
-=======
-        if (is_array($type)) {
-            $interfaceMethods = [];
-
-            foreach ($type as $_type) {
-                if (!interface_exists($_type, $callAutoload)) {
-                    throw new RuntimeException(
-                        sprintf(
-                            'Interface "%s" does not exist.',
-                            $_type
-                        )
-                    );
-                }
-
-                $additionalInterfaces[] = $_type;
+            $type,
+            $mockClassName,
+            'Mock_'
+        );
+
+        if (class_exists($_mockClassName['fullClassName'], $callAutoload)) {
+            $isClass = true;
+        } elseif (interface_exists($_mockClassName['fullClassName'], $callAutoload)) {
+            $isInterface = true;
+        }
+
+        if (!$isClass && !$isInterface) {
+            $prologue = 'class ' . $_mockClassName['originalClassName'] . "\n{\n}\n\n";
+
+            if (!empty($_mockClassName['namespaceName'])) {
+                $prologue = 'namespace ' . $_mockClassName['namespaceName'] .
+                            " {\n\n" . $prologue . "}\n\n" .
+                            "namespace {\n\n";
+
+                $epilogue = "\n\n}";
+            }
+
+            $mockedCloneMethod = true;
+        } else {
+            try {
+                $class = new ReflectionClass($_mockClassName['fullClassName']);
+                // @codeCoverageIgnoreStart
+            } catch (\ReflectionException $e) {
+                throw new ReflectionException(
+                    $e->getMessage(),
+                    (int) $e->getCode(),
+                    $e
+                );
+            }
+            // @codeCoverageIgnoreEnd
+
+            if ($class->isFinal()) {
+                throw new ClassIsFinalException($_mockClassName['fullClassName']);
+            }
+
+            // @see https://github.com/sebastianbergmann/phpunit/issues/2995
+            if ($isInterface && $class->implementsInterface(Throwable::class)) {
+                $actualClassName        = Exception::class;
+                $additionalInterfaces[] = $class->getName();
+                $isInterface            = false;
 
                 try {
-                    $typeClass = new ReflectionClass($_type);
+                    $class = new ReflectionClass($actualClassName);
                     // @codeCoverageIgnoreStart
-                } catch (ReflectionException $e) {
-                    throw new RuntimeException(
+                } catch (\ReflectionException $e) {
+                    throw new ReflectionException(
                         $e->getMessage(),
                         (int) $e->getCode(),
                         $e
@@ -879,128 +722,6 @@
                 }
                 // @codeCoverageIgnoreEnd
 
-                foreach ($this->getClassMethods($_type) as $method) {
-                    if (in_array($method, $interfaceMethods, true)) {
-                        throw new RuntimeException(
-                            sprintf(
-                                'Duplicate method "%s" not allowed.',
-                                $method
-                            )
-                        );
-                    }
-
-                    try {
-                        $methodReflection = $typeClass->getMethod($method);
-                        // @codeCoverageIgnoreStart
-                    } catch (ReflectionException $e) {
-                        throw new RuntimeException(
-                            $e->getMessage(),
-                            (int) $e->getCode(),
-                            $e
-                        );
-                    }
-                    // @codeCoverageIgnoreEnd
-
-                    if ($this->canMockMethod($methodReflection)) {
-                        $mockMethods->addMethods(
-                            MockMethod::fromReflection($methodReflection, $callOriginalMethods, $cloneArguments)
-                        );
-
-                        $interfaceMethods[] = $method;
-                    }
-                }
-            }
-
-            unset($interfaceMethods);
-        }
-
-        $mockClassName = $this->generateClassName(
->>>>>>> 8839d8da
-            $type,
-            $mockClassName,
-            'Mock_'
-        );
-
-<<<<<<< HEAD
-        if (class_exists($_mockClassName['fullClassName'], $callAutoload)) {
-            $isClass = true;
-        } elseif (interface_exists($_mockClassName['fullClassName'], $callAutoload)) {
-=======
-        if (class_exists($mockClassName['fullClassName'], $callAutoload)) {
-            $isClass = true;
-        } elseif (interface_exists($mockClassName['fullClassName'], $callAutoload)) {
->>>>>>> 8839d8da
-            $isInterface = true;
-        }
-
-        if (!$isClass && !$isInterface) {
-            $prologue = 'class ' . $_mockClassName['originalClassName'] . "\n{\n}\n\n";
-
-            if (!empty($_mockClassName['namespaceName'])) {
-                $prologue = 'namespace ' . $_mockClassName['namespaceName'] .
-                            " {\n\n" . $prologue . "}\n\n" .
-                            "namespace {\n\n";
-
-                $epilogue = "\n\n}";
-            }
-
-            $mockedCloneMethod = true;
-        } else {
-            try {
-<<<<<<< HEAD
-                $class = new ReflectionClass($_mockClassName['fullClassName']);
-                // @codeCoverageIgnoreStart
-            } catch (\ReflectionException $e) {
-                throw new ReflectionException(
-=======
-                $class = new ReflectionClass($mockClassName['fullClassName']);
-                // @codeCoverageIgnoreStart
-            } catch (ReflectionException $e) {
-                throw new RuntimeException(
->>>>>>> 8839d8da
-                    $e->getMessage(),
-                    (int) $e->getCode(),
-                    $e
-                );
-            }
-            // @codeCoverageIgnoreEnd
-
-            if ($class->isFinal()) {
-<<<<<<< HEAD
-                throw new ClassIsFinalException($_mockClassName['fullClassName']);
-=======
-                throw new RuntimeException(
-                    sprintf(
-                        'Class "%s" is declared "final" and cannot be mocked.',
-                        $mockClassName['fullClassName']
-                    )
-                );
->>>>>>> 8839d8da
-            }
-
-            // @see https://github.com/sebastianbergmann/phpunit/issues/2995
-            if ($isInterface && $class->implementsInterface(Throwable::class)) {
-                $actualClassName        = Exception::class;
-                $additionalInterfaces[] = $class->getName();
-                $isInterface            = false;
-
-                try {
-                    $class = new ReflectionClass($actualClassName);
-                    // @codeCoverageIgnoreStart
-<<<<<<< HEAD
-                } catch (\ReflectionException $e) {
-                    throw new ReflectionException(
-=======
-                } catch (ReflectionException $e) {
-                    throw new RuntimeException(
->>>>>>> 8839d8da
-                        $e->getMessage(),
-                        (int) $e->getCode(),
-                        $e
-                    );
-                }
-                // @codeCoverageIgnoreEnd
-
                 foreach ($this->userDefinedInterfaceMethods($_mockClassName['fullClassName']) as $method) {
                     $methodName = $method->getName();
 
@@ -1008,13 +729,8 @@
                         try {
                             $classMethod = $class->getMethod($methodName);
                             // @codeCoverageIgnoreStart
-<<<<<<< HEAD
                         } catch (\ReflectionException $e) {
                             throw new ReflectionException(
-=======
-                        } catch (ReflectionException $e) {
-                            throw new RuntimeException(
->>>>>>> 8839d8da
                                 $e->getMessage(),
                                 (int) $e->getCode(),
                                 $e
@@ -1054,13 +770,8 @@
                 try {
                     $cloneMethod = $class->getMethod('__clone');
                     // @codeCoverageIgnoreStart
-<<<<<<< HEAD
                 } catch (\ReflectionException $e) {
                     throw new ReflectionException(
-=======
-                } catch (ReflectionException $e) {
-                    throw new RuntimeException(
->>>>>>> 8839d8da
                         $e->getMessage(),
                         (int) $e->getCode(),
                         $e
@@ -1098,13 +809,8 @@
                     try {
                         $method = $class->getMethod($methodName);
                         // @codeCoverageIgnoreStart
-<<<<<<< HEAD
                     } catch (\ReflectionException $e) {
                         throw new ReflectionException(
-=======
-                    } catch (ReflectionException $e) {
-                        throw new RuntimeException(
->>>>>>> 8839d8da
                             $e->getMessage(),
                             (int) $e->getCode(),
                             $e
@@ -1178,13 +884,6 @@
 
     private function generateClassName(string $type, string $className, string $prefix): array
     {
-<<<<<<< HEAD
-=======
-        if (is_array($type)) {
-            $type = implode('_', $type);
-        }
-
->>>>>>> 8839d8da
         if ($type[0] === '\\') {
             $type = substr($type, 1);
         }
@@ -1261,19 +960,14 @@
         return isset(self::EXCLUDED_METHOD_NAMES[$name]);
     }
 
-<<<<<<< HEAD
     /**
      * @throws RuntimeException
      */
     private function getTemplate(string $template): Template
-=======
-    private function getTemplate(string $template): Text_Template
->>>>>>> 8839d8da
     {
         $filename = __DIR__ . DIRECTORY_SEPARATOR . 'Generator' . DIRECTORY_SEPARATOR . $template;
 
         if (!isset(self::$templates[$filename])) {
-<<<<<<< HEAD
             try {
                 self::$templates[$filename] = new Template($filename);
             } catch (TemplateException $e) {
@@ -1283,9 +977,6 @@
                     $e
                 );
             }
-=======
-            self::$templates[$filename] = new Text_Template($filename);
->>>>>>> 8839d8da
         }
 
         return self::$templates[$filename];
