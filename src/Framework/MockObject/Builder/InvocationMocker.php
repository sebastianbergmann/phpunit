<?php declare(strict_types=1);
/*
 * This file is part of PHPUnit.
 *
 * (c) Sebastian Bergmann <sebastian@phpunit.de>
 *
 * For the full copyright and license information, please view the LICENSE
 * file that was distributed with this source code.
 */
namespace PHPUnit\Framework\MockObject\Builder;

use function array_flip;
use function array_key_exists;
use function array_map;
use function array_merge;
use function count;
use function is_string;
use function strtolower;
use PHPUnit\Framework\Constraint\Constraint;
use PHPUnit\Framework\MockObject\ConfigurableMethod;
use PHPUnit\Framework\MockObject\IncompatibleReturnValueException;
use PHPUnit\Framework\MockObject\InvocationHandler;
use PHPUnit\Framework\MockObject\Matcher;
use PHPUnit\Framework\MockObject\MatcherAlreadyRegisteredException;
use PHPUnit\Framework\MockObject\MethodCannotBeConfiguredException;
use PHPUnit\Framework\MockObject\MethodNameAlreadyConfiguredException;
use PHPUnit\Framework\MockObject\MethodNameNotConfiguredException;
use PHPUnit\Framework\MockObject\MethodParametersAlreadyConfiguredException;
use PHPUnit\Framework\MockObject\Rule;
use PHPUnit\Framework\MockObject\Stub\ConsecutiveCalls;
use PHPUnit\Framework\MockObject\Stub\Exception;
use PHPUnit\Framework\MockObject\Stub\ReturnArgument;
use PHPUnit\Framework\MockObject\Stub\ReturnCallback;
use PHPUnit\Framework\MockObject\Stub\ReturnReference;
use PHPUnit\Framework\MockObject\Stub\ReturnSelf;
use PHPUnit\Framework\MockObject\Stub\ReturnStub;
use PHPUnit\Framework\MockObject\Stub\ReturnValueMap;
use PHPUnit\Framework\MockObject\Stub\Stub;
use Throwable;

/**
 * @no-named-arguments Parameter names are not covered by the backward compatibility promise for PHPUnit
 */
final class InvocationMocker implements InvocationStubber, MethodNameMatch
{
    private readonly InvocationHandler $invocationHandler;
    private readonly Matcher $matcher;

    /**
     * @psalm-var list<ConfigurableMethod>
     */
    private readonly array $configurableMethods;

    /**
     * @psalm-var ?array<string, int>
     */
    private ?array $configurableMethodNames = null;

    public function __construct(InvocationHandler $handler, Matcher $matcher, ConfigurableMethod ...$configurableMethods)
    {
        $this->invocationHandler   = $handler;
        $this->matcher             = $matcher;
        $this->configurableMethods = $configurableMethods;
    }

    /**
     * @throws MatcherAlreadyRegisteredException
     *
     * @return $this
     */
    public function id(string $id): self
    {
        $this->invocationHandler->registerMatcher($id, $this->matcher);

        return $this;
    }

    /**
     * @return $this
     */
    public function will(Stub $stub): Identity
    {
        $this->matcher->setStub($stub);

        return $this;
    }

    /**
     * @throws IncompatibleReturnValueException
     */
    public function willReturn(mixed $value, mixed ...$nextValues): self
    {
        if (count($nextValues) === 0) {
            $this->ensureTypeOfReturnValues([$value]);

            $stub = $value instanceof Stub ? $value : new ReturnStub($value);
        } else {
            $values = array_merge([$value], $nextValues);

            $this->ensureTypeOfReturnValues($values);

            $stub = new ConsecutiveCalls($values);
        }

        return $this->will($stub);
    }

    public function willReturnReference(mixed &$reference): self
    {
        $stub = new ReturnReference($reference);

        return $this->will($stub);
    }

    public function willReturnMap(array $valueMap): self
    {
        $stub = new ReturnValueMap($valueMap);

        return $this->will($stub);
    }

    public function willReturnArgument(int $argumentIndex): self
    {
        $stub = new ReturnArgument($argumentIndex);

        return $this->will($stub);
    }

    public function willReturnCallback(callable $callback): self
    {
        $stub = new ReturnCallback($callback);

        return $this->will($stub);
    }

    public function willReturnSelf(): self
    {
        $stub = new ReturnSelf;

        return $this->will($stub);
    }

    public function willReturnOnConsecutiveCalls(mixed ...$values): self
    {
        $stub = new ConsecutiveCalls($values);

        return $this->will($stub);
    }

    public function willThrowException(Throwable $exception): self
    {
        $stub = new Exception($exception);

        return $this->will($stub);
    }

    /**
     * @return $this
     */
    public function after(string $id): self
    {
        $this->matcher->setAfterMatchBuilderId($id);

        return $this;
    }

    /**
     * @throws \PHPUnit\Framework\Exception
     * @throws MethodNameNotConfiguredException
     * @throws MethodParametersAlreadyConfiguredException
     *
     * @return $this
     */
    public function with(mixed ...$arguments): self
    {
        $this->ensureParametersCanBeConfigured();

        $this->matcher->setParametersRule(new Rule\Parameters($arguments));

        return $this;
    }

    /**
     * @throws MethodNameNotConfiguredException
     * @throws MethodParametersAlreadyConfiguredException
     *
     * @return $this
     */
    public function withAnyParameters(): self
    {
        $this->ensureParametersCanBeConfigured();

        $this->matcher->setParametersRule(new Rule\AnyParameters);

        return $this;
    }

    /**
     * @throws \PHPUnit\Framework\InvalidArgumentException
     * @throws MethodCannotBeConfiguredException
     * @throws MethodNameAlreadyConfiguredException
     *
     * @return $this
     */
    public function method(Constraint|string $constraint): self
    {
        if ($this->matcher->hasMethodNameRule()) {
            throw new MethodNameAlreadyConfiguredException;
        }

<<<<<<< HEAD
        if (is_string($constraint)) {
            $this->configurableMethodNames ??= array_flip(array_map(
                static fn (ConfigurableMethod $configurable) => strtolower($configurable->name()),
                $this->configurableMethods
            ));
=======
        $configurableMethodNames = array_map(
            static function (ConfigurableMethod $configurable)
            {
                return strtolower($configurable->getName());
            },
            $this->configurableMethods,
        );
>>>>>>> 1badd7d7

            if (!array_key_exists(strtolower($constraint), $this->configurableMethodNames)) {
                throw new MethodCannotBeConfiguredException($constraint);
            }
        }

        $this->matcher->setMethodNameRule(new Rule\MethodName($constraint));

        return $this;
    }

    /**
     * @throws MethodNameNotConfiguredException
     * @throws MethodParametersAlreadyConfiguredException
     */
    private function ensureParametersCanBeConfigured(): void
    {
        if (!$this->matcher->hasMethodNameRule()) {
            throw new MethodNameNotConfiguredException;
        }

        if ($this->matcher->hasParametersRule()) {
            throw new MethodParametersAlreadyConfiguredException;
        }
    }

    private function configuredMethod(): ?ConfigurableMethod
    {
        $configuredMethod = null;

        foreach ($this->configurableMethods as $configurableMethod) {
            if ($this->matcher->methodNameRule()->matchesName($configurableMethod->name())) {
                if ($configuredMethod !== null) {
                    return null;
                }

                $configuredMethod = $configurableMethod;
            }
        }

        return $configuredMethod;
    }

    /**
     * @throws IncompatibleReturnValueException
     */
    private function ensureTypeOfReturnValues(array $values): void
    {
        $configuredMethod = $this->configuredMethod();

        if ($configuredMethod === null) {
            return;
        }

        foreach ($values as $value) {
            if (!$configuredMethod->mayReturn($value)) {
                throw new IncompatibleReturnValueException(
                    $configuredMethod,
                    $value,
                );
            }
        }
    }
}<|MERGE_RESOLUTION|>--- conflicted
+++ resolved
@@ -208,21 +208,11 @@
             throw new MethodNameAlreadyConfiguredException;
         }
 
-<<<<<<< HEAD
         if (is_string($constraint)) {
             $this->configurableMethodNames ??= array_flip(array_map(
                 static fn (ConfigurableMethod $configurable) => strtolower($configurable->name()),
-                $this->configurableMethods
+                $this->configurableMethods,
             ));
-=======
-        $configurableMethodNames = array_map(
-            static function (ConfigurableMethod $configurable)
-            {
-                return strtolower($configurable->getName());
-            },
-            $this->configurableMethods,
-        );
->>>>>>> 1badd7d7
 
             if (!array_key_exists(strtolower($constraint), $this->configurableMethodNames)) {
                 throw new MethodCannotBeConfiguredException($constraint);
