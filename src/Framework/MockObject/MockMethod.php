--- conflicted
+++ resolved
@@ -9,11 +9,7 @@
  */
 namespace PHPUnit\Framework\MockObject;
 
-<<<<<<< HEAD
-=======
-use const DIRECTORY_SEPARATOR;
 use function explode;
->>>>>>> fef420d8
 use function implode;
 use function is_object;
 use function is_string;
