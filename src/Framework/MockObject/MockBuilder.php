<?php declare(strict_types=1);
/*
 * This file is part of PHPUnit.
 *
 * (c) Sebastian Bergmann <sebastian@phpunit.de>
 *
 * For the full copyright and license information, please view the LICENSE
 * file that was distributed with this source code.
 */
namespace PHPUnit\Framework\MockObject;

use function array_diff;
use function array_merge;
<<<<<<< HEAD
=======
use function sprintf;
use PHPUnit\Framework\Exception;
>>>>>>> 03894bd3
use PHPUnit\Framework\TestCase;
use ReflectionClass;

/**
 * @psalm-template MockedType
 *
 * @no-named-arguments Parameter names are not covered by the backward compatibility promise for PHPUnit
 */
final class MockBuilder
{
    /**
     * @var TestCase
     */
    private $testCase;

    /**
     * @var string
     */
    private $type;

    /**
     * @var null|string[]
     */
    private $methods = [];

    /**
     * @var bool
     */
    private $emptyMethodsArray = false;

    /**
     * @var string
     */
    private $mockClassName = '';

    /**
     * @var array
     */
    private $constructorArgs = [];

    /**
     * @var bool
     */
    private $originalConstructor = true;

    /**
     * @var bool
     */
    private $originalClone = true;

    /**
     * @var bool
     */
    private $autoload = true;

    /**
     * @var bool
     */
    private $cloneArguments = false;

    /**
     * @var bool
     */
    private $callOriginalMethods = false;

    /**
     * @var ?object
     */
    private $proxyTarget;

    /**
     * @var bool
     */
    private $allowMockingUnknownTypes = true;

    /**
     * @var bool
     */
    private $returnValueGeneration = true;

    /**
     * @var Generator
     */
    private $generator;

    /**
     * @param string|string[] $type
     *
     * @psalm-param class-string<MockedType>|string|string[] $type
     */
    public function __construct(TestCase $testCase, $type)
    {
        $this->testCase  = $testCase;
        $this->type      = $type;
        $this->generator = new Generator;
    }

    /**
     * Creates a mock object using a fluent interface.
     *
     * @throws \PHPUnit\Framework\InvalidArgumentException
     * @throws ClassAlreadyExistsException
     * @throws ClassIsFinalException
     * @throws ClassIsReadonlyException
     * @throws DuplicateMethodException
     * @throws InvalidMethodNameException
     * @throws OriginalConstructorInvocationRequiredException
     * @throws ReflectionException
     * @throws RuntimeException
     * @throws UnknownTypeException
     *
     * @psalm-return MockObject&MockedType
     */
    public function getMock(): MockObject
    {
        $object = $this->generator->getMock(
            $this->type,
            !$this->emptyMethodsArray ? $this->methods : null,
            $this->constructorArgs,
            $this->mockClassName,
            $this->originalConstructor,
            $this->originalClone,
            $this->autoload,
            $this->cloneArguments,
            $this->callOriginalMethods,
            $this->proxyTarget,
            $this->allowMockingUnknownTypes,
            $this->returnValueGeneration,
        );

        $this->testCase->registerMockObject($object);

        return $object;
    }

    /**
     * Creates a mock object for an abstract class using a fluent interface.
     *
<<<<<<< HEAD
     * @psalm-return MockObject&MockedType
     *
     * @throws \PHPUnit\Framework\Exception
     * @throws ReflectionException
=======
     * @throws Exception
>>>>>>> 03894bd3
     * @throws RuntimeException
     */
    public function getMockForAbstractClass(): MockObject
    {
        $object = $this->generator->getMockForAbstractClass(
            $this->type,
            $this->constructorArgs,
            $this->mockClassName,
            $this->originalConstructor,
            $this->originalClone,
            $this->autoload,
            $this->methods,
            $this->cloneArguments,
        );

        $this->testCase->registerMockObject($object);

        return $object;
    }

    /**
     * Creates a mock object for a trait using a fluent interface.
     *
<<<<<<< HEAD
     * @psalm-return MockObject&MockedType
     *
     * @throws \PHPUnit\Framework\Exception
     * @throws ReflectionException
=======
     * @throws Exception
>>>>>>> 03894bd3
     * @throws RuntimeException
     */
    public function getMockForTrait(): MockObject
    {
        $object = $this->generator->getMockForTrait(
            $this->type,
            $this->constructorArgs,
            $this->mockClassName,
            $this->originalConstructor,
            $this->originalClone,
            $this->autoload,
            $this->methods,
            $this->cloneArguments,
        );

        $this->testCase->registerMockObject($object);

        return $object;
    }

    /**
     * Specifies the subset of methods to mock. Default is to mock none of them.
     *
     * @deprecated https://github.com/sebastianbergmann/phpunit/pull/3687
     *
     * @return $this
     */
    public function setMethods(?array $methods = null): self
    {
        if ($methods === null) {
            $this->methods = $methods;
        } else {
            $this->methods = array_merge($this->methods ?? [], $methods);
        }

        return $this;
    }

    /**
     * Specifies the subset of methods to mock, requiring each to exist in the class.
     *
     * @param string[] $methods
     *
     * @throws CannotUseOnlyMethodsException
     * @throws ReflectionException
     *
     * @return $this
     */
    public function onlyMethods(array $methods): self
    {
        if (empty($methods)) {
            $this->emptyMethodsArray = true;

            return $this;
        }

        try {
            $reflector = new ReflectionClass($this->type);
            // @codeCoverageIgnoreStart
        } catch (\ReflectionException $e) {
            throw new ReflectionException(
                $e->getMessage(),
                $e->getCode(),
                $e,
            );
        }
        // @codeCoverageIgnoreEnd

        foreach ($methods as $method) {
            if (!$reflector->hasMethod($method)) {
                throw new CannotUseOnlyMethodsException($this->type, $method);
            }
        }

        $this->methods = array_merge($this->methods ?? [], $methods);

        return $this;
    }

    /**
     * Specifies methods that don't exist in the class which you want to mock.
     *
     * @param string[] $methods
     *
     * @throws CannotUseAddMethodsException
     * @throws ReflectionException
     * @throws RuntimeException
     *
     * @return $this
     */
    public function addMethods(array $methods): self
    {
        if (empty($methods)) {
            $this->emptyMethodsArray = true;

            return $this;
        }

        try {
            $reflector = new ReflectionClass($this->type);
            // @codeCoverageIgnoreStart
        } catch (\ReflectionException $e) {
            throw new ReflectionException(
                $e->getMessage(),
                $e->getCode(),
                $e,
            );
        }
        // @codeCoverageIgnoreEnd

        foreach ($methods as $method) {
            if ($reflector->hasMethod($method)) {
                throw new CannotUseAddMethodsException($this->type, $method);
            }
        }

        $this->methods = array_merge($this->methods ?? [], $methods);

        return $this;
    }

    /**
     * Specifies the subset of methods to not mock. Default is to mock all of them.
     *
     * @deprecated https://github.com/sebastianbergmann/phpunit/pull/3687
     *
     * @throws ReflectionException
     */
    public function setMethodsExcept(array $methods = []): self
    {
        return $this->setMethods(
            array_diff(
                $this->generator->getClassMethods($this->type),
                $methods,
            ),
        );
    }

    /**
     * Specifies the arguments for the constructor.
     *
     * @return $this
     */
    public function setConstructorArgs(array $args): self
    {
        $this->constructorArgs = $args;

        return $this;
    }

    /**
     * Specifies the name for the mock class.
     *
     * @return $this
     */
    public function setMockClassName(string $name): self
    {
        $this->mockClassName = $name;

        return $this;
    }

    /**
     * Disables the invocation of the original constructor.
     *
     * @return $this
     */
    public function disableOriginalConstructor(): self
    {
        $this->originalConstructor = false;

        return $this;
    }

    /**
     * Enables the invocation of the original constructor.
     *
     * @return $this
     */
    public function enableOriginalConstructor(): self
    {
        $this->originalConstructor = true;

        return $this;
    }

    /**
     * Disables the invocation of the original clone constructor.
     *
     * @return $this
     */
    public function disableOriginalClone(): self
    {
        $this->originalClone = false;

        return $this;
    }

    /**
     * Enables the invocation of the original clone constructor.
     *
     * @return $this
     */
    public function enableOriginalClone(): self
    {
        $this->originalClone = true;

        return $this;
    }

    /**
     * Disables the use of class autoloading while creating the mock object.
     *
     * @return $this
     */
    public function disableAutoload(): self
    {
        $this->autoload = false;

        return $this;
    }

    /**
     * Enables the use of class autoloading while creating the mock object.
     *
     * @return $this
     */
    public function enableAutoload(): self
    {
        $this->autoload = true;

        return $this;
    }

    /**
     * Disables the cloning of arguments passed to mocked methods.
     *
     * @return $this
     */
    public function disableArgumentCloning(): self
    {
        $this->cloneArguments = false;

        return $this;
    }

    /**
     * Enables the cloning of arguments passed to mocked methods.
     *
     * @return $this
     */
    public function enableArgumentCloning(): self
    {
        $this->cloneArguments = true;

        return $this;
    }

    /**
     * Enables the invocation of the original methods.
     *
     * @return $this
     */
    public function enableProxyingToOriginalMethods(): self
    {
        $this->callOriginalMethods = true;

        return $this;
    }

    /**
     * Disables the invocation of the original methods.
     *
     * @return $this
     */
    public function disableProxyingToOriginalMethods(): self
    {
        $this->callOriginalMethods = false;
        $this->proxyTarget         = null;

        return $this;
    }

    /**
     * Sets the proxy target.
     *
     * @return $this
     */
    public function setProxyTarget(object $object): self
    {
        $this->proxyTarget = $object;

        return $this;
    }

    /**
     * @return $this
     */
    public function allowMockingUnknownTypes(): self
    {
        $this->allowMockingUnknownTypes = true;

        return $this;
    }

    /**
     * @return $this
     */
    public function disallowMockingUnknownTypes(): self
    {
        $this->allowMockingUnknownTypes = false;

        return $this;
    }

    /**
     * @return $this
     */
    public function enableAutoReturnValueGeneration(): self
    {
        $this->returnValueGeneration = true;

        return $this;
    }

    /**
     * @return $this
     */
    public function disableAutoReturnValueGeneration(): self
    {
        $this->returnValueGeneration = false;

        return $this;
    }
}<|MERGE_RESOLUTION|>--- conflicted
+++ resolved
@@ -11,11 +11,8 @@
 
 use function array_diff;
 use function array_merge;
-<<<<<<< HEAD
-=======
-use function sprintf;
 use PHPUnit\Framework\Exception;
->>>>>>> 03894bd3
+use PHPUnit\Framework\InvalidArgumentException;
 use PHPUnit\Framework\TestCase;
 use ReflectionClass;
 
@@ -116,11 +113,11 @@
     /**
      * Creates a mock object using a fluent interface.
      *
-     * @throws \PHPUnit\Framework\InvalidArgumentException
      * @throws ClassAlreadyExistsException
      * @throws ClassIsFinalException
      * @throws ClassIsReadonlyException
      * @throws DuplicateMethodException
+     * @throws InvalidArgumentException
      * @throws InvalidMethodNameException
      * @throws OriginalConstructorInvocationRequiredException
      * @throws ReflectionException
@@ -154,14 +151,10 @@
     /**
      * Creates a mock object for an abstract class using a fluent interface.
      *
-<<<<<<< HEAD
      * @psalm-return MockObject&MockedType
      *
-     * @throws \PHPUnit\Framework\Exception
+     * @throws Exception
      * @throws ReflectionException
-=======
-     * @throws Exception
->>>>>>> 03894bd3
      * @throws RuntimeException
      */
     public function getMockForAbstractClass(): MockObject
@@ -185,14 +178,10 @@
     /**
      * Creates a mock object for a trait using a fluent interface.
      *
-<<<<<<< HEAD
      * @psalm-return MockObject&MockedType
      *
-     * @throws \PHPUnit\Framework\Exception
+     * @throws Exception
      * @throws ReflectionException
-=======
-     * @throws Exception
->>>>>>> 03894bd3
      * @throws RuntimeException
      */
     public function getMockForTrait(): MockObject
