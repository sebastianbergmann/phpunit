<?php declare(strict_types=1);
/*
 * This file is part of PHPUnit.
 *
 * (c) Sebastian Bergmann <sebastian@phpunit.de>
 *
 * For the full copyright and license information, please view the LICENSE
 * file that was distributed with this source code.
 */
namespace PHPUnit\Framework;

use function assert;
use function defined;
use function get_include_path;
use function hrtime;
<<<<<<< HEAD
use function is_array;
use function is_file;
use function restore_error_handler;
=======
>>>>>>> 03050de0
use function serialize;
use function sys_get_temp_dir;
use function tempnam;
use function unlink;
use function unserialize;
use function var_export;
use PHPUnit\Event\NoPreviousThrowableException;
use PHPUnit\Runner\CodeCoverage;
use PHPUnit\TextUI\Configuration\Registry as ConfigurationRegistry;
use PHPUnit\Util\GlobalState;
use PHPUnit\Util\PHP\Job;
use PHPUnit\Util\PHP\JobRunnerRegistry;
use ReflectionClass;
use SebastianBergmann\Template\InvalidArgumentException;
use SebastianBergmann\Template\Template;

/**
 * @no-named-arguments Parameter names are not covered by the backward compatibility promise for PHPUnit
 *
 * @internal This class is not covered by the backward compatibility promise for PHPUnit
 */
final class SeparateProcessTestRunner implements IsolatedTestRunner
{
    /**
     * @throws \PHPUnit\Runner\Exception
     * @throws \PHPUnit\Util\Exception
     * @throws Exception
     * @throws InvalidArgumentException
     * @throws NoPreviousThrowableException
     * @throws ProcessIsolationException
     */
    public function run(TestCase $test, bool $runEntireClass, bool $preserveGlobalState): void
    {
        $class = new ReflectionClass($test);

        if ($runEntireClass) {
            $template = new Template(
                __DIR__ . '/templates/class.tpl',
            );
        } else {
            $template = new Template(
                __DIR__ . '/templates/method.tpl',
            );
        }

        $bootstrap     = '';
        $constants     = '';
        $globals       = '';
        $includedFiles = '';
        $iniSettings   = '';

        if (ConfigurationRegistry::get()->hasBootstrap()) {
            $bootstrap = ConfigurationRegistry::get()->bootstrap();
        }

        if ($preserveGlobalState) {
            $constants     = GlobalState::getConstantsAsString();
            $globals       = GlobalState::getGlobalsAsString();
            $includedFiles = GlobalState::getIncludedFilesAsString();
            $iniSettings   = GlobalState::getIniSettingsAsString();
        }

        $coverage = CodeCoverage::instance()->isActive() ? 'true' : 'false';

        if (defined('PHPUNIT_COMPOSER_INSTALL')) {
            $composerAutoload = var_export(PHPUNIT_COMPOSER_INSTALL, true);
        } else {
            $composerAutoload = '\'\'';
        }

        if (defined('__PHPUNIT_PHAR__')) {
            $phar = var_export(__PHPUNIT_PHAR__, true);
        } else {
            $phar = '\'\'';
        }

        $data            = var_export(serialize($test->providedData()), true);
        $dataName        = var_export($test->dataName(), true);
        $dependencyInput = var_export(serialize($test->dependencyInput()), true);
        $includePath     = var_export(get_include_path(), true);
        // must do these fixes because TestCaseMethod.tpl has unserialize('{data}') in it, and we can't break BC
        // the lines above used to use addcslashes() rather than var_export(), which breaks null byte escape sequences
        $data                    = "'." . $data . ".'";
        $dataName                = "'.(" . $dataName . ").'";
        $dependencyInput         = "'." . $dependencyInput . ".'";
        $includePath             = "'." . $includePath . ".'";
        $offset                  = hrtime();
        $serializedConfiguration = $this->saveConfigurationForChildProcess();
        $processResultFile       = tempnam(sys_get_temp_dir(), 'phpunit_');

        $file = $class->getFileName();

        assert($file !== false);

        $var = [
            'bootstrap'                      => $bootstrap,
            'composerAutoload'               => $composerAutoload,
            'phar'                           => $phar,
            'filename'                       => $file,
            'className'                      => $class->getName(),
            'collectCodeCoverageInformation' => $coverage,
            'data'                           => $data,
            'dataName'                       => $dataName,
            'dependencyInput'                => $dependencyInput,
            'constants'                      => $constants,
            'globals'                        => $globals,
            'include_path'                   => $includePath,
            'included_files'                 => $includedFiles,
            'iniSettings'                    => $iniSettings,
            'name'                           => $test->name(),
            'offsetSeconds'                  => (string) $offset[0],
            'offsetNanoseconds'              => (string) $offset[1],
            'serializedConfiguration'        => $serializedConfiguration,
            'processResultFile'              => $processResultFile,
        ];

        if (!$runEntireClass) {
            $var['methodName'] = $test->name();
        }

        $template->setVar($var);

        $code = $template->render();

        assert($code !== '');

        JobRunnerRegistry::runTestJob(new Job($code), $processResultFile, $test);

        @unlink($serializedConfiguration);
    }

    /**
<<<<<<< HEAD
     * @param non-empty-string $code
     *
     * @throws Exception
     * @throws NoPreviousThrowableException
     * @throws PhpProcessException
     */
    private function runTestJob(string $code, Test $test, string $processResultFile): void
    {
        $result = JobRunnerRegistry::run(new Job($code));

        $processResult = '';

        if (is_file($processResultFile)) {
            $processResult = file_get_contents($processResultFile);

            assert($processResult !== false);

            @unlink($processResultFile);
        }

        $this->processChildResult(
            $test,
            $processResult,
            $result->stderr(),
        );
    }

    /**
     * @throws Exception
     * @throws NoPreviousThrowableException
     */
    private function processChildResult(Test $test, string $stdout, string $stderr): void
    {
        if (!empty($stderr)) {
            $exception = new Exception(trim($stderr));

            assert($test instanceof TestCase);

            Facade::emitter()->testErrored(
                TestMethodBuilder::fromTestCase($test),
                ThrowableBuilder::from($exception),
            );

            return;
        }

        set_error_handler(
            /**
             * @throws ErrorException
             */
            static function (int $errno, string $errstr, string $errfile, int $errline): never
            {
                throw new ErrorException($errstr, $errno, $errno, $errfile, $errline);
            },
        );

        try {
            $childResult = unserialize($stdout);

            restore_error_handler();

            if ($childResult === false) {
                $exception = new AssertionFailedError('Test was run in child process and ended unexpectedly');

                assert($test instanceof TestCase);

                Facade::emitter()->testErrored(
                    TestMethodBuilder::fromTestCase($test),
                    ThrowableBuilder::from($exception),
                );

                Facade::emitter()->testFinished(
                    TestMethodBuilder::fromTestCase($test),
                    0,
                );
            }
        } catch (ErrorException $e) {
            restore_error_handler();

            $childResult = false;

            $exception = new Exception(trim($stdout), 0, $e);

            assert($test instanceof TestCase);

            Facade::emitter()->testErrored(
                TestMethodBuilder::fromTestCase($test),
                ThrowableBuilder::from($exception),
            );
        }

        if ($childResult !== false) {
            if (!is_array($childResult)) {
                $childResult = [$childResult];
            }

            foreach ($childResult as $result) {
                Facade::instance()->forward($result->events);
                PassedTests::instance()->import($result->passedTests);

                assert($test instanceof TestCase);

                $test->setResult($result->testResult);
                $test->addToAssertionCount($result->numAssertions);

                if (CodeCoverage::instance()->isActive() && $result->codeCoverage instanceof \SebastianBergmann\CodeCoverage\CodeCoverage) {
                    CodeCoverage::instance()->codeCoverage()->merge(
                        $result->codeCoverage,
                    );
                }
            }
        }
    }

    /**
=======
>>>>>>> 03050de0
     * @throws ProcessIsolationException
     */
    private function saveConfigurationForChildProcess(): string
    {
        $path = tempnam(sys_get_temp_dir(), 'phpunit_');

        if ($path === false) {
            throw new ProcessIsolationException;
        }

        if (!ConfigurationRegistry::saveTo($path)) {
            throw new ProcessIsolationException;
        }

        return $path;
    }
}<|MERGE_RESOLUTION|>--- conflicted
+++ resolved
@@ -13,12 +13,6 @@
 use function defined;
 use function get_include_path;
 use function hrtime;
-<<<<<<< HEAD
-use function is_array;
-use function is_file;
-use function restore_error_handler;
-=======
->>>>>>> 03050de0
 use function serialize;
 use function sys_get_temp_dir;
 use function tempnam;
@@ -151,124 +145,6 @@
     }
 
     /**
-<<<<<<< HEAD
-     * @param non-empty-string $code
-     *
-     * @throws Exception
-     * @throws NoPreviousThrowableException
-     * @throws PhpProcessException
-     */
-    private function runTestJob(string $code, Test $test, string $processResultFile): void
-    {
-        $result = JobRunnerRegistry::run(new Job($code));
-
-        $processResult = '';
-
-        if (is_file($processResultFile)) {
-            $processResult = file_get_contents($processResultFile);
-
-            assert($processResult !== false);
-
-            @unlink($processResultFile);
-        }
-
-        $this->processChildResult(
-            $test,
-            $processResult,
-            $result->stderr(),
-        );
-    }
-
-    /**
-     * @throws Exception
-     * @throws NoPreviousThrowableException
-     */
-    private function processChildResult(Test $test, string $stdout, string $stderr): void
-    {
-        if (!empty($stderr)) {
-            $exception = new Exception(trim($stderr));
-
-            assert($test instanceof TestCase);
-
-            Facade::emitter()->testErrored(
-                TestMethodBuilder::fromTestCase($test),
-                ThrowableBuilder::from($exception),
-            );
-
-            return;
-        }
-
-        set_error_handler(
-            /**
-             * @throws ErrorException
-             */
-            static function (int $errno, string $errstr, string $errfile, int $errline): never
-            {
-                throw new ErrorException($errstr, $errno, $errno, $errfile, $errline);
-            },
-        );
-
-        try {
-            $childResult = unserialize($stdout);
-
-            restore_error_handler();
-
-            if ($childResult === false) {
-                $exception = new AssertionFailedError('Test was run in child process and ended unexpectedly');
-
-                assert($test instanceof TestCase);
-
-                Facade::emitter()->testErrored(
-                    TestMethodBuilder::fromTestCase($test),
-                    ThrowableBuilder::from($exception),
-                );
-
-                Facade::emitter()->testFinished(
-                    TestMethodBuilder::fromTestCase($test),
-                    0,
-                );
-            }
-        } catch (ErrorException $e) {
-            restore_error_handler();
-
-            $childResult = false;
-
-            $exception = new Exception(trim($stdout), 0, $e);
-
-            assert($test instanceof TestCase);
-
-            Facade::emitter()->testErrored(
-                TestMethodBuilder::fromTestCase($test),
-                ThrowableBuilder::from($exception),
-            );
-        }
-
-        if ($childResult !== false) {
-            if (!is_array($childResult)) {
-                $childResult = [$childResult];
-            }
-
-            foreach ($childResult as $result) {
-                Facade::instance()->forward($result->events);
-                PassedTests::instance()->import($result->passedTests);
-
-                assert($test instanceof TestCase);
-
-                $test->setResult($result->testResult);
-                $test->addToAssertionCount($result->numAssertions);
-
-                if (CodeCoverage::instance()->isActive() && $result->codeCoverage instanceof \SebastianBergmann\CodeCoverage\CodeCoverage) {
-                    CodeCoverage::instance()->codeCoverage()->merge(
-                        $result->codeCoverage,
-                    );
-                }
-            }
-        }
-    }
-
-    /**
-=======
->>>>>>> 03050de0
      * @throws ProcessIsolationException
      */
     private function saveConfigurationForChildProcess(): string
