<?php declare(strict_types=1);
/*
 * This file is part of PHPUnit.
 *
 * (c) Sebastian Bergmann <sebastian@phpunit.de>
 *
 * For the full copyright and license information, please view the LICENSE
 * file that was distributed with this source code.
 */
namespace PHPUnit\Metadata\Parser;

use const JSON_THROW_ON_ERROR;
use function assert;
use function class_exists;
use function json_decode;
<<<<<<< HEAD
use function sprintf;
=======
use function method_exists;
>>>>>>> 7888430e
use function str_starts_with;
use function strtolower;
use function trim;
use PHPUnit\Event\Facade as EventFacade;
use PHPUnit\Framework\Attributes\After;
use PHPUnit\Framework\Attributes\AfterClass;
use PHPUnit\Framework\Attributes\BackupGlobals;
use PHPUnit\Framework\Attributes\BackupStaticProperties;
use PHPUnit\Framework\Attributes\Before;
use PHPUnit\Framework\Attributes\BeforeClass;
use PHPUnit\Framework\Attributes\CoversClass;
use PHPUnit\Framework\Attributes\CoversFunction;
use PHPUnit\Framework\Attributes\CoversMethod;
use PHPUnit\Framework\Attributes\CoversNothing;
use PHPUnit\Framework\Attributes\CoversTrait;
use PHPUnit\Framework\Attributes\DataProvider;
use PHPUnit\Framework\Attributes\DataProviderExternal;
use PHPUnit\Framework\Attributes\Depends;
use PHPUnit\Framework\Attributes\DependsExternal;
use PHPUnit\Framework\Attributes\DependsExternalUsingDeepClone;
use PHPUnit\Framework\Attributes\DependsExternalUsingShallowClone;
use PHPUnit\Framework\Attributes\DependsOnClass;
use PHPUnit\Framework\Attributes\DependsOnClassUsingDeepClone;
use PHPUnit\Framework\Attributes\DependsOnClassUsingShallowClone;
use PHPUnit\Framework\Attributes\DependsUsingDeepClone;
use PHPUnit\Framework\Attributes\DependsUsingShallowClone;
use PHPUnit\Framework\Attributes\DisableReturnValueGenerationForTestDoubles;
use PHPUnit\Framework\Attributes\DoesNotPerformAssertions;
use PHPUnit\Framework\Attributes\ExcludeGlobalVariableFromBackup;
use PHPUnit\Framework\Attributes\ExcludeStaticPropertyFromBackup;
use PHPUnit\Framework\Attributes\Group;
use PHPUnit\Framework\Attributes\IgnoreDeprecations;
use PHPUnit\Framework\Attributes\IgnorePhpunitDeprecations;
use PHPUnit\Framework\Attributes\Large;
use PHPUnit\Framework\Attributes\Medium;
use PHPUnit\Framework\Attributes\PostCondition;
use PHPUnit\Framework\Attributes\PreCondition;
use PHPUnit\Framework\Attributes\PreserveGlobalState;
use PHPUnit\Framework\Attributes\RequiresFunction;
use PHPUnit\Framework\Attributes\RequiresMethod;
use PHPUnit\Framework\Attributes\RequiresOperatingSystem;
use PHPUnit\Framework\Attributes\RequiresOperatingSystemFamily;
use PHPUnit\Framework\Attributes\RequiresPhp;
use PHPUnit\Framework\Attributes\RequiresPhpExtension;
use PHPUnit\Framework\Attributes\RequiresPhpunit;
use PHPUnit\Framework\Attributes\RequiresSetting;
use PHPUnit\Framework\Attributes\RunClassInSeparateProcess;
use PHPUnit\Framework\Attributes\RunInSeparateProcess;
use PHPUnit\Framework\Attributes\RunTestsInSeparateProcesses;
use PHPUnit\Framework\Attributes\Small;
use PHPUnit\Framework\Attributes\Test;
use PHPUnit\Framework\Attributes\TestDox;
use PHPUnit\Framework\Attributes\TestWith;
use PHPUnit\Framework\Attributes\TestWithJson;
use PHPUnit\Framework\Attributes\Ticket;
use PHPUnit\Framework\Attributes\UsesClass;
use PHPUnit\Framework\Attributes\UsesFunction;
use PHPUnit\Framework\Attributes\UsesMethod;
use PHPUnit\Framework\Attributes\UsesTrait;
use PHPUnit\Framework\Attributes\WithoutErrorHandler;
use PHPUnit\Metadata\Metadata;
use PHPUnit\Metadata\MetadataCollection;
use PHPUnit\Metadata\Version\ConstraintRequirement;
use ReflectionClass;
use ReflectionMethod;

/**
 * @no-named-arguments Parameter names are not covered by the backward compatibility promise for PHPUnit
 *
 * @internal This class is not covered by the backward compatibility promise for PHPUnit
 */
final readonly class AttributeParser implements Parser
{
    /**
     * @param class-string $className
     */
    public function forClass(string $className): MetadataCollection
    {
        assert(class_exists($className));

        $result = [];

        foreach ((new ReflectionClass($className))->getAttributes() as $attribute) {
            if (!str_starts_with($attribute->getName(), 'PHPUnit\\Framework\\Attributes\\')) {
                continue;
            }

            if (!class_exists($attribute->getName())) {
                continue;
            }

            $attributeInstance = $attribute->newInstance();

            switch ($attribute->getName()) {
                case BackupGlobals::class:
                    assert($attributeInstance instanceof BackupGlobals);

                    $result[] = Metadata::backupGlobalsOnClass($attributeInstance->enabled());

                    break;

                case BackupStaticProperties::class:
                    assert($attributeInstance instanceof BackupStaticProperties);

                    $result[] = Metadata::backupStaticPropertiesOnClass($attributeInstance->enabled());

                    break;

                case CoversClass::class:
                    assert($attributeInstance instanceof CoversClass);

                    $result[] = Metadata::coversClass($attributeInstance->className());

                    break;

                case CoversTrait::class:
                    assert($attributeInstance instanceof CoversTrait);

                    $result[] = Metadata::coversTrait($attributeInstance->traitName());

                    break;

                case CoversFunction::class:
                    assert($attributeInstance instanceof CoversFunction);

                    $result[] = Metadata::coversFunction($attributeInstance->functionName());

                    break;

                case CoversMethod::class:
                    assert($attributeInstance instanceof CoversMethod);

                    $result[] = Metadata::coversMethod(
                        $attributeInstance->className(),
                        $attributeInstance->methodName(),
                    );

                    break;

                case CoversNothing::class:
                    $result[] = Metadata::coversNothingOnClass();

                    break;

                case DisableReturnValueGenerationForTestDoubles::class:
                    $result[] = Metadata::disableReturnValueGenerationForTestDoubles();

                    break;

                case DoesNotPerformAssertions::class:
                    $result[] = Metadata::doesNotPerformAssertionsOnClass();

                    break;

                case ExcludeGlobalVariableFromBackup::class:
                    assert($attributeInstance instanceof ExcludeGlobalVariableFromBackup);

                    $result[] = Metadata::excludeGlobalVariableFromBackupOnClass($attributeInstance->globalVariableName());

                    break;

                case ExcludeStaticPropertyFromBackup::class:
                    assert($attributeInstance instanceof ExcludeStaticPropertyFromBackup);

                    $result[] = Metadata::excludeStaticPropertyFromBackupOnClass(
                        $attributeInstance->className(),
                        $attributeInstance->propertyName(),
                    );

                    break;

                case Group::class:
                    assert($attributeInstance instanceof Group);

                    if (!$this->isSizeGroup($attributeInstance->name(), $className)) {
                        $result[] = Metadata::groupOnClass($attributeInstance->name());
                    }

                    break;

                case Large::class:
                    $result[] = Metadata::groupOnClass('large');

                    break;

                case Medium::class:
                    $result[] = Metadata::groupOnClass('medium');

                    break;

                case IgnoreDeprecations::class:
                    assert($attributeInstance instanceof IgnoreDeprecations);

                    $result[] = Metadata::ignoreDeprecationsOnClass();

                    break;

                case IgnorePhpunitDeprecations::class:
                    assert($attributeInstance instanceof IgnorePhpunitDeprecations);

                    $result[] = Metadata::ignorePhpunitDeprecationsOnClass();

                    break;

                case PreserveGlobalState::class:
                    assert($attributeInstance instanceof PreserveGlobalState);

                    $result[] = Metadata::preserveGlobalStateOnClass($attributeInstance->enabled());

                    break;

                case RequiresMethod::class:
                    assert($attributeInstance instanceof RequiresMethod);

                    $result[] = Metadata::requiresMethodOnClass(
                        $attributeInstance->className(),
                        $attributeInstance->methodName(),
                    );

                    break;

                case RequiresFunction::class:
                    assert($attributeInstance instanceof RequiresFunction);

                    $result[] = Metadata::requiresFunctionOnClass($attributeInstance->functionName());

                    break;

                case RequiresOperatingSystem::class:
                    assert($attributeInstance instanceof RequiresOperatingSystem);

                    $result[] = Metadata::requiresOperatingSystemOnClass($attributeInstance->regularExpression());

                    break;

                case RequiresOperatingSystemFamily::class:
                    assert($attributeInstance instanceof RequiresOperatingSystemFamily);

                    $result[] = Metadata::requiresOperatingSystemFamilyOnClass($attributeInstance->operatingSystemFamily());

                    break;

                case RequiresPhp::class:
                    assert($attributeInstance instanceof RequiresPhp);

                    $result[] = Metadata::requiresPhpOnClass(
                        ConstraintRequirement::from(
                            $attributeInstance->versionRequirement(),
                        ),
                    );

                    break;

                case RequiresPhpExtension::class:
                    assert($attributeInstance instanceof RequiresPhpExtension);

                    $versionConstraint  = null;
                    $versionRequirement = $attributeInstance->versionRequirement();

                    if ($versionRequirement !== null) {
                        $versionConstraint = ConstraintRequirement::from($versionRequirement);
                    }

                    $result[] = Metadata::requiresPhpExtensionOnClass(
                        $attributeInstance->extension(),
                        $versionConstraint,
                    );

                    break;

                case RequiresPhpunit::class:
                    assert($attributeInstance instanceof RequiresPhpunit);

                    $result[] = Metadata::requiresPhpunitOnClass(
                        ConstraintRequirement::from(
                            $attributeInstance->versionRequirement(),
                        ),
                    );

                    break;

                case RequiresSetting::class:
                    assert($attributeInstance instanceof RequiresSetting);

                    $result[] = Metadata::requiresSettingOnClass(
                        $attributeInstance->setting(),
                        $attributeInstance->value(),
                    );

                    break;

                case RunClassInSeparateProcess::class:
                    $result[] = Metadata::runClassInSeparateProcess();

                    break;

                case RunTestsInSeparateProcesses::class:
                    $result[] = Metadata::runTestsInSeparateProcesses();

                    break;

                case Small::class:
                    $result[] = Metadata::groupOnClass('small');

                    break;

                case TestDox::class:
                    assert($attributeInstance instanceof TestDox);

                    $result[] = Metadata::testDoxOnClass($attributeInstance->text());

                    break;

                case Ticket::class:
                    assert($attributeInstance instanceof Ticket);

                    $result[] = Metadata::groupOnClass($attributeInstance->text());

                    break;

                case UsesClass::class:
                    assert($attributeInstance instanceof UsesClass);

                    $result[] = Metadata::usesClass($attributeInstance->className());

                    break;

                case UsesTrait::class:
                    assert($attributeInstance instanceof UsesTrait);

                    $result[] = Metadata::usesTrait($attributeInstance->traitName());

                    break;

                case UsesFunction::class:
                    assert($attributeInstance instanceof UsesFunction);

                    $result[] = Metadata::usesFunction($attributeInstance->functionName());

                    break;

                case UsesMethod::class:
                    assert($attributeInstance instanceof UsesMethod);

                    $result[] = Metadata::usesMethod(
                        $attributeInstance->className(),
                        $attributeInstance->methodName(),
                    );

                    break;
            }
        }

        return MetadataCollection::fromArray($result);
    }

    /**
     * @param class-string     $className
     * @param non-empty-string $methodName
     */
    public function forMethod(string $className, string $methodName): MetadataCollection
    {
        assert(class_exists($className));
        assert(method_exists($className, $methodName));

        $result = [];

        foreach ((new ReflectionMethod($className, $methodName))->getAttributes() as $attribute) {
            if (!str_starts_with($attribute->getName(), 'PHPUnit\\Framework\\Attributes\\')) {
                continue;
            }

            if (!class_exists($attribute->getName())) {
                continue;
            }

            $attributeInstance = $attribute->newInstance();

            switch ($attribute->getName()) {
                case After::class:
                    assert($attributeInstance instanceof After);

                    $result[] = Metadata::after($attributeInstance->priority());

                    break;

                case AfterClass::class:
                    assert($attributeInstance instanceof AfterClass);

                    $result[] = Metadata::afterClass($attributeInstance->priority());

                    break;

                case BackupGlobals::class:
                    assert($attributeInstance instanceof BackupGlobals);

                    $result[] = Metadata::backupGlobalsOnMethod($attributeInstance->enabled());

                    break;

                case BackupStaticProperties::class:
                    assert($attributeInstance instanceof BackupStaticProperties);

                    $result[] = Metadata::backupStaticPropertiesOnMethod($attributeInstance->enabled());

                    break;

                case Before::class:
                    assert($attributeInstance instanceof Before);

                    $result[] = Metadata::before($attributeInstance->priority());

                    break;

                case BeforeClass::class:
                    assert($attributeInstance instanceof BeforeClass);

                    $result[] = Metadata::beforeClass($attributeInstance->priority());

                    break;

                case CoversNothing::class:
                    $result[] = Metadata::coversNothingOnMethod();

                    break;

                case DataProvider::class:
                    assert($attributeInstance instanceof DataProvider);

                    $result[] = Metadata::dataProvider($className, $attributeInstance->methodName());

                    break;

                case DataProviderExternal::class:
                    assert($attributeInstance instanceof DataProviderExternal);

                    $result[] = Metadata::dataProvider($attributeInstance->className(), $attributeInstance->methodName());

                    break;

                case Depends::class:
                    assert($attributeInstance instanceof Depends);

                    $result[] = Metadata::dependsOnMethod($className, $attributeInstance->methodName(), false, false);

                    break;

                case DependsUsingDeepClone::class:
                    assert($attributeInstance instanceof DependsUsingDeepClone);

                    $result[] = Metadata::dependsOnMethod($className, $attributeInstance->methodName(), true, false);

                    break;

                case DependsUsingShallowClone::class:
                    assert($attributeInstance instanceof DependsUsingShallowClone);

                    $result[] = Metadata::dependsOnMethod($className, $attributeInstance->methodName(), false, true);

                    break;

                case DependsExternal::class:
                    assert($attributeInstance instanceof DependsExternal);

                    $result[] = Metadata::dependsOnMethod($attributeInstance->className(), $attributeInstance->methodName(), false, false);

                    break;

                case DependsExternalUsingDeepClone::class:
                    assert($attributeInstance instanceof DependsExternalUsingDeepClone);

                    $result[] = Metadata::dependsOnMethod($attributeInstance->className(), $attributeInstance->methodName(), true, false);

                    break;

                case DependsExternalUsingShallowClone::class:
                    assert($attributeInstance instanceof DependsExternalUsingShallowClone);

                    $result[] = Metadata::dependsOnMethod($attributeInstance->className(), $attributeInstance->methodName(), false, true);

                    break;

                case DependsOnClass::class:
                    assert($attributeInstance instanceof DependsOnClass);

                    $result[] = Metadata::dependsOnClass($attributeInstance->className(), false, false);

                    break;

                case DependsOnClassUsingDeepClone::class:
                    assert($attributeInstance instanceof DependsOnClassUsingDeepClone);

                    $result[] = Metadata::dependsOnClass($attributeInstance->className(), true, false);

                    break;

                case DependsOnClassUsingShallowClone::class:
                    assert($attributeInstance instanceof DependsOnClassUsingShallowClone);

                    $result[] = Metadata::dependsOnClass($attributeInstance->className(), false, true);

                    break;

                case DoesNotPerformAssertions::class:
                    assert($attributeInstance instanceof DoesNotPerformAssertions);

                    $result[] = Metadata::doesNotPerformAssertionsOnMethod();

                    break;

                case ExcludeGlobalVariableFromBackup::class:
                    assert($attributeInstance instanceof ExcludeGlobalVariableFromBackup);

                    $result[] = Metadata::excludeGlobalVariableFromBackupOnMethod($attributeInstance->globalVariableName());

                    break;

                case ExcludeStaticPropertyFromBackup::class:
                    assert($attributeInstance instanceof ExcludeStaticPropertyFromBackup);

                    $result[] = Metadata::excludeStaticPropertyFromBackupOnMethod(
                        $attributeInstance->className(),
                        $attributeInstance->propertyName(),
                    );

                    break;

                case Group::class:
                    assert($attributeInstance instanceof Group);

                    if (!$this->isSizeGroup($attributeInstance->name(), $className, $methodName)) {
                        $result[] = Metadata::groupOnMethod($attributeInstance->name());
                    }

                    break;

                case IgnoreDeprecations::class:
                    assert($attributeInstance instanceof IgnoreDeprecations);

                    $result[] = Metadata::ignoreDeprecationsOnMethod();

                    break;

                case IgnorePhpunitDeprecations::class:
                    assert($attributeInstance instanceof IgnorePhpunitDeprecations);

                    $result[] = Metadata::ignorePhpunitDeprecationsOnMethod();

                    break;

                case PostCondition::class:
                    assert($attributeInstance instanceof PostCondition);

                    $result[] = Metadata::postCondition($attributeInstance->priority());

                    break;

                case PreCondition::class:
                    assert($attributeInstance instanceof PreCondition);

                    $result[] = Metadata::preCondition($attributeInstance->priority());

                    break;

                case PreserveGlobalState::class:
                    assert($attributeInstance instanceof PreserveGlobalState);

                    $result[] = Metadata::preserveGlobalStateOnMethod($attributeInstance->enabled());

                    break;

                case RequiresMethod::class:
                    assert($attributeInstance instanceof RequiresMethod);

                    $result[] = Metadata::requiresMethodOnMethod(
                        $attributeInstance->className(),
                        $attributeInstance->methodName(),
                    );

                    break;

                case RequiresFunction::class:
                    assert($attributeInstance instanceof RequiresFunction);

                    $result[] = Metadata::requiresFunctionOnMethod($attributeInstance->functionName());

                    break;

                case RequiresOperatingSystem::class:
                    assert($attributeInstance instanceof RequiresOperatingSystem);

                    $result[] = Metadata::requiresOperatingSystemOnMethod($attributeInstance->regularExpression());

                    break;

                case RequiresOperatingSystemFamily::class:
                    assert($attributeInstance instanceof RequiresOperatingSystemFamily);

                    $result[] = Metadata::requiresOperatingSystemFamilyOnMethod($attributeInstance->operatingSystemFamily());

                    break;

                case RequiresPhp::class:
                    assert($attributeInstance instanceof RequiresPhp);

                    $result[] = Metadata::requiresPhpOnMethod(
                        ConstraintRequirement::from(
                            $attributeInstance->versionRequirement(),
                        ),
                    );

                    break;

                case RequiresPhpExtension::class:
                    assert($attributeInstance instanceof RequiresPhpExtension);

                    $versionConstraint  = null;
                    $versionRequirement = $attributeInstance->versionRequirement();

                    if ($versionRequirement !== null) {
                        $versionConstraint = ConstraintRequirement::from($versionRequirement);
                    }

                    $result[] = Metadata::requiresPhpExtensionOnMethod(
                        $attributeInstance->extension(),
                        $versionConstraint,
                    );

                    break;

                case RequiresPhpunit::class:
                    assert($attributeInstance instanceof RequiresPhpunit);

                    $result[] = Metadata::requiresPhpunitOnMethod(
                        ConstraintRequirement::from(
                            $attributeInstance->versionRequirement(),
                        ),
                    );

                    break;

                case RequiresSetting::class:
                    assert($attributeInstance instanceof RequiresSetting);

                    $result[] = Metadata::requiresSettingOnMethod(
                        $attributeInstance->setting(),
                        $attributeInstance->value(),
                    );

                    break;

                case RunInSeparateProcess::class:
                    $result[] = Metadata::runInSeparateProcess();

                    break;

                case Test::class:
                    $result[] = Metadata::test();

                    break;

                case TestDox::class:
                    assert($attributeInstance instanceof TestDox);

                    $result[] = Metadata::testDoxOnMethod($attributeInstance->text());

                    break;

                case TestWith::class:
                    assert($attributeInstance instanceof TestWith);

                    $result[] = Metadata::testWith($attributeInstance->data(), $attributeInstance->name());

                    break;

                case TestWithJson::class:
                    assert($attributeInstance instanceof TestWithJson);

                    $result[] = Metadata::testWith(
                        json_decode($attributeInstance->json(), true, 512, JSON_THROW_ON_ERROR),
                        $attributeInstance->name(),
                    );

                    break;

                case Ticket::class:
                    assert($attributeInstance instanceof Ticket);

                    $result[] = Metadata::groupOnMethod($attributeInstance->text());

                    break;

                case WithoutErrorHandler::class:
                    assert($attributeInstance instanceof WithoutErrorHandler);

                    $result[] = Metadata::withoutErrorHandler();

                    break;
            }
        }

        return MetadataCollection::fromArray($result);
    }

    /**
     * @param class-string     $className
     * @param non-empty-string $methodName
     */
    public function forClassAndMethod(string $className, string $methodName): MetadataCollection
    {
        return $this->forClass($className)->mergeWith(
            $this->forMethod($className, $methodName),
        );
    }

    /**
     * @param non-empty-string  $groupName
     * @param class-string      $testClassName
     * @param ?non-empty-string $testMethodName
     */
    private function isSizeGroup(string $groupName, string $testClassName, ?string $testMethodName = null): bool
    {
        $_groupName = strtolower(trim($groupName));

        if ($_groupName !== 'small' && $_groupName !== 'medium' && $_groupName !== 'large') {
            return false;
        }

        EventFacade::emitter()->testRunnerTriggeredWarning(
            sprintf(
                'Group name "%s" is not allowed for %s %s%s%s',
                $_groupName,
                $testMethodName !== null ? 'method' : 'class',
                $testClassName,
                $testMethodName !== null ? '::' : '',
                $testMethodName !== null ? $testMethodName : '',
            ),
        );

        return true;
    }
}<|MERGE_RESOLUTION|>--- conflicted
+++ resolved
@@ -13,11 +13,8 @@
 use function assert;
 use function class_exists;
 use function json_decode;
-<<<<<<< HEAD
+use function method_exists;
 use function sprintf;
-=======
-use function method_exists;
->>>>>>> 7888430e
 use function str_starts_with;
 use function strtolower;
 use function trim;
