<?php declare(strict_types=1);
/*
 * This file is part of PHPUnit.
 *
 * (c) Sebastian Bergmann <sebastian@phpunit.de>
 *
 * For the full copyright and license information, please view the LICENSE
 * file that was distributed with this source code.
 */
namespace PHPUnit\Metadata\Api;

use const JSON_ERROR_NONE;
use const PREG_OFFSET_CAPTURE;
use function array_key_exists;
use function assert;
use function explode;
use function get_debug_type;
use function is_array;
use function is_int;
use function is_string;
use function json_decode;
use function json_last_error;
use function json_last_error_msg;
use function preg_match;
use function preg_replace;
use function rtrim;
use function sprintf;
use function str_replace;
use function strlen;
use function substr;
use function trim;
use PHPUnit\Event;
use PHPUnit\Framework\InvalidDataProviderException;
use PHPUnit\Metadata\DataProvider as DataProviderMetadata;
use PHPUnit\Metadata\MetadataCollection;
use PHPUnit\Metadata\Parser\Registry as MetadataRegistry;
use PHPUnit\Metadata\TestWith;
<<<<<<< HEAD
=======
use PHPUnit\Util\Reflection;
use PHPUnit\Util\Test;
>>>>>>> 15d0472f
use ReflectionClass;
use ReflectionMethod;
use Throwable;

/**
 * @no-named-arguments Parameter names are not covered by the backward compatibility promise for PHPUnit
 *
 * @internal This class is not covered by the backward compatibility promise for PHPUnit
 */
final readonly class DataProvider
{
    /**
     * @param class-string     $className
     * @param non-empty-string $methodName
     *
     * @throws InvalidDataProviderException
     *
     * @return ?array<array<mixed>>
     */
    public function providedData(string $className, string $methodName): ?array
    {
        $metadataCollection = MetadataRegistry::parser()->forMethod($className, $methodName);
        $dataProvider       = $metadataCollection->isDataProvider();
        $testWith           = $metadataCollection->isTestWith();

        if ($dataProvider->isEmpty() && $testWith->isEmpty()) {
            return $this->dataProvidedByTestWithAnnotation($className, $methodName);
        }

        if ($dataProvider->isNotEmpty()) {
            $data = $this->dataProvidedByMethods($className, $methodName, $dataProvider);
        } else {
            $data = $this->dataProvidedByMetadata($testWith);
        }

        if ($data === []) {
            throw new InvalidDataProviderException(
                'Empty data set provided by data provider',
            );
        }

        foreach ($data as $key => $value) {
            if (!is_array($value)) {
                throw new InvalidDataProviderException(
                    sprintf(
                        'Data set %s is invalid, expected array but got %s',
                        is_int($key) ? '#' . $key : '"' . $key . '"',
                        get_debug_type($value),
                    ),
                );
            }
        }

        return $data;
    }

    /**
     * @param class-string     $className
     * @param non-empty-string $methodName
     *
     * @throws InvalidDataProviderException
     *
     * @return array<array<mixed>>
     */
    private function dataProvidedByMethods(string $className, string $methodName, MetadataCollection $dataProvider): array
    {
        $testMethod    = new Event\Code\ClassMethod($className, $methodName);
        $methodsCalled = [];
        $result        = [];

        foreach ($dataProvider as $_dataProvider) {
            assert($_dataProvider instanceof DataProviderMetadata);

            $dataProviderMethod = new Event\Code\ClassMethod($_dataProvider->className(), $_dataProvider->methodName());

            Event\Facade::emitter()->dataProviderMethodCalled(
                $testMethod,
                $dataProviderMethod,
            );

            $methodsCalled[] = $dataProviderMethod;

            try {
                $class  = new ReflectionClass($_dataProvider->className());
                $method = $class->getMethod($_dataProvider->methodName());
<<<<<<< HEAD
=======

                if (Test::isTestMethod($method)) {
                    Event\Facade::emitter()->testRunnerTriggeredPhpunitWarning(
                        sprintf(
                            'Method %s::%s() used by test method %s::%s() is also a test method',
                            $_dataProvider->className(),
                            $_dataProvider->methodName(),
                            $className,
                            $methodName,
                        ),
                    );
                }

                $object = null;
>>>>>>> 15d0472f

                if (!$method->isPublic()) {
                    throw new InvalidDataProviderException(
                        sprintf(
                            'Data Provider method %s::%s() is not public',
                            $_dataProvider->className(),
                            $_dataProvider->methodName(),
                        ),
                    );
                }

                if (!$method->isStatic()) {
                    throw new InvalidDataProviderException(
                        sprintf(
                            'Data Provider method %s::%s() is not static',
                            $_dataProvider->className(),
                            $_dataProvider->methodName(),
                        ),
                    );
                }

                if ($method->getNumberOfParameters() > 0) {
                    throw new InvalidDataProviderException(
                        sprintf(
                            'Data Provider method %s::%s() expects an argument',
                            $_dataProvider->className(),
                            $_dataProvider->methodName(),
                        ),
                    );
                }

                $className  = $_dataProvider->className();
                $methodName = $_dataProvider->methodName();
                $data       = $className::$methodName();
            } catch (Throwable $e) {
                Event\Facade::emitter()->dataProviderMethodFinished(
                    $testMethod,
                    ...$methodsCalled,
                );

                throw new InvalidDataProviderException(
                    $e->getMessage(),
                    $e->getCode(),
                    $e,
                );
            }

            foreach ($data as $key => $value) {
                if (is_int($key)) {
                    $result[] = $value;
                } elseif (is_string($key)) {
                    if (array_key_exists($key, $result)) {
                        Event\Facade::emitter()->dataProviderMethodFinished(
                            $testMethod,
                            ...$methodsCalled,
                        );

                        throw new InvalidDataProviderException(
                            sprintf(
                                'The key "%s" has already been defined by a previous data provider',
                                $key,
                            ),
                        );
                    }

                    $result[$key] = $value;
                } else {
                    Event\Facade::emitter()->dataProviderMethodFinished(
                        $testMethod,
                        ...$methodsCalled,
                    );

                    throw new InvalidDataProviderException(
                        sprintf(
                            'The key must be an integer or a string, %s given',
                            get_debug_type($key),
                        ),
                    );
                }
            }
        }

        Event\Facade::emitter()->dataProviderMethodFinished(
            $testMethod,
            ...$methodsCalled,
        );

        return $result;
    }

    /**
     * @return array<array<mixed>>
     */
    private function dataProvidedByMetadata(MetadataCollection $testWith): array
    {
        $result = [];

        foreach ($testWith as $_testWith) {
            assert($_testWith instanceof TestWith);

            if ($_testWith->hasName()) {
                $key = $_testWith->name();

                if (array_key_exists($key, $result)) {
                    throw new InvalidDataProviderException(
                        sprintf(
                            'The key "%s" has already been defined by a previous TestWith attribute',
                            $key,
                        ),
                    );
                }

                $result[$key] = $_testWith->data();
            } else {
                $result[] = $_testWith->data();
            }
        }

        return $result;
    }

    /**
     * @param class-string $className
     *
     * @throws InvalidDataProviderException
     *
     * @return ?array<array<mixed>>
     */
    private function dataProvidedByTestWithAnnotation(string $className, string $methodName): ?array
    {
        $docComment = (new ReflectionMethod($className, $methodName))->getDocComment();

        if ($docComment === false) {
            return null;
        }

        $docComment = str_replace("\r\n", "\n", $docComment);
        $docComment = preg_replace('/\n\s*\*\s?/', "\n", $docComment);
        $docComment = substr($docComment, 0, -1);
        $docComment = rtrim($docComment, "\n");

        if (!preg_match('/@testWith\s+/', $docComment, $matches, PREG_OFFSET_CAPTURE)) {
            return null;
        }

        $offset            = strlen($matches[0][0]) + (int) $matches[0][1];
        $annotationContent = substr($docComment, $offset);
        $data              = [];

        foreach (explode("\n", $annotationContent) as $candidateRow) {
            $candidateRow = trim($candidateRow);

            if ($candidateRow === '' || $candidateRow[0] !== '[') {
                break;
            }

            $dataSet = json_decode($candidateRow, true);

            if (json_last_error() !== JSON_ERROR_NONE) {
                throw new InvalidDataProviderException(
                    'The data set for the @testWith annotation cannot be parsed: ' . json_last_error_msg(),
                );
            }

            $data[] = $dataSet;
        }

        if (!$data) {
            throw new InvalidDataProviderException(
                'The data set for the @testWith annotation cannot be parsed.',
            );
        }

        return $data;
    }
}<|MERGE_RESOLUTION|>--- conflicted
+++ resolved
@@ -35,11 +35,7 @@
 use PHPUnit\Metadata\MetadataCollection;
 use PHPUnit\Metadata\Parser\Registry as MetadataRegistry;
 use PHPUnit\Metadata\TestWith;
-<<<<<<< HEAD
-=======
-use PHPUnit\Util\Reflection;
 use PHPUnit\Util\Test;
->>>>>>> 15d0472f
 use ReflectionClass;
 use ReflectionMethod;
 use Throwable;
@@ -125,8 +121,6 @@
             try {
                 $class  = new ReflectionClass($_dataProvider->className());
                 $method = $class->getMethod($_dataProvider->methodName());
-<<<<<<< HEAD
-=======
 
                 if (Test::isTestMethod($method)) {
                     Event\Facade::emitter()->testRunnerTriggeredPhpunitWarning(
@@ -139,9 +133,6 @@
                         ),
                     );
                 }
-
-                $object = null;
->>>>>>> 15d0472f
 
                 if (!$method->isPublic()) {
                     throw new InvalidDataProviderException(
