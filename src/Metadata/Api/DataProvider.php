<?php declare(strict_types=1);
/*
 * This file is part of PHPUnit.
 *
 * (c) Sebastian Bergmann <sebastian@phpunit.de>
 *
 * For the full copyright and license information, please view the LICENSE
 * file that was distributed with this source code.
 */
namespace PHPUnit\Metadata\Api;

use function array_key_exists;
use function assert;
use function count;
use function get_debug_type;
use function is_array;
use function is_int;
use function is_iterable;
use function is_string;
use function key;
use function reset;
use function sprintf;
use PHPUnit\Event;
<<<<<<< HEAD
use PHPUnit\Event\Code\ClassMethod;
=======
use PHPUnit\Event\Code\TestMethod;
>>>>>>> 5d26daae
use PHPUnit\Framework\InvalidDataProviderException;
use PHPUnit\Metadata\DataProvider as DataProviderMetadata;
use PHPUnit\Metadata\MetadataCollection;
use PHPUnit\Metadata\Parser\Registry as MetadataRegistry;
use PHPUnit\Metadata\TestWith;
use ReflectionMethod;
use Throwable;

/**
 * @no-named-arguments Parameter names are not covered by the backward compatibility promise for PHPUnit
 *
 * @internal This class is not covered by the backward compatibility promise for PHPUnit
 */
final readonly class DataProvider
{
    /**
     * @param class-string     $className
     * @param non-empty-string $methodName
     *
     * @throws InvalidDataProviderException
     *
     * @return ?array<array<mixed>>
     */
    public function providedData(string $className, string $methodName): ?array
    {
        $dataProvider = MetadataRegistry::parser()->forMethod($className, $methodName)->isDataProvider();
        $testWith     = MetadataRegistry::parser()->forMethod($className, $methodName)->isTestWith();

        if ($dataProvider->isEmpty() && $testWith->isEmpty()) {
            return null;
        }

        if ($dataProvider->isNotEmpty()) {
            $data = $this->dataProvidedByMethods($className, $methodName, $dataProvider);
        } else {
            $data = ['testWith' => $this->dataProvidedByMetadata($testWith)];
        }

        if ($data === [] || reset($data) === []) {
            throw new InvalidDataProviderException(
                'Empty data set provided by data provider',
                method: key($data),
            );
        }

<<<<<<< HEAD
        foreach ($data as $providerMethodName => $providedData) {
            foreach ($providedData as $key => $value) {
                if (!is_array($value)) {
                    throw new InvalidDataProviderException(
                        sprintf(
                            'Data set %s is invalid, expected array but got %s',
                            is_int($key) ? '#' . $key : '"' . $key . '"',
                            get_debug_type($value),
                        ),
                        method: $providerMethodName,
                    );
                }
=======
        $method                       = new ReflectionMethod($className, $methodName);
        $testMethodNumberOfParameters = $method->getNumberOfParameters();
        $testMethodIsNonVariadic      = !$method->isVariadic();

        foreach ($data as $key => $value) {
            if (!is_array($value)) {
                throw new InvalidDataProviderException(
                    sprintf(
                        'Data set %s is invalid, expected array but got %s',
                        $this->formatKey($key),
                        get_debug_type($value),
                    ),
                );
>>>>>>> 5d26daae
            }

            if ($testMethodIsNonVariadic && $testMethodNumberOfParameters < count($value)) {
                Event\Facade::emitter()->testTriggeredPhpunitWarning(
                    new TestMethod(
                        $className,
                        $methodName,
                        $method->getFileName(),
                        $method->getStartLine(),
                        Event\Code\TestDoxBuilder::fromClassNameAndMethodName(
                            $className,
                            $methodName,
                        ),
                        MetadataCollection::fromArray([]),
                        Event\TestData\TestDataCollection::fromArray([]),
                    ),
                    sprintf(
                        'Data set %s has more arguments (%d) than the test method accepts (%d)',
                        $this->formatKey($key),
                        count($value),
                        $testMethodNumberOfParameters,
                    ),
                );
            }
        }

        return $data;
    }

    /**
     * @param class-string     $testClassName  Name of class with test
     * @param non-empty-string $testMethodName Name of method containing test
     *
     * @throws InvalidDataProviderException
     *
     * @return array<array<mixed>>
     */
    private function dataProvidedByMethods(string $testClassName, string $testMethodName, MetadataCollection $dataProvider): array
    {
        $testMethod    = new ClassMethod($testClassName, $testMethodName);
        $methodsCalled = [];
        $return        = [];
        $caseNames     = [];

        foreach ($dataProvider as $_dataProvider) {
            assert($_dataProvider instanceof DataProviderMetadata);

            $providerClassName  = $_dataProvider->className();
            $providerMethodName = $_dataProvider->methodName();
            $dataProviderMethod = new ClassMethod($providerClassName, $providerMethodName);

            Event\Facade::emitter()->dataProviderMethodCalled(
                $testMethod,
                $dataProviderMethod,
            );

            $methodsCalled[] = $dataProviderMethod;

            try {
<<<<<<< HEAD
                $class  = new ReflectionClass($providerClassName);
                $method = $class->getMethod($providerMethodName);
=======
                $method = new ReflectionMethod($_dataProvider->className(), $_dataProvider->methodName());
>>>>>>> 5d26daae

                if (!$method->isPublic()) {
                    $this->throwInvalid('is not public', $_dataProvider);
                }

                if (!$method->isStatic()) {
                    $this->throwInvalid('is not static', $_dataProvider);
                }

                if ($method->getNumberOfParameters() > 0) {
                    $this->throwInvalid('expects an argument', $_dataProvider);
                }

<<<<<<< HEAD
                $data = $providerClassName::$providerMethodName();

                if (!is_iterable($data)) {
                    $this->throwInvalid('does not provide iterable type', $_dataProvider);
                }
=======
                $className  = $_dataProvider->className();
                $methodName = $_dataProvider->methodName();

                /** @phpstan-ignore staticMethod.dynamicName */
                $data = $className::$methodName();
>>>>>>> 5d26daae
            } catch (Throwable $e) {
                $this->finishMethods($testMethod, $methodsCalled);

                throw new InvalidDataProviderException(
                    $e->getMessage(),
                    $e->getCode(),
                    $e,
                    $providerMethodName,
                );
            }

            $result = [];

            foreach ($data as $key => $value) {
                if (is_int($key)) {
                    $result[] = $value;
                } elseif (is_string($key)) {
                    if (isset($caseNames[$key])) {
                        $this->finishMethods($testMethod, $methodsCalled);

                        throw new InvalidDataProviderException(
                            sprintf(
                                'The key "%s" has already been defined by a previous data provider',
                                $key,
                            ),
                            method: $providerMethodName,
                        );
                    }
                    $caseNames[$key] = 1;
                    $result[$key]    = $value;
                } else {
                    // @codeCoverageIgnoreStart
                    throw new InvalidDataProviderException(
                        sprintf(
                            'The key must be an integer or a string, %s given',
                            get_debug_type($key),
                        ),
                        method: $providerMethodName,
                    );
                    // @codeCoverageIgnoreEnd
                }
            }
            $return[$providerMethodName] = $result;
        }
        $this->finishMethods($testMethod, $methodsCalled);

        return $return;
    }

    private function throwInvalid(string $message, DataProviderMetadata $dataProvider): never
    {
        throw new InvalidDataProviderException(
            sprintf(
                'Data Provider method %s::%s() ',
                $dataProvider->className(),
                $dataProvider->methodName(),
            ) . $message,
        );
    }

    /**
     * @param ClassMethod[] $methodsCalled
     */
    private function finishMethods(ClassMethod $method, array $methodsCalled): void
    {
        Event\Facade::emitter()->dataProviderMethodFinished(
            $method,
            ...$methodsCalled,
        );
    }

    /**
     * @return array<array<mixed>>
     */
    private function dataProvidedByMetadata(MetadataCollection $testWith): array
    {
        $result = [];

        foreach ($testWith as $_testWith) {
            assert($_testWith instanceof TestWith);

            if ($_testWith->hasName()) {
                $key = $_testWith->name();

                if (array_key_exists($key, $result)) {
                    throw new InvalidDataProviderException(
                        sprintf(
                            'The key "%s" has already been defined by a previous TestWith attribute',
                            $key,
                        ),
                    );
                }

                $result[$key] = $_testWith->data();
            } else {
                $result[] = $_testWith->data();
            }
        }

        return $result;
    }

    /**
     * @param int|non-empty-string $key
     *
     * @return non-empty-string
     */
    private function formatKey(int|string $key): string
    {
        return is_int($key) ? '#' . $key : '"' . $key . '"';
    }
}<|MERGE_RESOLUTION|>--- conflicted
+++ resolved
@@ -21,11 +21,8 @@
 use function reset;
 use function sprintf;
 use PHPUnit\Event;
-<<<<<<< HEAD
 use PHPUnit\Event\Code\ClassMethod;
-=======
 use PHPUnit\Event\Code\TestMethod;
->>>>>>> 5d26daae
 use PHPUnit\Framework\InvalidDataProviderException;
 use PHPUnit\Metadata\DataProvider as DataProviderMetadata;
 use PHPUnit\Metadata\MetadataCollection;
@@ -71,57 +68,45 @@
             );
         }
 
-<<<<<<< HEAD
+        $method                       = new ReflectionMethod($className, $methodName);
+        $testMethodNumberOfParameters = $method->getNumberOfParameters();
+        $testMethodIsNonVariadic      = !$method->isVariadic();
+
         foreach ($data as $providerMethodName => $providedData) {
             foreach ($providedData as $key => $value) {
                 if (!is_array($value)) {
                     throw new InvalidDataProviderException(
                         sprintf(
                             'Data set %s is invalid, expected array but got %s',
-                            is_int($key) ? '#' . $key : '"' . $key . '"',
+                            $this->formatKey($key),
                             get_debug_type($value),
                         ),
                         method: $providerMethodName,
                     );
                 }
-=======
-        $method                       = new ReflectionMethod($className, $methodName);
-        $testMethodNumberOfParameters = $method->getNumberOfParameters();
-        $testMethodIsNonVariadic      = !$method->isVariadic();
-
-        foreach ($data as $key => $value) {
-            if (!is_array($value)) {
-                throw new InvalidDataProviderException(
-                    sprintf(
-                        'Data set %s is invalid, expected array but got %s',
-                        $this->formatKey($key),
-                        get_debug_type($value),
-                    ),
-                );
->>>>>>> 5d26daae
-            }
-
-            if ($testMethodIsNonVariadic && $testMethodNumberOfParameters < count($value)) {
-                Event\Facade::emitter()->testTriggeredPhpunitWarning(
-                    new TestMethod(
-                        $className,
-                        $methodName,
-                        $method->getFileName(),
-                        $method->getStartLine(),
-                        Event\Code\TestDoxBuilder::fromClassNameAndMethodName(
+
+                if ($testMethodIsNonVariadic && $testMethodNumberOfParameters < count($value)) {
+                    Event\Facade::emitter()->testTriggeredPhpunitWarning(
+                        new TestMethod(
                             $className,
                             $methodName,
-                        ),
-                        MetadataCollection::fromArray([]),
-                        Event\TestData\TestDataCollection::fromArray([]),
-                    ),
-                    sprintf(
-                        'Data set %s has more arguments (%d) than the test method accepts (%d)',
-                        $this->formatKey($key),
-                        count($value),
-                        $testMethodNumberOfParameters,
-                    ),
-                );
+                            $method->getFileName(),
+                            $method->getStartLine(),
+                            Event\Code\TestDoxBuilder::fromClassNameAndMethodName(
+                                $className,
+                                $methodName,
+                            ),
+                            MetadataCollection::fromArray([]),
+                            Event\TestData\TestDataCollection::fromArray([]),
+                        ),
+                        sprintf(
+                            'Data set %s has more arguments (%d) than the test method accepts (%d)',
+                            $this->formatKey($key),
+                            count($value),
+                            $testMethodNumberOfParameters,
+                        ),
+                    );
+                }
             }
         }
 
@@ -158,12 +143,7 @@
             $methodsCalled[] = $dataProviderMethod;
 
             try {
-<<<<<<< HEAD
-                $class  = new ReflectionClass($providerClassName);
-                $method = $class->getMethod($providerMethodName);
-=======
                 $method = new ReflectionMethod($_dataProvider->className(), $_dataProvider->methodName());
->>>>>>> 5d26daae
 
                 if (!$method->isPublic()) {
                     $this->throwInvalid('is not public', $_dataProvider);
@@ -177,19 +157,12 @@
                     $this->throwInvalid('expects an argument', $_dataProvider);
                 }
 
-<<<<<<< HEAD
+                /** @phpstan-ignore staticMethod.dynamicName */
                 $data = $providerClassName::$providerMethodName();
 
                 if (!is_iterable($data)) {
                     $this->throwInvalid('does not provide iterable type', $_dataProvider);
                 }
-=======
-                $className  = $_dataProvider->className();
-                $methodName = $_dataProvider->methodName();
-
-                /** @phpstan-ignore staticMethod.dynamicName */
-                $data = $className::$methodName();
->>>>>>> 5d26daae
             } catch (Throwable $e) {
                 $this->finishMethods($testMethod, $methodsCalled);
 
