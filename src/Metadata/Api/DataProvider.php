--- conflicted
+++ resolved
@@ -21,6 +21,7 @@
 use PHPUnit\Event;
 use PHPUnit\Event\Code\TestMethod;
 use PHPUnit\Framework\InvalidDataProviderException;
+use PHPUnit\Framework\TestCase;
 use PHPUnit\Metadata\DataProvider as DataProviderMetadata;
 use PHPUnit\Metadata\MetadataCollection;
 use PHPUnit\Metadata\Parser\Registry as MetadataRegistry;
@@ -87,27 +88,9 @@
         foreach ($dataProvider as $_dataProvider) {
             assert($_dataProvider instanceof DataProviderMetadata);
 
-<<<<<<< HEAD
-            if (is_a($_dataProvider->className(), TestCase::class, true) &&
-                str_starts_with($_dataProvider->methodName(), 'test')) {
-                Event\Facade::emitter()->testRunnerTriggeredPhpunitWarning(
-                    sprintf(
-                        'The name of the data provider method %s::%s() used by test method %s::%s() begins with "test", therefore PHPUnit also treats it as a test method',
-                        $_dataProvider->className(),
-                        $_dataProvider->methodName(),
-                        $testMethod->getDeclaringClass()->getName(),
-                        $testMethod->getName(),
-                    ),
-                );
-            }
-
             $providerLabel         = $_dataProvider->className() . '::' . $_dataProvider->methodName();
             $dataProviderMethod    = new Event\Code\ClassMethod($_dataProvider->className(), $_dataProvider->methodName());
             $validateArgumentCount = $testMethodIsNonVariadic && $_dataProvider->validateArgumentCount();
-=======
-            $providerLabel      = $_dataProvider->className() . '::' . $_dataProvider->methodName();
-            $dataProviderMethod = new Event\Code\ClassMethod($_dataProvider->className(), $_dataProvider->methodName());
->>>>>>> 45bf34df
 
             Event\Facade::emitter()->dataProviderMethodCalled(
                 $testMethodValueObject,
@@ -127,8 +110,8 @@
                             'Method %s::%s() used by test method %s::%s() is also a test method',
                             $_dataProvider->className(),
                             $_dataProvider->methodName(),
-                            $className,
-                            $methodName,
+                            $testMethod->getDeclaringClass()->getName(),
+                            $testMethod->getName(),
                         ),
                     );
                 }
