--- conflicted
+++ resolved
@@ -18,7 +18,6 @@
 use function is_int;
 use function is_iterable;
 use function is_string;
-use function method_exists;
 use function sprintf;
 use function str_starts_with;
 use PHPUnit\Event;
@@ -49,16 +48,9 @@
      */
     public function providedData(string $className, string $methodName): ?array
     {
-<<<<<<< HEAD
-        assert(method_exists($className, $methodName));
-
-        $dataProvider = MetadataRegistry::parser()->forMethod($className, $methodName)->isDataProvider();
-        $testWith     = MetadataRegistry::parser()->forMethod($className, $methodName)->isTestWith();
-=======
         $metadataCollection = MetadataRegistry::parser()->forMethod($className, $methodName);
         $dataProvider       = $metadataCollection->isDataProvider();
         $testWith           = $metadataCollection->isTestWith();
->>>>>>> abf15e64
 
         if ($dataProvider->isEmpty() && $testWith->isEmpty()) {
             return null;
