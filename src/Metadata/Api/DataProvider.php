--- conflicted
+++ resolved
@@ -18,14 +18,7 @@
 use function is_int;
 use function is_string;
 use function sprintf;
-<<<<<<< HEAD
-=======
-use function str_replace;
 use function str_starts_with;
-use function strlen;
-use function substr;
-use function trim;
->>>>>>> 4b1f1003
 use PHPUnit\Event;
 use PHPUnit\Event\Code\TestMethod;
 use PHPUnit\Framework\InvalidDataProviderException;
@@ -159,9 +152,6 @@
         foreach ($dataProvider as $_dataProvider) {
             assert($_dataProvider instanceof DataProviderMetadata);
 
-<<<<<<< HEAD
-            $providerLabel      = $_dataProvider->className() . '::' . $_dataProvider->methodName();
-=======
             if (is_a($_dataProvider->className(), TestCase::class, true) &&
                 str_starts_with($_dataProvider->methodName(), 'test')) {
                 Event\Facade::emitter()->testRunnerTriggeredPhpunitWarning(
@@ -175,7 +165,7 @@
                 );
             }
 
->>>>>>> 4b1f1003
+            $providerLabel      = $_dataProvider->className() . '::' . $_dataProvider->methodName();
             $dataProviderMethod = new Event\Code\ClassMethod($_dataProvider->className(), $_dataProvider->methodName());
 
             Event\Facade::emitter()->dataProviderMethodCalled(
