<?php declare(strict_types=1);
/*
 * This file is part of PHPUnit.
 *
 * (c) Sebastian Bergmann <sebastian@phpunit.de>
 *
 * For the full copyright and license information, please view the LICENSE
 * file that was distributed with this source code.
 */
namespace PHPUnit\Metadata\Api;

use function array_key_exists;
use function assert;
use function count;
use function get_debug_type;
use function is_array;
use function is_int;
use function is_string;
use function sprintf;
<<<<<<< HEAD
use function str_starts_with;
=======
use function str_replace;
use function strlen;
use function substr;
use function trim;
>>>>>>> 5470bdb5
use PHPUnit\Event;
use PHPUnit\Event\Code\TestMethod;
use PHPUnit\Framework\InvalidDataProviderException;
use PHPUnit\Metadata\DataProvider as DataProviderMetadata;
use PHPUnit\Metadata\MetadataCollection;
use PHPUnit\Metadata\Parser\Registry as MetadataRegistry;
use PHPUnit\Metadata\TestWith;
<<<<<<< HEAD
=======
use PHPUnit\Util\Test;
use ReflectionClass;
>>>>>>> 5470bdb5
use ReflectionMethod;
use Throwable;

/**
 * @no-named-arguments Parameter names are not covered by the backward compatibility promise for PHPUnit
 *
 * @internal This class is not covered by the backward compatibility promise for PHPUnit
 */
final readonly class DataProvider
{
    /**
     * @param class-string     $className
     * @param non-empty-string $methodName
     *
     * @throws InvalidDataProviderException
     *
     * @return ?array<ProvidedData>
     */
    public function providedData(string $className, string $methodName): ?array
    {
        $metadataCollection = MetadataRegistry::parser()->forMethod($className, $methodName);
        $dataProvider       = $metadataCollection->isDataProvider();
        $testWith           = $metadataCollection->isTestWith();

        if ($dataProvider->isEmpty() && $testWith->isEmpty()) {
            return null;
        }

        if ($dataProvider->isNotEmpty()) {
            if ($testWith->isNotEmpty()) {
                $method = new ReflectionMethod($className, $methodName);

                Event\Facade::emitter()->testTriggeredPhpunitWarning(
                    new TestMethod(
                        $className,
                        $methodName,
                        $method->getFileName(),
                        $method->getStartLine(),
                        Event\Code\TestDoxBuilder::fromClassNameAndMethodName(
                            $className,
                            $methodName,
                        ),
                        MetadataCollection::fromArray([]),
                        Event\TestData\TestDataCollection::fromArray([]),
                    ),
                    'Mixing #[DataProvider*] and #[TestWith*] attributes is not supported, only the data provided by #[DataProvider*] will be used',
                );
            }
            $data = $this->dataProvidedByMethods($className, $methodName, $dataProvider);
        } else {
            $data = $this->dataProvidedByMetadata($testWith);
        }

        if ($data === []) {
            throw new InvalidDataProviderException(
                'Empty data set provided by data provider',
            );
        }

        $method                       = new ReflectionMethod($className, $methodName);
        $testMethodNumberOfParameters = $method->getNumberOfParameters();
        $testMethodIsNonVariadic      = !$method->isVariadic();

        foreach ($data as $key => $providedData) {
            $value = $providedData->value();

            if (!is_array($value)) {
                throw new InvalidDataProviderException(
                    sprintf(
                        'Data set %s provided by %s is invalid, expected array but got %s',
                        $this->formatKey($key),
                        $providedData->label(),
                        get_debug_type($value),
                    ),
                );
            }

            if ($testMethodIsNonVariadic && $testMethodNumberOfParameters < count($value)) {
                Event\Facade::emitter()->testTriggeredPhpunitWarning(
                    new TestMethod(
                        $className,
                        $methodName,
                        $method->getFileName(),
                        $method->getStartLine(),
                        Event\Code\TestDoxBuilder::fromClassNameAndMethodName(
                            $className,
                            $methodName,
                        ),
                        MetadataCollection::fromArray([]),
                        Event\TestData\TestDataCollection::fromArray([]),
                    ),
                    sprintf(
                        'Data set %s provided by %s has more arguments (%d) than the test method accepts (%d)',
                        $this->formatKey($key),
                        $providedData->label(),
                        count($value),
                        $testMethodNumberOfParameters,
                    ),
                );
            }
        }

        return $data;
    }

    /**
     * @param class-string     $className
     * @param non-empty-string $methodName
     *
     * @throws InvalidDataProviderException
     *
     * @return array<ProvidedData>
     */
    private function dataProvidedByMethods(string $className, string $methodName, MetadataCollection $dataProvider): array
    {
        $testMethod    = new Event\Code\ClassMethod($className, $methodName);
        $methodsCalled = [];

        /**
         * @var array<ProvidedData> $result
         */
        $result = [];

        foreach ($dataProvider as $_dataProvider) {
            assert($_dataProvider instanceof DataProviderMetadata);

<<<<<<< HEAD
            if (is_a($_dataProvider->className(), TestCase::class, true) &&
                str_starts_with($_dataProvider->methodName(), 'test')) {
                Event\Facade::emitter()->testRunnerTriggeredPhpunitWarning(
                    sprintf(
                        'The name of the data provider method %s::%s() used by test method %s::%s() begins with "test", therefore PHPUnit also treats it as a test method',
                        $_dataProvider->className(),
                        $_dataProvider->methodName(),
                        $className,
                        $methodName,
                    ),
                );
            }

            $providerLabel      = $_dataProvider->className() . '::' . $_dataProvider->methodName();
=======
>>>>>>> 5470bdb5
            $dataProviderMethod = new Event\Code\ClassMethod($_dataProvider->className(), $_dataProvider->methodName());

            Event\Facade::emitter()->dataProviderMethodCalled(
                $testMethod,
                $dataProviderMethod,
            );

            $methodsCalled[] = $dataProviderMethod;

            try {
                $method = new ReflectionMethod($_dataProvider->className(), $_dataProvider->methodName());

                if (Test::isTestMethod($method)) {
                    Event\Facade::emitter()->testRunnerTriggeredPhpunitWarning(
                        sprintf(
                            'Method %s::%s() used by test method %s::%s() is also a test method',
                            $_dataProvider->className(),
                            $_dataProvider->methodName(),
                            $className,
                            $methodName,
                        ),
                    );
                }

                if (!$method->isPublic()) {
                    throw new InvalidDataProviderException(
                        sprintf(
                            'Data Provider method %s::%s() is not public',
                            $_dataProvider->className(),
                            $_dataProvider->methodName(),
                        ),
                    );
                }

                if (!$method->isStatic()) {
                    throw new InvalidDataProviderException(
                        sprintf(
                            'Data Provider method %s::%s() is not static',
                            $_dataProvider->className(),
                            $_dataProvider->methodName(),
                        ),
                    );
                }

                if ($method->getNumberOfParameters() > 0) {
                    throw new InvalidDataProviderException(
                        sprintf(
                            'Data Provider method %s::%s() expects an argument',
                            $_dataProvider->className(),
                            $_dataProvider->methodName(),
                        ),
                    );
                }

                $className  = $_dataProvider->className();
                $methodName = $_dataProvider->methodName();

                /** @phpstan-ignore staticMethod.dynamicName */
                $data = $className::$methodName();
            } catch (Throwable $e) {
                Event\Facade::emitter()->dataProviderMethodFinished(
                    $testMethod,
                    ...$methodsCalled,
                );

                throw InvalidDataProviderException::forException($e, $providerLabel);
            }

            foreach ($data as $key => $value) {
                if (is_int($key)) {
                    $result[] = new ProvidedData($providerLabel, $value);
                } elseif (is_string($key)) {
                    if (array_key_exists($key, $result)) {
                        Event\Facade::emitter()->dataProviderMethodFinished(
                            $testMethod,
                            ...$methodsCalled,
                        );

                        throw new InvalidDataProviderException(
                            sprintf(
                                'The key "%s" has already been defined by provider %s',
                                $key,
                                $result[$key]->label(),
                            ),
                        );
                    }

                    $result[$key] = new ProvidedData($providerLabel, $value);
                } else {
                    Event\Facade::emitter()->dataProviderMethodFinished(
                        $testMethod,
                        ...$methodsCalled,
                    );

                    throw new InvalidDataProviderException(
                        sprintf(
                            'The key must be an integer or a string, %s given',
                            get_debug_type($key),
                        ),
                    );
                }
            }
        }

        Event\Facade::emitter()->dataProviderMethodFinished(
            $testMethod,
            ...$methodsCalled,
        );

        return $result;
    }

    /**
     * @return array<ProvidedData>
     */
    private function dataProvidedByMetadata(MetadataCollection $testWith): array
    {
        $result = [];

        foreach ($testWith as $i => $_testWith) {
            assert($_testWith instanceof TestWith);

            $providerLabel = sprintf('TestWith#%s attribute', $i);

            if ($_testWith->hasName()) {
                $key = $_testWith->name();

                if (array_key_exists($key, $result)) {
                    throw new InvalidDataProviderException(
                        sprintf(
                            'The key "%s" has already been defined by %s',
                            $key,
                            $result[$key]->label(),
                        ),
                    );
                }

                $result[$key] = new ProvidedData($providerLabel, $_testWith->data());
            } else {
                $result[] = new ProvidedData($providerLabel, $_testWith->data());
            }
        }

        return $result;
    }

    /**
     * @param int|non-empty-string $key
     *
     * @return non-empty-string
     */
    private function formatKey(int|string $key): string
    {
        return is_int($key) ? '#' . $key : '"' . $key . '"';
    }
}<|MERGE_RESOLUTION|>--- conflicted
+++ resolved
@@ -17,14 +17,6 @@
 use function is_int;
 use function is_string;
 use function sprintf;
-<<<<<<< HEAD
-use function str_starts_with;
-=======
-use function str_replace;
-use function strlen;
-use function substr;
-use function trim;
->>>>>>> 5470bdb5
 use PHPUnit\Event;
 use PHPUnit\Event\Code\TestMethod;
 use PHPUnit\Framework\InvalidDataProviderException;
@@ -32,11 +24,7 @@
 use PHPUnit\Metadata\MetadataCollection;
 use PHPUnit\Metadata\Parser\Registry as MetadataRegistry;
 use PHPUnit\Metadata\TestWith;
-<<<<<<< HEAD
-=======
 use PHPUnit\Util\Test;
-use ReflectionClass;
->>>>>>> 5470bdb5
 use ReflectionMethod;
 use Throwable;
 
@@ -163,23 +151,7 @@
         foreach ($dataProvider as $_dataProvider) {
             assert($_dataProvider instanceof DataProviderMetadata);
 
-<<<<<<< HEAD
-            if (is_a($_dataProvider->className(), TestCase::class, true) &&
-                str_starts_with($_dataProvider->methodName(), 'test')) {
-                Event\Facade::emitter()->testRunnerTriggeredPhpunitWarning(
-                    sprintf(
-                        'The name of the data provider method %s::%s() used by test method %s::%s() begins with "test", therefore PHPUnit also treats it as a test method',
-                        $_dataProvider->className(),
-                        $_dataProvider->methodName(),
-                        $className,
-                        $methodName,
-                    ),
-                );
-            }
-
             $providerLabel      = $_dataProvider->className() . '::' . $_dataProvider->methodName();
-=======
->>>>>>> 5470bdb5
             $dataProviderMethod = new Event\Code\ClassMethod($_dataProvider->className(), $_dataProvider->methodName());
 
             Event\Facade::emitter()->dataProviderMethodCalled(
