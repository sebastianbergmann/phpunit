<?php declare(strict_types=1);
/*
 * This file is part of PHPUnit.
 *
 * (c) Sebastian Bergmann <sebastian@phpunit.de>
 *
 * For the full copyright and license information, please view the LICENSE
 * file that was distributed with this source code.
 */
namespace PHPUnit\Metadata\Api;

use function array_key_exists;
use function assert;
use function count;
use function get_debug_type;
use function is_array;
use function is_int;
use function is_string;
use function method_exists;
use function sprintf;
use PHPUnit\Event;
use PHPUnit\Event\Code\TestMethod;
use PHPUnit\Framework\InvalidDataProviderException;
use PHPUnit\Framework\TestCase;
use PHPUnit\Metadata\DataProvider as DataProviderMetadata;
use PHPUnit\Metadata\MetadataCollection;
use PHPUnit\Metadata\Parser\Registry as MetadataRegistry;
use PHPUnit\Metadata\TestWith;
use ReflectionMethod;
use Throwable;

/**
 * @no-named-arguments Parameter names are not covered by the backward compatibility promise for PHPUnit
 *
 * @internal This class is not covered by the backward compatibility promise for PHPUnit
 */
final readonly class DataProvider
{
    /**
     * @param class-string<TestCase> $className
     * @param non-empty-string       $methodName
     *
     * @throws InvalidDataProviderException
     *
     * @return ?array<ProvidedData>
     */
    public function providedData(string $className, string $methodName): ?array
    {
        assert(method_exists($className, $methodName));

        $dataProvider = MetadataRegistry::parser()->forMethod($className, $methodName)->isDataProvider();
        $testWith     = MetadataRegistry::parser()->forMethod($className, $methodName)->isTestWith();

        if ($dataProvider->isEmpty() && $testWith->isEmpty()) {
            return null;
        }

        $testMethod = new ReflectionMethod($className, $methodName);

        if ($dataProvider->isNotEmpty()) {
            if ($testWith->isNotEmpty()) {
                $this->triggerWarningForMixingOfDataProviderAndTestWith($testMethod);
            }

            $data = $this->dataProvidedByMethods($testMethod, $dataProvider);
        } else {
            $data = $this->dataProvidedByMetadata($testWith);
        }

        $testMethodNumberOfParameters = $testMethod->getNumberOfParameters();
        $testMethodIsNonVariadic      = !$testMethod->isVariadic();

        foreach ($data as $key => $providedData) {
            $value = $providedData->getData();

            if (!is_array($value)) {
                throw new InvalidDataProviderException(
                    sprintf(
                        'Data set %s provided by %s is invalid, expected array but got %s',
                        $this->formatKey($key),
                        $providedData->getProviderLabel(),
                        get_debug_type($value),
                    ),
                );
            }

            if ($testMethodIsNonVariadic && $testMethodNumberOfParameters < count($value)) {
                $this->triggerWarningForArgumentCount(
                    $testMethod,
                    $this->formatKey($key),
                    $providedData->getProviderLabel(),
                    count($value),
                    $testMethodNumberOfParameters,
                );
            }
        }

        return $data;
    }

    /**
     * @throws InvalidDataProviderException
     *
     * @return array<ProvidedData>
     */
    private function dataProvidedByMethods(ReflectionMethod $testMethod, MetadataCollection $dataProvider): array
    {
        $testMethod    = new Event\Code\ClassMethod($testMethod->getDeclaringClass()->getName(), $testMethod->getName());
        $methodsCalled = [];
        $result        = [];

        foreach ($dataProvider as $_dataProvider) {
            assert($_dataProvider instanceof DataProviderMetadata);

            $providerLabel      = $_dataProvider->className() . '::' . $_dataProvider->methodName();
            $dataProviderMethod = new Event\Code\ClassMethod($_dataProvider->className(), $_dataProvider->methodName());

            Event\Facade::emitter()->dataProviderMethodCalled(
                $testMethod,
                $dataProviderMethod,
            );

            $methodsCalled[] = $dataProviderMethod;

            try {
                $method = new ReflectionMethod($_dataProvider->className(), $_dataProvider->methodName());

                if (!$method->isPublic()) {
                    throw new InvalidDataProviderException(
                        sprintf(
                            'Data Provider method %s::%s() is not public',
                            $_dataProvider->className(),
                            $_dataProvider->methodName(),
                        ),
                    );
                }

                if (!$method->isStatic()) {
                    throw new InvalidDataProviderException(
                        sprintf(
                            'Data Provider method %s::%s() is not static',
                            $_dataProvider->className(),
                            $_dataProvider->methodName(),
                        ),
                    );
                }

                if ($method->getNumberOfParameters() > 0) {
                    throw new InvalidDataProviderException(
                        sprintf(
                            'Data Provider method %s::%s() expects an argument',
                            $_dataProvider->className(),
                            $_dataProvider->methodName(),
                        ),
                    );
                }

                $className  = $_dataProvider->className();
                $methodName = $_dataProvider->methodName();

                /** @phpstan-ignore staticMethod.dynamicName */
                $data = $className::$methodName();
            } catch (Throwable $e) {
                Event\Facade::emitter()->dataProviderMethodFinished(
                    $testMethod,
                    ...$methodsCalled,
                );

                throw InvalidDataProviderException::forException($e, $providerLabel);
            }

            foreach ($data as $key => $value) {
<<<<<<< HEAD
                if (!is_int($key) && !is_string($key)) {
                    // @codeCoverageIgnoreStart
=======
                if (is_int($key)) {
                    $result[] = new ProvidedData($providerLabel, $value);
                } elseif (is_string($key)) {
                    if (array_key_exists($key, $result)) {
                        Event\Facade::emitter()->dataProviderMethodFinished(
                            $testMethod,
                            ...$methodsCalled,
                        );

                        throw new InvalidDataProviderException(
                            sprintf(
                                'The key "%s" has already been defined by provider %s',
                                $key,
                                $result[$key]->getProviderLabel(),
                            ),
                        );
                    }

                    $result[$key] = new ProvidedData($providerLabel, $value);
                } else {
>>>>>>> 48a97a7a
                    throw new InvalidDataProviderException(
                        sprintf(
                            'The key must be an integer or a string, %s given',
                            get_debug_type($key),
                        ),
                    );
                }

                if (is_int($key)) {
                    $result[] = new ProvidedData($providerLabel, $value);

                    continue;
                }

                if (array_key_exists($key, $result)) {
                    Event\Facade::emitter()->dataProviderMethodFinished(
                        $testMethod,
                        ...$methodsCalled,
                    );

                    throw new InvalidDataProviderException(
                        sprintf(
                            'The key "%s" has already been defined by provider %s',
                            $key,
                            $result[$key]->getProviderLabel(),
                        ),
                    );
                }

                $result[$key] = new ProvidedData($providerLabel, $value);
            }
        }

        Event\Facade::emitter()->dataProviderMethodFinished(
            $testMethod,
            ...$methodsCalled,
        );

        if ($result === []) {
            throw new InvalidDataProviderException(
                'Empty data set provided by data provider',
            );
        }

        return $result;
    }

    /**
     * @return array<ProvidedData>
     */
    private function dataProvidedByMetadata(MetadataCollection $testWith): array
    {
        $result = [];

        foreach ($testWith as $i => $_testWith) {
            assert($_testWith instanceof TestWith);

            $providerLabel = sprintf('TestWith#%s attribute', $i);

            if ($_testWith->hasName()) {
                $key = $_testWith->name();

                if (array_key_exists($key, $result)) {
                    throw new InvalidDataProviderException(
                        sprintf(
                            'The key "%s" has already been defined by %s',
                            $key,
                            $result[$key]->getProviderLabel(),
                        ),
                    );
                }

                $result[$key] = new ProvidedData($providerLabel, $_testWith->data());
            } else {
                $result[] = new ProvidedData($providerLabel, $_testWith->data());
            }
        }

        return $result;
    }

    /**
     * @param int|non-empty-string $key
     *
     * @return non-empty-string
     */
    private function formatKey(int|string $key): string
    {
        return is_int($key) ? '#' . $key : '"' . $key . '"';
    }

    private function triggerWarningForMixingOfDataProviderAndTestWith(ReflectionMethod $method): void
    {
        Event\Facade::emitter()->testTriggeredPhpunitWarning(
            $this->testValueObject($method),
            'Mixing #[DataProvider*] and #[TestWith*] attributes is not supported, only the data provided by #[DataProvider*] will be used',
        );
    }

    private function triggerWarningForArgumentCount(ReflectionMethod $method, string $key, string $label, int $numberOfValues, int $testMethodNumberOfParameters): void
    {
        Event\Facade::emitter()->testTriggeredPhpunitWarning(
            $this->testValueObject($method),
            sprintf(
                'Data set %s provided by %s has more arguments (%d) than the test method accepts (%d)',
                $key,
                $label,
                $numberOfValues,
                $testMethodNumberOfParameters,
            ),
        );
    }

    private function testValueObject(ReflectionMethod $method): TestMethod
    {
        return new TestMethod(
            $method->getDeclaringClass()->getName(),
            $method->getName(),
            $method->getFileName(),
            $method->getStartLine(),
            Event\Code\TestDoxBuilder::fromClassNameAndMethodName(
                $method->getDeclaringClass()->getName(),
                $method->getName(),
            ),
            MetadataCollection::fromArray([]),
            Event\TestData\TestDataCollection::fromArray([]),
        );
    }
}<|MERGE_RESOLUTION|>--- conflicted
+++ resolved
@@ -170,31 +170,7 @@
             }
 
             foreach ($data as $key => $value) {
-<<<<<<< HEAD
                 if (!is_int($key) && !is_string($key)) {
-                    // @codeCoverageIgnoreStart
-=======
-                if (is_int($key)) {
-                    $result[] = new ProvidedData($providerLabel, $value);
-                } elseif (is_string($key)) {
-                    if (array_key_exists($key, $result)) {
-                        Event\Facade::emitter()->dataProviderMethodFinished(
-                            $testMethod,
-                            ...$methodsCalled,
-                        );
-
-                        throw new InvalidDataProviderException(
-                            sprintf(
-                                'The key "%s" has already been defined by provider %s',
-                                $key,
-                                $result[$key]->getProviderLabel(),
-                            ),
-                        );
-                    }
-
-                    $result[$key] = new ProvidedData($providerLabel, $value);
-                } else {
->>>>>>> 48a97a7a
                     throw new InvalidDataProviderException(
                         sprintf(
                             'The key must be an integer or a string, %s given',
