<?php declare(strict_types=1);
/*
 * This file is part of PHPUnit.
 *
 * (c) Sebastian Bergmann <sebastian@phpunit.de>
 *
 * For the full copyright and license information, please view the LICENSE
 * file that was distributed with this source code.
 */
namespace PHPUnit\Metadata\Api;

use function array_key_exists;
use function assert;
use function count;
use function get_debug_type;
use function is_a;
use function is_array;
use function is_int;
use function is_iterable;
use function is_string;
use function method_exists;
use function sprintf;
use function str_starts_with;
use PHPUnit\Event;
use PHPUnit\Event\Code\TestMethod;
use PHPUnit\Framework\InvalidDataProviderException;
use PHPUnit\Framework\TestCase;
use PHPUnit\Metadata\DataProvider as DataProviderMetadata;
use PHPUnit\Metadata\MetadataCollection;
use PHPUnit\Metadata\Parser\Registry as MetadataRegistry;
use PHPUnit\Metadata\TestWith;
use ReflectionMethod;
use Throwable;

/**
 * @no-named-arguments Parameter names are not covered by the backward compatibility promise for PHPUnit
 *
 * @internal This class is not covered by the backward compatibility promise for PHPUnit
 */
final readonly class DataProvider
{
    /**
     * @param class-string<TestCase> $className
     * @param non-empty-string       $methodName
     *
     * @throws InvalidDataProviderException
     *
     * @return ?array<ProvidedData>
     */
    public function providedData(string $className, string $methodName): ?array
    {
        assert(method_exists($className, $methodName));

        $dataProvider = MetadataRegistry::parser()->forMethod($className, $methodName)->isDataProvider();
        $testWith     = MetadataRegistry::parser()->forMethod($className, $methodName)->isTestWith();

        if ($dataProvider->isEmpty() && $testWith->isEmpty()) {
            return null;
        }

        $testMethod = new ReflectionMethod($className, $methodName);

        if ($dataProvider->isNotEmpty()) {
            if ($testWith->isNotEmpty()) {
                $this->triggerWarningForMixingOfDataProviderAndTestWith($testMethod);
            }

            return $this->dataProvidedByMethods($testMethod, $dataProvider);
        }

        return $this->dataProvidedByMetadata($testMethod, $testWith);
    }

    /**
     * @throws InvalidDataProviderException
     *
     * @return array<ProvidedData>
     */
    private function dataProvidedByMethods(ReflectionMethod $testMethod, MetadataCollection $dataProvider): array
    {
        $testMethodValueObject = new Event\Code\ClassMethod(
            $testMethod->getDeclaringClass()->getName(),
            $testMethod->getName(),
        );

        $methodsCalled                = [];
        $result                       = [];
        $testMethodNumberOfParameters = $testMethod->getNumberOfParameters();
        $testMethodIsNonVariadic      = !$testMethod->isVariadic();

        foreach ($dataProvider as $_dataProvider) {
            assert($_dataProvider instanceof DataProviderMetadata);

<<<<<<< HEAD
            $providerLabel         = $_dataProvider->className() . '::' . $_dataProvider->methodName();
            $dataProviderMethod    = new Event\Code\ClassMethod($_dataProvider->className(), $_dataProvider->methodName());
            $validateArgumentCount = $testMethodIsNonVariadic && $_dataProvider->validateArgumentCount();
=======
            if (is_a($_dataProvider->className(), TestCase::class, true) &&
                str_starts_with($_dataProvider->methodName(), 'test')) {
                Event\Facade::emitter()->testRunnerTriggeredPhpunitWarning(
                    sprintf(
                        'The name of the data provider method %s::%s() used by test method %s::%s() begins with "test", therefore PHPUnit also treats it as a test method',
                        $_dataProvider->className(),
                        $_dataProvider->methodName(),
                        $className,
                        $methodName,
                    ),
                );
            }

            $providerLabel      = $_dataProvider->className() . '::' . $_dataProvider->methodName();
            $dataProviderMethod = new Event\Code\ClassMethod($_dataProvider->className(), $_dataProvider->methodName());
>>>>>>> 079b3bf0

            Event\Facade::emitter()->dataProviderMethodCalled(
                $testMethodValueObject,
                $dataProviderMethod,
            );

            $methodsCalled[] = $dataProviderMethod;

            try {
                $method     = new ReflectionMethod($_dataProvider->className(), $_dataProvider->methodName());
                $className  = $_dataProvider->className();
                $methodName = $_dataProvider->methodName();

                if (!$method->isPublic()) {
                    throw new InvalidDataProviderException(
                        sprintf(
                            'Data Provider method %s::%s() is not public',
                            $className,
                            $methodName,
                        ),
                    );
                }

                if (!$method->isStatic()) {
                    throw new InvalidDataProviderException(
                        sprintf(
                            'Data Provider method %s::%s() is not static',
                            $className,
                            $methodName,
                        ),
                    );
                }

                if ($method->getNumberOfParameters() > 0) {
                    throw new InvalidDataProviderException(
                        sprintf(
                            'Data Provider method %s::%s() expects an argument',
                            $className,
                            $methodName,
                        ),
                    );
                }

                /** @phpstan-ignore staticMethod.dynamicName */
                $data = $className::$methodName();

                if (!is_iterable($data)) {
                    throw new InvalidDataProviderException(
                        sprintf(
                            'Data Provider method %s::%s() does not return an iterable',
                            $className,
                            $methodName,
                        ),
                    );
                }
            } catch (Throwable $e) {
                Event\Facade::emitter()->dataProviderMethodFinished(
                    $testMethodValueObject,
                    ...$methodsCalled,
                );

                throw InvalidDataProviderException::forException($e, $providerLabel);
            }

            foreach ($data as $key => $value) {
                if (!is_int($key) && !is_string($key)) {
                    Event\Facade::emitter()->dataProviderMethodFinished(
                        $testMethodValueObject,
                        ...$methodsCalled,
                    );

                    throw new InvalidDataProviderException(
                        sprintf(
                            'The key must be an integer or a string, %s given',
                            get_debug_type($key),
                        ),
                    );
                }

                if (!is_array($value)) {
                    Event\Facade::emitter()->dataProviderMethodFinished(
                        $testMethodValueObject,
                        ...$methodsCalled,
                    );

                    throw new InvalidDataProviderException(
                        sprintf(
                            'Data set %s provided by %s is invalid, expected array but got %s',
                            $this->formatKey($key),
                            $providerLabel,
                            get_debug_type($value),
                        ),
                    );
                }

                if ($validateArgumentCount && $testMethodNumberOfParameters < count($value)) {
                    $this->triggerWarningForArgumentCount(
                        $testMethod,
                        $this->formatKey($key),
                        $providerLabel,
                        count($value),
                        $testMethodNumberOfParameters,
                    );
                }

                if (is_int($key)) {
                    $result[] = new ProvidedData($providerLabel, $value);

                    continue;
                }

                if (array_key_exists($key, $result)) {
                    Event\Facade::emitter()->dataProviderMethodFinished(
                        $testMethodValueObject,
                        ...$methodsCalled,
                    );

                    throw new InvalidDataProviderException(
                        sprintf(
                            'The key "%s" has already been defined by provider %s',
                            $key,
                            $result[$key]->label(),
                        ),
                    );
                }

                $result[$key] = new ProvidedData($providerLabel, $value);
            }
        }

        Event\Facade::emitter()->dataProviderMethodFinished(
            $testMethodValueObject,
            ...$methodsCalled,
        );

        if ($result === []) {
            throw new InvalidDataProviderException(
                'Empty data set provided by data provider',
            );
        }

        return $result;
    }

    /**
     * @return array<ProvidedData>
     */
    private function dataProvidedByMetadata(ReflectionMethod $testMethod, MetadataCollection $testWith): array
    {
        $result = [];

        foreach ($testWith as $i => $_testWith) {
            assert($_testWith instanceof TestWith);

            $providerLabel = sprintf('TestWith#%s attribute', $i);

            if ($_testWith->hasName()) {
                $key = $_testWith->name();

                if (array_key_exists($key, $result)) {
                    throw new InvalidDataProviderException(
                        sprintf(
                            'The key "%s" has already been defined by %s',
                            $key,
                            $result[$key]->label(),
                        ),
                    );
                }

                $result[$key] = new ProvidedData($providerLabel, $_testWith->data());
            } else {
                $result[] = new ProvidedData($providerLabel, $_testWith->data());
            }
        }

        $testMethodNumberOfParameters = $testMethod->getNumberOfParameters();
        $testMethodIsNonVariadic      = !$testMethod->isVariadic();

        foreach ($result as $key => $providedData) {
            $value = $providedData->value();

            if (!is_array($value)) {
                throw new InvalidDataProviderException(
                    sprintf(
                        'Data set %s provided by %s is invalid, expected array but got %s',
                        $this->formatKey($key),
                        $providedData->label(),
                        get_debug_type($value),
                    ),
                );
            }

            if ($testMethodIsNonVariadic && $testMethodNumberOfParameters < count($value)) {
                $this->triggerWarningForArgumentCount(
                    $testMethod,
                    $this->formatKey($key),
                    $providedData->label(),
                    count($value),
                    $testMethodNumberOfParameters,
                );
            }
        }

        return $result;
    }

    /**
     * @param int|non-empty-string $key
     *
     * @return non-empty-string
     */
    private function formatKey(int|string $key): string
    {
        return is_int($key) ? '#' . $key : '"' . $key . '"';
    }

    private function triggerWarningForMixingOfDataProviderAndTestWith(ReflectionMethod $method): void
    {
        Event\Facade::emitter()->testTriggeredPhpunitWarning(
            $this->testValueObject($method),
            'Mixing #[DataProvider*] and #[TestWith*] attributes is not supported, only the data provided by #[DataProvider*] will be used',
        );
    }

    private function triggerWarningForArgumentCount(ReflectionMethod $method, string $key, string $label, int $numberOfValues, int $testMethodNumberOfParameters): void
    {
        Event\Facade::emitter()->testTriggeredPhpunitWarning(
            $this->testValueObject($method),
            sprintf(
                'Data set %s provided by %s has more arguments (%d) than the test method accepts (%d)',
                $key,
                $label,
                $numberOfValues,
                $testMethodNumberOfParameters,
            ),
        );
    }

    private function testValueObject(ReflectionMethod $method): TestMethod
    {
        return new TestMethod(
            $method->getDeclaringClass()->getName(),
            $method->getName(),
            $method->getFileName(),
            $method->getStartLine(),
            Event\Code\TestDoxBuilder::fromClassNameAndMethodName(
                $method->getDeclaringClass()->getName(),
                $method->getName(),
            ),
            MetadataCollection::fromArray([]),
            Event\TestData\TestDataCollection::fromArray([]),
        );
    }
}<|MERGE_RESOLUTION|>--- conflicted
+++ resolved
@@ -91,11 +91,6 @@
         foreach ($dataProvider as $_dataProvider) {
             assert($_dataProvider instanceof DataProviderMetadata);
 
-<<<<<<< HEAD
-            $providerLabel         = $_dataProvider->className() . '::' . $_dataProvider->methodName();
-            $dataProviderMethod    = new Event\Code\ClassMethod($_dataProvider->className(), $_dataProvider->methodName());
-            $validateArgumentCount = $testMethodIsNonVariadic && $_dataProvider->validateArgumentCount();
-=======
             if (is_a($_dataProvider->className(), TestCase::class, true) &&
                 str_starts_with($_dataProvider->methodName(), 'test')) {
                 Event\Facade::emitter()->testRunnerTriggeredPhpunitWarning(
@@ -103,15 +98,15 @@
                         'The name of the data provider method %s::%s() used by test method %s::%s() begins with "test", therefore PHPUnit also treats it as a test method',
                         $_dataProvider->className(),
                         $_dataProvider->methodName(),
-                        $className,
-                        $methodName,
+                        $testMethod->getDeclaringClass()->getName(),
+                        $testMethod->getName(),
                     ),
                 );
             }
 
-            $providerLabel      = $_dataProvider->className() . '::' . $_dataProvider->methodName();
-            $dataProviderMethod = new Event\Code\ClassMethod($_dataProvider->className(), $_dataProvider->methodName());
->>>>>>> 079b3bf0
+            $providerLabel         = $_dataProvider->className() . '::' . $_dataProvider->methodName();
+            $dataProviderMethod    = new Event\Code\ClassMethod($_dataProvider->className(), $_dataProvider->methodName());
+            $validateArgumentCount = $testMethodIsNonVariadic && $_dataProvider->validateArgumentCount();
 
             Event\Facade::emitter()->dataProviderMethodCalled(
                 $testMethodValueObject,
