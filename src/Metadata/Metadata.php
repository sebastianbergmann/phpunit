--- conflicted
+++ resolved
@@ -464,7 +464,6 @@
     }
 
     /**
-<<<<<<< HEAD
      * @param class-string     $className
      * @param non-empty-string $methodName
      */
@@ -474,11 +473,7 @@
     }
 
     /**
-     * @param array<array<mixed>> $data
-     * @param ?non-empty-string   $name
-=======
      * @param ?non-empty-string $name
->>>>>>> 06e51c2f
      */
     public static function testWith(mixed $data, ?string $name = null): TestWith
     {
