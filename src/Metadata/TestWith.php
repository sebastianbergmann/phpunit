--- conflicted
+++ resolved
@@ -16,30 +16,18 @@
  */
 final readonly class TestWith extends Metadata
 {
-<<<<<<< HEAD
-    /**
-     * @var array<array<mixed>>
-     */
-    private array $data;
+    private mixed $data;
 
     /**
      * @var ?non-empty-string
      */
     private ?string $name;
-=======
-    private readonly mixed $data;
->>>>>>> 8a28de39
 
     /**
-     * @param 0|1                 $level
-     * @param array<array<mixed>> $data
-     * @param ?non-empty-string   $name
+     * @param 0|1               $level
+     * @param ?non-empty-string $name
      */
-<<<<<<< HEAD
-    protected function __construct(int $level, array $data, ?string $name = null)
-=======
-    protected function __construct(int $level, mixed $data)
->>>>>>> 8a28de39
+    protected function __construct(int $level, mixed $data, ?string $name = null)
     {
         parent::__construct($level);
 
@@ -52,14 +40,7 @@
         return true;
     }
 
-<<<<<<< HEAD
-    /**
-     * @return array<array<mixed>>
-     */
-    public function data(): array
-=======
     public function data(): mixed
->>>>>>> 8a28de39
     {
         return $this->data;
     }
