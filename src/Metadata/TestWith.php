<?php declare(strict_types=1);
/*
 * This file is part of PHPUnit.
 *
 * (c) Sebastian Bergmann <sebastian@phpunit.de>
 *
 * For the full copyright and license information, please view the LICENSE
 * file that was distributed with this source code.
 */
namespace PHPUnit\Metadata;

/**
 * @immutable
 *
 * @no-named-arguments Parameter names are not covered by the backward compatibility promise for PHPUnit
 */
final readonly class TestWith extends Metadata
{
    private mixed $data;

    /**
     * @var ?non-empty-string
     */
    private ?string $name;

    /**
<<<<<<< HEAD
     * @param int<0, 1>           $level
     * @param array<array<mixed>> $data
     * @param ?non-empty-string   $name
=======
     * @param 0|1               $level
     * @param ?non-empty-string $name
>>>>>>> 06e51c2f
     */
    protected function __construct(int $level, mixed $data, ?string $name = null)
    {
        parent::__construct($level);

        $this->data = $data;
        $this->name = $name;
    }

    public function isTestWith(): true
    {
        return true;
    }

    public function data(): mixed
    {
        return $this->data;
    }

    /**
     * @phpstan-assert-if-true !null $this->name
     */
    public function hasName(): bool
    {
        return $this->name !== null;
    }

    /**
     * @return ?non-empty-string
     */
    public function name(): ?string
    {
        return $this->name;
    }
}<|MERGE_RESOLUTION|>--- conflicted
+++ resolved
@@ -24,14 +24,8 @@
     private ?string $name;
 
     /**
-<<<<<<< HEAD
-     * @param int<0, 1>           $level
-     * @param array<array<mixed>> $data
-     * @param ?non-empty-string   $name
-=======
-     * @param 0|1               $level
+     * @param int<0, 1>         $level
      * @param ?non-empty-string $name
->>>>>>> 06e51c2f
      */
     protected function __construct(int $level, mixed $data, ?string $name = null)
     {
