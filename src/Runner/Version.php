<?php
/**
 * PHPUnit
 *
 * Copyright (c) 2001-2014, Sebastian Bergmann <sebastian@phpunit.de>.
 * All rights reserved.
 *
 * Redistribution and use in source and binary forms, with or without
 * modification, are permitted provided that the following conditions
 * are met:
 *
 *   * Redistributions of source code must retain the above copyright
 *     notice, this list of conditions and the following disclaimer.
 *
 *   * Redistributions in binary form must reproduce the above copyright
 *     notice, this list of conditions and the following disclaimer in
 *     the documentation and/or other materials provided with the
 *     distribution.
 *
 *   * Neither the name of Sebastian Bergmann nor the names of his
 *     contributors may be used to endorse or promote products derived
 *     from this software without specific prior written permission.
 *
 * THIS SOFTWARE IS PROVIDED BY THE COPYRIGHT HOLDERS AND CONTRIBUTORS
 * "AS IS" AND ANY EXPRESS OR IMPLIED WARRANTIES, INCLUDING, BUT NOT
 * LIMITED TO, THE IMPLIED WARRANTIES OF MERCHANTABILITY AND FITNESS
 * FOR A PARTICULAR PURPOSE ARE DISCLAIMED. IN NO EVENT SHALL THE
 * COPYRIGHT OWNER OR CONTRIBUTORS BE LIABLE FOR ANY DIRECT, INDIRECT,
 * INCIDENTAL, SPECIAL, EXEMPLARY, OR CONSEQUENTIAL DAMAGES (INCLUDING,
 * BUT NOT LIMITED TO, PROCUREMENT OF SUBSTITUTE GOODS OR SERVICES;
 * LOSS OF USE, DATA, OR PROFITS; OR BUSINESS INTERRUPTION) HOWEVER
 * CAUSED AND ON ANY THEORY OF LIABILITY, WHETHER IN CONTRACT, STRICT
 * LIABILITY, OR TORT (INCLUDING NEGLIGENCE OR OTHERWISE) ARISING IN
 * ANY WAY OUT OF THE USE OF THIS SOFTWARE, EVEN IF ADVISED OF THE
 * POSSIBILITY OF SUCH DAMAGE.
 *
 * @package    PHPUnit
 * @subpackage Runner
 * @author     Sebastian Bergmann <sebastian@phpunit.de>
 * @copyright  2001-2014 Sebastian Bergmann <sebastian@phpunit.de>
 * @license    http://www.opensource.org/licenses/BSD-3-Clause  The BSD 3-Clause License
 * @link       http://www.phpunit.de/
 * @since      File available since Release 2.0.0
 */

/**
 * This class defines the current version of PHPUnit.
 *
 * @package    PHPUnit
 * @subpackage Runner
 * @author     Sebastian Bergmann <sebastian@phpunit.de>
 * @copyright  2001-2014 Sebastian Bergmann <sebastian@phpunit.de>
 * @license    http://www.opensource.org/licenses/BSD-3-Clause  The BSD 3-Clause License
 * @link       http://www.phpunit.de/
 * @since      Class available since Release 2.0.0
 */
class PHPUnit_Runner_Version
{
    private static $pharVersion;
    private static $version;

    /**
     * Returns the current version of PHPUnit.
     *
     * @return string
     */
    public static function id()
    {
        if (self::$pharVersion !== null) {
            return self::$pharVersion;
        }

        if (self::$version === null) {
<<<<<<< HEAD
            $version = new SebastianBergmann\Version('4.2', __DIR__);
=======
            $version = new SebastianBergmann\Version('4.1.0', dirname(dirname(__DIR__)));
>>>>>>> 069d57f9
            self::$version = $version->getVersion();
        }

        return self::$version;
    }

    /**
     * @return string
     */
    public static function getVersionString()
    {
        return 'PHPUnit ' . self::id() . ' by Sebastian Bergmann.';
    }

    /**
     * @return string
     * @since  Method available since Release 4.0.0
     */
    public static function getReleaseChannel()
    {
        if (strpos(self::$pharVersion, 'alpha') !== false) {
            return '-alpha';
        }

        if (strpos(self::$pharVersion, 'beta') !== false) {
            return '-beta';
        }

        return '';
    }
}<|MERGE_RESOLUTION|>--- conflicted
+++ resolved
@@ -71,11 +71,7 @@
         }
 
         if (self::$version === null) {
-<<<<<<< HEAD
-            $version = new SebastianBergmann\Version('4.2', __DIR__);
-=======
-            $version = new SebastianBergmann\Version('4.1.0', dirname(dirname(__DIR__)));
->>>>>>> 069d57f9
+            $version = new SebastianBergmann\Version('4.2', dirname(dirname(__DIR__)));
             self::$version = $version->getVersion();
         }
 
