<?php
/*
 * This file is part of PHPUnit.
 *
 * (c) Sebastian Bergmann <sebastian@phpunit.de>
 *
 * For the full copyright and license information, please view the LICENSE
 * file that was distributed with this source code.
 */

/**
 * This class defines the current version of PHPUnit.
 *
 * @since Class available since Release 2.0.0
 */
class PHPUnit_Runner_Version
{
    private static $pharVersion;
    private static $version;

    /**
     * Returns the current version of PHPUnit.
     *
     * @return string
     */
    public static function id()
    {
        if (self::$pharVersion !== null) {
            return self::$pharVersion;
        }

        if (self::$version === null) {
<<<<<<< HEAD
            $version       = new SebastianBergmann\Version('5.1', dirname(dirname(__DIR__)));
=======
            $version       = new SebastianBergmann\Version('5.0.6', dirname(dirname(__DIR__)));
>>>>>>> 6be4bc97
            self::$version = $version->getVersion();
        }

        return self::$version;
    }

    /**
     * @return string
     *
     * @since Method available since Release 4.8.13
     */
    public static function series()
    {
        return implode('.', array_slice(explode('.', self::id()), 0, 2));
    }

    /**
     * @return string
     */
    public static function getVersionString()
    {
        return 'PHPUnit ' . self::id() . ' by Sebastian Bergmann and contributors.';
    }

    /**
     * @return string
     *
     * @since  Method available since Release 4.0.0
     */
    public static function getReleaseChannel()
    {
        if (strpos(self::$pharVersion, 'alpha') !== false) {
            return '-alpha';
        }

        if (strpos(self::$pharVersion, 'beta') !== false) {
            return '-beta';
        }

        return '';
    }
}<|MERGE_RESOLUTION|>--- conflicted
+++ resolved
@@ -30,11 +30,7 @@
         }
 
         if (self::$version === null) {
-<<<<<<< HEAD
             $version       = new SebastianBergmann\Version('5.1', dirname(dirname(__DIR__)));
-=======
-            $version       = new SebastianBergmann\Version('5.0.6', dirname(dirname(__DIR__)));
->>>>>>> 6be4bc97
             self::$version = $version->getVersion();
         }
 
