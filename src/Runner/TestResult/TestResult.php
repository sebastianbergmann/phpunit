<?php declare(strict_types=1);
/*
 * This file is part of PHPUnit.
 *
 * (c) Sebastian Bergmann <sebastian@phpunit.de>
 *
 * For the full copyright and license information, please view the LICENSE
 * file that was distributed with this source code.
 */
namespace PHPUnit\TestRunner\TestResult;

use function count;
use PHPUnit\Event\Test\BeforeFirstTestMethodErrored;
use PHPUnit\Event\Test\ConsideredRisky;
use PHPUnit\Event\Test\Errored;
use PHPUnit\Event\Test\ErrorTriggered;
use PHPUnit\Event\Test\Failed;
use PHPUnit\Event\Test\MarkedIncomplete;
use PHPUnit\Event\Test\PhpunitDeprecationTriggered;
use PHPUnit\Event\Test\PhpunitErrorTriggered;
use PHPUnit\Event\Test\PhpunitWarningTriggered;
use PHPUnit\Event\Test\Skipped as TestSkipped;
use PHPUnit\Event\TestRunner\DeprecationTriggered as TestRunnerDeprecationTriggered;
use PHPUnit\Event\TestRunner\WarningTriggered as TestRunnerWarningTriggered;
use PHPUnit\Event\TestSuite\Skipped as TestSuiteSkipped;
use PHPUnit\TestRunner\TestResult\Issues\Deprecation;
use PHPUnit\TestRunner\TestResult\Issues\Error;
use PHPUnit\TestRunner\TestResult\Issues\Notice;
use PHPUnit\TestRunner\TestResult\Issues\PhpDeprecation;
use PHPUnit\TestRunner\TestResult\Issues\PhpNotice;
use PHPUnit\TestRunner\TestResult\Issues\PhpWarning;
use PHPUnit\TestRunner\TestResult\Issues\Warning;

/**
 * @internal This class is not covered by the backward compatibility promise for PHPUnit
 */
final class TestResult
{
    private readonly int $numberOfTests;
    private readonly int $numberOfTestsRun;
    private readonly int $numberOfAssertions;

    /**
     * @psalm-var list<BeforeFirstTestMethodErrored|Errored>
     */
    private readonly array $testErroredEvents;

    /**
     * @psalm-var list<Failed>
     */
    private readonly array $testFailedEvents;

    /**
     * @psalm-var list<MarkedIncomplete>
     */
    private readonly array $testMarkedIncompleteEvents;

    /**
     * @psalm-var list<TestSuiteSkipped>
     */
    private readonly array $testSuiteSkippedEvents;

    /**
     * @psalm-var list<TestSkipped>
     */
    private readonly array $testSkippedEvents;

    /**
     * @psalm-var array<string,list<ConsideredRisky>>
     */
    private readonly array $testConsideredRiskyEvents;

    /**
     * @psalm-var array<string,list<PhpunitDeprecationTriggered>>
     */
    private readonly array $testTriggeredPhpunitDeprecationEvents;

    /**
     * @psalm-var array<string,list<ErrorTriggered>>
     */
    private readonly array $testTriggeredErrorEvents;

    /**
     * @psalm-var array<string,list<PhpunitErrorTriggered>>
     */
    private readonly array $testTriggeredPhpunitErrorEvents;

    /**
     * @psalm-var array<string,list<PhpunitWarningTriggered>>
     */
    private readonly array $testTriggeredPhpunitWarningEvents;

    /**
     * @psalm-var list<TestRunnerDeprecationTriggered>
     */
    private readonly array $testRunnerTriggeredDeprecationEvents;

    /**
     * @psalm-var list<TestRunnerWarningTriggered>
     */
    private readonly array $testRunnerTriggeredWarningEvents;

    /**
     * @psalm-var list<Error>
     */
    private readonly array $errors;

    /**
     * @psalm-var list<Deprecation>
     */
    private readonly array $deprecations;

    /**
     * @psalm-var list<Notice>
     */
    private readonly array $notices;

    /**
     * @psalm-var list<Warning>
     */
    private readonly array $warnings;

    /**
     * @psalm-var list<PhpDeprecation>
     */
    private readonly array $phpDeprecations;

    /**
     * @psalm-var list<PhpNotice>
     */
    private readonly array $phpNotices;

    /**
     * @psalm-var list<PhpWarning>
     */
    private readonly array $phpWarnings;

    /**
     * @psalm-param list<BeforeFirstTestMethodErrored|Errored> $testErroredEvents
     * @psalm-param list<Failed> $testFailedEvents
     * @psalm-param array<string,list<ConsideredRisky>> $testConsideredRiskyEvents
     * @psalm-param list<TestSuiteSkipped> $testSuiteSkippedEvents
     * @psalm-param list<TestSkipped> $testSkippedEvents
     * @psalm-param list<MarkedIncomplete> $testMarkedIncompleteEvents
     * @psalm-param array<string,list<PhpunitDeprecationTriggered>> $testTriggeredPhpunitDeprecationEvents
     * @psalm-param array<string,list<ErrorTriggered>> $testTriggeredErrorEvents
     * @psalm-param array<string,list<PhpunitErrorTriggered>> $testTriggeredPhpunitErrorEvents
     * @psalm-param array<string,list<PhpunitWarningTriggered>> $testTriggeredPhpunitWarningEvents
     * @psalm-param list<TestRunnerDeprecationTriggered> $testRunnerTriggeredDeprecationEvents
     * @psalm-param list<TestRunnerWarningTriggered> $testRunnerTriggeredWarningEvents
     * @psalm-param list<Error> $errors
     * @psalm-param list<Deprecation> $deprecations
     * @psalm-param list<Notice> $notices
     * @psalm-param list<Warning> $warnings
     * @psalm-param list<PhpDeprecation> $phpDeprecations
     * @psalm-param list<PhpNotice> $phpNotices
     * @psalm-param list<PhpWarning> $phpWarnings
     */
    public function __construct(int $numberOfTests, int $numberOfTestsRun, int $numberOfAssertions, array $testErroredEvents, array $testFailedEvents, array $testConsideredRiskyEvents, array $testSuiteSkippedEvents, array $testSkippedEvents, array $testMarkedIncompleteEvents, array $testTriggeredPhpunitDeprecationEvents, array $testTriggeredErrorEvents, array $testTriggeredPhpunitErrorEvents, array $testTriggeredPhpunitWarningEvents, array $testRunnerTriggeredDeprecationEvents, array $testRunnerTriggeredWarningEvents, array $errors, array $deprecations, array $notices, array $warnings, array $phpDeprecations, array $phpNotices, array $phpWarnings)
    {
        $this->numberOfTests                         = $numberOfTests;
        $this->numberOfTestsRun                      = $numberOfTestsRun;
        $this->numberOfAssertions                    = $numberOfAssertions;
        $this->testErroredEvents                     = $testErroredEvents;
        $this->testFailedEvents                      = $testFailedEvents;
        $this->testConsideredRiskyEvents             = $testConsideredRiskyEvents;
        $this->testSuiteSkippedEvents                = $testSuiteSkippedEvents;
        $this->testSkippedEvents                     = $testSkippedEvents;
        $this->testMarkedIncompleteEvents            = $testMarkedIncompleteEvents;
        $this->testTriggeredPhpunitDeprecationEvents = $testTriggeredPhpunitDeprecationEvents;
        $this->testTriggeredErrorEvents              = $testTriggeredErrorEvents;
        $this->testTriggeredPhpunitErrorEvents       = $testTriggeredPhpunitErrorEvents;
        $this->testTriggeredPhpunitWarningEvents     = $testTriggeredPhpunitWarningEvents;
        $this->testRunnerTriggeredDeprecationEvents  = $testRunnerTriggeredDeprecationEvents;
        $this->testRunnerTriggeredWarningEvents      = $testRunnerTriggeredWarningEvents;
        $this->errors                                = $errors;
        $this->deprecations                          = $deprecations;
        $this->notices                               = $notices;
        $this->warnings                              = $warnings;
        $this->phpDeprecations                       = $phpDeprecations;
        $this->phpNotices                            = $phpNotices;
        $this->phpWarnings                           = $phpWarnings;
    }

    public function numberOfTestsRun(): int
    {
        return $this->numberOfTestsRun;
    }

    public function numberOfAssertions(): int
    {
        return $this->numberOfAssertions;
    }

    /**
     * @psalm-return list<BeforeFirstTestMethodErrored|Errored>
     */
    public function testErroredEvents(): array
    {
        return $this->testErroredEvents;
    }

    public function numberOfTestErroredEvents(): int
    {
        return count($this->testErroredEvents);
    }

    public function hasTestErroredEvents(): bool
    {
        return $this->numberOfTestErroredEvents() > 0;
    }

    /**
     * @psalm-return list<Failed>
     */
    public function testFailedEvents(): array
    {
        return $this->testFailedEvents;
    }

    public function numberOfTestFailedEvents(): int
    {
        return count($this->testFailedEvents);
    }

    public function hasTestFailedEvents(): bool
    {
        return $this->numberOfTestFailedEvents() > 0;
    }

    /**
     * @psalm-return array<string,list<ConsideredRisky>>
     */
    public function testConsideredRiskyEvents(): array
    {
        return $this->testConsideredRiskyEvents;
    }

    public function numberOfTestsWithTestConsideredRiskyEvents(): int
    {
        return count($this->testConsideredRiskyEvents);
    }

    public function hasTestConsideredRiskyEvents(): bool
    {
        return $this->numberOfTestsWithTestConsideredRiskyEvents() > 0;
    }

    /**
     * @psalm-return list<TestSuiteSkipped>
     */
    public function testSuiteSkippedEvents(): array
    {
        return $this->testSuiteSkippedEvents;
    }

    public function numberOfTestSuiteSkippedEvents(): int
    {
        return count($this->testSuiteSkippedEvents);
    }

    public function hasTestSuiteSkippedEvents(): bool
    {
        return $this->numberOfTestSuiteSkippedEvents() > 0;
    }

    /**
     * @psalm-return list<TestSkipped>
     */
    public function testSkippedEvents(): array
    {
        return $this->testSkippedEvents;
    }

    public function numberOfTestSkippedEvents(): int
    {
        return count($this->testSkippedEvents);
    }

    public function hasTestSkippedEvents(): bool
    {
        return $this->numberOfTestSkippedEvents() > 0;
    }

    /**
     * @psalm-return list<MarkedIncomplete>
     */
    public function testMarkedIncompleteEvents(): array
    {
        return $this->testMarkedIncompleteEvents;
    }

    public function numberOfTestMarkedIncompleteEvents(): int
    {
        return count($this->testMarkedIncompleteEvents);
    }

    public function hasTestMarkedIncompleteEvents(): bool
    {
        return $this->numberOfTestMarkedIncompleteEvents() > 0;
    }

    /**
     * @psalm-return array<string,list<PhpunitDeprecationTriggered>>
     */
    public function testTriggeredPhpunitDeprecationEvents(): array
    {
        return $this->testTriggeredPhpunitDeprecationEvents;
    }

    public function numberOfTestsWithTestTriggeredPhpunitDeprecationEvents(): int
    {
        return count($this->testTriggeredPhpunitDeprecationEvents);
    }

    public function hasTestTriggeredPhpunitDeprecationEvents(): bool
    {
        return $this->numberOfTestsWithTestTriggeredPhpunitDeprecationEvents() > 0;
    }

    /**
     * @psalm-return array<string,list<ErrorTriggered>>
     */
    public function testTriggeredErrorEvents(): array
    {
        return $this->testTriggeredErrorEvents;
    }

    public function numberOfTestsWithTestTriggeredErrorEvents(): int
    {
        return count($this->testTriggeredErrorEvents);
    }

    public function hasTestTriggeredErrorEvents(): bool
    {
        return $this->numberOfTestsWithTestTriggeredErrorEvents() > 0;
    }

    /**
     * @psalm-return array<string,list<PhpunitErrorTriggered>>
     */
    public function testTriggeredPhpunitErrorEvents(): array
    {
        return $this->testTriggeredPhpunitErrorEvents;
    }

    public function numberOfTestsWithTestTriggeredPhpunitErrorEvents(): int
    {
        return count($this->testTriggeredPhpunitErrorEvents);
    }

    public function hasTestTriggeredPhpunitErrorEvents(): bool
    {
        return $this->numberOfTestsWithTestTriggeredPhpunitErrorEvents() > 0;
    }

    /**
     * @psalm-return array<string,list<PhpunitWarningTriggered>>
     */
    public function testTriggeredPhpunitWarningEvents(): array
    {
        return $this->testTriggeredPhpunitWarningEvents;
    }

    public function numberOfTestsWithTestTriggeredPhpunitWarningEvents(): int
    {
        return count($this->testTriggeredPhpunitWarningEvents);
    }

    public function hasTestTriggeredPhpunitWarningEvents(): bool
    {
        return $this->numberOfTestsWithTestTriggeredPhpunitWarningEvents() > 0;
    }

    /**
     * @psalm-return list<TestRunnerDeprecationTriggered>
     */
    public function testRunnerTriggeredDeprecationEvents(): array
    {
        return $this->testRunnerTriggeredDeprecationEvents;
    }

    public function numberOfTestRunnerTriggeredDeprecationEvents(): int
    {
        return count($this->testRunnerTriggeredDeprecationEvents);
    }

    public function hasTestRunnerTriggeredDeprecationEvents(): bool
    {
        return $this->numberOfTestRunnerTriggeredDeprecationEvents() > 0;
    }

    /**
     * @psalm-return list<TestRunnerWarningTriggered>
     */
    public function testRunnerTriggeredWarningEvents(): array
    {
        return $this->testRunnerTriggeredWarningEvents;
    }

    public function numberOfTestRunnerTriggeredWarningEvents(): int
    {
        return count($this->testRunnerTriggeredWarningEvents);
    }

    public function hasTestRunnerTriggeredWarningEvents(): bool
    {
        return $this->numberOfTestRunnerTriggeredWarningEvents() > 0;
    }

    public function wasSuccessful(): bool
    {
        return $this->wasSuccessfulIgnoringPhpunitWarnings() &&
               !$this->hasTestRunnerTriggeredWarningEvents() &&
               !$this->hasTestTriggeredPhpunitWarningEvents();
    }

    public function wasSuccessfulIgnoringPhpunitWarnings(): bool
    {
        return !$this->hasTestErroredEvents() &&
               !$this->hasTestFailedEvents();
    }

    public function wasSuccessfulAndNoTestHasIssues(): bool
    {
        return $this->wasSuccessful() && !$this->hasTestsWithIssues();
    }

    public function hasTestsWithIssues(): bool
    {
        return $this->hasRiskyTests() ||
               $this->hasIncompleteTests() ||
               $this->hasDeprecations() ||
               !empty($this->errors) ||
               $this->hasNotices() ||
               $this->hasWarnings();
    }

    /**
     * @psalm-return list<Error>
     */
    public function errors(): array
    {
        return $this->errors;
    }

    /**
     * @psalm-return list<Deprecation>
     */
    public function deprecations(): array
    {
        return $this->deprecations;
    }

    /**
     * @psalm-return list<Notice>
     */
    public function notices(): array
    {
        return $this->notices;
    }

    /**
     * @psalm-return list<Warning>
     */
    public function warnings(): array
    {
        return $this->warnings;
    }

    /**
     * @psalm-return list<PhpDeprecation>
     */
    public function phpDeprecations(): array
    {
        return $this->phpDeprecations;
    }

    /**
     * @psalm-return list<PhpNotice>
     */
    public function phpNotices(): array
    {
        return $this->phpNotices;
    }

    /**
     * @psalm-return list<PhpWarning>
     */
    public function phpWarnings(): array
    {
        return $this->phpWarnings;
    }

    public function hasTests(): bool
    {
        return $this->numberOfTests > 0;
    }

    public function hasDeprecations(): bool
    {
        return $this->numberOfDeprecations() > 0;
    }

    public function numberOfDeprecations(): int
    {
        return count($this->deprecations) +
               count($this->phpDeprecations) +
               count($this->testTriggeredPhpunitDeprecationEvents) +
               count($this->testRunnerTriggeredDeprecationEvents);
    }

    public function hasNotices(): bool
    {
        return $this->numberOfNotices() > 0;
    }

    public function numberOfNotices(): int
    {
        return count($this->notices) +
               count($this->phpNotices);
    }

    public function hasWarnings(): bool
    {
        return $this->numberOfWarnings() > 0;
    }

    public function numberOfWarnings(): int
    {
        return count($this->warnings) +
               count($this->phpWarnings) +
               count($this->testTriggeredPhpunitWarningEvents) +
               count($this->testRunnerTriggeredWarningEvents);
    }

    public function hasErrors(): bool
    {
<<<<<<< HEAD
        return !empty($this->testErroredEvents) ||
               !empty($this->testTriggeredPhpunitErrorEvents);
=======
        return $this->wasSuccessfulIgnoringPhpunitWarnings() &&
               !$this->hasTestTriggeredPhpunitErrorEvents() &&
               !$this->hasTestRunnerTriggeredWarningEvents() &&
               !$this->hasTestTriggeredPhpunitWarningEvents();
>>>>>>> a634b8af
    }

    public function hasIncompleteTests(): bool
    {
        return !empty($this->testMarkedIncompleteEvents);
    }

    public function hasRiskyTests(): bool
    {
        return !empty($this->testConsideredRiskyEvents);
    }

    public function hasSkippedTests(): bool
    {
        return !empty($this->testSkippedEvents);
    }
}<|MERGE_RESOLUTION|>--- conflicted
+++ resolved
@@ -411,6 +411,7 @@
     public function wasSuccessful(): bool
     {
         return $this->wasSuccessfulIgnoringPhpunitWarnings() &&
+               !$this->hasTestTriggeredPhpunitErrorEvents() &&
                !$this->hasTestRunnerTriggeredWarningEvents() &&
                !$this->hasTestTriggeredPhpunitWarningEvents();
     }
@@ -536,15 +537,8 @@
 
     public function hasErrors(): bool
     {
-<<<<<<< HEAD
         return !empty($this->testErroredEvents) ||
                !empty($this->testTriggeredPhpunitErrorEvents);
-=======
-        return $this->wasSuccessfulIgnoringPhpunitWarnings() &&
-               !$this->hasTestTriggeredPhpunitErrorEvents() &&
-               !$this->hasTestRunnerTriggeredWarningEvents() &&
-               !$this->hasTestTriggeredPhpunitWarningEvents();
->>>>>>> a634b8af
     }
 
     public function hasIncompleteTests(): bool
