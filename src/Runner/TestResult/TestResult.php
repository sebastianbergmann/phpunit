--- conflicted
+++ resolved
@@ -461,11 +461,8 @@
                $this->errors !== [] ||
                $this->hasNotices() ||
                $this->hasWarnings() ||
-<<<<<<< HEAD
-               $this->hasPhpunitNotices();
-=======
+               $this->hasPhpunitNotices() ||
                $this->hasPhpunitWarnings();
->>>>>>> c80daf07
     }
 
     /**
