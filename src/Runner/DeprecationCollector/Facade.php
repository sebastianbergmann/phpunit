<?php declare(strict_types=1);
/*
 * This file is part of PHPUnit.
 *
 * (c) Sebastian Bergmann <sebastian@phpunit.de>
 *
 * For the full copyright and license information, please view the LICENSE
 * file that was distributed with this source code.
 */
namespace PHPUnit\Runner\DeprecationCollector;

use PHPUnit\Event\Facade as EventFacade;
use PHPUnit\TestRunner\IssueFilter;
use PHPUnit\TextUI\Configuration\Registry as ConfigurationRegistry;

/**
 * @no-named-arguments Parameter names are not covered by the backward compatibility promise for PHPUnit
 *
 * @internal This class is not covered by the backward compatibility promise for PHPUnit
 */
final class Facade
{
    private static null|Collector|InIsolationCollector $collector = null;
    private static bool $inIsolation                              = false;

    public static function init(): void
    {
        self::collector();
    }

    public static function initForIsolation(): void
    {
        self::collector();

        self::$inIsolation = true;
    }

    /**
     * @return list<non-empty-string>
     */
    public static function deprecations(): array
    {
        return self::collector()->deprecations();
    }

    /**
     * @return list<non-empty-string>
     */
    public static function filteredDeprecations(): array
    {
        return self::collector()->filteredDeprecations();
    }

<<<<<<< HEAD
    private static function collector(): Collector
=======
    /**
     * @throws EventFacadeIsSealedException
     * @throws UnknownSubscriberTypeException
     */
    public static function collector(): Collector|InIsolationCollector
>>>>>>> 30bed975
    {
        if (self::$collector !== null) {
            return self::$collector;
        }

        $issueFilter = new IssueFilter(
            ConfigurationRegistry::get()->source(),
        );

        if (self::$inIsolation) {
            self::$collector = new InIsolationCollector(
                $issueFilter,
            );

            return self::$collector;
        }

        self::$collector = new Collector(
            EventFacade::instance(),
            $issueFilter,
        );

        return self::$collector;
    }
}<|MERGE_RESOLUTION|>--- conflicted
+++ resolved
@@ -9,7 +9,9 @@
  */
 namespace PHPUnit\Runner\DeprecationCollector;
 
+use PHPUnit\Event\EventFacadeIsSealedException;
 use PHPUnit\Event\Facade as EventFacade;
+use PHPUnit\Event\UnknownSubscriberTypeException;
 use PHPUnit\TestRunner\IssueFilter;
 use PHPUnit\TextUI\Configuration\Registry as ConfigurationRegistry;
 
@@ -51,15 +53,11 @@
         return self::collector()->filteredDeprecations();
     }
 
-<<<<<<< HEAD
-    private static function collector(): Collector
-=======
     /**
      * @throws EventFacadeIsSealedException
      * @throws UnknownSubscriberTypeException
      */
     public static function collector(): Collector|InIsolationCollector
->>>>>>> 30bed975
     {
         if (self::$collector !== null) {
             return self::$collector;
