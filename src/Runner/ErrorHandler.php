<?php declare(strict_types=1);
/*
 * This file is part of PHPUnit.
 *
 * (c) Sebastian Bergmann <sebastian@phpunit.de>
 *
 * For the full copyright and license information, please view the LICENSE
 * file that was distributed with this source code.
 */
namespace PHPUnit\Runner;

use const DEBUG_BACKTRACE_IGNORE_ARGS;
use const E_COMPILE_ERROR;
use const E_COMPILE_WARNING;
use const E_CORE_ERROR;
use const E_CORE_WARNING;
use const E_DEPRECATED;
use const E_ERROR;
use const E_NOTICE;
use const E_PARSE;
use const E_RECOVERABLE_ERROR;
use const E_STRICT;
use const E_USER_DEPRECATED;
use const E_USER_ERROR;
use const E_USER_NOTICE;
use const E_USER_WARNING;
use const E_WARNING;
<<<<<<< HEAD
use function array_keys;
use function array_values;
use function debug_backtrace;
=======
use function defined;
>>>>>>> d9a186d8
use function error_reporting;
use function restore_error_handler;
use function set_error_handler;
use PHPUnit\Event;
use PHPUnit\Event\Code\IssueTrigger\IssueTrigger;
use PHPUnit\Event\Code\NoTestCaseObjectOnCallStackException;
use PHPUnit\Event\Code\TestMethod;
use PHPUnit\Runner\Baseline\Baseline;
use PHPUnit\Runner\Baseline\Issue;
use PHPUnit\TextUI\Configuration\Registry;
use PHPUnit\TextUI\Configuration\Source;
use PHPUnit\TextUI\Configuration\SourceFilter;
use PHPUnit\Util\ExcludeList;

/**
 * @no-named-arguments Parameter names are not covered by the backward compatibility promise for PHPUnit
 *
 * @internal This class is not covered by the backward compatibility promise for PHPUnit
 */
final class ErrorHandler
{
    private const UNHANDLEABLE_LEVELS         = E_ERROR | E_PARSE | E_CORE_ERROR | E_CORE_WARNING | E_COMPILE_ERROR | E_COMPILE_WARNING;
    private const INSUPPRESSIBLE_LEVELS       = E_ERROR | E_PARSE | E_CORE_ERROR | E_COMPILE_ERROR | E_USER_ERROR | E_RECOVERABLE_ERROR;
    private static ?self $instance            = null;
    private ?Baseline $baseline               = null;
    private bool $enabled                     = false;
    private ?int $originalErrorReportingLevel = null;
    private readonly Source $source;
    private readonly SourceFilter $sourceFilter;

    /**
     * @var ?array{functions: list<non-empty-string>, methods: list<array{className: class-string, methodName: non-empty-string}>}
     */
    private ?array $deprecationTriggers = null;

    public static function instance(): self
    {
        return self::$instance ?? self::$instance = new self(Registry::get()->source());
    }

    private function __construct(Source $source)
    {
        $this->source       = $source;
        $this->sourceFilter = new SourceFilter;
    }

    /**
     * @throws NoTestCaseObjectOnCallStackException
     */
    public function __invoke(int $errorNumber, string $errorString, string $errorFile, int $errorLine): bool
    {
        $suppressed = (error_reporting() & ~self::INSUPPRESSIBLE_LEVELS) === 0;

        if ($suppressed && (new ExcludeList)->isExcluded($errorFile)) {
            return false;
        }

        /**
         * E_STRICT is deprecated since PHP 8.4.
         *
         * @see https://github.com/sebastianbergmann/phpunit/issues/5956
         */
        if (defined('E_STRICT') && $errorNumber === @E_STRICT) {
            $errorNumber = E_NOTICE;
        }

        $test = Event\Code\TestMethodBuilder::fromCallStack();

        $ignoredByBaseline = $this->ignoredByBaseline($errorFile, $errorLine, $errorString);
        $ignoredByTest     = $test->metadata()->isIgnoreDeprecations()->isNotEmpty();

        switch ($errorNumber) {
            case E_NOTICE:
                Event\Facade::emitter()->testTriggeredPhpNotice(
                    $test,
                    $errorString,
                    $errorFile,
                    $errorLine,
                    $suppressed,
                    $ignoredByBaseline,
                );

                break;

            case E_USER_NOTICE:
                Event\Facade::emitter()->testTriggeredNotice(
                    $test,
                    $errorString,
                    $errorFile,
                    $errorLine,
                    $suppressed,
                    $ignoredByBaseline,
                );

                break;

            case E_WARNING:
                Event\Facade::emitter()->testTriggeredPhpWarning(
                    $test,
                    $errorString,
                    $errorFile,
                    $errorLine,
                    $suppressed,
                    $ignoredByBaseline,
                );

                break;

            case E_USER_WARNING:
                Event\Facade::emitter()->testTriggeredWarning(
                    $test,
                    $errorString,
                    $errorFile,
                    $errorLine,
                    $suppressed,
                    $ignoredByBaseline,
                );

                break;

            case E_DEPRECATED:
                Event\Facade::emitter()->testTriggeredPhpDeprecation(
                    $test,
                    $errorString,
                    $errorFile,
                    $errorLine,
                    $suppressed,
                    $ignoredByBaseline,
                    $ignoredByTest,
                    $this->trigger($test, false),
                );

                break;

            case E_USER_DEPRECATED:
                Event\Facade::emitter()->testTriggeredDeprecation(
                    $test,
                    $errorString,
                    $errorFile,
                    $errorLine,
                    $suppressed,
                    $ignoredByBaseline,
                    $ignoredByTest,
                    $this->trigger($test, true),
                );

                break;

            case E_USER_ERROR:
                Event\Facade::emitter()->testTriggeredError(
                    $test,
                    $errorString,
                    $errorFile,
                    $errorLine,
                    $suppressed,
                );

                throw new ErrorException('E_USER_ERROR was triggered');

            default:
                return false;
        }

        return false;
    }

    public function enable(): void
    {
        if ($this->enabled) {
            return;
        }

        $oldErrorHandler = set_error_handler($this);

        if ($oldErrorHandler !== null) {
            restore_error_handler();

            return;
        }

        $this->enabled                     = true;
        $this->originalErrorReportingLevel = error_reporting();

        error_reporting($this->originalErrorReportingLevel & self::UNHANDLEABLE_LEVELS);
    }

    public function disable(): void
    {
        if (!$this->enabled) {
            return;
        }

        restore_error_handler();

        error_reporting(error_reporting() | $this->originalErrorReportingLevel);

        $this->enabled                     = false;
        $this->originalErrorReportingLevel = null;
    }

    public function useBaseline(Baseline $baseline): void
    {
        $this->baseline = $baseline;
    }

    /**
     * @param array{functions: list<non-empty-string>, methods: list<array{className: class-string, methodName: non-empty-string}>} $deprecationTriggers
     */
    public function useDeprecationTriggers(array $deprecationTriggers): void
    {
        $this->deprecationTriggers = $deprecationTriggers;
    }

    /**
     * @param non-empty-string $file
     * @param positive-int     $line
     * @param non-empty-string $description
     */
    private function ignoredByBaseline(string $file, int $line, string $description): bool
    {
        if ($this->baseline === null) {
            return false;
        }

        return $this->baseline->has(Issue::from($file, $line, null, $description));
    }

    private function trigger(TestMethod $test, bool $filterTrigger): IssueTrigger
    {
        if (!$this->source->notEmpty()) {
            return IssueTrigger::unknown();
        }

        $trace = $this->filteredStackTrace($filterTrigger);

        $triggeredInFirstPartyCode       = false;
        $triggerCalledFromFirstPartyCode = false;

        if (isset($trace[0]['file']) &&
            ($trace[0]['file'] === $test->file() ||
            $this->sourceFilter->includes($this->source, $trace[0]['file']))) {
            $triggeredInFirstPartyCode = true;
        }

        if (isset($trace[1]['file']) &&
            ($trace[1]['file'] === $test->file() ||
            $this->sourceFilter->includes($this->source, $trace[1]['file']))) {
            $triggerCalledFromFirstPartyCode = true;
        }

        if ($triggerCalledFromFirstPartyCode) {
            if ($triggeredInFirstPartyCode) {
                return IssueTrigger::self();
            }

            return IssueTrigger::direct();
        }

        return IssueTrigger::indirect();
    }

    /**
     * @return list<array{file: string, line: int, class: string, function: string, type: string}>
     */
    private function filteredStackTrace(bool $filterDeprecationTriggers): array
    {
        $trace = debug_backtrace(DEBUG_BACKTRACE_IGNORE_ARGS);

        // self::filteredStackTrace(), self::trigger(), self::__invoke()
        unset($trace[0], $trace[1], $trace[2]);

        if ($this->deprecationTriggers === null || !$filterDeprecationTriggers) {
            return array_values($trace);
        }

        foreach (array_keys($trace) as $frame) {
            foreach ($this->deprecationTriggers['functions'] as $function) {
                if (!isset($trace[$frame]['class']) &&
                    isset($trace[$frame]['function']) &&
                    $trace[$frame]['function'] === $function) {
                    unset($trace[$frame]);

                    continue 2;
                }
            }

            foreach ($this->deprecationTriggers['methods'] as $method) {
                if (isset($trace[$frame]['class']) &&
                    $trace[$frame]['class'] === $method['className'] &&
                    /** @phpstan-ignore isset.offset */
                    isset($trace[$frame]['function']) &&
                    $trace[$frame]['function'] === $method['methodName']) {
                    unset($trace[$frame]);

                    continue 2;
                }
            }
        }

        return array_values($trace);
    }
}<|MERGE_RESOLUTION|>--- conflicted
+++ resolved
@@ -25,13 +25,10 @@
 use const E_USER_NOTICE;
 use const E_USER_WARNING;
 use const E_WARNING;
-<<<<<<< HEAD
 use function array_keys;
 use function array_values;
 use function debug_backtrace;
-=======
 use function defined;
->>>>>>> d9a186d8
 use function error_reporting;
 use function restore_error_handler;
 use function set_error_handler;
