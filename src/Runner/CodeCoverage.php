--- conflicted
+++ resolved
@@ -162,15 +162,11 @@
         $this->collecting = true;
     }
 
-<<<<<<< HEAD
     /**
      * @param array<string,list<int>>|false $linesToBeCovered
      * @param array<string,list<int>>       $linesToBeUsed
      */
-    public function stop(bool $append = true, array|false $linesToBeCovered = [], array $linesToBeUsed = []): void
-=======
     public function stop(bool $append, array|false $linesToBeCovered = [], array $linesToBeUsed = []): void
->>>>>>> a770e0df
     {
         if (!$this->collecting) {
             return;
