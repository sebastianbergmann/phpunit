--- conflicted
+++ resolved
@@ -117,11 +117,7 @@
      *
      * @noinspection RepetitiveMethodCallsInspection
      */
-<<<<<<< HEAD
     public function run(): void
-=======
-    public function run(?TestResult $result = null): TestResult
->>>>>>> dd98a2a2
     {
         $emitter = EventFacade::emitter();
 
