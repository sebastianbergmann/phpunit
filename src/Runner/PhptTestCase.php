<?php declare(strict_types=1);
/*
 * This file is part of PHPUnit.
 *
 * (c) Sebastian Bergmann <sebastian@phpunit.de>
 *
 * For the full copyright and license information, please view the LICENSE
 * file that was distributed with this source code.
 */
namespace PHPUnit\Runner;

use const DEBUG_BACKTRACE_IGNORE_ARGS;
use const DIRECTORY_SEPARATOR;
use function array_merge;
use function basename;
use function debug_backtrace;
use function defined;
use function dirname;
use function explode;
use function extension_loaded;
use function file;
use function file_get_contents;
use function file_put_contents;
use function is_array;
use function is_file;
use function is_readable;
use function is_string;
use function ltrim;
use function phpversion;
use function preg_match;
use function preg_replace;
use function preg_split;
use function realpath;
use function rtrim;
use function sprintf;
use function str_replace;
use function strncasecmp;
use function strpos;
use function substr;
use function trim;
use function unlink;
use function unserialize;
use function var_export;
use function version_compare;
use PHPUnit\Framework\Assert;
use PHPUnit\Framework\AssertionFailedError;
use PHPUnit\Framework\ExecutionOrderDependency;
use PHPUnit\Framework\ExpectationFailedException;
use PHPUnit\Framework\IncompleteTestError;
use PHPUnit\Framework\PHPTAssertionFailedError;
use PHPUnit\Framework\Reorderable;
use PHPUnit\Framework\SelfDescribing;
use PHPUnit\Framework\SkippedTestError;
use PHPUnit\Framework\SyntheticSkippedError;
use PHPUnit\Framework\Test;
use PHPUnit\Framework\TestResult;
use PHPUnit\Util\PHP\AbstractPhpProcess;
use SebastianBergmann\CodeCoverage\RawCodeCoverageData;
use SebastianBergmann\Template\Template;
use SebastianBergmann\Timer\Timer;
use Throwable;

/**
 * @internal This class is not covered by the backward compatibility promise for PHPUnit
 */
final class PhptTestCase implements Reorderable, SelfDescribing, Test
{
    /**
     * @var string
     */
    private $filename;

    /**
     * @var AbstractPhpProcess
     */
    private $phpUtil;

    /**
     * @var string
     */
    private $output = '';

    /**
     * Constructs a test case with the given filename.
     *
     * @throws Exception
     */
    public function __construct(string $filename, AbstractPhpProcess $phpUtil = null)
    {
        if (!is_file($filename)) {
            throw new Exception(
                sprintf(
                    'File "%s" does not exist.',
                    $filename
                )
            );
        }

        $this->filename = $filename;
        $this->phpUtil  = $phpUtil ?: AbstractPhpProcess::factory();
    }

    /**
     * Counts the number of test cases executed by run(TestResult result).
     */
    public function count(): int
    {
        return 1;
    }

    /**
     * Runs a test and collects its result in a TestResult instance.
     *
     * @throws Exception
     * @throws \SebastianBergmann\CodeCoverage\InvalidArgumentException
     * @throws \SebastianBergmann\CodeCoverage\UnintentionallyCoveredCodeException
     * @throws \SebastianBergmann\RecursionContext\InvalidArgumentException
     */
    public function run(TestResult $result = null): TestResult
    {
        if ($result === null) {
            $result = new TestResult;
        }

        try {
            $sections = $this->parse();
        } catch (Exception $e) {
            $result->startTest($this);
            $result->addFailure($this, new SkippedTestError($e->getMessage()), 0);
            $result->endTest($this, 0);

            return $result;
        }

        $code     = $this->render($sections['FILE']);
        $xfail    = false;
        $settings = $this->parseIniSection($this->settings($result->getCollectCodeCoverageInformation()));

        $result->startTest($this);

        if (isset($sections['INI'])) {
            $settings = $this->parseIniSection($sections['INI'], $settings);
        }

        if (isset($sections['ENV'])) {
            $env = $this->parseEnvSection($sections['ENV']);
            $this->phpUtil->setEnv($env);
        }

        $this->phpUtil->setUseStderrRedirection(true);

        if ($result->enforcesTimeLimit()) {
            $this->phpUtil->setTimeout($result->getTimeoutForLargeTests());
        }

        $skip = $this->runSkip($sections, $result, $settings);

        if ($skip) {
            return $result;
        }

        if (isset($sections['XFAIL'])) {
            $xfail = trim($sections['XFAIL']);
        }

        if (isset($sections['STDIN'])) {
            $this->phpUtil->setStdin($sections['STDIN']);
        }

        if (isset($sections['ARGS'])) {
            $this->phpUtil->setArgs($sections['ARGS']);
        }

        if ($result->getCollectCodeCoverageInformation()) {
            $pathCoverage = false;
            $codeCoverage = $result->getCodeCoverage();

            if ($codeCoverage) {
                $pathCoverage = $codeCoverage->collectsBranchAndPathCoverage();
            }

            $this->renderForCoverage($code, $pathCoverage);
        }

        $timer = new Timer;
        $timer->start();

        $jobResult    = $this->phpUtil->runJob($code, $this->stringifyIni($settings));
        $time         = $timer->stop()->asSeconds();
        $this->output = $jobResult['stdout'] ?? '';

        if (isset($codeCoverage) && ($coverage = $this->cleanupForCoverage())) {
            $codeCoverage->append($coverage, $this, true, [], []);
        }

        try {
            $this->assertPhptExpectation($sections, $this->output);
        } catch (AssertionFailedError $e) {
            $failure = $e;

            if ($xfail !== false) {
                $failure = new IncompleteTestError($xfail, 0, $e);
            } elseif ($e instanceof ExpectationFailedException) {
                $comparisonFailure = $e->getComparisonFailure();

                if ($comparisonFailure) {
                    $diff = $comparisonFailure->getDiff();
                } else {
                    $diff = $e->getMessage();
                }

                $hint    = $this->getLocationHintFromDiff($diff, $sections);
                $trace   = array_merge($hint, debug_backtrace(DEBUG_BACKTRACE_IGNORE_ARGS));
                $failure = new PHPTAssertionFailedError(
                    $e->getMessage(),
                    0,
                    $trace[0]['file'],
                    $trace[0]['line'],
                    $trace,
                    $comparisonFailure ? $diff : ''
                );
            }

            $result->addFailure($this, $failure, $time);
        } catch (Throwable $t) {
            $result->addError($this, $t, $time);
        }

        if ($xfail !== false && $result->allCompletelyImplemented()) {
            $result->addFailure($this, new IncompleteTestError('XFAIL section but test passes'), $time);
        }

        $this->runClean($sections, $result->getCollectCodeCoverageInformation());

        $result->endTest($this, $time);

        return $result;
    }

    /**
     * Returns the name of the test case.
     */
    public function getName(): string
    {
        return $this->toString();
    }

    /**
     * Returns a string representation of the test case.
     */
    public function toString(): string
    {
        return $this->filename;
    }

    public function usesDataProvider(): bool
    {
        return false;
    }

    public function getNumAssertions(): int
    {
        return 1;
    }

    public function getActualOutput(): string
    {
        return $this->output;
    }

    public function hasOutput(): bool
    {
        return !empty($this->output);
    }

    public function sortId(): string
    {
        return $this->filename;
    }

    /**
     * @return list<ExecutionOrderDependency>
     */
    public function provides(): array
    {
        return [];
    }

    /**
     * @return list<ExecutionOrderDependency>
     */
    public function requires(): array
    {
        return [];
    }

    /**
     * Parse --INI-- section key value pairs and return as array.
     *
     * @param array|string $content
     */
    private function parseIniSection($content, array $ini = []): array
    {
        if (is_string($content)) {
            $content = explode("\n", trim($content));
        }

        foreach ($content as $setting) {
            if (strpos($setting, '=') === false) {
                continue;
            }

            $setting = explode('=', $setting, 2);
            $name    = trim($setting[0]);
            $value   = trim($setting[1]);

            if ($name === 'extension' || $name === 'zend_extension') {
                if (!isset($ini[$name])) {
                    $ini[$name] = [];
                }

                $ini[$name][] = $value;

                continue;
            }

            $ini[$name] = $value;
        }

        return $ini;
    }

    private function parseEnvSection(string $content): array
    {
        $env = [];

        foreach (explode("\n", trim($content)) as $e) {
            $e = explode('=', trim($e), 2);

            if (!empty($e[0]) && isset($e[1])) {
                $env[$e[0]] = $e[1];
            }
        }

        return $env;
    }

    /**
     * @throws ExpectationFailedException
     * @throws \SebastianBergmann\RecursionContext\InvalidArgumentException
     * @throws Exception
     */
    private function assertPhptExpectation(array $sections, string $output): void
    {
        $assertions = [
            'EXPECT'      => 'assertEquals',
            'EXPECTF'     => 'assertStringMatchesFormat',
            'EXPECTREGEX' => 'assertMatchesRegularExpression',
        ];

        $actual = preg_replace('/\r\n/', "\n", trim($output));

        foreach ($assertions as $sectionName => $sectionAssertion) {
            if (isset($sections[$sectionName])) {
                $sectionContent = preg_replace('/\r\n/', "\n", trim($sections[$sectionName]));
                $expected       = $sectionName === 'EXPECTREGEX' ? "/{$sectionContent}/" : $sectionContent;

                if ($expected === '') {
                    throw new Exception('No PHPT expectation found');
                }

                Assert::$sectionAssertion($expected, $actual);

                return;
            }
        }

        throw new Exception('No PHPT assertion found');
    }

    /**
     * @throws \SebastianBergmann\RecursionContext\InvalidArgumentException
     */
    private function runSkip(array &$sections, TestResult $result, array $settings): bool
    {
        if (!isset($sections['SKIPIF'])) {
            return false;
        }

        $skipif    = $this->render($sections['SKIPIF']);
        $jobResult = $this->phpUtil->runJob($skipif, $this->stringifyIni($settings));

        if (!strncasecmp('skip', ltrim($jobResult['stdout']), 4)) {
            $message = '';

            if (preg_match('/^\s*skip\s*(.+)\s*/i', $jobResult['stdout'], $skipMatch)) {
                $message = substr($skipMatch[1], 2);
            }

            $hint  = $this->getLocationHint($message, $sections, 'SKIPIF');
            $trace = array_merge($hint, debug_backtrace(DEBUG_BACKTRACE_IGNORE_ARGS));
            $result->addFailure(
                $this,
                new SyntheticSkippedError($message, 0, $trace[0]['file'], $trace[0]['line'], $trace),
                0
            );
            $result->endTest($this, 0);

            return true;
        }

        return false;
    }

    private function runClean(array &$sections, bool $collectCoverage): void
    {
        $this->phpUtil->setStdin('');
        $this->phpUtil->setArgs('');

        if (isset($sections['CLEAN'])) {
            $cleanCode = $this->render($sections['CLEAN']);

            $this->phpUtil->runJob($cleanCode, $this->settings($collectCoverage));
        }
    }

    /**
     * @throws Exception
     */
    private function parse(): array
    {
        $sections = [];
        $section  = '';

        $unsupportedSections = [
            'CGI',
            'COOKIE',
            'DEFLATE_POST',
            'EXPECTHEADERS',
            'EXTENSIONS',
            'GET',
            'GZIP_POST',
            'HEADERS',
            'PHPDBG',
            'POST',
            'POST_RAW',
            'PUT',
            'REDIRECTTEST',
            'REQUEST',
        ];

        $lineNr = 0;

        foreach (file($this->filename) as $line) {
            $lineNr++;

            if (preg_match('/^--([_A-Z]+)--/', $line, $result)) {
                $section                        = $result[1];
                $sections[$section]             = '';
                $sections[$section . '_offset'] = $lineNr;

                continue;
            }

            if (empty($section)) {
                throw new Exception('Invalid PHPT file: empty section header');
            }

            $sections[$section] .= $line;
        }

        if (isset($sections['FILEEOF'])) {
            $sections['FILE'] = rtrim($sections['FILEEOF'], "\r\n");
            unset($sections['FILEEOF']);
        }

        $this->parseExternal($sections);

        if (!$this->validate($sections)) {
            throw new Exception('Invalid PHPT file');
        }

        foreach ($unsupportedSections as $section) {
            if (isset($sections[$section])) {
                throw new Exception(
                    "PHPUnit does not support PHPT ${section} sections"
                );
            }
        }

        return $sections;
    }

    /**
     * @throws Exception
     */
    private function parseExternal(array &$sections): void
    {
        $allowSections = [
            'FILE',
            'EXPECT',
            'EXPECTF',
            'EXPECTREGEX',
        ];
        $testDirectory = dirname($this->filename) . DIRECTORY_SEPARATOR;

        foreach ($allowSections as $section) {
            if (isset($sections[$section . '_EXTERNAL'])) {
                $externalFilename = trim($sections[$section . '_EXTERNAL']);

                if (!is_file($testDirectory . $externalFilename) ||
                    !is_readable($testDirectory . $externalFilename)) {
                    throw new Exception(
                        sprintf(
                            'Could not load --%s-- %s for PHPT file',
                            $section . '_EXTERNAL',
                            $testDirectory . $externalFilename
                        )
                    );
                }

                $sections[$section] = file_get_contents($testDirectory . $externalFilename);
            }
        }
    }

    private function validate(array &$sections): bool
    {
        $requiredSections = [
            'FILE',
            [
                'EXPECT',
                'EXPECTF',
                'EXPECTREGEX',
            ],
        ];

        foreach ($requiredSections as $section) {
            if (is_array($section)) {
                $foundSection = false;

                foreach ($section as $anySection) {
                    if (isset($sections[$anySection])) {
                        $foundSection = true;

                        break;
                    }
                }

                if (!$foundSection) {
                    return false;
                }

                continue;
            }

            if (!isset($sections[$section])) {
                return false;
            }
        }

        return true;
    }

    private function render(string $code): string
    {
        return str_replace(
            [
                '__DIR__',
                '__FILE__',
            ],
            [
                "'" . dirname($this->filename) . "'",
                "'" . $this->filename . "'",
            ],
            $code
        );
    }

    private function getCoverageFiles(): array
    {
        $baseDir  = dirname(realpath($this->filename)) . DIRECTORY_SEPARATOR;
        $basename = basename($this->filename, 'phpt');

        return [
            'coverage' => $baseDir . $basename . 'coverage',
            'job'      => $baseDir . $basename . 'php',
        ];
    }

    private function renderForCoverage(string &$job, bool $pathCoverage): void
    {
        $files = $this->getCoverageFiles();

        $template = new Template(
            __DIR__ . '/../Util/PHP/Template/PhptTestCase.tpl'
        );

        $composerAutoload = '\'\'';

        if (defined('PHPUNIT_COMPOSER_INSTALL') && !defined('PHPUNIT_TESTSUITE')) {
            $composerAutoload = var_export(PHPUNIT_COMPOSER_INSTALL, true);
        }

        $phar = '\'\'';

        if (defined('__PHPUNIT_PHAR__')) {
            $phar = var_export(__PHPUNIT_PHAR__, true);
        }

        $globals = '';

        if (!empty($GLOBALS['__PHPUNIT_BOOTSTRAP'])) {
            $globals = '$GLOBALS[\'__PHPUNIT_BOOTSTRAP\'] = ' . var_export(
                $GLOBALS['__PHPUNIT_BOOTSTRAP'],
                true
            ) . ";\n";
        }

        $template->setVar(
            [
                'composerAutoload' => $composerAutoload,
                'phar'             => $phar,
                'globals'          => $globals,
                'job'              => $files['job'],
                'coverageFile'     => $files['coverage'],
                'driverMethod'     => $pathCoverage ? 'forLineAndPathCoverage' : 'forLineCoverage',
            ]
        );

        file_put_contents($files['job'], $job);

        $job = $template->render();
    }

    private function cleanupForCoverage(): RawCodeCoverageData
    {
<<<<<<< HEAD
        $files  = $this->getCoverageFiles();
        $buffer = @file_get_contents($files['coverage']);

        if ($buffer === false) {
            $coverage = RawCodeCoverageData::fromXdebugWithoutPathCoverage([]);
        } else {
            $coverage = @unserialize($buffer);
        }

        if ($coverage === false) {
            $coverage = RawCodeCoverageData::fromXdebugWithoutPathCoverage([]);
=======
        $coverage = [];
        $files    = $this->getCoverageFiles();

        if (\file_exists($files['coverage'])) {
            $buffer = @\file_get_contents($files['coverage']);

            if ($buffer !== false) {
                $coverage = @\unserialize($buffer);

                if ($coverage === false) {
                    $coverage = [];
                }
            }
>>>>>>> a9f5c067
        }

        foreach ($files as $file) {
            @unlink($file);
        }

        return $coverage;
    }

    private function stringifyIni(array $ini): array
    {
        $settings = [];

        foreach ($ini as $key => $value) {
            if (is_array($value)) {
                foreach ($value as $val) {
                    $settings[] = $key . '=' . $val;
                }

                continue;
            }

            $settings[] = $key . '=' . $value;
        }

        return $settings;
    }

    private function getLocationHintFromDiff(string $message, array $sections): array
    {
        $needle       = '';
        $previousLine = '';
        $block        = 'message';

        foreach (preg_split('/\r\n|\r|\n/', $message) as $line) {
            $line = trim($line);

            if ($block === 'message' && $line === '--- Expected') {
                $block = 'expected';
            }

            if ($block === 'expected' && $line === '@@ @@') {
                $block = 'diff';
            }

            if ($block === 'diff') {
                if (strpos($line, '+') === 0) {
                    $needle = $this->getCleanDiffLine($previousLine);

                    break;
                }

                if (strpos($line, '-') === 0) {
                    $needle = $this->getCleanDiffLine($line);

                    break;
                }
            }

            if (!empty($line)) {
                $previousLine = $line;
            }
        }

        return $this->getLocationHint($needle, $sections);
    }

    private function getCleanDiffLine(string $line): string
    {
        if (preg_match('/^[\-+]([\'\"]?)(.*)\1$/', $line, $matches)) {
            $line = $matches[2];
        }

        return $line;
    }

    private function getLocationHint(string $needle, array $sections, ?string $sectionName = null): array
    {
        $needle = trim($needle);

        if (empty($needle)) {
            return [[
                'file' => realpath($this->filename),
                'line' => 1,
            ]];
        }

        if ($sectionName) {
            $search = [$sectionName];
        } else {
            $search = [
                // 'FILE',
                'EXPECT',
                'EXPECTF',
                'EXPECTREGEX',
            ];
        }

        foreach ($search as $section) {
            if (!isset($sections[$section])) {
                continue;
            }

            if (isset($sections[$section . '_EXTERNAL'])) {
                $externalFile = trim($sections[$section . '_EXTERNAL']);

                return [
                    [
                        'file' => realpath(dirname($this->filename) . DIRECTORY_SEPARATOR . $externalFile),
                        'line' => 1,
                    ],
                    [
                        'file' => realpath($this->filename),
                        'line' => ($sections[$section . '_EXTERNAL_offset'] ?? 0) + 1,
                    ],
                ];
            }

            $sectionOffset = $sections[$section . '_offset'] ?? 0;
            $offset        = $sectionOffset + 1;

            foreach (preg_split('/\r\n|\r|\n/', $sections[$section]) as $line) {
                if (strpos($line, $needle) !== false) {
                    return [[
                        'file' => realpath($this->filename),
                        'line' => $offset,
                    ]];
                }
                $offset++;
            }
        }

        if ($sectionName) {
            // String not found in specified section, show user the start of the named section
            return [[
                'file' => realpath($this->filename),
                'line' => $sectionOffset,
            ]];
        }

        // No section specified, show user start of code
        return [[
            'file' => realpath($this->filename),
            'line' => 1,
        ]];
    }

    /**
     * @psalm-return list<string>
     */
    private function settings(bool $collectCoverage): array
    {
        $settings = [
            'allow_url_fopen=1',
            'auto_append_file=',
            'auto_prepend_file=',
            'disable_functions=',
            'display_errors=1',
            'docref_ext=.html',
            'docref_root=',
            'error_append_string=',
            'error_prepend_string=',
            'error_reporting=-1',
            'html_errors=0',
            'log_errors=0',
            'open_basedir=',
            'output_buffering=Off',
            'output_handler=',
            'report_memleaks=0',
            'report_zend_debug=0',
        ];

        if (extension_loaded('pcov')) {
            if ($collectCoverage) {
                $settings[] = 'pcov.enabled=1';
            } else {
                $settings[] = 'pcov.enabled=0';
            }
        }

        if (extension_loaded('xdebug')) {
            if (version_compare(phpversion('xdebug'), '3', '>=')) {
                if ($collectCoverage) {
                    $settings[] = 'xdebug.mode=coverage';
                } else {
                    $settings[] = 'xdebug.mode=off';
                }
            } else {
                if ($collectCoverage) {
                    $settings[] = 'xdebug.coverage_enable=1';
                } else {
                    $settings[] = 'xdebug.default_enable=0';
                }
            }
        }

        return $settings;
    }
}<|MERGE_RESOLUTION|>--- conflicted
+++ resolved
@@ -19,6 +19,7 @@
 use function explode;
 use function extension_loaded;
 use function file;
+use function file_exists;
 use function file_get_contents;
 use function file_put_contents;
 use function is_array;
@@ -635,33 +636,19 @@
 
     private function cleanupForCoverage(): RawCodeCoverageData
     {
-<<<<<<< HEAD
-        $files  = $this->getCoverageFiles();
-        $buffer = @file_get_contents($files['coverage']);
-
-        if ($buffer === false) {
-            $coverage = RawCodeCoverageData::fromXdebugWithoutPathCoverage([]);
-        } else {
-            $coverage = @unserialize($buffer);
-        }
-
-        if ($coverage === false) {
-            $coverage = RawCodeCoverageData::fromXdebugWithoutPathCoverage([]);
-=======
-        $coverage = [];
+        $coverage = RawCodeCoverageData::fromXdebugWithoutPathCoverage([]);
         $files    = $this->getCoverageFiles();
 
-        if (\file_exists($files['coverage'])) {
-            $buffer = @\file_get_contents($files['coverage']);
+        if (file_exists($files['coverage'])) {
+            $buffer = @file_get_contents($files['coverage']);
 
             if ($buffer !== false) {
-                $coverage = @\unserialize($buffer);
+                $coverage = @unserialize($buffer);
 
                 if ($coverage === false) {
-                    $coverage = [];
-                }
-            }
->>>>>>> a9f5c067
+                    $coverage = RawCodeCoverageData::fromXdebugWithoutPathCoverage([]);
+                }
+            }
         }
 
         foreach ($files as $file) {
