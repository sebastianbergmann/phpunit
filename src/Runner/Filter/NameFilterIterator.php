<?php
/*
 * This file is part of PHPUnit.
 *
 * (c) Sebastian Bergmann <sebastian@phpunit.de>
 *
 * For the full copyright and license information, please view the LICENSE
 * file that was distributed with this source code.
 */
namespace PHPUnit\Runner\Filter;

use PHPUnit\Framework\TestSuite;
use PHPUnit\Framework\WarningTestCase;
use PHPUnit\Util\RegularExpression;
use PHPUnit\Util\Test;
use RecursiveFilterIterator;
use RecursiveIterator;

class NameFilterIterator extends RecursiveFilterIterator
{
    /**
     * @var string
     */
    protected $filter;

    /**
     * @var int
     */
    protected $filterMin;

    /**
     * @var int
     */
    protected $filterMax;

    /**
     * @throws \Exception
     */
    public function __construct(RecursiveIterator $iterator, string $filter)
    {
        parent::__construct($iterator);

        $this->setFilter($filter);
    }

    public function accept(): bool
    {
        $test = $this->getInnerIterator()->current();

        if ($test instanceof TestSuite) {
            return true;
        }

        $tmp = Test::describe($test);

        if ($test instanceof WarningTestCase) {
            $name = $test->getMessage();
        } else {
            if ($tmp[0] != '') {
                $name = \implode('::', $tmp);
            } else {
                $name = $tmp[1];
            }
        }

        $accepted = @\preg_match($this->filter, $name, $matches);

        if ($accepted && isset($this->filterMax)) {
            $set      = \end($matches);
            $accepted = $set >= $this->filterMin && $set <= $this->filterMax;
        }

        return $accepted;
    }

    /**
     * @throws \Exception
     */
    protected function setFilter(string $filter): void
    {
        if (RegularExpression::safeMatch($filter, '') === false) {
            // Handles:
            //  * testAssertEqualsSucceeds#4
            //  * testAssertEqualsSucceeds#4-8
            if (\preg_match('/^(.*?)#(\d+)(?:-(\d+))?$/', $filter, $matches)) {
                if (isset($matches[3]) && $matches[2] < $matches[3]) {
                    $filter = \sprintf(
                        '%s.*with data set #(\d+)$',
                        $matches[1]
                    );

                    $this->filterMin = $matches[2];
                    $this->filterMax = $matches[3];
                } else {
                    $filter = \sprintf(
                        '%s.*with data set #%s$',
                        $matches[1],
                        $matches[2]
                    );
                }
            } // Handles:
            //  * testDetermineJsonError@JSON_ERROR_NONE
            //  * testDetermineJsonError@JSON.*
            elseif (\preg_match('/^(.*?)@(.+)$/', $filter, $matches)) {
                $filter = \sprintf(
                    '%s.*with data set "%s"$',
                    $matches[1],
                    $matches[2]
                );
            }

            // Escape delimiters in regular expression. Do NOT use preg_quote,
            // to keep magic characters.
            $filter = \sprintf('/%s/i', \str_replace(
                '/',
                '\\/',
                $filter
            ));
        }

        $this->filter = $filter;
    }
<<<<<<< HEAD
=======

    public function accept(): bool
    {
        $test = $this->getInnerIterator()->current();

        if ($test instanceof TestSuite) {
            return true;
        }

        $tmp = \PHPUnit\Util\Test::describe($test, false);

        if ($test instanceof WarningTestCase) {
            $name = $test->getMessage();
        } else {
            if ($tmp[0] !== '') {
                $name = \implode('::', $tmp);
            } else {
                $name = $tmp[1];
            }
        }

        $accepted = @\preg_match($this->filter, $name, $matches);

        if ($accepted && isset($this->filterMax)) {
            $set      = \end($matches);
            $accepted = $set >= $this->filterMin && $set <= $this->filterMax;
        }

        return (bool) $accepted;
    }
>>>>>>> b812332a
}<|MERGE_RESOLUTION|>--- conflicted
+++ resolved
@@ -51,12 +51,12 @@
             return true;
         }
 
-        $tmp = Test::describe($test);
+        $tmp = \PHPUnit\Util\Test::describe($test, false);
 
         if ($test instanceof WarningTestCase) {
             $name = $test->getMessage();
         } else {
-            if ($tmp[0] != '') {
+            if ($tmp[0] !== '') {
                 $name = \implode('::', $tmp);
             } else {
                 $name = $tmp[1];
@@ -70,7 +70,7 @@
             $accepted = $set >= $this->filterMin && $set <= $this->filterMax;
         }
 
-        return $accepted;
+        return (bool) $accepted;
     }
 
     /**
@@ -120,37 +120,4 @@
 
         $this->filter = $filter;
     }
-<<<<<<< HEAD
-=======
-
-    public function accept(): bool
-    {
-        $test = $this->getInnerIterator()->current();
-
-        if ($test instanceof TestSuite) {
-            return true;
-        }
-
-        $tmp = \PHPUnit\Util\Test::describe($test, false);
-
-        if ($test instanceof WarningTestCase) {
-            $name = $test->getMessage();
-        } else {
-            if ($tmp[0] !== '') {
-                $name = \implode('::', $tmp);
-            } else {
-                $name = $tmp[1];
-            }
-        }
-
-        $accepted = @\preg_match($this->filter, $name, $matches);
-
-        if ($accepted && isset($this->filterMax)) {
-            $set      = \end($matches);
-            $accepted = $set >= $this->filterMin && $set <= $this->filterMax;
-        }
-
-        return (bool) $accepted;
-    }
->>>>>>> b812332a
 }