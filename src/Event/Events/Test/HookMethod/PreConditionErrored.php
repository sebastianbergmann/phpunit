<?php declare(strict_types=1);
/*
 * This file is part of PHPUnit.
 *
 * (c) Sebastian Bergmann <sebastian@phpunit.de>
 *
 * For the full copyright and license information, please view the LICENSE
 * file that was distributed with this source code.
 */
namespace PHPUnit\Event\Test;

use const PHP_EOL;
use function sprintf;
use PHPUnit\Event\Code;
use PHPUnit\Event\Code\Throwable;
use PHPUnit\Event\Event;
use PHPUnit\Event\Telemetry;

/**
 * @immutable
 *
 * @no-named-arguments Parameter names are not covered by the backward compatibility promise for PHPUnit
 */
final readonly class PreConditionErrored implements Event
{
<<<<<<< HEAD
    private readonly Telemetry\Info $telemetryInfo;
    private readonly Code\TestMethod $test;
    private readonly Code\ClassMethod $calledMethod;
    private readonly Throwable $throwable;
=======
    private Telemetry\Info $telemetryInfo;

    /**
     * @var class-string
     */
    private string $testClassName;
    private Code\ClassMethod $calledMethod;
    private Throwable $throwable;
>>>>>>> 8fe3bf35

    public function __construct(Telemetry\Info $telemetryInfo, Code\TestMethod $test, Code\ClassMethod $calledMethod, Throwable $throwable)
    {
        $this->telemetryInfo = $telemetryInfo;
        $this->test          = $test;
        $this->calledMethod  = $calledMethod;
        $this->throwable     = $throwable;
    }

    public function telemetryInfo(): Telemetry\Info
    {
        return $this->telemetryInfo;
    }

    public function test(): Code\TestMethod
    {
        return $this->test;
    }

    /**
     * @return class-string
     *
     * @deprecated https://github.com/sebastianbergmann/phpunit/issues/6140
     */
    public function testClassName(): string
    {
        return $this->test->className();
    }

    public function calledMethod(): Code\ClassMethod
    {
        return $this->calledMethod;
    }

    public function throwable(): Throwable
    {
        return $this->throwable;
    }

    public function asString(): string
    {
        $message = $this->throwable->message();

        if (!empty($message)) {
            $message = PHP_EOL . $message;
        }

        return sprintf(
            'Pre Condition Method Errored (%s::%s)%s',
            $this->calledMethod->className(),
            $this->calledMethod->methodName(),
            $message,
        );
    }
}<|MERGE_RESOLUTION|>--- conflicted
+++ resolved
@@ -23,21 +23,10 @@
  */
 final readonly class PreConditionErrored implements Event
 {
-<<<<<<< HEAD
-    private readonly Telemetry\Info $telemetryInfo;
-    private readonly Code\TestMethod $test;
-    private readonly Code\ClassMethod $calledMethod;
-    private readonly Throwable $throwable;
-=======
     private Telemetry\Info $telemetryInfo;
-
-    /**
-     * @var class-string
-     */
-    private string $testClassName;
+    private Code\TestMethod $test;
     private Code\ClassMethod $calledMethod;
     private Throwable $throwable;
->>>>>>> 8fe3bf35
 
     public function __construct(Telemetry\Info $telemetryInfo, Code\TestMethod $test, Code\ClassMethod $calledMethod, Throwable $throwable)
     {
