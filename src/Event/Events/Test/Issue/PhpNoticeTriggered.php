--- conflicted
+++ resolved
@@ -122,16 +122,10 @@
         }
 
         return sprintf(
-<<<<<<< HEAD
-            'Test Triggered PHP Notice (%s)%s',
+            'Test Triggered PHP Notice (%s) in %s:%d%s',
             implode(', ', $details),
-=======
-            'Test Triggered %sPHP Notice (%s) in %s:%d%s',
-            $status,
-            $this->test->id(),
             $this->file,
             $this->line,
->>>>>>> 163aa738
             $message,
         );
     }
