--- conflicted
+++ resolved
@@ -22,19 +22,13 @@
  */
 final readonly class PhpunitWarningTriggered implements Event
 {
-<<<<<<< HEAD
     private Telemetry\Info $telemetryInfo;
     private Test $test;
-    private string $message;
-=======
-    private readonly Telemetry\Info $telemetryInfo;
-    private readonly Test $test;
 
     /**
      * @psalm-var non-empty-string
      */
-    private readonly string $message;
->>>>>>> e604b33c
+    private string $message;
 
     /**
      * @psalm-param non-empty-string $message
