<?php declare(strict_types=1);
/*
 * This file is part of PHPUnit.
 *
 * (c) Sebastian Bergmann <sebastian@phpunit.de>
 *
 * For the full copyright and license information, please view the LICENSE
 * file that was distributed with this source code.
 */
namespace PHPUnit\Event\Test;

use const PHP_EOL;
use function implode;
use function sprintf;
use PHPUnit\Event\Code\IssueTrigger\IssueTrigger;
use PHPUnit\Event\Code\Test;
use PHPUnit\Event\Event;
use PHPUnit\Event\Telemetry;

/**
 * @immutable
 *
 * @no-named-arguments Parameter names are not covered by the backward compatibility promise for PHPUnit
 */
final readonly class DeprecationTriggered implements Event
{
    private Telemetry\Info $telemetryInfo;
    private Test $test;

    /**
     * @var non-empty-string
     */
    private string $message;

    /**
     * @var non-empty-string
     */
    private string $file;

    /**
     * @var positive-int
     */
    private int $line;
    private bool $suppressed;
    private bool $ignoredByBaseline;
    private bool $ignoredByTest;
    private IssueTrigger $trigger;

    /**
     * @var non-empty-string
     */
    private string $stackTrace;

    /**
     * @param non-empty-string $message
     * @param non-empty-string $file
     * @param positive-int     $line
     * @param non-empty-string $stackTrace
     */
    public function __construct(Telemetry\Info $telemetryInfo, Test $test, string $message, string $file, int $line, bool $suppressed, bool $ignoredByBaseline, bool $ignoredByTest, IssueTrigger $trigger, string $stackTrace)
    {
        $this->telemetryInfo     = $telemetryInfo;
        $this->test              = $test;
        $this->message           = $message;
        $this->file              = $file;
        $this->line              = $line;
        $this->suppressed        = $suppressed;
        $this->ignoredByBaseline = $ignoredByBaseline;
        $this->ignoredByTest     = $ignoredByTest;
        $this->trigger           = $trigger;
        $this->stackTrace        = $stackTrace;
    }

    public function telemetryInfo(): Telemetry\Info
    {
        return $this->telemetryInfo;
    }

    public function test(): Test
    {
        return $this->test;
    }

    /**
     * @return non-empty-string
     */
    public function message(): string
    {
        return $this->message;
    }

    /**
     * @return non-empty-string
     */
    public function file(): string
    {
        return $this->file;
    }

    /**
     * @return positive-int
     */
    public function line(): int
    {
        return $this->line;
    }

    public function wasSuppressed(): bool
    {
        return $this->suppressed;
    }

    public function ignoredByBaseline(): bool
    {
        return $this->ignoredByBaseline;
    }

    public function ignoredByTest(): bool
    {
        return $this->ignoredByTest;
    }

    public function trigger(): IssueTrigger
    {
        return $this->trigger;
    }

    /**
     * @return non-empty-string
     */
    public function stackTrace(): string
    {
        return $this->stackTrace;
    }

    public function asString(): string
    {
        $message = $this->message;

        if (!empty($message)) {
            $message = PHP_EOL . $message;
        }

        $details = [$this->test->id(), $this->trigger->asString()];

        if ($this->suppressed) {
            $details[] = 'suppressed using operator';
        }

        if ($this->ignoredByTest) {
            $details[] = 'ignored by test';
        }

        if ($this->ignoredByBaseline) {
            $details[] = 'ignored by baseline';
        }

        return sprintf(
<<<<<<< HEAD
            'Test Triggered Deprecation (%s)%s',
            implode(', ', $details),
=======
            'Test Triggered %sDeprecation (%s) in %s:%d%s',
            $status,
            $this->test->id(),
            $this->file,
            $this->line,
>>>>>>> 163aa738
            $message,
        );
    }
}<|MERGE_RESOLUTION|>--- conflicted
+++ resolved
@@ -156,16 +156,10 @@
         }
 
         return sprintf(
-<<<<<<< HEAD
-            'Test Triggered Deprecation (%s)%s',
+            'Test Triggered Deprecation (%s) in %s:%d%s',
             implode(', ', $details),
-=======
-            'Test Triggered %sDeprecation (%s) in %s:%d%s',
-            $status,
-            $this->test->id(),
             $this->file,
             $this->line,
->>>>>>> 163aa738
             $message,
         );
     }
