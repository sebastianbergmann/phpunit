--- conflicted
+++ resolved
@@ -122,16 +122,10 @@
         }
 
         return sprintf(
-<<<<<<< HEAD
-            'Test Triggered Warning (%s)%s',
+            'Test Triggered Warning (%s) in %s:%d%s',
             implode(', ', $details),
-=======
-            'Test Triggered %sWarning (%s) in %s:%d%s',
-            $status,
-            $this->test->id(),
             $this->file,
             $this->line,
->>>>>>> 163aa738
             $message,
         );
     }
