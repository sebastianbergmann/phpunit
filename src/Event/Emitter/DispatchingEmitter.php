<?php declare(strict_types=1);
/*
 * This file is part of PHPUnit.
 *
 * (c) Sebastian Bergmann <sebastian@phpunit.de>
 *
 * For the full copyright and license information, please view the LICENSE
 * file that was distributed with this source code.
 */
namespace PHPUnit\Event;

use function assert;
use PHPUnit\Event\Code\ClassMethod;
use PHPUnit\Event\Code\ComparisonFailure;
use PHPUnit\Event\Code\IssueTrigger\IssueTrigger;
use PHPUnit\Event\Code\NoTestCaseObjectOnCallStackException;
use PHPUnit\Event\Code\TestMethod;
use PHPUnit\Event\Code\TestMethodBuilder;
use PHPUnit\Event\Code\Throwable;
use PHPUnit\Event\Test\DataProviderMethodCalled;
use PHPUnit\Event\Test\DataProviderMethodFinished;
use PHPUnit\Event\TestSuite\Filtered as TestSuiteFiltered;
use PHPUnit\Event\TestSuite\Finished as TestSuiteFinished;
use PHPUnit\Event\TestSuite\Loaded as TestSuiteLoaded;
use PHPUnit\Event\TestSuite\Skipped as TestSuiteSkipped;
use PHPUnit\Event\TestSuite\Sorted as TestSuiteSorted;
use PHPUnit\Event\TestSuite\Started as TestSuiteStarted;
use PHPUnit\Event\TestSuite\TestSuite;
use PHPUnit\TextUI\Configuration\Configuration;

/**
 * @no-named-arguments Parameter names are not covered by the backward compatibility promise for PHPUnit
 *
 * @internal This class is not covered by the backward compatibility promise for PHPUnit
 */
final class DispatchingEmitter implements Emitter
{
    private readonly Dispatcher $dispatcher;
    private readonly Telemetry\System $system;
    private readonly Telemetry\Snapshot $startSnapshot;
    private Telemetry\Snapshot $previousSnapshot;

    public function __construct(Dispatcher $dispatcher, Telemetry\System $system)
    {
        $this->dispatcher = $dispatcher;
        $this->system     = $system;

        $this->startSnapshot    = $system->snapshot();
        $this->previousSnapshot = $this->startSnapshot;
    }

    /**
     * @throws InvalidArgumentException
     * @throws UnknownEventTypeException
     */
    public function applicationStarted(): void
    {
        $this->dispatcher->dispatch(
            new Application\Started(
                $this->telemetryInfo(),
                new Runtime\Runtime,
            ),
        );
    }

    /**
     * @throws InvalidArgumentException
     * @throws UnknownEventTypeException
     */
    public function testRunnerStarted(): void
    {
        $this->dispatcher->dispatch(
            new TestRunner\Started(
                $this->telemetryInfo(),
            ),
        );
    }

    /**
     * @throws InvalidArgumentException
     * @throws UnknownEventTypeException
     */
    public function testRunnerConfigured(Configuration $configuration): void
    {
        $this->dispatcher->dispatch(
            new TestRunner\Configured(
                $this->telemetryInfo(),
                $configuration,
            ),
        );
    }

    /**
     * @throws InvalidArgumentException
     * @throws UnknownEventTypeException
     */
    public function testRunnerBootstrapFinished(string $filename): void
    {
        $this->dispatcher->dispatch(
            new TestRunner\BootstrapFinished(
                $this->telemetryInfo(),
                $filename,
            ),
        );
    }

    /**
     * @throws InvalidArgumentException
     * @throws UnknownEventTypeException
     */
    public function testRunnerLoadedExtensionFromPhar(string $filename, string $name, string $version): void
    {
        $this->dispatcher->dispatch(
            new TestRunner\ExtensionLoadedFromPhar(
                $this->telemetryInfo(),
                $filename,
                $name,
                $version,
            ),
        );
    }

    /**
     * @param class-string          $className
     * @param array<string, string> $parameters
     *
     * @throws InvalidArgumentException
     * @throws UnknownEventTypeException
     */
    public function testRunnerBootstrappedExtension(string $className, array $parameters): void
    {
        $this->dispatcher->dispatch(
            new TestRunner\ExtensionBootstrapped(
                $this->telemetryInfo(),
                $className,
                $parameters,
            ),
        );
    }

    /**
     * @throws InvalidArgumentException
     * @throws UnknownEventTypeException
     */
    public function dataProviderMethodCalled(ClassMethod $testMethod, ClassMethod $dataProviderMethod): void
    {
        $this->dispatcher->dispatch(
            new DataProviderMethodCalled(
                $this->telemetryInfo(),
                $testMethod,
                $dataProviderMethod,
            ),
        );
    }

    /**
     * @throws InvalidArgumentException
     * @throws UnknownEventTypeException
     */
    public function dataProviderMethodFinished(ClassMethod $testMethod, ClassMethod ...$calledMethods): void
    {
        $this->dispatcher->dispatch(
            new DataProviderMethodFinished(
                $this->telemetryInfo(),
                $testMethod,
                ...$calledMethods,
            ),
        );
    }

    /**
     * @throws InvalidArgumentException
     * @throws UnknownEventTypeException
     */
    public function testSuiteLoaded(TestSuite $testSuite): void
    {
        $this->dispatcher->dispatch(
            new TestSuiteLoaded(
                $this->telemetryInfo(),
                $testSuite,
            ),
        );
    }

    /**
     * @throws InvalidArgumentException
     * @throws UnknownEventTypeException
     */
    public function testSuiteFiltered(TestSuite $testSuite): void
    {
        $this->dispatcher->dispatch(
            new TestSuiteFiltered(
                $this->telemetryInfo(),
                $testSuite,
            ),
        );
    }

    /**
     * @throws InvalidArgumentException
     * @throws UnknownEventTypeException
     */
    public function testSuiteSorted(int $executionOrder, int $executionOrderDefects, bool $resolveDependencies): void
    {
        $this->dispatcher->dispatch(
            new TestSuiteSorted(
                $this->telemetryInfo(),
                $executionOrder,
                $executionOrderDefects,
                $resolveDependencies,
            ),
        );
    }

    /**
     * @throws InvalidArgumentException
     * @throws UnknownEventTypeException
     */
    public function testRunnerEventFacadeSealed(): void
    {
        $this->dispatcher->dispatch(
            new TestRunner\EventFacadeSealed(
                $this->telemetryInfo(),
            ),
        );
    }

    /**
     * @throws InvalidArgumentException
     * @throws UnknownEventTypeException
     */
    public function testRunnerExecutionStarted(TestSuite $testSuite): void
    {
        $this->dispatcher->dispatch(
            new TestRunner\ExecutionStarted(
                $this->telemetryInfo(),
                $testSuite,
            ),
        );
    }

    /**
     * @throws InvalidArgumentException
     * @throws UnknownEventTypeException
     */
    public function testRunnerDisabledGarbageCollection(): void
    {
        $this->dispatcher->dispatch(
            new TestRunner\GarbageCollectionDisabled($this->telemetryInfo()),
        );
    }

    /**
     * @throws InvalidArgumentException
     * @throws UnknownEventTypeException
     */
    public function testRunnerTriggeredGarbageCollection(): void
    {
        $this->dispatcher->dispatch(
            new TestRunner\GarbageCollectionTriggered($this->telemetryInfo()),
        );
    }

    public function testRunnerStartedChildProcess(): void
    {
        $this->dispatcher->dispatch(
            new TestRunner\ChildProcessStarted($this->telemetryInfo()),
        );
    }

    public function testRunnerFinishedChildProcess(string $stdout, string $stderr): void
    {
        $this->dispatcher->dispatch(
            new TestRunner\ChildProcessFinished(
                $this->telemetryInfo(),
                $stdout,
                $stderr,
            ),
        );
    }

    /**
     * @throws InvalidArgumentException
     * @throws UnknownEventTypeException
     */
    public function testSuiteSkipped(TestSuite $testSuite, string $message): void
    {
        $this->dispatcher->dispatch(
            new TestSuiteSkipped(
                $this->telemetryInfo(),
                $testSuite,
                $message,
            ),
        );
    }

    /**
     * @throws InvalidArgumentException
     * @throws UnknownEventTypeException
     */
    public function testSuiteStarted(TestSuite $testSuite): void
    {
        $this->dispatcher->dispatch(
            new TestSuiteStarted(
                $this->telemetryInfo(),
                $testSuite,
            ),
        );
    }

    /**
     * @throws InvalidArgumentException
     * @throws UnknownEventTypeException
     */
    public function testPreparationStarted(Code\Test $test): void
    {
        $this->dispatcher->dispatch(
            new Test\PreparationStarted(
                $this->telemetryInfo(),
                $test,
            ),
        );
    }

    /**
     * @throws InvalidArgumentException
     * @throws UnknownEventTypeException
     */
    public function testPreparationFailed(Code\Test $test): void
    {
        $this->dispatcher->dispatch(
            new Test\PreparationFailed(
                $this->telemetryInfo(),
                $test,
            ),
        );
    }

    /**
     * @param class-string $testClassName
     *
     * @throws InvalidArgumentException
     * @throws UnknownEventTypeException
     */
    public function beforeFirstTestMethodCalled(string $testClassName, ClassMethod $calledMethod): void
    {
        $this->dispatcher->dispatch(
            new Test\BeforeFirstTestMethodCalled(
                $this->telemetryInfo(),
                $testClassName,
                $calledMethod,
            ),
        );
    }

    /**
     * @param class-string $testClassName
     *
     * @throws InvalidArgumentException
     * @throws UnknownEventTypeException
     */
    public function beforeFirstTestMethodErrored(string $testClassName, ClassMethod $calledMethod, Throwable $throwable): void
    {
        $this->dispatcher->dispatch(
            new Test\BeforeFirstTestMethodErrored(
                $this->telemetryInfo(),
                $testClassName,
                $calledMethod,
                $throwable,
            ),
        );
    }

    /**
     * @param class-string $testClassName
     *
     * @throws InvalidArgumentException
     * @throws UnknownEventTypeException
     */
    public function beforeFirstTestMethodFinished(string $testClassName, ClassMethod ...$calledMethods): void
    {
        $this->dispatcher->dispatch(
            new Test\BeforeFirstTestMethodFinished(
                $this->telemetryInfo(),
                $testClassName,
                ...$calledMethods,
            ),
        );
    }

    /**
     * @throws InvalidArgumentException
     * @throws UnknownEventTypeException
     */
<<<<<<< HEAD
    public function testBeforeTestMethodCalled(TestMethod $test, ClassMethod $calledMethod): void
=======
    public function beforeTestMethodCalled(string $testClassName, ClassMethod $calledMethod): void
>>>>>>> 7b435b31
    {
        $this->dispatcher->dispatch(
            new Test\BeforeTestMethodCalled(
                $this->telemetryInfo(),
                $test,
                $calledMethod,
            ),
        );
    }

    /**
     * @throws InvalidArgumentException
     * @throws UnknownEventTypeException
     */
<<<<<<< HEAD
    public function testBeforeTestMethodErrored(TestMethod $test, ClassMethod $calledMethod, Throwable $throwable): void
=======
    public function beforeTestMethodErrored(string $testClassName, ClassMethod $calledMethod, Throwable $throwable): void
>>>>>>> 7b435b31
    {
        $this->dispatcher->dispatch(
            new Test\BeforeTestMethodErrored(
                $this->telemetryInfo(),
                $test,
                $calledMethod,
                $throwable,
            ),
        );
    }

    /**
     * @throws InvalidArgumentException
     * @throws UnknownEventTypeException
     */
<<<<<<< HEAD
    public function testBeforeTestMethodFinished(TestMethod $test, ClassMethod ...$calledMethods): void
=======
    public function beforeTestMethodFinished(string $testClassName, ClassMethod ...$calledMethods): void
>>>>>>> 7b435b31
    {
        $this->dispatcher->dispatch(
            new Test\BeforeTestMethodFinished(
                $this->telemetryInfo(),
                $test,
                ...$calledMethods,
            ),
        );
    }

    /**
     * @throws InvalidArgumentException
     * @throws UnknownEventTypeException
     */
<<<<<<< HEAD
    public function testPreConditionCalled(TestMethod $test, ClassMethod $calledMethod): void
=======
    public function preConditionCalled(string $testClassName, ClassMethod $calledMethod): void
>>>>>>> 7b435b31
    {
        $this->dispatcher->dispatch(
            new Test\PreConditionCalled(
                $this->telemetryInfo(),
                $test,
                $calledMethod,
            ),
        );
    }

    /**
     * @throws InvalidArgumentException
     * @throws UnknownEventTypeException
     */
<<<<<<< HEAD
    public function testPreConditionErrored(TestMethod $test, ClassMethod $calledMethod, Throwable $throwable): void
=======
    public function preConditionErrored(string $testClassName, ClassMethod $calledMethod, Throwable $throwable): void
>>>>>>> 7b435b31
    {
        $this->dispatcher->dispatch(
            new Test\PreConditionErrored(
                $this->telemetryInfo(),
                $test,
                $calledMethod,
                $throwable,
            ),
        );
    }

    /**
     * @throws InvalidArgumentException
     * @throws UnknownEventTypeException
     */
<<<<<<< HEAD
    public function testPreConditionFinished(TestMethod $test, ClassMethod ...$calledMethods): void
=======
    public function preConditionFinished(string $testClassName, ClassMethod ...$calledMethods): void
>>>>>>> 7b435b31
    {
        $this->dispatcher->dispatch(
            new Test\PreConditionFinished(
                $this->telemetryInfo(),
                $test,
                ...$calledMethods,
            ),
        );
    }

    /**
     * @throws InvalidArgumentException
     * @throws UnknownEventTypeException
     */
    public function testPrepared(Code\Test $test): void
    {
        $this->dispatcher->dispatch(
            new Test\Prepared(
                $this->telemetryInfo(),
                $test,
            ),
        );
    }

    /**
     * @param class-string $className
     *
     * @throws InvalidArgumentException
     * @throws UnknownEventTypeException
     */
    public function testRegisteredComparator(string $className): void
    {
        $this->dispatcher->dispatch(
            new Test\ComparatorRegistered(
                $this->telemetryInfo(),
                $className,
            ),
        );
    }

    /**
     * @param class-string $className
     *
     * @throws InvalidArgumentException
     * @throws UnknownEventTypeException
     */
    public function testCreatedMockObject(string $className): void
    {
        $this->dispatcher->dispatch(
            new Test\MockObjectCreated(
                $this->telemetryInfo(),
                $className,
            ),
        );
    }

    /**
     * @param list<class-string> $interfaces
     *
     * @throws InvalidArgumentException
     * @throws UnknownEventTypeException
     */
    public function testCreatedMockObjectForIntersectionOfInterfaces(array $interfaces): void
    {
        $this->dispatcher->dispatch(
            new Test\MockObjectForIntersectionOfInterfacesCreated(
                $this->telemetryInfo(),
                $interfaces,
            ),
        );
    }

    /**
     * @param class-string $className
     *
     * @throws InvalidArgumentException
     * @throws UnknownEventTypeException
     */
    public function testCreatedPartialMockObject(string $className, string ...$methodNames): void
    {
        $this->dispatcher->dispatch(
            new Test\PartialMockObjectCreated(
                $this->telemetryInfo(),
                $className,
                ...$methodNames,
            ),
        );
    }

    /**
     * @param class-string $className
     *
     * @throws InvalidArgumentException
     * @throws UnknownEventTypeException
     */
    public function testCreatedStub(string $className): void
    {
        $this->dispatcher->dispatch(
            new Test\TestStubCreated(
                $this->telemetryInfo(),
                $className,
            ),
        );
    }

    /**
     * @param list<class-string> $interfaces
     *
     * @throws InvalidArgumentException
     * @throws UnknownEventTypeException
     */
    public function testCreatedStubForIntersectionOfInterfaces(array $interfaces): void
    {
        $this->dispatcher->dispatch(
            new Test\TestStubForIntersectionOfInterfacesCreated(
                $this->telemetryInfo(),
                $interfaces,
            ),
        );
    }

    /**
     * @throws InvalidArgumentException
     * @throws UnknownEventTypeException
     */
    public function testErrored(Code\Test $test, Throwable $throwable): void
    {
        $this->dispatcher->dispatch(
            new Test\Errored(
                $this->telemetryInfo(),
                $test,
                $throwable,
            ),
        );
    }

    /**
     * @throws InvalidArgumentException
     * @throws UnknownEventTypeException
     */
    public function testFailed(Code\Test $test, Throwable $throwable, ?ComparisonFailure $comparisonFailure): void
    {
        $this->dispatcher->dispatch(
            new Test\Failed(
                $this->telemetryInfo(),
                $test,
                $throwable,
                $comparisonFailure,
            ),
        );
    }

    /**
     * @throws InvalidArgumentException
     * @throws UnknownEventTypeException
     */
    public function testPassed(Code\Test $test): void
    {
        $this->dispatcher->dispatch(
            new Test\Passed(
                $this->telemetryInfo(),
                $test,
            ),
        );
    }

    /**
     * @throws InvalidArgumentException
     * @throws UnknownEventTypeException
     */
    public function testConsideredRisky(Code\Test $test, string $message): void
    {
        $this->dispatcher->dispatch(
            new Test\ConsideredRisky(
                $this->telemetryInfo(),
                $test,
                $message,
            ),
        );
    }

    /**
     * @throws InvalidArgumentException
     * @throws UnknownEventTypeException
     */
    public function testMarkedAsIncomplete(Code\Test $test, Throwable $throwable): void
    {
        $this->dispatcher->dispatch(
            new Test\MarkedIncomplete(
                $this->telemetryInfo(),
                $test,
                $throwable,
            ),
        );
    }

    /**
     * @throws InvalidArgumentException
     * @throws UnknownEventTypeException
     */
    public function testSkipped(Code\Test $test, string $message): void
    {
        $this->dispatcher->dispatch(
            new Test\Skipped(
                $this->telemetryInfo(),
                $test,
                $message,
            ),
        );
    }

    /**
     * @param non-empty-string $message
     *
     * @throws InvalidArgumentException
     * @throws NoTestCaseObjectOnCallStackException
     * @throws UnknownEventTypeException
     */
    public function testTriggeredPhpunitDeprecation(?Code\Test $test, string $message): void
    {
        if ($test === null) {
            $test = TestMethodBuilder::fromCallStack();
        }

        if ($test->isTestMethod()) {
            assert($test instanceof TestMethod);

            if ($test->metadata()->isIgnorePhpunitDeprecations()->isNotEmpty()) {
                return;
            }
        }

        $this->dispatcher->dispatch(
            new Test\PhpunitDeprecationTriggered(
                $this->telemetryInfo(),
                $test,
                $message,
            ),
        );
    }

    /**
     * @param non-empty-string $message
     * @param non-empty-string $file
     * @param positive-int     $line
     *
     * @throws InvalidArgumentException
     * @throws UnknownEventTypeException
     */
    public function testTriggeredPhpDeprecation(Code\Test $test, string $message, string $file, int $line, bool $suppressed, bool $ignoredByBaseline, bool $ignoredByTest, IssueTrigger $trigger): void
    {
        $this->dispatcher->dispatch(
            new Test\PhpDeprecationTriggered(
                $this->telemetryInfo(),
                $test,
                $message,
                $file,
                $line,
                $suppressed,
                $ignoredByBaseline,
                $ignoredByTest,
                $trigger,
            ),
        );
    }

    /**
     * @param non-empty-string $message
     * @param non-empty-string $file
     * @param positive-int     $line
     * @param non-empty-string $stackTrace
     *
     * @throws InvalidArgumentException
     * @throws UnknownEventTypeException
     */
    public function testTriggeredDeprecation(Code\Test $test, string $message, string $file, int $line, bool $suppressed, bool $ignoredByBaseline, bool $ignoredByTest, IssueTrigger $trigger, string $stackTrace): void
    {
        $this->dispatcher->dispatch(
            new Test\DeprecationTriggered(
                $this->telemetryInfo(),
                $test,
                $message,
                $file,
                $line,
                $suppressed,
                $ignoredByBaseline,
                $ignoredByTest,
                $trigger,
                $stackTrace,
            ),
        );
    }

    /**
     * @param non-empty-string $message
     * @param non-empty-string $file
     * @param positive-int     $line
     *
     * @throws InvalidArgumentException
     * @throws UnknownEventTypeException
     */
    public function testTriggeredError(Code\Test $test, string $message, string $file, int $line, bool $suppressed): void
    {
        $this->dispatcher->dispatch(
            new Test\ErrorTriggered(
                $this->telemetryInfo(),
                $test,
                $message,
                $file,
                $line,
                $suppressed,
            ),
        );
    }

    /**
     * @param non-empty-string $message
     * @param non-empty-string $file
     * @param positive-int     $line
     *
     * @throws InvalidArgumentException
     * @throws UnknownEventTypeException
     */
    public function testTriggeredNotice(Code\Test $test, string $message, string $file, int $line, bool $suppressed, bool $ignoredByBaseline): void
    {
        $this->dispatcher->dispatch(
            new Test\NoticeTriggered(
                $this->telemetryInfo(),
                $test,
                $message,
                $file,
                $line,
                $suppressed,
                $ignoredByBaseline,
            ),
        );
    }

    /**
     * @param non-empty-string $message
     * @param non-empty-string $file
     * @param positive-int     $line
     *
     * @throws InvalidArgumentException
     * @throws UnknownEventTypeException
     */
    public function testTriggeredPhpNotice(Code\Test $test, string $message, string $file, int $line, bool $suppressed, bool $ignoredByBaseline): void
    {
        $this->dispatcher->dispatch(
            new Test\PhpNoticeTriggered(
                $this->telemetryInfo(),
                $test,
                $message,
                $file,
                $line,
                $suppressed,
                $ignoredByBaseline,
            ),
        );
    }

    /**
     * @param non-empty-string $message
     * @param non-empty-string $file
     * @param positive-int     $line
     *
     * @throws InvalidArgumentException
     * @throws UnknownEventTypeException
     */
    public function testTriggeredWarning(Code\Test $test, string $message, string $file, int $line, bool $suppressed, bool $ignoredByBaseline): void
    {
        $this->dispatcher->dispatch(
            new Test\WarningTriggered(
                $this->telemetryInfo(),
                $test,
                $message,
                $file,
                $line,
                $suppressed,
                $ignoredByBaseline,
            ),
        );
    }

    /**
     * @param non-empty-string $message
     * @param non-empty-string $file
     * @param positive-int     $line
     *
     * @throws InvalidArgumentException
     * @throws UnknownEventTypeException
     */
    public function testTriggeredPhpWarning(Code\Test $test, string $message, string $file, int $line, bool $suppressed, bool $ignoredByBaseline): void
    {
        $this->dispatcher->dispatch(
            new Test\PhpWarningTriggered(
                $this->telemetryInfo(),
                $test,
                $message,
                $file,
                $line,
                $suppressed,
                $ignoredByBaseline,
            ),
        );
    }

    /**
     * @param non-empty-string $message
     *
     * @throws InvalidArgumentException
     * @throws UnknownEventTypeException
     */
    public function testTriggeredPhpunitError(Code\Test $test, string $message): void
    {
        $this->dispatcher->dispatch(
            new Test\PhpunitErrorTriggered(
                $this->telemetryInfo(),
                $test,
                $message,
            ),
        );
    }

    /**
     * @param non-empty-string $message
     *
     * @throws InvalidArgumentException
     * @throws UnknownEventTypeException
     */
    public function testTriggeredPhpunitWarning(Code\Test $test, string $message): void
    {
        $this->dispatcher->dispatch(
            new Test\PhpunitWarningTriggered(
                $this->telemetryInfo(),
                $test,
                $message,
            ),
        );
    }

    /**
     * @param non-empty-string $output
     *
     * @throws InvalidArgumentException
     * @throws UnknownEventTypeException
     */
    public function testPrintedUnexpectedOutput(string $output): void
    {
        $this->dispatcher->dispatch(
            new Test\PrintedUnexpectedOutput(
                $this->telemetryInfo(),
                $output,
            ),
        );
    }

    /**
     * @throws InvalidArgumentException
     * @throws UnknownEventTypeException
     */
    public function testFinished(Code\Test $test, int $numberOfAssertionsPerformed): void
    {
        $this->dispatcher->dispatch(
            new Test\Finished(
                $this->telemetryInfo(),
                $test,
                $numberOfAssertionsPerformed,
            ),
        );
    }

    /**
     * @throws InvalidArgumentException
     * @throws UnknownEventTypeException
     */
<<<<<<< HEAD
    public function testPostConditionCalled(TestMethod $test, ClassMethod $calledMethod): void
=======
    public function postConditionCalled(string $testClassName, ClassMethod $calledMethod): void
>>>>>>> 7b435b31
    {
        $this->dispatcher->dispatch(
            new Test\PostConditionCalled(
                $this->telemetryInfo(),
                $test,
                $calledMethod,
            ),
        );
    }

    /**
     * @throws InvalidArgumentException
     * @throws UnknownEventTypeException
     */
<<<<<<< HEAD
    public function testPostConditionErrored(TestMethod $test, ClassMethod $calledMethod, Throwable $throwable): void
=======
    public function postConditionErrored(string $testClassName, ClassMethod $calledMethod, Throwable $throwable): void
>>>>>>> 7b435b31
    {
        $this->dispatcher->dispatch(
            new Test\PostConditionErrored(
                $this->telemetryInfo(),
                $test,
                $calledMethod,
                $throwable,
            ),
        );
    }

    /**
     * @throws InvalidArgumentException
     * @throws UnknownEventTypeException
     */
<<<<<<< HEAD
    public function testPostConditionFinished(TestMethod $test, ClassMethod ...$calledMethods): void
=======
    public function postConditionFinished(string $testClassName, ClassMethod ...$calledMethods): void
>>>>>>> 7b435b31
    {
        $this->dispatcher->dispatch(
            new Test\PostConditionFinished(
                $this->telemetryInfo(),
                $test,
                ...$calledMethods,
            ),
        );
    }

    /**
     * @throws InvalidArgumentException
     * @throws UnknownEventTypeException
     */
<<<<<<< HEAD
    public function testAfterTestMethodCalled(TestMethod $test, ClassMethod $calledMethod): void
=======
    public function afterTestMethodCalled(string $testClassName, ClassMethod $calledMethod): void
>>>>>>> 7b435b31
    {
        $this->dispatcher->dispatch(
            new Test\AfterTestMethodCalled(
                $this->telemetryInfo(),
                $test,
                $calledMethod,
            ),
        );
    }

    /**
     * @throws InvalidArgumentException
     * @throws UnknownEventTypeException
     */
<<<<<<< HEAD
    public function testAfterTestMethodErrored(TestMethod $test, ClassMethod $calledMethod, Throwable $throwable): void
=======
    public function afterTestMethodErrored(string $testClassName, ClassMethod $calledMethod, Throwable $throwable): void
>>>>>>> 7b435b31
    {
        $this->dispatcher->dispatch(
            new Test\AfterTestMethodErrored(
                $this->telemetryInfo(),
                $test,
                $calledMethod,
                $throwable,
            ),
        );
    }

    /**
     * @throws InvalidArgumentException
     * @throws UnknownEventTypeException
     */
<<<<<<< HEAD
    public function testAfterTestMethodFinished(TestMethod $test, ClassMethod ...$calledMethods): void
=======
    public function afterTestMethodFinished(string $testClassName, ClassMethod ...$calledMethods): void
>>>>>>> 7b435b31
    {
        $this->dispatcher->dispatch(
            new Test\AfterTestMethodFinished(
                $this->telemetryInfo(),
                $test,
                ...$calledMethods,
            ),
        );
    }

    /**
     * @param class-string $testClassName
     *
     * @throws InvalidArgumentException
     * @throws UnknownEventTypeException
     */
    public function afterLastTestMethodCalled(string $testClassName, ClassMethod $calledMethod): void
    {
        $this->dispatcher->dispatch(
            new Test\AfterLastTestMethodCalled(
                $this->telemetryInfo(),
                $testClassName,
                $calledMethod,
            ),
        );
    }

    /**
     * @param class-string $testClassName
     *
     * @throws InvalidArgumentException
     * @throws UnknownEventTypeException
     */
    public function afterLastTestMethodErrored(string $testClassName, ClassMethod $calledMethod, Throwable $throwable): void
    {
        $this->dispatcher->dispatch(
            new Test\AfterLastTestMethodErrored(
                $this->telemetryInfo(),
                $testClassName,
                $calledMethod,
                $throwable,
            ),
        );
    }

    /**
     * @param class-string $testClassName
     *
     * @throws InvalidArgumentException
     * @throws UnknownEventTypeException
     */
    public function afterLastTestMethodFinished(string $testClassName, ClassMethod ...$calledMethods): void
    {
        $this->dispatcher->dispatch(
            new Test\AfterLastTestMethodFinished(
                $this->telemetryInfo(),
                $testClassName,
                ...$calledMethods,
            ),
        );
    }

    /**
     * @throws InvalidArgumentException
     * @throws UnknownEventTypeException
     */
    public function testSuiteFinished(TestSuite $testSuite): void
    {
        $this->dispatcher->dispatch(
            new TestSuiteFinished(
                $this->telemetryInfo(),
                $testSuite,
            ),
        );
    }

    /**
     * @throws InvalidArgumentException
     * @throws UnknownEventTypeException
     */
    public function testRunnerTriggeredDeprecation(string $message): void
    {
        $this->dispatcher->dispatch(
            new TestRunner\DeprecationTriggered(
                $this->telemetryInfo(),
                $message,
            ),
        );
    }

    /**
     * @throws InvalidArgumentException
     * @throws UnknownEventTypeException
     */
    public function testRunnerTriggeredWarning(string $message): void
    {
        $this->dispatcher->dispatch(
            new TestRunner\WarningTriggered(
                $this->telemetryInfo(),
                $message,
            ),
        );
    }

    /**
     * @throws InvalidArgumentException
     * @throws UnknownEventTypeException
     */
    public function testRunnerEnabledGarbageCollection(): void
    {
        $this->dispatcher->dispatch(
            new TestRunner\GarbageCollectionEnabled($this->telemetryInfo()),
        );
    }

    /**
     * @throws InvalidArgumentException
     * @throws UnknownEventTypeException
     */
    public function testRunnerExecutionAborted(): void
    {
        $this->dispatcher->dispatch(
            new TestRunner\ExecutionAborted($this->telemetryInfo()),
        );
    }

    /**
     * @throws InvalidArgumentException
     * @throws UnknownEventTypeException
     */
    public function testRunnerExecutionFinished(): void
    {
        $this->dispatcher->dispatch(
            new TestRunner\ExecutionFinished($this->telemetryInfo()),
        );
    }

    /**
     * @throws InvalidArgumentException
     * @throws UnknownEventTypeException
     */
    public function testRunnerFinished(): void
    {
        $this->dispatcher->dispatch(
            new TestRunner\Finished($this->telemetryInfo()),
        );
    }

    /**
     * @throws InvalidArgumentException
     * @throws UnknownEventTypeException
     */
    public function applicationFinished(int $shellExitCode): void
    {
        $this->dispatcher->dispatch(
            new Application\Finished(
                $this->telemetryInfo(),
                $shellExitCode,
            ),
        );
    }

    /**
     * @throws InvalidArgumentException
     */
    private function telemetryInfo(): Telemetry\Info
    {
        $current = $this->system->snapshot();

        $info = new Telemetry\Info(
            $current,
            $current->time()->duration($this->startSnapshot->time()),
            $current->memoryUsage()->diff($this->startSnapshot->memoryUsage()),
            $current->time()->duration($this->previousSnapshot->time()),
            $current->memoryUsage()->diff($this->previousSnapshot->memoryUsage()),
        );

        $this->previousSnapshot = $current;

        return $info;
    }
}<|MERGE_RESOLUTION|>--- conflicted
+++ resolved
@@ -392,11 +392,7 @@
      * @throws InvalidArgumentException
      * @throws UnknownEventTypeException
      */
-<<<<<<< HEAD
-    public function testBeforeTestMethodCalled(TestMethod $test, ClassMethod $calledMethod): void
-=======
-    public function beforeTestMethodCalled(string $testClassName, ClassMethod $calledMethod): void
->>>>>>> 7b435b31
+    public function beforeTestMethodCalled(TestMethod $test, ClassMethod $calledMethod): void
     {
         $this->dispatcher->dispatch(
             new Test\BeforeTestMethodCalled(
@@ -411,11 +407,7 @@
      * @throws InvalidArgumentException
      * @throws UnknownEventTypeException
      */
-<<<<<<< HEAD
-    public function testBeforeTestMethodErrored(TestMethod $test, ClassMethod $calledMethod, Throwable $throwable): void
-=======
-    public function beforeTestMethodErrored(string $testClassName, ClassMethod $calledMethod, Throwable $throwable): void
->>>>>>> 7b435b31
+    public function beforeTestMethodErrored(TestMethod $test, ClassMethod $calledMethod, Throwable $throwable): void
     {
         $this->dispatcher->dispatch(
             new Test\BeforeTestMethodErrored(
@@ -431,11 +423,7 @@
      * @throws InvalidArgumentException
      * @throws UnknownEventTypeException
      */
-<<<<<<< HEAD
-    public function testBeforeTestMethodFinished(TestMethod $test, ClassMethod ...$calledMethods): void
-=======
-    public function beforeTestMethodFinished(string $testClassName, ClassMethod ...$calledMethods): void
->>>>>>> 7b435b31
+    public function beforeTestMethodFinished(TestMethod $test, ClassMethod ...$calledMethods): void
     {
         $this->dispatcher->dispatch(
             new Test\BeforeTestMethodFinished(
@@ -450,11 +438,7 @@
      * @throws InvalidArgumentException
      * @throws UnknownEventTypeException
      */
-<<<<<<< HEAD
-    public function testPreConditionCalled(TestMethod $test, ClassMethod $calledMethod): void
-=======
-    public function preConditionCalled(string $testClassName, ClassMethod $calledMethod): void
->>>>>>> 7b435b31
+    public function preConditionCalled(TestMethod $test, ClassMethod $calledMethod): void
     {
         $this->dispatcher->dispatch(
             new Test\PreConditionCalled(
@@ -469,11 +453,7 @@
      * @throws InvalidArgumentException
      * @throws UnknownEventTypeException
      */
-<<<<<<< HEAD
-    public function testPreConditionErrored(TestMethod $test, ClassMethod $calledMethod, Throwable $throwable): void
-=======
-    public function preConditionErrored(string $testClassName, ClassMethod $calledMethod, Throwable $throwable): void
->>>>>>> 7b435b31
+    public function preConditionErrored(TestMethod $test, ClassMethod $calledMethod, Throwable $throwable): void
     {
         $this->dispatcher->dispatch(
             new Test\PreConditionErrored(
@@ -489,11 +469,7 @@
      * @throws InvalidArgumentException
      * @throws UnknownEventTypeException
      */
-<<<<<<< HEAD
-    public function testPreConditionFinished(TestMethod $test, ClassMethod ...$calledMethods): void
-=======
-    public function preConditionFinished(string $testClassName, ClassMethod ...$calledMethods): void
->>>>>>> 7b435b31
+    public function preConditionFinished(TestMethod $test, ClassMethod ...$calledMethods): void
     {
         $this->dispatcher->dispatch(
             new Test\PreConditionFinished(
@@ -970,11 +946,7 @@
      * @throws InvalidArgumentException
      * @throws UnknownEventTypeException
      */
-<<<<<<< HEAD
-    public function testPostConditionCalled(TestMethod $test, ClassMethod $calledMethod): void
-=======
-    public function postConditionCalled(string $testClassName, ClassMethod $calledMethod): void
->>>>>>> 7b435b31
+    public function postConditionCalled(TestMethod $test, ClassMethod $calledMethod): void
     {
         $this->dispatcher->dispatch(
             new Test\PostConditionCalled(
@@ -989,11 +961,7 @@
      * @throws InvalidArgumentException
      * @throws UnknownEventTypeException
      */
-<<<<<<< HEAD
-    public function testPostConditionErrored(TestMethod $test, ClassMethod $calledMethod, Throwable $throwable): void
-=======
-    public function postConditionErrored(string $testClassName, ClassMethod $calledMethod, Throwable $throwable): void
->>>>>>> 7b435b31
+    public function postConditionErrored(TestMethod $test, ClassMethod $calledMethod, Throwable $throwable): void
     {
         $this->dispatcher->dispatch(
             new Test\PostConditionErrored(
@@ -1009,11 +977,7 @@
      * @throws InvalidArgumentException
      * @throws UnknownEventTypeException
      */
-<<<<<<< HEAD
-    public function testPostConditionFinished(TestMethod $test, ClassMethod ...$calledMethods): void
-=======
-    public function postConditionFinished(string $testClassName, ClassMethod ...$calledMethods): void
->>>>>>> 7b435b31
+    public function postConditionFinished(TestMethod $test, ClassMethod ...$calledMethods): void
     {
         $this->dispatcher->dispatch(
             new Test\PostConditionFinished(
@@ -1028,11 +992,7 @@
      * @throws InvalidArgumentException
      * @throws UnknownEventTypeException
      */
-<<<<<<< HEAD
-    public function testAfterTestMethodCalled(TestMethod $test, ClassMethod $calledMethod): void
-=======
-    public function afterTestMethodCalled(string $testClassName, ClassMethod $calledMethod): void
->>>>>>> 7b435b31
+    public function afterTestMethodCalled(TestMethod $test, ClassMethod $calledMethod): void
     {
         $this->dispatcher->dispatch(
             new Test\AfterTestMethodCalled(
@@ -1047,11 +1007,7 @@
      * @throws InvalidArgumentException
      * @throws UnknownEventTypeException
      */
-<<<<<<< HEAD
-    public function testAfterTestMethodErrored(TestMethod $test, ClassMethod $calledMethod, Throwable $throwable): void
-=======
-    public function afterTestMethodErrored(string $testClassName, ClassMethod $calledMethod, Throwable $throwable): void
->>>>>>> 7b435b31
+    public function afterTestMethodErrored(TestMethod $test, ClassMethod $calledMethod, Throwable $throwable): void
     {
         $this->dispatcher->dispatch(
             new Test\AfterTestMethodErrored(
@@ -1067,11 +1023,7 @@
      * @throws InvalidArgumentException
      * @throws UnknownEventTypeException
      */
-<<<<<<< HEAD
-    public function testAfterTestMethodFinished(TestMethod $test, ClassMethod ...$calledMethods): void
-=======
-    public function afterTestMethodFinished(string $testClassName, ClassMethod ...$calledMethods): void
->>>>>>> 7b435b31
+    public function afterTestMethodFinished(TestMethod $test, ClassMethod ...$calledMethods): void
     {
         $this->dispatcher->dispatch(
             new Test\AfterTestMethodFinished(
