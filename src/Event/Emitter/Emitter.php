--- conflicted
+++ resolved
@@ -81,49 +81,17 @@
      */
     public function beforeFirstTestMethodFinished(string $testClassName, ClassMethod ...$calledMethods): void;
 
-<<<<<<< HEAD
-    public function testBeforeTestMethodCalled(TestMethod $test, ClassMethod $calledMethod): void;
-
-    public function testBeforeTestMethodErrored(TestMethod $test, ClassMethod $calledMethod, Throwable $throwable): void;
-
-    public function testBeforeTestMethodFinished(TestMethod $test, ClassMethod ...$calledMethods): void;
-
-    public function testPreConditionCalled(TestMethod $test, ClassMethod $calledMethod): void;
-
-    public function testPreConditionErrored(TestMethod $test, ClassMethod $calledMethod, Throwable $throwable): void;
-
-    public function testPreConditionFinished(TestMethod $test, ClassMethod ...$calledMethods): void;
-=======
-    /**
-     * @param class-string $testClassName
-     */
-    public function beforeTestMethodCalled(string $testClassName, ClassMethod $calledMethod): void;
-
-    /**
-     * @param class-string $testClassName
-     */
-    public function beforeTestMethodErrored(string $testClassName, ClassMethod $calledMethod, Throwable $throwable): void;
-
-    /**
-     * @param class-string $testClassName
-     */
-    public function beforeTestMethodFinished(string $testClassName, ClassMethod ...$calledMethods): void;
-
-    /**
-     * @param class-string $testClassName
-     */
-    public function preConditionCalled(string $testClassName, ClassMethod $calledMethod): void;
-
-    /**
-     * @param class-string $testClassName
-     */
-    public function preConditionErrored(string $testClassName, ClassMethod $calledMethod, Throwable $throwable): void;
-
-    /**
-     * @param class-string $testClassName
-     */
-    public function preConditionFinished(string $testClassName, ClassMethod ...$calledMethods): void;
->>>>>>> 7b435b31
+    public function beforeTestMethodCalled(TestMethod $test, ClassMethod $calledMethod): void;
+
+    public function beforeTestMethodErrored(TestMethod $test, ClassMethod $calledMethod, Throwable $throwable): void;
+
+    public function beforeTestMethodFinished(TestMethod $test, ClassMethod ...$calledMethods): void;
+
+    public function preConditionCalled(TestMethod $test, ClassMethod $calledMethod): void;
+
+    public function preConditionErrored(TestMethod $test, ClassMethod $calledMethod, Throwable $throwable): void;
+
+    public function preConditionFinished(TestMethod $test, ClassMethod ...$calledMethods): void;
 
     public function testPrepared(Code\Test $test): void;
 
@@ -244,49 +212,17 @@
 
     public function testFinished(Code\Test $test, int $numberOfAssertionsPerformed): void;
 
-<<<<<<< HEAD
-    public function testPostConditionCalled(TestMethod $test, ClassMethod $calledMethod): void;
-
-    public function testPostConditionErrored(TestMethod $test, ClassMethod $calledMethod, Throwable $throwable): void;
-
-    public function testPostConditionFinished(TestMethod $test, ClassMethod ...$calledMethods): void;
-
-    public function testAfterTestMethodCalled(TestMethod $test, ClassMethod $calledMethod): void;
-
-    public function testAfterTestMethodErrored(TestMethod $test, ClassMethod $calledMethod, Throwable $throwable): void;
-
-    public function testAfterTestMethodFinished(TestMethod $test, ClassMethod ...$calledMethods): void;
-=======
-    /**
-     * @param class-string $testClassName
-     */
-    public function postConditionCalled(string $testClassName, ClassMethod $calledMethod): void;
-
-    /**
-     * @param class-string $testClassName
-     */
-    public function postConditionErrored(string $testClassName, ClassMethod $calledMethod, Throwable $throwable): void;
-
-    /**
-     * @param class-string $testClassName
-     */
-    public function postConditionFinished(string $testClassName, ClassMethod ...$calledMethods): void;
-
-    /**
-     * @param class-string $testClassName
-     */
-    public function afterTestMethodCalled(string $testClassName, ClassMethod $calledMethod): void;
-
-    /**
-     * @param class-string $testClassName
-     */
-    public function afterTestMethodErrored(string $testClassName, ClassMethod $calledMethod, Throwable $throwable): void;
-
-    /**
-     * @param class-string $testClassName
-     */
-    public function afterTestMethodFinished(string $testClassName, ClassMethod ...$calledMethods): void;
->>>>>>> 7b435b31
+    public function postConditionCalled(TestMethod $test, ClassMethod $calledMethod): void;
+
+    public function postConditionErrored(TestMethod $test, ClassMethod $calledMethod, Throwable $throwable): void;
+
+    public function postConditionFinished(TestMethod $test, ClassMethod ...$calledMethods): void;
+
+    public function afterTestMethodCalled(TestMethod $test, ClassMethod $calledMethod): void;
+
+    public function afterTestMethodErrored(TestMethod $test, ClassMethod $calledMethod, Throwable $throwable): void;
+
+    public function afterTestMethodFinished(TestMethod $test, ClassMethod ...$calledMethods): void;
 
     /**
      * @param class-string $testClassName
