--- conflicted
+++ resolved
@@ -69,22 +69,10 @@
 
     private const REGEX_REQUIRES_VERSION            = '/@requires\s+(?P<name>PHP(?:Unit)?)\s+(?P<operator>[<>=!]{0,2})\s*(?P<version>[\d\.-]+(dev|(RC|alpha|beta)[\d\.])?)[ \t]*\r?$/m';
     private const REGEX_REQUIRES_VERSION_CONSTRAINT = '/@requires\s+(?P<name>PHP(?:Unit)?)\s+(?P<constraint>[\d\t \-.|~^]+)[ \t]*\r?$/m';
-<<<<<<< HEAD
-
-    private const REGEX_REQUIRES_OS = '/@requires\s+(?P<name>OS(?:FAMILY)?)\s+(?P<value>.+?)[ \t]*\r?$/m';
-
-    private const REGEX_REQUIRES_SETTING = '/@requires\s+(?P<name>setting)\s+(?P<setting>([^ ]+?))\s*(?P<value>[\w\.-]+[\w\.]?)?[ \t]*\r?$/m';
-
-    private const REGEX_REQUIRES = '/@requires\s+(?P<name>function|extension)\s+(?P<value>([^\s<>=!]+))\s*(?P<operator>[<>=!]{0,2})\s*(?P<version>[\d\.-]+[\d\.]?)?[ \t]*\r?$/m';
-
-    private const REGEX_TEST_WITH = '/@testWith\s+/';
-=======
     private const REGEX_REQUIRES_OS                 = '/@requires\s+(?P<name>OS(?:FAMILY)?)\s+(?P<value>.+?)[ \t]*\r?$/m';
     private const REGEX_REQUIRES_SETTING            = '/@requires\s+(?P<name>setting)\s+(?P<setting>([^ ]+?))\s*(?P<value>[\w\.-]+[\w\.]?)?[ \t]*\r?$/m';
     private const REGEX_REQUIRES                    = '/@requires\s+(?P<name>function|extension)\s+(?P<value>([^\s<>=!]+))\s*(?P<operator>[<>=!]{0,2})\s*(?P<version>[\d\.-]+[\d\.]?)?[ \t]*\r?$/m';
     private const REGEX_TEST_WITH                   = '/@testWith\s+/';
-    private const REGEX_EXPECTED_EXCEPTION          = '(@expectedException\s+([:.\w\\\\x7f-\xff]+)(?:[\t ]+(\S*))?(?:[\t ]+(\S*))?\s*$)m';
->>>>>>> c61908fd
 
     /** @var string */
     private $docComment;
