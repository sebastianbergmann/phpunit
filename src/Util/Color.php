--- conflicted
+++ resolved
@@ -131,18 +131,9 @@
         if ($colorizeFilename) {
             $last        = count($path) - 1;
             $path[$last] = preg_replace_callback(
-<<<<<<< HEAD
                 '/([\-_.]+|phpt$)/',
                 static fn ($matches) => self::dim($matches[0]),
-                $path[$last]
-=======
-                '/([\-_\.]+|phpt$)/',
-                static function ($matches)
-                {
-                    return self::dim($matches[0]);
-                },
                 $path[$last],
->>>>>>> 1badd7d7
             );
         }
 
@@ -165,7 +156,7 @@
         return preg_replace_callback(
             '/\s+/',
             static fn ($matches) => self::dim(strtr($matches[0], $replaceMap)),
-            $buffer
+            $buffer,
         );
     }
 
@@ -182,7 +173,7 @@
                 "\e[$1;$2m",
                 '$2',
             ],
-            $buffer
+            $buffer,
         );
     }
 }