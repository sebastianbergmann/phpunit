--- conflicted
+++ resolved
@@ -293,13 +293,10 @@
                     $test->setOutput($childResult['output']);
                 }
 
-<<<<<<< HEAD
-=======
                 Facade::forward($childResult['events']);
 
                 assert($test instanceof TestCase);
 
->>>>>>> 5b50fa6b
                 $test->setResult($childResult['testResult']);
                 $test->addToAssertionCount($childResult['numAssertions']);
 
