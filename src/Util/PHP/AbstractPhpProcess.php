--- conflicted
+++ resolved
@@ -193,13 +193,8 @@
         $this->processChildResult(
             $test,
             $result,
-<<<<<<< HEAD
-            $_result['stdout'],
+            $processResult,
             $_result['stderr'],
-=======
-            $processResult,
-            $_result['stderr']
->>>>>>> 3291172e
         );
     }
 
