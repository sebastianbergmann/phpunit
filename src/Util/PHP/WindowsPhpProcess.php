<?php declare(strict_types=1);
/*
 * This file is part of PHPUnit.
 *
 * (c) Sebastian Bergmann <sebastian@phpunit.de>
 *
 * For the full copyright and license information, please view the LICENSE
 * file that was distributed with this source code.
 */
namespace PHPUnit\Util\PHP;

use function tmpfile;
use PHPUnit\Framework\Exception;

/**
 * @internal This class is not covered by the backward compatibility promise for PHPUnit
 *
 * @see https://bugs.php.net/bug.php?id=51800
 */
final class WindowsPhpProcess extends DefaultPhpProcess
{
    /**
     * @throws Exception
     * @throws PhpProcessException
     */
    protected function getHandles(): array
    {
        if (false === $stdout_handle = tmpfile()) {
<<<<<<< HEAD
            throw new PhpProcessException(
                'A temporary file could not be created; verify that your TEMP environment variable is writable'
=======
            throw new Exception(
                'A temporary file could not be created; verify that your TEMP environment variable is writable',
>>>>>>> 1badd7d7
            );
        }

        return [
            1 => $stdout_handle,
        ];
    }

    protected function useTemporaryFile(): bool
    {
        return true;
    }
}<|MERGE_RESOLUTION|>--- conflicted
+++ resolved
@@ -26,13 +26,8 @@
     protected function getHandles(): array
     {
         if (false === $stdout_handle = tmpfile()) {
-<<<<<<< HEAD
             throw new PhpProcessException(
-                'A temporary file could not be created; verify that your TEMP environment variable is writable'
-=======
-            throw new Exception(
                 'A temporary file could not be created; verify that your TEMP environment variable is writable',
->>>>>>> 1badd7d7
             );
         }
 
