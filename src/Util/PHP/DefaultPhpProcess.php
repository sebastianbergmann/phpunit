--- conflicted
+++ resolved
@@ -48,13 +48,8 @@
         if ($this->stdin || $this->useTemporaryFile()) {
             if (!($this->tempFile = tempnam(sys_get_temp_dir(), 'phpunit_')) ||
                 file_put_contents($this->tempFile, $job) === false) {
-<<<<<<< HEAD
                 throw new PhpProcessException(
-                    'Unable to write temporary file'
-=======
-                throw new Exception(
                     'Unable to write temporary file',
->>>>>>> 1badd7d7
                 );
             }
 
@@ -113,13 +108,8 @@
         );
 
         if (!is_resource($process)) {
-<<<<<<< HEAD
             throw new PhpProcessException(
-                'Unable to spawn worker process'
-=======
-            throw new Exception(
                 'Unable to spawn worker process',
->>>>>>> 1badd7d7
             );
         }
 
