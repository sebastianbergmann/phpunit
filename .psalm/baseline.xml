--- conflicted
+++ resolved
@@ -24,12 +24,12 @@
       <code>Xml::import($expectedElement)</code>
       <code>Xml::removeCharacterDataNodes($actualElement)</code>
       <code>Xml::removeCharacterDataNodes($expectedElement)</code>
-      <code>static::assertEqualXMLStructure(
-                $expectedElement-&gt;childNodes-&gt;item($i),
-                $actualElement-&gt;childNodes-&gt;item($i),
+      <code><![CDATA[static::assertEqualXMLStructure(
+                $expectedElement->childNodes->item($i),
+                $actualElement->childNodes->item($i),
                 $checkAttributes,
                 $message
-            )</code>
+            )]]></code>
     </DeprecatedMethod>
     <DocblockTypeContradiction>
       <code><![CDATA[!$actual instanceof Countable && !is_iterable($actual)]]></code>
@@ -327,113 +327,47 @@
       <code>Assert::isWritable(...func_get_args())</code>
     </TooManyArguments>
   </file>
-<<<<<<< HEAD
   <file src="src/Framework/Constraint/Cardinality/Count.php">
-=======
-  <file src="src/Framework/Constraint/ArraySubset.php">
     <MissingParamType>
       <code>$other</code>
     </MissingParamType>
-    <MissingReturnType>
-      <code>evaluate</code>
-    </MissingReturnType>
-    <RedundantCondition>
-      <code>$other instanceof Traversable</code>
-    </RedundantCondition>
-  </file>
-  <file src="src/Framework/Constraint/Attribute.php">
-    <DeprecatedClass>
-      <code>Composite</code>
-      <code>parent::__construct($constraint)</code>
-      <code><![CDATA[parent::evaluate(
-            Assert::readAttribute(
-                $other,
-                $this->attributeName
-            ),
-            $description,
-            $returnResult
-        )]]></code>
-    </DeprecatedClass>
-    <DeprecatedMethod>
-      <code><![CDATA[Assert::readAttribute(
-                $other,
-                $this->attributeName
-            )]]></code>
-    </DeprecatedMethod>
->>>>>>> 56ae01ef
+    <MissingThrowsDocblock>
+      <code>getCountOf</code>
+    </MissingThrowsDocblock>
+  </file>
+  <file src="src/Framework/Constraint/Cardinality/SameSize.php">
+    <MissingThrowsDocblock>
+      <code>getCountOf</code>
+    </MissingThrowsDocblock>
+  </file>
+  <file src="src/Framework/Constraint/Constraint.php">
     <MissingParamType>
       <code>$other</code>
     </MissingParamType>
-    <MissingThrowsDocblock>
-<<<<<<< HEAD
-      <code>getCountOf</code>
-=======
-      <code><![CDATA[throw new Exception(
-                $e->getMessage(),
-                $e->getCode(),
-                $e
-            );]]></code>
->>>>>>> 56ae01ef
-    </MissingThrowsDocblock>
-  </file>
-  <file src="src/Framework/Constraint/Cardinality/SameSize.php">
-    <MissingThrowsDocblock>
-<<<<<<< HEAD
-      <code>getCountOf</code>
-=======
-      <code><![CDATA[throw new Exception(
-                $e->getMessage(),
-                $e->getCode(),
-                $e
-            );]]></code>
->>>>>>> 56ae01ef
-    </MissingThrowsDocblock>
-  </file>
-  <file src="src/Framework/Constraint/Constraint.php">
+  </file>
+  <file src="src/Framework/Constraint/Equality/IsEqual.php">
     <MissingParamType>
       <code>$other</code>
-    </MissingParamType>
-  </file>
-<<<<<<< HEAD
-  <file src="src/Framework/Constraint/Equality/IsEqual.php">
-=======
-  <file src="src/Framework/Constraint/Constraint.php">
-    <DocblockTypeContradiction>
-      <code><![CDATA[$this->exporter === null]]></code>
-    </DocblockTypeContradiction>
->>>>>>> 56ae01ef
+      <code>$value</code>
+    </MissingParamType>
+  </file>
+  <file src="src/Framework/Constraint/Equality/IsEqualCanonicalizing.php">
     <MissingParamType>
       <code>$other</code>
       <code>$value</code>
     </MissingParamType>
   </file>
-<<<<<<< HEAD
-  <file src="src/Framework/Constraint/Equality/IsEqualCanonicalizing.php">
+  <file src="src/Framework/Constraint/Equality/IsEqualIgnoringCase.php">
     <MissingParamType>
       <code>$other</code>
       <code>$value</code>
     </MissingParamType>
   </file>
-  <file src="src/Framework/Constraint/Equality/IsEqualIgnoringCase.php">
+  <file src="src/Framework/Constraint/Equality/IsEqualWithDelta.php">
     <MissingParamType>
       <code>$other</code>
       <code>$value</code>
     </MissingParamType>
-  </file>
-  <file src="src/Framework/Constraint/Equality/IsEqualWithDelta.php">
-    <MissingParamType>
-      <code>$other</code>
-      <code>$value</code>
-    </MissingParamType>
-=======
-  <file src="src/Framework/Constraint/Count.php">
-    <PossiblyNullArgument>
-      <code><![CDATA[$this->getCountOf($other)]]></code>
-    </PossiblyNullArgument>
-    <RedundantConditionGivenDocblockType>
-      <code>$other instanceof Traversable</code>
-    </RedundantConditionGivenDocblockType>
->>>>>>> 56ae01ef
   </file>
   <file src="src/Framework/Constraint/Exception/Exception.php">
     <MissingThrowsDocblock>
@@ -469,32 +403,25 @@
       <code>$value</code>
     </MissingParamType>
   </file>
-<<<<<<< HEAD
   <file src="src/Framework/Constraint/Object/ClassHasAttribute.php">
     <MissingThrowsDocblock>
-      <code>throw new Exception(
-                $e-&gt;getMessage(),
-                $e-&gt;getCode(),
+      <code><![CDATA[throw new Exception(
+                $e->getMessage(),
+                $e->getCode(),
                 $e
-            );</code>
-    </MissingThrowsDocblock>
-=======
-  <file src="src/Framework/Constraint/IsInstanceOf.php">
-    <ArgumentTypeCoercion>
-      <code><![CDATA[$this->className]]></code>
-    </ArgumentTypeCoercion>
->>>>>>> 56ae01ef
+            );]]></code>
+    </MissingThrowsDocblock>
   </file>
   <file src="src/Framework/Constraint/Object/ClassHasStaticAttribute.php">
     <DeprecatedClass>
       <code>ClassHasAttribute</code>
     </DeprecatedClass>
     <MissingThrowsDocblock>
-      <code>throw new Exception(
-                $e-&gt;getMessage(),
-                $e-&gt;getCode(),
+      <code><![CDATA[throw new Exception(
+                $e->getMessage(),
+                $e->getCode(),
                 $e
-            );</code>
+            );]]></code>
     </MissingThrowsDocblock>
   </file>
   <file src="src/Framework/Constraint/Object/ObjectEquals.php">
@@ -521,30 +448,14 @@
       <code>evaluate</code>
     </MissingThrowsDocblock>
   </file>
-<<<<<<< HEAD
   <file src="src/Framework/Constraint/Operator/Operator.php">
-=======
-  <file src="src/Framework/Constraint/SameSize.php">
-    <PossiblyNullArgument>
-      <code><![CDATA[$this->getCountOf($expected)]]></code>
-    </PossiblyNullArgument>
-  </file>
-  <file src="src/Framework/Constraint/StringMatchesFormatDescription.php">
-    <InvalidArgument>
-      <code><![CDATA["--- Expected\n+++ Actual\n"]]></code>
-    </InvalidArgument>
->>>>>>> 56ae01ef
     <MissingParamType>
       <code>$constraint</code>
     </MissingParamType>
   </file>
   <file src="src/Framework/Constraint/String/StringMatchesFormatDescription.php">
     <MissingThrowsDocblock>
-<<<<<<< HEAD
-      <code>new Differ(new UnifiedDiffOutputBuilder("--- Expected\n+++ Actual\n"))</code>
-=======
-      <code><![CDATA[new Differ("--- Expected\n+++ Actual\n")]]></code>
->>>>>>> 56ae01ef
+      <code><![CDATA[new Differ(new UnifiedDiffOutputBuilder("--- Expected\n+++ Actual\n"))]]></code>
     </MissingThrowsDocblock>
   </file>
   <file src="src/Framework/Constraint/String/StringStartsWith.php">
@@ -562,7 +473,7 @@
   </file>
   <file src="src/Framework/Constraint/Type/IsInstanceOf.php">
     <ArgumentTypeCoercion>
-      <code>$this-&gt;className</code>
+      <code><![CDATA[$this->className]]></code>
     </ArgumentTypeCoercion>
   </file>
   <file src="src/Framework/DataProviderTestSuite.php">
@@ -651,12 +562,7 @@
       <code>$methods</code>
     </ArgumentTypeCoercion>
     <DocblockTypeContradiction>
-<<<<<<< HEAD
-      <code>!is_array($methods) &amp;&amp; null !== $methods</code>
-=======
       <code><![CDATA[!is_array($methods) && null !== $methods]]></code>
-      <code><![CDATA[!is_array($type) && !is_string($type)]]></code>
->>>>>>> 56ae01ef
     </DocblockTypeContradiction>
     <InvalidReturnStatement>
       <code><![CDATA[$this->getMock(
@@ -679,52 +585,16 @@
     <MissingReturnType>
       <code>getObject</code>
     </MissingReturnType>
-<<<<<<< HEAD
-=======
-    <MissingThrowsDocblock>
-      <code>generateMock</code>
-      <code>generateMock</code>
-      <code>new Text_Template($filename)</code>
-      <code><![CDATA[throw InvalidArgumentException::create(1, 'array or string');]]></code>
-      <code><![CDATA[throw InvalidArgumentException::create(2, 'array');]]></code>
-      <code><![CDATA[throw new RuntimeException(
-                            $e->getMessage(),
-                            $e->getCode(),
-                            $e
-                        );]]></code>
-      <code><![CDATA[throw new RuntimeException(
-                        $e->getMessage(),
-                        $e->getCode(),
-                        $e
-                    );]]></code>
-      <code><![CDATA[throw new RuntimeException(
-                $e->getMessage(),
-                $e->getCode(),
-                $e
-            );]]></code>
-      <code><![CDATA[throw new RuntimeException($exception->getMessage());]]></code>
-    </MissingThrowsDocblock>
->>>>>>> 56ae01ef
     <PossiblyNullArgument>
       <code><![CDATA[$client->__getFunctions()]]></code>
     </PossiblyNullArgument>
-<<<<<<< HEAD
-=======
-    <RedundantCondition>
-      <code><![CDATA[$isInterface && $class->implementsInterface(Throwable::class)]]></code>
-    </RedundantCondition>
->>>>>>> 56ae01ef
   </file>
   <file src="src/Framework/MockObject/Invocation.php">
     <InvalidArgument>
       <code>$types</code>
     </InvalidArgument>
     <MissingThrowsDocblock>
-<<<<<<< HEAD
       <code>throw $t;</code>
-=======
-      <code><![CDATA[throw $this->deferredError;]]></code>
->>>>>>> 56ae01ef
     </MissingThrowsDocblock>
   </file>
   <file src="src/Framework/MockObject/InvocationHandler.php">
@@ -766,16 +636,10 @@
   </file>
   <file src="src/Framework/MockObject/MockBuilder.php">
     <ArgumentTypeCoercion>
-<<<<<<< HEAD
-      <code>$this-&gt;type</code>
-      <code>$this-&gt;type</code>
-      <code>$this-&gt;type</code>
-      <code>$this-&gt;type</code>
-=======
       <code><![CDATA[$this->type]]></code>
       <code><![CDATA[$this->type]]></code>
       <code><![CDATA[$this->type]]></code>
->>>>>>> 56ae01ef
+      <code><![CDATA[$this->type]]></code>
     </ArgumentTypeCoercion>
     <DeprecatedMethod>
       <code>setMethods</code>
@@ -795,41 +659,23 @@
     </PossiblyInvalidPropertyAssignmentValue>
   </file>
   <file src="src/Framework/MockObject/MockMethod.php">
-<<<<<<< HEAD
     <PossiblyFalseOperand>
-      <code>strpos($parameterAsString, '&lt;optional&gt; ')</code>
+      <code><![CDATA[strpos($parameterAsString, '<optional> ')]]></code>
     </PossiblyFalseOperand>
     <RedundantCastGivenDocblockType>
-      <code>(string) explode(
+      <code><![CDATA[(string) explode(
                 ' = ',
                 substr(
                     substr(
                         $parameterAsString,
-                        strpos($parameterAsString, '&lt;optional&gt; ') + strlen('&lt;optional&gt; ')
+                        strpos($parameterAsString, '<optional> ') + strlen('<optional> ')
                     ),
                     0,
                     -2
                 )
-            )[1]</code>
+            )[1]]]></code>
       <code>(string) var_export($defaultValue, true)</code>
     </RedundantCastGivenDocblockType>
-=======
-    <MissingThrowsDocblock>
-      <code>new Text_Template($filename)</code>
-      <code>self::getMethodParametersForCall($method)</code>
-      <code><![CDATA[throw new RuntimeException(
-                    sprintf(
-                        'Cannot mock %s::%s because "parent" return type declaration is used but %s does not have a parent class',
-                        $method->getDeclaringClass()->getName(),
-                        $method->getName(),
-                        $method->getDeclaringClass()->getName()
-                    )
-                );]]></code>
-    </MissingThrowsDocblock>
-    <UndefinedMethod>
-      <code>getName</code>
-    </UndefinedMethod>
->>>>>>> 56ae01ef
   </file>
   <file src="src/Framework/MockObject/MockObject.php">
     <MissingParamType>
@@ -938,192 +784,38 @@
   </file>
   <file src="src/Framework/TestCase.php">
     <ArgumentTypeCoercion>
-<<<<<<< HEAD
-      <code>$this-&gt;expectedException</code>
-=======
-      <code>$class_name</code>
       <code><![CDATA[$this->expectedException]]></code>
->>>>>>> 56ae01ef
     </ArgumentTypeCoercion>
     <DeprecatedClass>
       <code>InvokedAtIndexMatcher</code>
       <code>new InvokedAtIndexMatcher($index)</code>
     </DeprecatedClass>
     <DeprecatedMethod>
-<<<<<<< HEAD
-=======
-      <code><![CDATA[TestUtil::getExpectedException(
-                static::class,
-                $this->name
-            )]]></code>
->>>>>>> 56ae01ef
       <code>setMethods</code>
     </DeprecatedMethod>
     <DeprecatedProperty>
-      <code>$this-&gt;backupGlobalsBlacklist</code>
-      <code>$this-&gt;backupGlobalsBlacklist</code>
-      <code>$this-&gt;backupStaticAttributesBlacklist</code>
-      <code>$this-&gt;backupStaticAttributesBlacklist</code>
+      <code><![CDATA[$this->backupGlobalsBlacklist]]></code>
+      <code><![CDATA[$this->backupGlobalsBlacklist]]></code>
+      <code><![CDATA[$this->backupStaticAttributesBlacklist]]></code>
+      <code><![CDATA[$this->backupStaticAttributesBlacklist]]></code>
     </DeprecatedProperty>
     <DocblockTypeContradiction>
-<<<<<<< HEAD
-      <code>$this-&gt;backupStaticAttributes === null</code>
-      <code>$this-&gt;mockObjectGenerator === null</code>
-      <code>$this-&gt;prophet === null</code>
-      <code>$this-&gt;runClassInSeparateProcess === null</code>
-      <code>$this-&gt;runTestInSeparateProcess === null</code>
-=======
       <code><![CDATA[$this->backupStaticAttributes === null]]></code>
       <code><![CDATA[$this->mockObjectGenerator === null]]></code>
-      <code><![CDATA[$this->name === null]]></code>
       <code><![CDATA[$this->prophet === null]]></code>
       <code><![CDATA[$this->runClassInSeparateProcess === null]]></code>
       <code><![CDATA[$this->runTestInSeparateProcess === null]]></code>
-      <code><![CDATA['']]></code>
-      <code><![CDATA[is_int($this->dataName)]]></code>
->>>>>>> 56ae01ef
     </DocblockTypeContradiction>
     <InvalidArgument>
       <code>$header</code>
     </InvalidArgument>
-<<<<<<< HEAD
     <InvalidReturnStatement>
       <code>$mockObject</code>
       <code>get_class($mock)</code>
     </InvalidReturnStatement>
     <InvalidReturnType>
-      <code>MockObject&amp;RealInstanceType</code>
-      <code>class-string&lt;MockObject&amp;RealInstanceType&gt;</code>
-=======
-    <InvalidCatch>
-      <code><![CDATA[try {
-            $this->checkRequirements();
-            $hasMetRequirements = true;
-
-            if ($this->inIsolation) {
-                foreach ($hookMethods['beforeClass'] as $method) {
-                    $this->{$method}();
-                }
-            }
-
-            $this->setExpectedExceptionFromAnnotation();
-            $this->setDoesNotPerformAssertionsFromAnnotation();
-
-            foreach ($hookMethods['before'] as $method) {
-                $this->{$method}();
-            }
-
-            $this->assertPreConditions();
-            $this->testResult = $this->runTest();
-            $this->verifyMockObjects();
-            $this->assertPostConditions();
-
-            if (!empty($this->warnings)) {
-                throw new Warning(
-                    implode(
-                        "\n",
-                        array_unique($this->warnings)
-                    )
-                );
-            }
-
-            $this->status = BaseTestRunner::STATUS_PASSED;
-        } catch (IncompleteTest $e) {
-            $this->status        = BaseTestRunner::STATUS_INCOMPLETE;
-            $this->statusMessage = $e->getMessage();
-        } catch (SkippedTest $e) {
-            $this->status        = BaseTestRunner::STATUS_SKIPPED;
-            $this->statusMessage = $e->getMessage();
-        } catch (Warning $e) {
-            $this->status        = BaseTestRunner::STATUS_WARNING;
-            $this->statusMessage = $e->getMessage();
-        } catch (AssertionFailedError $e) {
-            $this->status        = BaseTestRunner::STATUS_FAILURE;
-            $this->statusMessage = $e->getMessage();
-        } catch (PredictionException $e) {
-            $this->status        = BaseTestRunner::STATUS_FAILURE;
-            $this->statusMessage = $e->getMessage();
-        } catch (Throwable $_e) {
-            $e                   = $_e;
-            $this->status        = BaseTestRunner::STATUS_ERROR;
-            $this->statusMessage = $_e->getMessage();
-        }]]></code>
-      <code><![CDATA[try {
-            $this->checkRequirements();
-            $hasMetRequirements = true;
-
-            if ($this->inIsolation) {
-                foreach ($hookMethods['beforeClass'] as $method) {
-                    $this->{$method}();
-                }
-            }
-
-            $this->setExpectedExceptionFromAnnotation();
-            $this->setDoesNotPerformAssertionsFromAnnotation();
-
-            foreach ($hookMethods['before'] as $method) {
-                $this->{$method}();
-            }
-
-            $this->assertPreConditions();
-            $this->testResult = $this->runTest();
-            $this->verifyMockObjects();
-            $this->assertPostConditions();
-
-            if (!empty($this->warnings)) {
-                throw new Warning(
-                    implode(
-                        "\n",
-                        array_unique($this->warnings)
-                    )
-                );
-            }
-
-            $this->status = BaseTestRunner::STATUS_PASSED;
-        } catch (IncompleteTest $e) {
-            $this->status        = BaseTestRunner::STATUS_INCOMPLETE;
-            $this->statusMessage = $e->getMessage();
-        } catch (SkippedTest $e) {
-            $this->status        = BaseTestRunner::STATUS_SKIPPED;
-            $this->statusMessage = $e->getMessage();
-        } catch (Warning $e) {
-            $this->status        = BaseTestRunner::STATUS_WARNING;
-            $this->statusMessage = $e->getMessage();
-        } catch (AssertionFailedError $e) {
-            $this->status        = BaseTestRunner::STATUS_FAILURE;
-            $this->statusMessage = $e->getMessage();
-        } catch (PredictionException $e) {
-            $this->status        = BaseTestRunner::STATUS_FAILURE;
-            $this->statusMessage = $e->getMessage();
-        } catch (Throwable $_e) {
-            $e                   = $_e;
-            $this->status        = BaseTestRunner::STATUS_ERROR;
-            $this->statusMessage = $_e->getMessage();
-        }]]></code>
-    </InvalidCatch>
-    <InvalidReturnStatement>
-      <code>$mockObject</code>
-      <code><![CDATA[$this->getMockBuilder($originalClassName)
-                    ->disableOriginalConstructor()
-                    ->disableOriginalClone()
-                    ->disableArgumentCloning()
-                    ->disallowMockingUnknownTypes()
-                    ->getMock()]]></code>
-      <code><![CDATA[$this->getMockBuilder($originalClassName)
-                    ->disableOriginalConstructor()
-                    ->disableOriginalClone()
-                    ->disableArgumentCloning()
-                    ->disallowMockingUnknownTypes()
-                    ->setMethods(empty($methods) ? null : $methods)
-                    ->getMock()]]></code>
-      <code>get_class($mock)</code>
-    </InvalidReturnStatement>
-    <InvalidReturnType>
-      <code><![CDATA[MockObject&RealInstanceType]]></code>
-      <code><![CDATA[MockObject&RealInstanceType]]></code>
       <code><![CDATA[MockObject&RealInstanceType]]></code>
       <code><![CDATA[class-string<MockObject&RealInstanceType>]]></code>
->>>>>>> 56ae01ef
     </InvalidReturnType>
     <MissingParamType>
       <code>$args</code>
@@ -1139,14 +831,9 @@
     <MissingThrowsDocblock>
       <code><![CDATA[TestUtil::getMissingRequirements(
             static::class,
-<<<<<<< HEAD
-            $this-&gt;name
-        )</code>
-      <code>cacheDirectory</code>
-=======
             $this->name
         )]]></code>
->>>>>>> 56ae01ef
+      <code>cacheDirectory</code>
       <code>endTest</code>
       <code>endTest</code>
       <code>endTest</code>
@@ -1229,35 +916,23 @@
       <code>getObjectForTrait</code>
       <code>getObjectForTrait</code>
       <code>new Differ($header)</code>
-<<<<<<< HEAD
-      <code>new Template(
-                    __DIR__ . '/../Util/PHP/Template/TestCaseClass.tpl'
-                )</code>
-      <code>new Template(
-=======
-      <code><![CDATA[new Text_Template(
+      <code><![CDATA[new Template(
                     __DIR__ . '/../Util/PHP/Template/TestCaseClass.tpl'
                 )]]></code>
-      <code><![CDATA[new Text_Template(
->>>>>>> 56ae01ef
+      <code><![CDATA[new Template(
                     __DIR__ . '/../Util/PHP/Template/TestCaseMethod.tpl'
                 )]]></code>
       <code><![CDATA[throw new Exception(
                     $e->getMessage(),
                     $e->getCode(),
                     $e
-<<<<<<< HEAD
-                );</code>
-      <code>throw new Exception(
-                $e-&gt;getMessage(),
-                $e-&gt;getCode(),
+                );]]></code>
+      <code><![CDATA[throw new Exception(
+                $e->getMessage(),
+                $e->getCode(),
                 $e
-            );</code>
-      <code>throw new Exception('This test uses TestCase::prophesize(), but phpspec/prophecy is not installed. Please run "composer require --dev phpspec/prophecy".');</code>
-=======
-                );]]></code>
+            );]]></code>
       <code><![CDATA[throw new Exception('This test uses TestCase::prophesize(), but phpspec/prophecy is not installed. Please run "composer require --dev phpspec/prophecy".');]]></code>
->>>>>>> 56ae01ef
     </MissingThrowsDocblock>
     <PossiblyNullPropertyAssignmentValue>
       <code>$beStrictAboutChangesToGlobalState</code>
@@ -1280,17 +955,7 @@
       <code>$this instanceof PhptTestCase</code>
     </RedundantCondition>
     <RedundantConditionGivenDocblockType>
-<<<<<<< HEAD
-      <code>$this-&gt;prophet !== null</code>
-=======
-      <code><![CDATA[$this->outputExpectedRegex !== null]]></code>
-      <code><![CDATA[$this->outputExpectedString !== null]]></code>
       <code><![CDATA[$this->prophet !== null]]></code>
-      <code>is_string($_originalClassName)</code>
-      <code><![CDATA[is_string($this->dataName)]]></code>
-      <code><![CDATA[is_string($this->outputExpectedRegex)]]></code>
-      <code><![CDATA[is_string($this->outputExpectedString)]]></code>
->>>>>>> 56ae01ef
     </RedundantConditionGivenDocblockType>
     <UndefinedClass>
       <code>$e</code>
@@ -1332,56 +997,9 @@
       <code><![CDATA[$this->listeners]]></code>
       <code><![CDATA[$this->listeners]]></code>
     </DeprecatedProperty>
-<<<<<<< HEAD
     <InvalidArgument>
-      <code>[$test, 'runBare']</code>
+      <code><![CDATA[[$test, 'runBare']]]></code>
     </InvalidArgument>
-=======
-    <DocblockTypeContradiction>
-      <code><![CDATA[$this->topTestSuite === null]]></code>
-    </DocblockTypeContradiction>
-    <InvalidCatch>
-      <code><![CDATA[try {
-                $this->codeCoverage->stop(
-                    $append,
-                    $linesToBeCovered,
-                    $linesToBeUsed
-                );
-            } catch (UnintentionallyCoveredCodeException $cce) {
-                $this->addFailure(
-                    $test,
-                    new UnintentionallyCoveredCodeError(
-                        'This test executed code that is not listed as code to be covered or used:' .
-                        PHP_EOL . $cce->getMessage()
-                    ),
-                    $time
-                );
-            } catch (OriginalCoveredCodeNotExecutedException $cce) {
-                $this->addFailure(
-                    $test,
-                    new CoveredCodeNotExecutedException(
-                        'This test did not execute all the code that is listed as code to be covered:' .
-                        PHP_EOL . $cce->getMessage()
-                    ),
-                    $time
-                );
-            } catch (OriginalMissingCoversAnnotationException $cce) {
-                if ($linesToBeCovered !== false) {
-                    $this->addFailure(
-                        $test,
-                        new MissingCoversAnnotationException(
-                            'This test does not have a @covers annotation but is expected to have one'
-                        ),
-                        $time
-                    );
-                }
-            } catch (OriginalCodeCoverageException $cce) {
-                $error = true;
-
-                $e = $e ?? $cce;
-            }]]></code>
-    </InvalidCatch>
->>>>>>> 56ae01ef
     <MissingConstructor>
       <code>$codeCoverage</code>
     </MissingConstructor>
@@ -1432,8 +1050,8 @@
     <ArgumentTypeCoercion>
       <code>$className</code>
       <code>$className</code>
-      <code>TestUtil::getDependencies($class-&gt;getName(), $methodName)</code>
-      <code>TestUtil::getDependencies($class-&gt;getName(), $methodName)</code>
+      <code><![CDATA[TestUtil::getDependencies($class->getName(), $methodName)]]></code>
+      <code><![CDATA[TestUtil::getDependencies($class->getName(), $methodName)]]></code>
     </ArgumentTypeCoercion>
     <DocblockTypeContradiction>
       <code><![CDATA[!is_string($theClass) && !$theClass instanceof ReflectionClass]]></code>
@@ -1485,7 +1103,7 @@
   </file>
   <file src="src/Runner/Extension/ExtensionHandler.php">
     <ArgumentTypeCoercion>
-      <code>$extensionConfiguration-&gt;arguments()</code>
+      <code><![CDATA[$extensionConfiguration->arguments()]]></code>
     </ArgumentTypeCoercion>
     <DeprecatedInterface>
       <code>TestListener</code>
@@ -1529,18 +1147,11 @@
       <code>RawCodeCoverageData::fromXdebugWithoutPathCoverage([])</code>
     </InternalMethod>
     <MissingThrowsDocblock>
-<<<<<<< HEAD
       <code>cacheDirectory</code>
-      <code>new Template(
-            __DIR__ . '/../Util/PHP/Template/PhptTestCase.tpl'
-        )</code>
-      <code>stop</code>
-=======
-      <code>append</code>
-      <code><![CDATA[new Text_Template(
+      <code><![CDATA[new Template(
             __DIR__ . '/../Util/PHP/Template/PhptTestCase.tpl'
         )]]></code>
->>>>>>> 56ae01ef
+      <code>stop</code>
     </MissingThrowsDocblock>
     <PossiblyInvalidArgument>
       <code><![CDATA[$sections['FILEEOF']]]></code>
@@ -1566,12 +1177,6 @@
       <code>$right</code>
       <code>$right</code>
     </MissingClosureParamType>
-<<<<<<< HEAD
-=======
-    <PossiblyFalseArgument>
-      <code><![CDATA[strpos($test->getName(), '::')]]></code>
-    </PossiblyFalseArgument>
->>>>>>> 56ae01ef
     <RedundantConditionGivenDocblockType>
       <code><![CDATA[$order === self::ORDER_DURATION && $this->cache !== null]]></code>
       <code><![CDATA[$orderDefects === self::ORDER_DEFECTS_FIRST && $this->cache !== null]]></code>
@@ -1585,11 +1190,11 @@
       <code>array_merge(self::LONG_OPTIONS, $additionalLongOptions)</code>
     </ArgumentTypeCoercion>
     <MissingThrowsDocblock>
-      <code>throw new Exception(
-                $e-&gt;getMessage(),
-                $e-&gt;getCode(),
+      <code><![CDATA[throw new Exception(
+                $e->getMessage(),
+                $e->getCode(),
                 $e
-            );</code>
+            );]]></code>
     </MissingThrowsDocblock>
   </file>
   <file src="src/TextUI/CliArguments/Configuration.php">
@@ -1632,46 +1237,27 @@
       <code>handleListSuites</code>
       <code>handleListTests</code>
       <code>handleListTestsXml</code>
-<<<<<<< HEAD
       <code>includePath</code>
       <code>iniSettings</code>
       <code>mapToLegacyArray</code>
       <code>printerClass</code>
       <code>stop</code>
       <code>testSuiteLoaderClass</code>
-      <code>throw new ReflectionException(
-                    $e-&gt;getMessage(),
-                    $e-&gt;getCode(),
-                    $e
-                );</code>
-      <code>throw new ReflectionException(
-                $e-&gt;getMessage(),
-                $e-&gt;getCode(),
-                $e
-            );</code>
-      <code>unrecognizedOrderBy</code>
-=======
-      <code><![CDATA[throw new Exception(
+      <code><![CDATA[throw new ReflectionException(
                     $e->getMessage(),
                     $e->getCode(),
                     $e
                 );]]></code>
-      <code><![CDATA[throw new Exception(
+      <code><![CDATA[throw new ReflectionException(
                 $e->getMessage(),
                 $e->getCode(),
                 $e
             );]]></code>
->>>>>>> 56ae01ef
+      <code>unrecognizedOrderBy</code>
     </MissingThrowsDocblock>
     <MoreSpecificReturnType>
       <code>null|Printer|string</code>
     </MoreSpecificReturnType>
-<<<<<<< HEAD
-=======
-    <PossiblyFalseArgument>
-      <code><![CDATA[strrpos($this->arguments['test'], '.')]]></code>
-    </PossiblyFalseArgument>
->>>>>>> 56ae01ef
     <PossiblyNullArgument>
       <code>$suite</code>
       <code>$suite</code>
@@ -1682,39 +1268,29 @@
       <code><![CDATA[$_SERVER['argv']]]></code>
     </PossiblyUndefinedArrayOffset>
     <RedundantCondition>
-      <code>assert(isset($arguments) &amp;&amp; $arguments instanceof Configuration)</code>
+      <code><![CDATA[assert(isset($arguments) && $arguments instanceof Configuration)]]></code>
     </RedundantCondition>
     <UnsafeInstantiation>
       <code>new static</code>
     </UnsafeInstantiation>
   </file>
-<<<<<<< HEAD
   <file src="src/TextUI/DefaultResultPrinter.php">
-=======
+    <DeprecatedInterface>
+      <code>DefaultResultPrinter</code>
+    </DeprecatedInterface>
+    <MissingThrowsDocblock>
+      <code>parent::__construct($out)</code>
+      <code>stop</code>
+    </MissingThrowsDocblock>
+    <PropertyNotSetInConstructor>
+      <code>$maxColumn</code>
+      <code>$numTestsWidth</code>
+    </PropertyNotSetInConstructor>
+  </file>
   <file src="src/TextUI/Help.php">
     <PossiblyUndefinedArrayOffset>
       <code><![CDATA[$option['desc']]]></code>
       <code><![CDATA[$option['desc']]]></code>
-    </PossiblyUndefinedArrayOffset>
-  </file>
-  <file src="src/TextUI/ResultPrinter.php">
->>>>>>> 56ae01ef
-    <DeprecatedInterface>
-      <code>DefaultResultPrinter</code>
-    </DeprecatedInterface>
-    <MissingThrowsDocblock>
-      <code>parent::__construct($out)</code>
-      <code>stop</code>
-    </MissingThrowsDocblock>
-    <PropertyNotSetInConstructor>
-      <code>$maxColumn</code>
-      <code>$numTestsWidth</code>
-    </PropertyNotSetInConstructor>
-  </file>
-  <file src="src/TextUI/Help.php">
-    <PossiblyUndefinedArrayOffset>
-      <code>$option['desc']</code>
-      <code>$option['desc']</code>
     </PossiblyUndefinedArrayOffset>
   </file>
   <file src="src/TextUI/TestRunner.php">
@@ -1723,13 +1299,9 @@
       <code>new XdebugFilterScriptGenerator</code>
     </DeprecatedClass>
     <DeprecatedInterface>
-<<<<<<< HEAD
       <code>TestSuiteLoader</code>
       <code>TestSuiteLoader</code>
       <code>TestSuiteLoader</code>
-=======
-      <code><![CDATA[Printer&TestListener]]></code>
->>>>>>> 56ae01ef
     </DeprecatedInterface>
     <DeprecatedMethod>
       <code>addListener</code>
@@ -1755,182 +1327,7 @@
       <code>$e</code>
       <code>$e</code>
     </InvalidArgument>
-<<<<<<< HEAD
     <InvalidStringClass>
-      <code>new $class(
-            (isset($arguments['stderr']) &amp;&amp; $arguments['stderr'] === true) ? 'php://stderr' : null,
-            $arguments['verbose'],
-            $arguments['colors'],
-            $arguments['debug'],
-            $arguments['columns'],
-            $arguments['reverseList']
-        )</code>
-    </InvalidStringClass>
-=======
-    <InvalidCatch>
-      <code><![CDATA[try {
-                    $codeCoverage = new CodeCoverage(
-                        null,
-                        $this->codeCoverageFilter
-                    );
-
-                    $codeCoverage->setUnintentionallyCoveredSubclassesWhitelist(
-                        [Comparator::class]
-                    );
-
-                    $codeCoverage->setCheckForUnintentionallyCoveredCode(
-                        $arguments['strictCoverage']
-                    );
-
-                    $codeCoverage->setCheckForMissingCoversAnnotation(
-                        $arguments['strictCoverage']
-                    );
-
-                    if (isset($arguments['forceCoversAnnotation'])) {
-                        $codeCoverage->setForceCoversAnnotation(
-                            $arguments['forceCoversAnnotation']
-                        );
-                    }
-
-                    if (isset($arguments['ignoreDeprecatedCodeUnitsFromCodeCoverage'])) {
-                        $codeCoverage->setIgnoreDeprecatedCode(
-                            $arguments['ignoreDeprecatedCodeUnitsFromCodeCoverage']
-                        );
-                    }
-
-                    if (isset($arguments['disableCodeCoverageIgnore'])) {
-                        $codeCoverage->setDisableIgnoredLines(true);
-                    }
-
-                    if (!empty($filterConfiguration['whitelist'])) {
-                        $codeCoverage->setAddUncoveredFilesFromWhitelist(
-                            $filterConfiguration['whitelist']['addUncoveredFilesFromWhitelist']
-                        );
-
-                        $codeCoverage->setProcessUncoveredFilesFromWhitelist(
-                            $filterConfiguration['whitelist']['processUncoveredFilesFromWhitelist']
-                        );
-                    }
-
-                    if (!$this->codeCoverageFilter->hasWhitelist()) {
-                        if (!$whitelistFromConfigurationFile && !$whitelistFromOption) {
-                            $this->writeMessage('Error', 'No whitelist is configured, no code coverage will be generated.');
-                        } else {
-                            $this->writeMessage('Error', 'Incorrect whitelist config, no code coverage will be generated.');
-                        }
-
-                        $codeCoverageReports = 0;
-
-                        unset($codeCoverage);
-                    }
-                } catch (CodeCoverageException $e) {
-                    $this->writeMessage('Error', $e->getMessage());
-
-                    $codeCoverageReports = 0;
-                }]]></code>
-      <code><![CDATA[try {
-                    $writer = new CloverReport;
-                    $writer->process($codeCoverage, $arguments['coverageClover']);
-
-                    $this->codeCoverageGenerationSucceeded();
-
-                    unset($writer);
-                } catch (CodeCoverageException $e) {
-                    $this->codeCoverageGenerationFailed($e);
-                }]]></code>
-      <code><![CDATA[try {
-                    $writer = new Crap4jReport($arguments['crap4jThreshold']);
-                    $writer->process($codeCoverage, $arguments['coverageCrap4J']);
-
-                    $this->codeCoverageGenerationSucceeded();
-
-                    unset($writer);
-                } catch (CodeCoverageException $e) {
-                    $this->codeCoverageGenerationFailed($e);
-                }]]></code>
-      <code><![CDATA[try {
-                    $writer = new HtmlReport(
-                        $arguments['reportLowUpperBound'],
-                        $arguments['reportHighLowerBound'],
-                        sprintf(
-                            ' and <a href="https://phpunit.de/">PHPUnit %s</a>',
-                            Version::id()
-                        )
-                    );
-
-                    $writer->process($codeCoverage, $arguments['coverageHtml']);
-
-                    $this->codeCoverageGenerationSucceeded();
-
-                    unset($writer);
-                } catch (CodeCoverageException $e) {
-                    $this->codeCoverageGenerationFailed($e);
-                }]]></code>
-      <code><![CDATA[try {
-                    $writer = new PhpReport;
-                    $writer->process($codeCoverage, $arguments['coveragePHP']);
-
-                    $this->codeCoverageGenerationSucceeded();
-
-                    unset($writer);
-                } catch (CodeCoverageException $e) {
-                    $this->codeCoverageGenerationFailed($e);
-                }]]></code>
-      <code><![CDATA[try {
-                    $writer = new XmlReport(Version::id());
-                    $writer->process($codeCoverage, $arguments['coverageXml']);
-
-                    $this->codeCoverageGenerationSucceeded();
-
-                    unset($writer);
-                } catch (CodeCoverageException $e) {
-                    $this->codeCoverageGenerationFailed($e);
-                }]]></code>
-    </InvalidCatch>
->>>>>>> 56ae01ef
-    <MissingThrowsDocblock>
-      <code>addFilter</code>
-      <code>addFilter</code>
-      <code>addFilter</code>
-      <code>addFilter</code>
-      <code>addFilter</code>
-      <code>detect</code>
-      <code>new Printer($arguments['coverageText'])</code>
-      <code>reorderTestsInSuite</code>
-      <code>run</code>
-      <code>run</code>
-      <code>run</code>
-      <code>stop</code>
-      <code>stop</code>
-    </MissingThrowsDocblock>
-    <PossiblyNullPropertyAssignmentValue>
-      <code>$loader</code>
-    </PossiblyNullPropertyAssignmentValue>
-    <PossiblyUndefinedArrayOffset>
-      <code><![CDATA[$_SERVER['PHP_SELF']]]></code>
-      <code><![CDATA[$arguments['enforceTimeLimit']]]></code>
-    </PossiblyUndefinedArrayOffset>
-    <PropertyNotSetInConstructor>
-      <code>$printer</code>
-    </PropertyNotSetInConstructor>
-    <RedundantCondition>
-      <code><![CDATA[assert($this->printer instanceof CliTestDoxPrinter)]]></code>
-    </RedundantCondition>
-    <RedundantConditionGivenDocblockType>
-      <code><![CDATA[$this->printer !== null]]></code>
-    </RedundantConditionGivenDocblockType>
-<<<<<<< HEAD
-  </file>
-  <file src="src/TextUI/XmlConfiguration/CodeCoverage/Filter/DirectoryCollectionIterator.php">
-    <PropertyNotSetInConstructor>
-      <code>$position</code>
-    </PropertyNotSetInConstructor>
-=======
-    <UnresolvableInclude>
-      <code><![CDATA[require_once $extension['file']]]></code>
-      <code><![CDATA[require_once $listener['file']]]></code>
-    </UnresolvableInclude>
-    <UnsafeInstantiation>
       <code><![CDATA[new $class(
             (isset($arguments['stderr']) && $arguments['stderr'] === true) ? 'php://stderr' : null,
             $arguments['verbose'],
@@ -1939,7 +1336,238 @@
             $arguments['columns'],
             $arguments['reverseList']
         )]]></code>
-    </UnsafeInstantiation>
+    </InvalidStringClass>
+    <MissingThrowsDocblock>
+      <code>addFilter</code>
+      <code>addFilter</code>
+      <code>addFilter</code>
+      <code>addFilter</code>
+      <code>addFilter</code>
+      <code>detect</code>
+      <code><![CDATA[new Printer($arguments['coverageText'])]]></code>
+      <code>reorderTestsInSuite</code>
+      <code>run</code>
+      <code>run</code>
+      <code>run</code>
+      <code>stop</code>
+      <code>stop</code>
+    </MissingThrowsDocblock>
+    <PossiblyNullPropertyAssignmentValue>
+      <code>$loader</code>
+    </PossiblyNullPropertyAssignmentValue>
+    <PossiblyUndefinedArrayOffset>
+      <code><![CDATA[$_SERVER['PHP_SELF']]]></code>
+      <code><![CDATA[$arguments['enforceTimeLimit']]]></code>
+    </PossiblyUndefinedArrayOffset>
+    <PropertyNotSetInConstructor>
+      <code>$printer</code>
+    </PropertyNotSetInConstructor>
+    <RedundantCondition>
+      <code><![CDATA[assert($this->printer instanceof CliTestDoxPrinter)]]></code>
+    </RedundantCondition>
+    <RedundantConditionGivenDocblockType>
+      <code><![CDATA[$this->printer !== null]]></code>
+    </RedundantConditionGivenDocblockType>
+  </file>
+  <file src="src/TextUI/XmlConfiguration/CodeCoverage/Filter/DirectoryCollectionIterator.php">
+    <PropertyNotSetInConstructor>
+      <code>$position</code>
+    </PropertyNotSetInConstructor>
+  </file>
+  <file src="src/TextUI/XmlConfiguration/Filesystem/DirectoryCollectionIterator.php">
+    <PropertyNotSetInConstructor>
+      <code>$position</code>
+    </PropertyNotSetInConstructor>
+  </file>
+  <file src="src/TextUI/XmlConfiguration/Filesystem/FileCollectionIterator.php">
+    <PropertyNotSetInConstructor>
+      <code>$position</code>
+    </PropertyNotSetInConstructor>
+  </file>
+  <file src="src/TextUI/XmlConfiguration/Group/GroupCollectionIterator.php">
+    <PropertyNotSetInConstructor>
+      <code>$position</code>
+    </PropertyNotSetInConstructor>
+  </file>
+  <file src="src/TextUI/XmlConfiguration/Loader.php">
+    <DeprecatedMethod>
+      <code>legacyCodeCoverage</code>
+    </DeprecatedMethod>
+    <RedundantCast>
+      <code><![CDATA[(string) $argument->textContent]]></code>
+      <code><![CDATA[(string) $const->getAttribute('name')]]></code>
+      <code><![CDATA[(string) $const->getAttribute('value')]]></code>
+      <code><![CDATA[(string) $directoryNode->getAttribute('group')]]></code>
+      <code><![CDATA[(string) $directoryNode->getAttribute('phpVersion')]]></code>
+      <code><![CDATA[(string) $directoryNode->getAttribute('phpVersionOperator')]]></code>
+      <code><![CDATA[(string) $directoryNode->getAttribute('prefix')]]></code>
+      <code><![CDATA[(string) $directoryNode->getAttribute('prefix')]]></code>
+      <code><![CDATA[(string) $directoryNode->getAttribute('suffix')]]></code>
+      <code><![CDATA[(string) $directoryNode->getAttribute('suffix')]]></code>
+      <code><![CDATA[(string) $directoryNode->textContent]]></code>
+      <code><![CDATA[(string) $directoryNode->textContent]]></code>
+      <code><![CDATA[(string) $document->documentElement->getAttribute('columns')]]></code>
+      <code><![CDATA[(string) $element->getAttribute($attribute)]]></code>
+      <code><![CDATA[(string) $element->getAttribute($attribute)]]></code>
+      <code><![CDATA[(string) $element->getAttribute($attribute)]]></code>
+      <code><![CDATA[(string) $element->getAttribute('addUncoveredFilesFromWhitelist')]]></code>
+      <code><![CDATA[(string) $element->getAttribute('class')]]></code>
+      <code><![CDATA[(string) $element->getAttribute('file')]]></code>
+      <code><![CDATA[(string) $element->getAttribute('name')]]></code>
+      <code><![CDATA[(string) $element->getAttribute('processUncoveredFilesFromWhitelist')]]></code>
+      <code><![CDATA[(string) $excludeNode->textContent]]></code>
+      <code><![CDATA[(string) $file->textContent]]></code>
+      <code><![CDATA[(string) $fileNode->getAttribute('phpVersion')]]></code>
+      <code><![CDATA[(string) $fileNode->getAttribute('phpVersionOperator')]]></code>
+      <code><![CDATA[(string) $fileNode->textContent]]></code>
+      <code><![CDATA[(string) $group->textContent]]></code>
+      <code><![CDATA[(string) $group->textContent]]></code>
+      <code><![CDATA[(string) $includePath->textContent]]></code>
+      <code><![CDATA[(string) $ini->getAttribute('name')]]></code>
+      <code><![CDATA[(string) $ini->getAttribute('value')]]></code>
+      <code><![CDATA[(string) $log->getAttribute('target')]]></code>
+      <code><![CDATA[(string) $log->getAttribute('target')]]></code>
+      <code><![CDATA[(string) $log->getAttribute('type')]]></code>
+      <code><![CDATA[(string) $log->getAttribute('type')]]></code>
+      <code><![CDATA[(string) $var->getAttribute('name')]]></code>
+      <code><![CDATA[(string) $var->getAttribute('value')]]></code>
+    </RedundantCast>
+    <RedundantConditionGivenDocblockType>
+      <code>assert($directoryNode instanceof DOMElement)</code>
+      <code>assert($fileNode instanceof DOMElement)</code>
+    </RedundantConditionGivenDocblockType>
+  </file>
+  <file src="src/TextUI/XmlConfiguration/Logging/Logging.php">
+    <MissingThrowsDocblock>
+      <code><![CDATA[throw new Exception('Logger "JUnit XML" is not configured');]]></code>
+      <code><![CDATA[throw new Exception('Logger "Team City" is not configured');]]></code>
+      <code><![CDATA[throw new Exception('Logger "TestDox HTML" is not configured');]]></code>
+      <code><![CDATA[throw new Exception('Logger "TestDox Text" is not configured');]]></code>
+      <code><![CDATA[throw new Exception('Logger "TestDox XML" is not configured');]]></code>
+      <code><![CDATA[throw new Exception('Logger "Text" is not configured');]]></code>
+    </MissingThrowsDocblock>
+  </file>
+  <file src="src/TextUI/XmlConfiguration/Migration/Migrations/CoverageCloverToReport.php">
+    <PossiblyNullReference>
+      <code>createElement</code>
+    </PossiblyNullReference>
+  </file>
+  <file src="src/TextUI/XmlConfiguration/Migration/Migrations/CoverageCrap4jToReport.php">
+    <PossiblyNullReference>
+      <code>createElement</code>
+    </PossiblyNullReference>
+  </file>
+  <file src="src/TextUI/XmlConfiguration/Migration/Migrations/CoverageHtmlToReport.php">
+    <PossiblyNullReference>
+      <code>createElement</code>
+    </PossiblyNullReference>
+  </file>
+  <file src="src/TextUI/XmlConfiguration/Migration/Migrations/CoveragePhpToReport.php">
+    <PossiblyNullReference>
+      <code>createElement</code>
+    </PossiblyNullReference>
+  </file>
+  <file src="src/TextUI/XmlConfiguration/Migration/Migrations/CoverageTextToReport.php">
+    <PossiblyNullReference>
+      <code>createElement</code>
+    </PossiblyNullReference>
+  </file>
+  <file src="src/TextUI/XmlConfiguration/Migration/Migrations/CoverageXmlToReport.php">
+    <PossiblyNullReference>
+      <code>createElement</code>
+    </PossiblyNullReference>
+  </file>
+  <file src="src/TextUI/XmlConfiguration/Migration/Migrations/LogToReportMigration.php">
+    <PossiblyNullReference>
+      <code>removeChild</code>
+    </PossiblyNullReference>
+  </file>
+  <file src="src/TextUI/XmlConfiguration/Migration/Migrations/RemoveEmptyFilter.php">
+    <PossiblyNullReference>
+      <code>removeChild</code>
+      <code>removeChild</code>
+    </PossiblyNullReference>
+  </file>
+  <file src="src/TextUI/XmlConfiguration/PHP/Constant.php">
+    <MissingParamType>
+      <code>$value</code>
+    </MissingParamType>
+    <MissingReturnType>
+      <code>value</code>
+    </MissingReturnType>
+  </file>
+  <file src="src/TextUI/XmlConfiguration/PHP/ConstantCollectionIterator.php">
+    <PropertyNotSetInConstructor>
+      <code>$position</code>
+    </PropertyNotSetInConstructor>
+  </file>
+  <file src="src/TextUI/XmlConfiguration/PHP/IniSettingCollectionIterator.php">
+    <PropertyNotSetInConstructor>
+      <code>$position</code>
+    </PropertyNotSetInConstructor>
+  </file>
+  <file src="src/TextUI/XmlConfiguration/PHP/Variable.php">
+    <MissingParamType>
+      <code>$value</code>
+    </MissingParamType>
+    <MissingReturnType>
+      <code>value</code>
+    </MissingReturnType>
+  </file>
+  <file src="src/TextUI/XmlConfiguration/PHP/VariableCollectionIterator.php">
+    <PropertyNotSetInConstructor>
+      <code>$position</code>
+    </PropertyNotSetInConstructor>
+  </file>
+  <file src="src/TextUI/XmlConfiguration/PHPUnit/ExtensionCollectionIterator.php">
+    <PropertyNotSetInConstructor>
+      <code>$position</code>
+    </PropertyNotSetInConstructor>
+  </file>
+  <file src="src/TextUI/XmlConfiguration/PHPUnit/PHPUnit.php">
+    <DeprecatedMethod>
+      <code>hasTestSuiteLoaderClass</code>
+      <code>hasTestSuiteLoaderFile</code>
+    </DeprecatedMethod>
+    <DeprecatedProperty>
+      <code><![CDATA[$this->testSuiteLoaderClass]]></code>
+      <code><![CDATA[$this->testSuiteLoaderClass]]></code>
+      <code><![CDATA[$this->testSuiteLoaderClass]]></code>
+      <code><![CDATA[$this->testSuiteLoaderFile]]></code>
+      <code><![CDATA[$this->testSuiteLoaderFile]]></code>
+      <code><![CDATA[$this->testSuiteLoaderFile]]></code>
+    </DeprecatedProperty>
+    <MissingParamType>
+      <code>$columns</code>
+    </MissingParamType>
+    <MissingReturnType>
+      <code>columns</code>
+    </MissingReturnType>
+    <RedundantCastGivenDocblockType>
+      <code><![CDATA[(string) $this->bootstrap]]></code>
+      <code><![CDATA[(string) $this->cacheResultFile]]></code>
+      <code><![CDATA[(string) $this->defaultTestSuite]]></code>
+      <code><![CDATA[(string) $this->extensionsDirectory]]></code>
+      <code><![CDATA[(string) $this->printerClass]]></code>
+      <code><![CDATA[(string) $this->printerFile]]></code>
+      <code><![CDATA[(string) $this->testSuiteLoaderClass]]></code>
+      <code><![CDATA[(string) $this->testSuiteLoaderFile]]></code>
+    </RedundantCastGivenDocblockType>
+  </file>
+  <file src="src/TextUI/XmlConfiguration/TestSuite/TestDirectoryCollectionIterator.php">
+    <PropertyNotSetInConstructor>
+      <code>$position</code>
+    </PropertyNotSetInConstructor>
+  </file>
+  <file src="src/TextUI/XmlConfiguration/TestSuite/TestFileCollectionIterator.php">
+    <PropertyNotSetInConstructor>
+      <code>$position</code>
+    </PropertyNotSetInConstructor>
+  </file>
+  <file src="src/TextUI/XmlConfiguration/TestSuite/TestSuiteCollectionIterator.php">
+    <PropertyNotSetInConstructor>
+      <code>$position</code>
+    </PropertyNotSetInConstructor>
   </file>
   <file src="src/Util/Annotation/DocBlock.php">
     <MissingThrowsDocblock>
@@ -1958,338 +1586,6 @@
     <RedundantCast>
       <code><![CDATA[(string) $matches['value'][$i]]]></code>
     </RedundantCast>
->>>>>>> 56ae01ef
-  </file>
-  <file src="src/TextUI/XmlConfiguration/Filesystem/DirectoryCollectionIterator.php">
-    <PropertyNotSetInConstructor>
-      <code>$position</code>
-    </PropertyNotSetInConstructor>
-  </file>
-<<<<<<< HEAD
-  <file src="src/TextUI/XmlConfiguration/Filesystem/FileCollectionIterator.php">
-    <PropertyNotSetInConstructor>
-      <code>$position</code>
-    </PropertyNotSetInConstructor>
-  </file>
-  <file src="src/TextUI/XmlConfiguration/Group/GroupCollectionIterator.php">
-    <PropertyNotSetInConstructor>
-      <code>$position</code>
-    </PropertyNotSetInConstructor>
-  </file>
-  <file src="src/TextUI/XmlConfiguration/Loader.php">
-    <DeprecatedMethod>
-      <code>legacyCodeCoverage</code>
-    </DeprecatedMethod>
-    <RedundantCast>
-      <code>(string) $argument-&gt;textContent</code>
-      <code>(string) $const-&gt;getAttribute('name')</code>
-      <code>(string) $const-&gt;getAttribute('value')</code>
-      <code>(string) $directoryNode-&gt;getAttribute('group')</code>
-      <code>(string) $directoryNode-&gt;getAttribute('phpVersion')</code>
-      <code>(string) $directoryNode-&gt;getAttribute('phpVersionOperator')</code>
-      <code>(string) $directoryNode-&gt;getAttribute('prefix')</code>
-      <code>(string) $directoryNode-&gt;getAttribute('prefix')</code>
-      <code>(string) $directoryNode-&gt;getAttribute('suffix')</code>
-      <code>(string) $directoryNode-&gt;getAttribute('suffix')</code>
-      <code>(string) $directoryNode-&gt;textContent</code>
-      <code>(string) $directoryNode-&gt;textContent</code>
-      <code>(string) $document-&gt;documentElement-&gt;getAttribute('columns')</code>
-      <code>(string) $element-&gt;getAttribute($attribute)</code>
-      <code>(string) $element-&gt;getAttribute($attribute)</code>
-      <code>(string) $element-&gt;getAttribute($attribute)</code>
-      <code>(string) $element-&gt;getAttribute('addUncoveredFilesFromWhitelist')</code>
-      <code>(string) $element-&gt;getAttribute('class')</code>
-      <code>(string) $element-&gt;getAttribute('file')</code>
-      <code>(string) $element-&gt;getAttribute('name')</code>
-      <code>(string) $element-&gt;getAttribute('processUncoveredFilesFromWhitelist')</code>
-      <code>(string) $excludeNode-&gt;textContent</code>
-      <code>(string) $file-&gt;textContent</code>
-      <code>(string) $fileNode-&gt;getAttribute('phpVersion')</code>
-      <code>(string) $fileNode-&gt;getAttribute('phpVersionOperator')</code>
-      <code>(string) $fileNode-&gt;textContent</code>
-      <code>(string) $group-&gt;textContent</code>
-      <code>(string) $group-&gt;textContent</code>
-      <code>(string) $includePath-&gt;textContent</code>
-      <code>(string) $ini-&gt;getAttribute('name')</code>
-      <code>(string) $ini-&gt;getAttribute('value')</code>
-      <code>(string) $log-&gt;getAttribute('target')</code>
-      <code>(string) $log-&gt;getAttribute('target')</code>
-      <code>(string) $log-&gt;getAttribute('type')</code>
-      <code>(string) $log-&gt;getAttribute('type')</code>
-      <code>(string) $var-&gt;getAttribute('name')</code>
-      <code>(string) $var-&gt;getAttribute('value')</code>
-=======
-  <file src="src/Util/Configuration.php">
-    <ArgumentTypeCoercion>
-      <code>$extension</code>
-      <code>$listener</code>
-      <code>$testSuiteNode</code>
-      <code><![CDATA[$testSuiteNodes->item(0)]]></code>
-    </ArgumentTypeCoercion>
-    <PossiblyNullReference>
-      <code>getAttribute</code>
-      <code>getAttribute</code>
-    </PossiblyNullReference>
-    <RedundantCast>
-      <code><![CDATA[(string) $argument->textContent]]></code>
-      <code><![CDATA[(string) $const->getAttribute('name')]]></code>
-      <code><![CDATA[(string) $const->getAttribute('value')]]></code>
-      <code><![CDATA[(string) $directoryNode->getAttribute('group')]]></code>
-      <code><![CDATA[(string) $directoryNode->getAttribute('prefix')]]></code>
-      <code><![CDATA[(string) $directoryNode->getAttribute('prefix')]]></code>
-      <code><![CDATA[(string) $directoryNode->getAttribute('suffix')]]></code>
-      <code><![CDATA[(string) $directoryNode->getAttribute('suffix')]]></code>
-      <code><![CDATA[(string) $directoryNode->textContent]]></code>
-      <code><![CDATA[(string) $directoryNode->textContent]]></code>
-      <code><![CDATA[(string) $element->getAttribute('class')]]></code>
-      <code><![CDATA[(string) $element->getAttribute('file')]]></code>
-      <code><![CDATA[(string) $excludeNode->textContent]]></code>
-      <code><![CDATA[(string) $file->textContent]]></code>
-      <code><![CDATA[(string) $fileNode->textContent]]></code>
-      <code><![CDATA[(string) $group->textContent]]></code>
-      <code><![CDATA[(string) $group->textContent]]></code>
-      <code><![CDATA[(string) $includePath->textContent]]></code>
-      <code><![CDATA[(string) $ini->getAttribute('name')]]></code>
-      <code><![CDATA[(string) $ini->getAttribute('value')]]></code>
-      <code><![CDATA[(string) $log->getAttribute('highLowerBound')]]></code>
-      <code><![CDATA[(string) $log->getAttribute('lowUpperBound')]]></code>
-      <code><![CDATA[(string) $log->getAttribute('showOnlySummary')]]></code>
-      <code><![CDATA[(string) $log->getAttribute('showUncoveredFiles')]]></code>
-      <code><![CDATA[(string) $log->getAttribute('target')]]></code>
-      <code><![CDATA[(string) $log->getAttribute('threshold')]]></code>
-      <code><![CDATA[(string) $log->getAttribute('type')]]></code>
-      <code><![CDATA[(string) $node->getAttribute('phpVersion')]]></code>
-      <code><![CDATA[(string) $node->getAttribute('phpVersionOperator')]]></code>
-      <code><![CDATA[(string) $root->getAttribute(
-                    'extensionsDirectory'
-                )]]></code>
-      <code><![CDATA[(string) $root->getAttribute(
-                'defaultTestSuite'
-            )]]></code>
-      <code><![CDATA[(string) $root->getAttribute(
-                'printerClass'
-            )]]></code>
-      <code><![CDATA[(string) $root->getAttribute(
-                'testSuiteLoaderClass'
-            )]]></code>
-      <code><![CDATA[(string) $root->getAttribute('backupGlobals')]]></code>
-      <code><![CDATA[(string) $root->getAttribute('backupStaticAttributes')]]></code>
-      <code><![CDATA[(string) $root->getAttribute('beStrictAboutChangesToGlobalState')]]></code>
-      <code><![CDATA[(string) $root->getAttribute('beStrictAboutCoversAnnotation')]]></code>
-      <code><![CDATA[(string) $root->getAttribute('beStrictAboutOutputDuringTests')]]></code>
-      <code><![CDATA[(string) $root->getAttribute('beStrictAboutResourceUsageDuringSmallTests')]]></code>
-      <code><![CDATA[(string) $root->getAttribute('beStrictAboutTestsThatDoNotTestAnything')]]></code>
-      <code><![CDATA[(string) $root->getAttribute('beStrictAboutTodoAnnotatedTests')]]></code>
-      <code><![CDATA[(string) $root->getAttribute('bootstrap')]]></code>
-      <code><![CDATA[(string) $root->getAttribute('cacheResult')]]></code>
-      <code><![CDATA[(string) $root->getAttribute('cacheResultFile')]]></code>
-      <code><![CDATA[(string) $root->getAttribute('cacheTokens')]]></code>
-      <code><![CDATA[(string) $root->getAttribute('columns')]]></code>
-      <code><![CDATA[(string) $root->getAttribute('convertDeprecationsToExceptions')]]></code>
-      <code><![CDATA[(string) $root->getAttribute('convertErrorsToExceptions')]]></code>
-      <code><![CDATA[(string) $root->getAttribute('convertNoticesToExceptions')]]></code>
-      <code><![CDATA[(string) $root->getAttribute('convertWarningsToExceptions')]]></code>
-      <code><![CDATA[(string) $root->getAttribute('defaultTimeLimit')]]></code>
-      <code><![CDATA[(string) $root->getAttribute('disableCodeCoverageIgnore')]]></code>
-      <code><![CDATA[(string) $root->getAttribute('enforceTimeLimit')]]></code>
-      <code><![CDATA[(string) $root->getAttribute('failOnRisky')]]></code>
-      <code><![CDATA[(string) $root->getAttribute('failOnWarning')]]></code>
-      <code><![CDATA[(string) $root->getAttribute('forceCoversAnnotation')]]></code>
-      <code><![CDATA[(string) $root->getAttribute('ignoreDeprecatedCodeUnitsFromCodeCoverage')]]></code>
-      <code><![CDATA[(string) $root->getAttribute('noInteraction')]]></code>
-      <code><![CDATA[(string) $root->getAttribute('printerFile')]]></code>
-      <code><![CDATA[(string) $root->getAttribute('processIsolation')]]></code>
-      <code><![CDATA[(string) $root->getAttribute('registerMockObjectsFromTestArgumentsRecursively')]]></code>
-      <code><![CDATA[(string) $root->getAttribute('resolveDependencies')]]></code>
-      <code><![CDATA[(string) $root->getAttribute('reverseDefectList')]]></code>
-      <code><![CDATA[(string) $root->getAttribute('stderr')]]></code>
-      <code><![CDATA[(string) $root->getAttribute('stopOnDefect')]]></code>
-      <code><![CDATA[(string) $root->getAttribute('stopOnError')]]></code>
-      <code><![CDATA[(string) $root->getAttribute('stopOnFailure')]]></code>
-      <code><![CDATA[(string) $root->getAttribute('stopOnIncomplete')]]></code>
-      <code><![CDATA[(string) $root->getAttribute('stopOnRisky')]]></code>
-      <code><![CDATA[(string) $root->getAttribute('stopOnSkipped')]]></code>
-      <code><![CDATA[(string) $root->getAttribute('stopOnWarning')]]></code>
-      <code><![CDATA[(string) $root->getAttribute('testSuiteLoaderFile')]]></code>
-      <code><![CDATA[(string) $root->getAttribute('testdox')]]></code>
-      <code><![CDATA[(string) $root->getAttribute('timeoutForLargeTests')]]></code>
-      <code><![CDATA[(string) $root->getAttribute('timeoutForMediumTests')]]></code>
-      <code><![CDATA[(string) $root->getAttribute('timeoutForSmallTests')]]></code>
-      <code><![CDATA[(string) $root->getAttribute('verbose')]]></code>
-      <code><![CDATA[(string) $testSuiteNode->getAttribute('name')]]></code>
-      <code><![CDATA[(string) $var->getAttribute('name')]]></code>
-      <code><![CDATA[(string) $var->getAttribute('value')]]></code>
->>>>>>> 56ae01ef
-    </RedundantCast>
-    <RedundantConditionGivenDocblockType>
-      <code>assert($directoryNode instanceof DOMElement)</code>
-      <code>assert($fileNode instanceof DOMElement)</code>
-    </RedundantConditionGivenDocblockType>
-<<<<<<< HEAD
-  </file>
-  <file src="src/TextUI/XmlConfiguration/Logging/Logging.php">
-    <MissingThrowsDocblock>
-      <code>throw new Exception('Logger "JUnit XML" is not configured');</code>
-      <code>throw new Exception('Logger "Team City" is not configured');</code>
-      <code>throw new Exception('Logger "TestDox HTML" is not configured');</code>
-      <code>throw new Exception('Logger "TestDox Text" is not configured');</code>
-      <code>throw new Exception('Logger "TestDox XML" is not configured');</code>
-      <code>throw new Exception('Logger "Text" is not configured');</code>
-    </MissingThrowsDocblock>
-  </file>
-  <file src="src/TextUI/XmlConfiguration/Migration/Migrations/CoverageCloverToReport.php">
-    <PossiblyNullReference>
-      <code>createElement</code>
-    </PossiblyNullReference>
-  </file>
-  <file src="src/TextUI/XmlConfiguration/Migration/Migrations/CoverageCrap4jToReport.php">
-    <PossiblyNullReference>
-      <code>createElement</code>
-    </PossiblyNullReference>
-  </file>
-  <file src="src/TextUI/XmlConfiguration/Migration/Migrations/CoverageHtmlToReport.php">
-    <PossiblyNullReference>
-      <code>createElement</code>
-    </PossiblyNullReference>
-  </file>
-  <file src="src/TextUI/XmlConfiguration/Migration/Migrations/CoveragePhpToReport.php">
-    <PossiblyNullReference>
-      <code>createElement</code>
-    </PossiblyNullReference>
-  </file>
-  <file src="src/TextUI/XmlConfiguration/Migration/Migrations/CoverageTextToReport.php">
-    <PossiblyNullReference>
-      <code>createElement</code>
-    </PossiblyNullReference>
-  </file>
-  <file src="src/TextUI/XmlConfiguration/Migration/Migrations/CoverageXmlToReport.php">
-    <PossiblyNullReference>
-      <code>createElement</code>
-    </PossiblyNullReference>
-  </file>
-  <file src="src/TextUI/XmlConfiguration/Migration/Migrations/LogToReportMigration.php">
-    <PossiblyNullReference>
-      <code>removeChild</code>
-    </PossiblyNullReference>
-  </file>
-  <file src="src/TextUI/XmlConfiguration/Migration/Migrations/RemoveEmptyFilter.php">
-    <PossiblyNullReference>
-      <code>removeChild</code>
-      <code>removeChild</code>
-    </PossiblyNullReference>
-  </file>
-  <file src="src/TextUI/XmlConfiguration/PHP/Constant.php">
-    <MissingParamType>
-      <code>$value</code>
-    </MissingParamType>
-    <MissingReturnType>
-      <code>value</code>
-    </MissingReturnType>
-  </file>
-  <file src="src/TextUI/XmlConfiguration/PHP/ConstantCollectionIterator.php">
-    <PropertyNotSetInConstructor>
-      <code>$position</code>
-    </PropertyNotSetInConstructor>
-  </file>
-  <file src="src/TextUI/XmlConfiguration/PHP/IniSettingCollectionIterator.php">
-    <PropertyNotSetInConstructor>
-      <code>$position</code>
-    </PropertyNotSetInConstructor>
-  </file>
-  <file src="src/TextUI/XmlConfiguration/PHP/Variable.php">
-    <MissingParamType>
-      <code>$value</code>
-    </MissingParamType>
-    <MissingReturnType>
-      <code>value</code>
-    </MissingReturnType>
-  </file>
-  <file src="src/TextUI/XmlConfiguration/PHP/VariableCollectionIterator.php">
-    <PropertyNotSetInConstructor>
-      <code>$position</code>
-    </PropertyNotSetInConstructor>
-  </file>
-  <file src="src/TextUI/XmlConfiguration/PHPUnit/ExtensionCollectionIterator.php">
-    <PropertyNotSetInConstructor>
-      <code>$position</code>
-    </PropertyNotSetInConstructor>
-  </file>
-  <file src="src/TextUI/XmlConfiguration/PHPUnit/PHPUnit.php">
-    <DeprecatedMethod>
-      <code>hasTestSuiteLoaderClass</code>
-      <code>hasTestSuiteLoaderFile</code>
-    </DeprecatedMethod>
-    <DeprecatedProperty>
-      <code>$this-&gt;testSuiteLoaderClass</code>
-      <code>$this-&gt;testSuiteLoaderClass</code>
-      <code>$this-&gt;testSuiteLoaderClass</code>
-      <code>$this-&gt;testSuiteLoaderFile</code>
-      <code>$this-&gt;testSuiteLoaderFile</code>
-      <code>$this-&gt;testSuiteLoaderFile</code>
-    </DeprecatedProperty>
-    <MissingParamType>
-      <code>$columns</code>
-    </MissingParamType>
-    <MissingReturnType>
-      <code>columns</code>
-    </MissingReturnType>
-    <RedundantCastGivenDocblockType>
-      <code>(string) $this-&gt;bootstrap</code>
-      <code>(string) $this-&gt;cacheResultFile</code>
-      <code>(string) $this-&gt;defaultTestSuite</code>
-      <code>(string) $this-&gt;extensionsDirectory</code>
-      <code>(string) $this-&gt;printerClass</code>
-      <code>(string) $this-&gt;printerFile</code>
-      <code>(string) $this-&gt;testSuiteLoaderClass</code>
-      <code>(string) $this-&gt;testSuiteLoaderFile</code>
-    </RedundantCastGivenDocblockType>
-  </file>
-  <file src="src/TextUI/XmlConfiguration/TestSuite/TestDirectoryCollectionIterator.php">
-    <PropertyNotSetInConstructor>
-      <code>$position</code>
-    </PropertyNotSetInConstructor>
-  </file>
-  <file src="src/TextUI/XmlConfiguration/TestSuite/TestFileCollectionIterator.php">
-    <PropertyNotSetInConstructor>
-      <code>$position</code>
-    </PropertyNotSetInConstructor>
-  </file>
-  <file src="src/TextUI/XmlConfiguration/TestSuite/TestSuiteCollectionIterator.php">
-    <PropertyNotSetInConstructor>
-      <code>$position</code>
-    </PropertyNotSetInConstructor>
-  </file>
-  <file src="src/Util/Annotation/DocBlock.php">
-    <MissingThrowsDocblock>
-      <code>throw new SkippedTestError;</code>
-    </MissingThrowsDocblock>
-    <MoreSpecificReturnType>
-      <code>array{
-     *   __OFFSET: array&lt;string, int&gt;&amp;array{__FILE: string},
-     *   setting?: array&lt;string, string&gt;,
-     *   extension_versions?: array&lt;string, array{version: string, operator: string}&gt;
-     * }&amp;array&lt;
-     *   string,
-     *   string|array{version: string, operator: string}|array{constraint: string}|array&lt;int|string, string&gt;
-     * &gt;</code>
-    </MoreSpecificReturnType>
-    <RedundantCast>
-      <code>(string) $matches['value'][$i]</code>
-    </RedundantCast>
-=======
-    <UndefinedMethod>
-      <code>getAttribute</code>
-      <code>getAttribute</code>
-      <code>getAttribute</code>
-      <code>getAttribute</code>
-      <code>getAttribute</code>
-      <code>hasAttribute</code>
-      <code>hasAttribute</code>
-    </UndefinedMethod>
-    <UnsupportedReferenceUsage>
-      <code><![CDATA[$target = &$GLOBALS['_' . strtoupper($array)]]]></code>
-    </UnsupportedReferenceUsage>
->>>>>>> 56ae01ef
   </file>
   <file src="src/Util/ErrorHandler.php">
     <InvalidArgument>
@@ -2308,12 +1604,12 @@
   </file>
   <file src="src/Util/ExcludeList.php">
     <MissingThrowsDocblock>
-      <code>throw new Exception(
+      <code><![CDATA[throw new Exception(
                 sprintf(
                     '"%s" is not a directory',
                     $directory
                 )
-            );</code>
+            );]]></code>
     </MissingThrowsDocblock>
   </file>
   <file src="src/Util/Filter.php">
@@ -2339,14 +1635,8 @@
       <code>JUnit</code>
     </DeprecatedInterface>
     <DocblockTypeContradiction>
-<<<<<<< HEAD
-      <code>$this-&gt;currentTestCase === null</code>
-      <code>$this-&gt;currentTestCase === null</code>
-=======
       <code><![CDATA[$this->currentTestCase === null]]></code>
       <code><![CDATA[$this->currentTestCase === null]]></code>
-      <code><![CDATA[$this->currentTestCase === null]]></code>
->>>>>>> 56ae01ef
     </DocblockTypeContradiction>
     <InvalidPropertyAssignmentValue>
       <code><![CDATA[$this->testSuiteTimes]]></code>
@@ -2484,14 +1774,6 @@
       <code>getName</code>
       <code>requirements</code>
       <code>requirements</code>
-<<<<<<< HEAD
-=======
-      <code><![CDATA[throw new Exception(
-                    $e->getMessage(),
-                    $e->getCode(),
-                    $e
-                );]]></code>
->>>>>>> 56ae01ef
     </MissingThrowsDocblock>
   </file>
   <file src="src/Util/TestDox/CliTestDoxPrinter.php">
@@ -2587,16 +1869,10 @@
       <code>XmlResultPrinter</code>
     </DeprecatedInterface>
     <MissingThrowsDocblock>
-<<<<<<< HEAD
       <code>parent::__construct($out)</code>
-      <code>throw new Exception(
-                    $e-&gt;getMessage(),
-                    $e-&gt;getCode(),
-=======
       <code><![CDATA[throw new Exception(
                     $e->getMessage(),
                     $e->getCode(),
->>>>>>> 56ae01ef
                     $e
                 );]]></code>
     </MissingThrowsDocblock>
