<?xml version="1.0" encoding="UTF-8"?>
<files psalm-version="4.x-dev@">
  <file src="src/Framework/Assert.php">
    <ArgumentTypeCoercion occurrences="2">
      <code>$actualElement-&gt;childNodes-&gt;item($i)</code>
      <code>$expectedElement-&gt;childNodes-&gt;item($i)</code>
    </ArgumentTypeCoercion>
    <DeprecatedMethod occurrences="5">
      <code>Xml::import($actualElement)</code>
      <code>Xml::import($expectedElement)</code>
      <code>Xml::removeCharacterDataNodes($actualElement)</code>
      <code>Xml::removeCharacterDataNodes($expectedElement)</code>
    </DeprecatedMethod>
    <DocblockTypeContradiction occurrences="16">
      <code>!$actual instanceof Countable &amp;&amp; !is_iterable($actual)</code>
      <code>!$actual instanceof Countable &amp;&amp; !is_iterable($actual)</code>
      <code>!$expected instanceof Countable &amp;&amp; !is_iterable($expected)</code>
      <code>!$expected instanceof Countable &amp;&amp; !is_iterable($expected)</code>
      <code>!$haystack instanceof Countable &amp;&amp; !is_iterable($haystack)</code>
      <code>!$haystack instanceof Countable &amp;&amp; !is_iterable($haystack)</code>
      <code>$array instanceof ArrayAccess</code>
      <code>$array instanceof ArrayAccess</code>
      <code>is_array($array) || $array instanceof ArrayAccess</code>
      <code>is_array($array) || $array instanceof ArrayAccess</code>
      <code>is_int($key) || is_string($key)</code>
      <code>is_int($key) || is_string($key)</code>
      <code>is_object($object)</code>
      <code>is_object($object)</code>
      <code>is_string($key)</code>
      <code>is_string($key)</code>
    </DocblockTypeContradiction>
    <MissingParamType occurrences="82">
      <code>$actual</code>
      <code>$actual</code>
      <code>$actual</code>
      <code>$actual</code>
      <code>$actual</code>
      <code>$actual</code>
      <code>$actual</code>
      <code>$actual</code>
      <code>$actual</code>
      <code>$actual</code>
      <code>$actual</code>
      <code>$actual</code>
      <code>$actual</code>
      <code>$actual</code>
      <code>$actual</code>
      <code>$actual</code>
      <code>$actual</code>
      <code>$actual</code>
      <code>$actual</code>
      <code>$actual</code>
      <code>$actual</code>
      <code>$actual</code>
      <code>$actual</code>
      <code>$actual</code>
      <code>$actual</code>
      <code>$actual</code>
      <code>$actual</code>
      <code>$actual</code>
      <code>$actual</code>
      <code>$actual</code>
      <code>$actual</code>
      <code>$actual</code>
      <code>$actual</code>
      <code>$actual</code>
      <code>$actual</code>
      <code>$actual</code>
      <code>$actual</code>
      <code>$actual</code>
      <code>$actual</code>
      <code>$actual</code>
      <code>$actual</code>
      <code>$actual</code>
      <code>$actual</code>
      <code>$actual</code>
      <code>$actual</code>
      <code>$actual</code>
      <code>$actual</code>
      <code>$attributeName</code>
      <code>$condition</code>
      <code>$condition</code>
      <code>$condition</code>
      <code>$condition</code>
      <code>$expected</code>
      <code>$expected</code>
      <code>$expected</code>
      <code>$expected</code>
      <code>$expected</code>
      <code>$expected</code>
      <code>$expected</code>
      <code>$expected</code>
      <code>$expected</code>
      <code>$expected</code>
      <code>$expected</code>
      <code>$expected</code>
      <code>$expected</code>
      <code>$needle</code>
      <code>$needle</code>
      <code>$needle</code>
      <code>$needle</code>
      <code>$prefix</code>
      <code>$value</code>
      <code>$value</code>
      <code>$value</code>
      <code>$value</code>
      <code>$value</code>
      <code>$value</code>
      <code>$value</code>
      <code>$value</code>
      <code>$value</code>
      <code>$value</code>
      <code>$value</code>
      <code>$value</code>
    </MissingParamType>
    <MissingThrowsDocblock occurrences="37">
      <code>loadFile</code>
      <code>loadFile</code>
      <code>loadFile</code>
      <code>loadFile</code>
      <code>new IsType($type)</code>
      <code>new IsType(IsType::TYPE_ARRAY)</code>
      <code>new IsType(IsType::TYPE_ARRAY)</code>
      <code>new IsType(IsType::TYPE_BOOL)</code>
      <code>new IsType(IsType::TYPE_BOOL)</code>
      <code>new IsType(IsType::TYPE_CALLABLE)</code>
      <code>new IsType(IsType::TYPE_CALLABLE)</code>
      <code>new IsType(IsType::TYPE_CLOSED_RESOURCE)</code>
      <code>new IsType(IsType::TYPE_CLOSED_RESOURCE)</code>
      <code>new IsType(IsType::TYPE_FLOAT)</code>
      <code>new IsType(IsType::TYPE_FLOAT)</code>
      <code>new IsType(IsType::TYPE_INT)</code>
      <code>new IsType(IsType::TYPE_INT)</code>
      <code>new IsType(IsType::TYPE_ITERABLE)</code>
      <code>new IsType(IsType::TYPE_ITERABLE)</code>
      <code>new IsType(IsType::TYPE_NUMERIC)</code>
      <code>new IsType(IsType::TYPE_NUMERIC)</code>
      <code>new IsType(IsType::TYPE_OBJECT)</code>
      <code>new IsType(IsType::TYPE_OBJECT)</code>
      <code>new IsType(IsType::TYPE_RESOURCE)</code>
      <code>new IsType(IsType::TYPE_RESOURCE)</code>
      <code>new IsType(IsType::TYPE_SCALAR)</code>
      <code>new IsType(IsType::TYPE_SCALAR)</code>
      <code>new IsType(IsType::TYPE_STRING)</code>
      <code>new IsType(IsType::TYPE_STRING)</code>
      <code>new TraversableContainsOnly($className, false)</code>
      <code>new TraversableContainsOnly($type)</code>
      <code>static::assertThat($haystack, $constraint, $message)</code>
      <code>static::assertThat($haystack, $constraint, $message)</code>
    </MissingThrowsDocblock>
<<<<<<< HEAD
    <PossiblyInvalidArgument occurrences="2">
      <code>$expected</code>
      <code>$expected</code>
=======
    <PossiblyInvalidArgument occurrences="1">
      <code>$subset</code>
>>>>>>> 663f1b16
    </PossiblyInvalidArgument>
    <RedundantCondition occurrences="1">
      <code>assert($step['object'] instanceof TestCase)</code>
    </RedundantCondition>
  </file>
  <file src="src/Framework/Assert/Functions.php">
    <DeprecatedClass occurrences="2">
      <code>InvokedAtIndexMatcher</code>
      <code>new InvokedAtIndexMatcher($index)</code>
    </DeprecatedClass>
    <DeprecatedMethod occurrences="11">
      <code>Assert::assertDirectoryNotExists(...func_get_args())</code>
      <code>Assert::assertDirectoryNotIsReadable(...func_get_args())</code>
      <code>Assert::assertDirectoryNotIsWritable(...func_get_args())</code>
      <code>Assert::assertEqualXMLStructure(...func_get_args())</code>
      <code>Assert::assertFileNotExists(...func_get_args())</code>
      <code>Assert::assertFileNotIsReadable(...func_get_args())</code>
      <code>Assert::assertFileNotIsWritable(...func_get_args())</code>
      <code>Assert::assertNotIsReadable(...func_get_args())</code>
      <code>Assert::assertNotIsWritable(...func_get_args())</code>
      <code>Assert::assertNotRegExp(...func_get_args())</code>
      <code>Assert::assertRegExp(...func_get_args())</code>
    </DeprecatedMethod>
    <MissingParamType occurrences="85">
      <code>$actual</code>
      <code>$actual</code>
      <code>$actual</code>
      <code>$actual</code>
      <code>$actual</code>
      <code>$actual</code>
      <code>$actual</code>
      <code>$actual</code>
      <code>$actual</code>
      <code>$actual</code>
      <code>$actual</code>
      <code>$actual</code>
      <code>$actual</code>
      <code>$actual</code>
      <code>$actual</code>
      <code>$actual</code>
      <code>$actual</code>
      <code>$actual</code>
      <code>$actual</code>
      <code>$actual</code>
      <code>$actual</code>
      <code>$actual</code>
      <code>$actual</code>
      <code>$actual</code>
      <code>$actual</code>
      <code>$actual</code>
      <code>$actual</code>
      <code>$actual</code>
      <code>$actual</code>
      <code>$actual</code>
      <code>$actual</code>
      <code>$actual</code>
      <code>$actual</code>
      <code>$actual</code>
      <code>$actual</code>
      <code>$actual</code>
      <code>$actual</code>
      <code>$actual</code>
      <code>$actual</code>
      <code>$actual</code>
      <code>$actual</code>
      <code>$actual</code>
      <code>$actual</code>
      <code>$actual</code>
      <code>$actual</code>
      <code>$actual</code>
      <code>$actual</code>
      <code>$attributeName</code>
      <code>$callback</code>
      <code>$condition</code>
      <code>$condition</code>
      <code>$condition</code>
      <code>$condition</code>
      <code>$expected</code>
      <code>$expected</code>
      <code>$expected</code>
      <code>$expected</code>
      <code>$expected</code>
      <code>$expected</code>
      <code>$expected</code>
      <code>$expected</code>
      <code>$expected</code>
      <code>$expected</code>
      <code>$expected</code>
      <code>$expected</code>
      <code>$expected</code>
      <code>$key</code>
      <code>$needle</code>
      <code>$needle</code>
      <code>$needle</code>
      <code>$needle</code>
      <code>$prefix</code>
      <code>$value</code>
      <code>$value</code>
      <code>$value</code>
      <code>$value</code>
      <code>$value</code>
      <code>$value</code>
      <code>$value</code>
      <code>$value</code>
      <code>$value</code>
      <code>$value</code>
      <code>$value</code>
      <code>$value</code>
      <code>$value</code>
    </MissingParamType>
    <MissingThrowsDocblock occurrences="1">
      <code>Assert::logicalAnd(...func_get_args())</code>
    </MissingThrowsDocblock>
    <TooManyArguments occurrences="13">
      <code>Assert::anything(...func_get_args())</code>
      <code>Assert::directoryExists(...func_get_args())</code>
      <code>Assert::fileExists(...func_get_args())</code>
      <code>Assert::isEmpty(...func_get_args())</code>
      <code>Assert::isFalse(...func_get_args())</code>
      <code>Assert::isFinite(...func_get_args())</code>
      <code>Assert::isInfinite(...func_get_args())</code>
      <code>Assert::isJson(...func_get_args())</code>
      <code>Assert::isNan(...func_get_args())</code>
      <code>Assert::isNull(...func_get_args())</code>
      <code>Assert::isReadable(...func_get_args())</code>
      <code>Assert::isTrue(...func_get_args())</code>
      <code>Assert::isWritable(...func_get_args())</code>
    </TooManyArguments>
  </file>
  <file src="src/Framework/Constraint/Cardinality/Count.php">
    <MissingParamType occurrences="1">
      <code>$other</code>
    </MissingParamType>
    <MissingThrowsDocblock occurrences="1">
      <code>getCountOf</code>
    </MissingThrowsDocblock>
  </file>
  <file src="src/Framework/Constraint/Cardinality/SameSize.php">
    <MissingThrowsDocblock occurrences="1">
      <code>getCountOf</code>
    </MissingThrowsDocblock>
  </file>
  <file src="src/Framework/Constraint/Constraint.php">
    <MissingParamType occurrences="1">
      <code>$other</code>
    </MissingParamType>
  </file>
  <file src="src/Framework/Constraint/Equality/IsEqual.php">
    <MissingParamType occurrences="2">
      <code>$other</code>
      <code>$value</code>
    </MissingParamType>
  </file>
  <file src="src/Framework/Constraint/Equality/IsEqualCanonicalizing.php">
    <MissingParamType occurrences="2">
      <code>$other</code>
      <code>$value</code>
    </MissingParamType>
  </file>
  <file src="src/Framework/Constraint/Equality/IsEqualIgnoringCase.php">
    <MissingParamType occurrences="2">
      <code>$other</code>
      <code>$value</code>
    </MissingParamType>
  </file>
  <file src="src/Framework/Constraint/Equality/IsEqualWithDelta.php">
    <MissingParamType occurrences="2">
      <code>$other</code>
      <code>$value</code>
    </MissingParamType>
  </file>
  <file src="src/Framework/Constraint/Exception/Exception.php">
    <MissingThrowsDocblock occurrences="1">
      <code>Filter::getFilteredStacktrace($other)</code>
    </MissingThrowsDocblock>
  </file>
  <file src="src/Framework/Constraint/Exception/ExceptionCode.php">
    <MoreSpecificImplementedParamType occurrences="1">
      <code>$other</code>
    </MoreSpecificImplementedParamType>
  </file>
  <file src="src/Framework/Constraint/Exception/ExceptionMessage.php">
    <MoreSpecificImplementedParamType occurrences="1">
      <code>$other</code>
    </MoreSpecificImplementedParamType>
    <RedundantCast occurrences="1">
      <code>(string) $other-&gt;getMessage()</code>
    </RedundantCast>
  </file>
  <file src="src/Framework/Constraint/Exception/ExceptionMessageRegularExpression.php">
    <MoreSpecificImplementedParamType occurrences="1">
      <code>$other</code>
    </MoreSpecificImplementedParamType>
  </file>
  <file src="src/Framework/Constraint/IsAnything.php">
    <MissingParamType occurrences="1">
      <code>$other</code>
    </MissingParamType>
  </file>
  <file src="src/Framework/Constraint/IsIdentical.php">
    <MissingParamType occurrences="2">
      <code>$other</code>
      <code>$value</code>
    </MissingParamType>
  </file>
  <file src="src/Framework/Constraint/Object/ClassHasAttribute.php">
    <MissingThrowsDocblock occurrences="1"/>
  </file>
  <file src="src/Framework/Constraint/Object/ClassHasStaticAttribute.php">
    <MissingThrowsDocblock occurrences="1"/>
  </file>
  <file src="src/Framework/Constraint/Operator/BinaryOperator.php">
    <UnsafeInstantiation occurrences="1">
      <code>new static</code>
    </UnsafeInstantiation>
  </file>
  <file src="src/Framework/Constraint/Operator/LogicalNot.php">
    <MissingThrowsDocblock occurrences="1">
      <code>evaluate</code>
    </MissingThrowsDocblock>
  </file>
  <file src="src/Framework/Constraint/Operator/Operator.php">
    <MissingParamType occurrences="1">
      <code>$constraint</code>
    </MissingParamType>
  </file>
  <file src="src/Framework/Constraint/String/StringMatchesFormatDescription.php">
    <MissingThrowsDocblock occurrences="1">
      <code>new Differ(new UnifiedDiffOutputBuilder("--- Expected\n+++ Actual\n"))</code>
    </MissingThrowsDocblock>
  </file>
  <file src="src/Framework/Constraint/String/StringStartsWith.php">
    <MissingThrowsDocblock occurrences="1">
      <code>throw InvalidArgumentException::create(1, 'non-empty string');</code>
    </MissingThrowsDocblock>
  </file>
  <file src="src/Framework/Constraint/Traversable/TraversableContains.php">
    <MissingParamType occurrences="1">
      <code>$value</code>
    </MissingParamType>
    <MissingReturnType occurrences="1">
      <code>value</code>
    </MissingReturnType>
  </file>
  <file src="src/Framework/Constraint/Type/IsInstanceOf.php">
    <ArgumentTypeCoercion occurrences="1">
      <code>$this-&gt;className</code>
    </ArgumentTypeCoercion>
  </file>
  <file src="src/Framework/DataProviderTestSuite.php">
    <ArgumentTypeCoercion occurrences="1">
      <code>$className</code>
    </ArgumentTypeCoercion>
    <PropertyNotSetInConstructor occurrences="2">
      <code>DataProviderTestSuite</code>
      <code>DataProviderTestSuite</code>
    </PropertyNotSetInConstructor>
  </file>
  <file src="src/Framework/Exception/Exception.php">
    <MissingParamType occurrences="2">
      <code>$code</code>
      <code>$message</code>
    </MissingParamType>
    <MissingThrowsDocblock occurrences="1">
      <code>Filter::getFilteredStacktrace($this)</code>
    </MissingThrowsDocblock>
  </file>
  <file src="src/Framework/Exception/ExpectationFailedException.php">
    <PossiblyNullPropertyAssignmentValue occurrences="1">
      <code>$comparisonFailure</code>
    </PossiblyNullPropertyAssignmentValue>
  </file>
  <file src="src/Framework/ExceptionWrapper.php">
    <MissingThrowsDocblock occurrences="1">
      <code>Filter::getFilteredStacktrace($this)</code>
    </MissingThrowsDocblock>
    <PossiblyNullArgument occurrences="1">
      <code>$t-&gt;getPrevious()</code>
    </PossiblyNullArgument>
  </file>
  <file src="src/Framework/IncompleteTestCase.php">
    <NonInvariantDocblockPropertyType occurrences="1">
      <code>$backupGlobals</code>
    </NonInvariantDocblockPropertyType>
  </file>
  <file src="src/Framework/MockObject/Builder/Identity.php">
    <MissingReturnType occurrences="1">
      <code>id</code>
    </MissingReturnType>
  </file>
  <file src="src/Framework/MockObject/Builder/InvocationMocker.php">
    <MissingParamType occurrences="2">
      <code>$id</code>
      <code>$id</code>
    </MissingParamType>
  </file>
  <file src="src/Framework/MockObject/Builder/InvocationStubber.php">
    <MissingParamType occurrences="2">
      <code>$nextValues</code>
      <code>$value</code>
    </MissingParamType>
  </file>
  <file src="src/Framework/MockObject/Builder/ParametersMatch.php">
    <MissingParamType occurrences="1">
      <code>$arguments</code>
    </MissingParamType>
  </file>
  <file src="src/Framework/MockObject/ConfigurableMethod.php">
    <MissingParamType occurrences="1">
      <code>$value</code>
    </MissingParamType>
  </file>
  <file src="src/Framework/MockObject/Generator.php">
    <ArgumentTypeCoercion occurrences="3">
      <code>$className</code>
      <code>$className</code>
      <code>$interfaceName</code>
    </ArgumentTypeCoercion>
    <DocblockTypeContradiction occurrences="1">
      <code>!is_array($methods) &amp;&amp; null !== $methods</code>
    </DocblockTypeContradiction>
    <InvalidReturnStatement occurrences="1"/>
    <InvalidReturnType occurrences="1">
      <code>MockObject&amp;RealInstanceType</code>
    </InvalidReturnType>
    <MissingParamType occurrences="1">
      <code>$type</code>
    </MissingParamType>
    <MissingReturnType occurrences="1">
      <code>getObject</code>
    </MissingReturnType>
  </file>
  <file src="src/Framework/MockObject/InvocationHandler.php">
    <MissingReturnType occurrences="1">
      <code>invoke</code>
    </MissingReturnType>
    <PropertyNotSetInConstructor occurrences="1">
      <code>$deferredError</code>
    </PropertyNotSetInConstructor>
    <RedundantConditionGivenDocblockType occurrences="1">
      <code>$this-&gt;deferredError</code>
    </RedundantConditionGivenDocblockType>
  </file>
  <file src="src/Framework/MockObject/Matcher.php">
    <DocblockTypeContradiction occurrences="4">
      <code>$this-&gt;methodNameRule === null</code>
      <code>$this-&gt;methodNameRule === null</code>
      <code>$this-&gt;methodNameRule === null</code>
      <code>$this-&gt;parametersRule === null</code>
    </DocblockTypeContradiction>
    <MissingReturnType occurrences="1">
      <code>invoked</code>
    </MissingReturnType>
    <PropertyNotSetInConstructor occurrences="3">
      <code>$methodNameRule</code>
      <code>$parametersRule</code>
      <code>$stub</code>
    </PropertyNotSetInConstructor>
    <RedundantConditionGivenDocblockType occurrences="8">
      <code>$this-&gt;invocationRule !== null</code>
      <code>$this-&gt;methodNameRule !== null</code>
      <code>$this-&gt;methodNameRule !== null</code>
      <code>$this-&gt;parametersRule !== null</code>
      <code>$this-&gt;parametersRule !== null</code>
      <code>$this-&gt;parametersRule !== null</code>
      <code>$this-&gt;stub</code>
      <code>$this-&gt;stub !== null</code>
    </RedundantConditionGivenDocblockType>
  </file>
  <file src="src/Framework/MockObject/MockBuilder.php">
    <ArgumentTypeCoercion occurrences="4">
      <code>$this-&gt;type</code>
      <code>$this-&gt;type</code>
      <code>$this-&gt;type</code>
      <code>$this-&gt;type</code>
    </ArgumentTypeCoercion>
    <DeprecatedMethod occurrences="1">
      <code>setMethods</code>
    </DeprecatedMethod>
    <InvalidReturnStatement occurrences="3">
      <code>$object</code>
      <code>$object</code>
      <code>$object</code>
    </InvalidReturnStatement>
    <InvalidReturnType occurrences="3">
      <code>MockObject&amp;MockedType</code>
      <code>MockObject&amp;MockedType</code>
      <code>MockObject&amp;MockedType</code>
    </InvalidReturnType>
    <PossiblyInvalidPropertyAssignmentValue occurrences="1">
      <code>$type</code>
    </PossiblyInvalidPropertyAssignmentValue>
  </file>
  <file src="src/Framework/MockObject/MockMethod.php">
<<<<<<< HEAD
    <RedundantCastGivenDocblockType occurrences="1">
      <code>(string) var_export($parameter-&gt;getDefaultValue(), true)</code>
    </RedundantCastGivenDocblockType>
    <RedundantCondition occurrences="1">
      <code>$type instanceof ReflectionUnionType</code>
    </RedundantCondition>
    <TypeDoesNotContainType occurrences="1">
      <code>$type instanceof ReflectionUnionType</code>
    </TypeDoesNotContainType>
    <UndefinedClass occurrences="3">
      <code>ReflectionUnionType</code>
      <code>ReflectionUnionType</code>
      <code>ReflectionUnionType</code>
    </UndefinedClass>
=======
    <MissingThrowsDocblock occurrences="3">
      <code>new Text_Template($filename)</code>
      <code>self::getMethodParametersForCall($method)</code>
    </MissingThrowsDocblock>
    <PossiblyNullReference occurrences="1">
      <code>allowsNull</code>
    </PossiblyNullReference>
    <UndefinedMethod occurrences="3">
      <code>getName</code>
      <code>getName</code>
      <code>getName</code>
    </UndefinedMethod>
>>>>>>> 663f1b16
  </file>
  <file src="src/Framework/MockObject/MockObject.php">
    <MissingParamType occurrences="1">
      <code>$originalObject</code>
    </MissingParamType>
  </file>
  <file src="src/Framework/MockObject/Rule/InvocationOrder.php">
    <MissingReturnType occurrences="2">
      <code>invoked</code>
      <code>invokedDo</code>
    </MissingReturnType>
  </file>
  <file src="src/Framework/MockObject/Rule/MethodName.php">
    <DocblockTypeContradiction occurrences="1">
      <code>$constraint instanceof Constraint</code>
    </DocblockTypeContradiction>
  </file>
  <file src="src/Framework/MockObject/Rule/Parameters.php">
    <DocblockTypeContradiction occurrences="1">
      <code>$this-&gt;invocation === null</code>
    </DocblockTypeContradiction>
    <PossiblyNullPropertyAssignmentValue occurrences="1">
      <code>null</code>
    </PossiblyNullPropertyAssignmentValue>
    <PropertyNotSetInConstructor occurrences="2">
      <code>$invocation</code>
      <code>$parameterVerificationResult</code>
    </PropertyNotSetInConstructor>
    <RedundantCastGivenDocblockType occurrences="1">
      <code>(bool) $this-&gt;parameterVerificationResult</code>
    </RedundantCastGivenDocblockType>
    <RedundantPropertyInitializationCheck occurrences="1">
      <code>isset($this-&gt;parameterVerificationResult)</code>
    </RedundantPropertyInitializationCheck>
  </file>
  <file src="src/Framework/MockObject/Stub/ConsecutiveCalls.php">
    <MissingReturnType occurrences="1">
      <code>invoke</code>
    </MissingReturnType>
  </file>
  <file src="src/Framework/MockObject/Stub/ReturnArgument.php">
    <MissingParamType occurrences="1">
      <code>$argumentIndex</code>
    </MissingParamType>
    <MissingReturnType occurrences="1">
      <code>invoke</code>
    </MissingReturnType>
  </file>
  <file src="src/Framework/MockObject/Stub/ReturnCallback.php">
    <MissingParamType occurrences="1">
      <code>$callback</code>
    </MissingParamType>
    <MissingPropertyType occurrences="1">
      <code>$callback</code>
    </MissingPropertyType>
    <MissingReturnType occurrences="1">
      <code>invoke</code>
    </MissingReturnType>
  </file>
  <file src="src/Framework/MockObject/Stub/ReturnReference.php">
    <MissingParamType occurrences="1">
      <code>$reference</code>
    </MissingParamType>
    <MissingReturnType occurrences="1">
      <code>invoke</code>
    </MissingReturnType>
  </file>
  <file src="src/Framework/MockObject/Stub/ReturnSelf.php">
    <MissingReturnType occurrences="1">
      <code>invoke</code>
    </MissingReturnType>
  </file>
  <file src="src/Framework/MockObject/Stub/ReturnStub.php">
    <MissingParamType occurrences="1">
      <code>$value</code>
    </MissingParamType>
    <MissingReturnType occurrences="1">
      <code>invoke</code>
    </MissingReturnType>
  </file>
  <file src="src/Framework/MockObject/Stub/ReturnValueMap.php">
    <MissingReturnType occurrences="1">
      <code>invoke</code>
    </MissingReturnType>
  </file>
  <file src="src/Framework/MockObject/Stub/Stub.php">
    <MissingReturnType occurrences="1">
      <code>invoke</code>
    </MissingReturnType>
  </file>
  <file src="src/Framework/SkippedTestCase.php">
    <NonInvariantDocblockPropertyType occurrences="1">
      <code>$backupGlobals</code>
    </NonInvariantDocblockPropertyType>
  </file>
  <file src="src/Framework/TestBuilder.php">
    <MissingParamType occurrences="1">
      <code>$data</code>
    </MissingParamType>
    <MissingReturnType occurrences="1">
      <code>buildTestWithoutData</code>
    </MissingReturnType>
    <MissingThrowsDocblock occurrences="4">
      <code>Filter::getFilteredStacktrace($t)</code>
      <code>Filter::getFilteredStacktrace($t)</code>
      <code>throw new Exception('No valid test provided.');</code>
    </MissingThrowsDocblock>
  </file>
  <file src="src/Framework/TestCase.php">
    <ArgumentTypeCoercion occurrences="1">
      <code>$this-&gt;expectedException</code>
    </ArgumentTypeCoercion>
    <DeprecatedClass occurrences="2">
      <code>InvokedAtIndexMatcher</code>
      <code>new InvokedAtIndexMatcher($index)</code>
    </DeprecatedClass>
    <DeprecatedMethod occurrences="1">
      <code>setMethods</code>
    </DeprecatedMethod>
    <DocblockTypeContradiction occurrences="6">
      <code>$this-&gt;backupStaticAttributes === null</code>
      <code>$this-&gt;mockObjectGenerator === null</code>
      <code>$this-&gt;prophet === null</code>
      <code>$this-&gt;runClassInSeparateProcess === null</code>
      <code>$this-&gt;runTestInSeparateProcess === null</code>
      <code>$this-&gt;snapshot instanceof Snapshot</code>
    </DocblockTypeContradiction>
    <InvalidArgument occurrences="1">
      <code>$header</code>
    </InvalidArgument>
    <InvalidCatch occurrences="1"/>
    <InvalidReturnStatement occurrences="2">
      <code>$mockObject</code>
      <code>get_class($mock)</code>
    </InvalidReturnStatement>
    <InvalidReturnType occurrences="2">
      <code>MockObject&amp;RealInstanceType</code>
      <code>class-string&lt;MockObject&amp;RealInstanceType&gt;</code>
    </InvalidReturnType>
    <MissingParamType occurrences="5">
      <code>$args</code>
      <code>$args</code>
      <code>$callback</code>
      <code>$result</code>
      <code>$value</code>
    </MissingParamType>
    <MissingReturnType occurrences="2">
      <code>getResult</code>
      <code>runTest</code>
    </MissingReturnType>
    <MissingThrowsDocblock occurrences="19">
      <code>cacheDirectory</code>
      <code>endTest</code>
      <code>endTest</code>
      <code>endTest</code>
      <code>generateClassFromWsdl</code>
      <code>getMock</code>
      <code>getMock</code>
      <code>getMock</code>
      <code>getMock</code>
      <code>getMock</code>
      <code>getMockForAbstractClass</code>
      <code>getMockForTrait</code>
      <code>getObjectForTrait</code>
      <code>new Differ($header)</code>
    </MissingThrowsDocblock>
    <PossiblyNullPropertyAssignmentValue occurrences="3">
      <code>$beStrictAboutChangesToGlobalState</code>
      <code>null</code>
      <code>null</code>
    </PossiblyNullPropertyAssignmentValue>
    <PropertyNotSetInConstructor occurrences="10">
      <code>$backupStaticAttributes</code>
      <code>$mockObjectGenerator</code>
      <code>$outputBufferingLevel</code>
      <code>$outputExpectedRegex</code>
      <code>$outputExpectedString</code>
      <code>$prophet</code>
      <code>$result</code>
      <code>$runClassInSeparateProcess</code>
      <code>$runTestInSeparateProcess</code>
      <code>$snapshot</code>
    </PropertyNotSetInConstructor>
    <RawObjectIteration occurrences="1">
      <code>$methodProphecies</code>
    </RawObjectIteration>
    <RedundantCastGivenDocblockType occurrences="1">
      <code>(bool) $this-&gt;backupStaticAttributes</code>
    </RedundantCastGivenDocblockType>
    <RedundantCondition occurrences="1">
      <code>$this instanceof PhptTestCase</code>
    </RedundantCondition>
    <RedundantConditionGivenDocblockType occurrences="3">
      <code>$this-&gt;prophet !== null</code>
      <code>is_string($this-&gt;outputExpectedRegex)</code>
      <code>is_string($this-&gt;outputExpectedString)</code>
    </RedundantConditionGivenDocblockType>
  </file>
  <file src="src/Framework/TestResult.php">
    <ArgumentTypeCoercion occurrences="1">
      <code>$test</code>
    </ArgumentTypeCoercion>
    <DeprecatedClass occurrences="4">
      <code>TestListener</code>
      <code>TestListener</code>
      <code>TestListener[]</code>
      <code>private $listeners = [];</code>
    </DeprecatedClass>
    <DeprecatedMethod occurrences="3">
      <code>addWarning</code>
      <code>endTest</code>
      <code>startTest</code>
    </DeprecatedMethod>
    <DeprecatedProperty occurrences="1">
      <code>$this-&gt;listeners</code>
    </DeprecatedProperty>
    <InvalidArgument occurrences="1">
      <code>[$test, 'runBare']</code>
    </InvalidArgument>
    <MissingConstructor occurrences="1">
      <code>$codeCoverage</code>
    </MissingConstructor>
    <MissingThrowsDocblock occurrences="3">
      <code>stop</code>
    </MissingThrowsDocblock>
    <PossiblyInvalidArgument occurrences="1">
      <code>$linesToBeCovered</code>
    </PossiblyInvalidArgument>
    <PossiblyUndefinedVariable occurrences="6">
      <code>$_timeout</code>
      <code>$_timeout</code>
      <code>$e</code>
      <code>$e</code>
      <code>$e</code>
      <code>$isAnyCoverageRequired</code>
    </PossiblyUndefinedVariable>
    <RedundantConditionGivenDocblockType occurrences="2">
      <code>$this-&gt;codeCoverage !== null</code>
      <code>$this-&gt;codeCoverage !== null</code>
    </RedundantConditionGivenDocblockType>
    <UndefinedInterfaceMethod occurrences="16">
      <code>addToAssertionCount</code>
      <code>addToAssertionCount</code>
      <code>doesNotPerformAssertions</code>
      <code>doesNotPerformAssertions</code>
      <code>getActualOutput</code>
      <code>getName</code>
      <code>getName</code>
      <code>getNumAssertions</code>
      <code>getNumAssertions</code>
      <code>getNumAssertions</code>
      <code>getNumAssertions</code>
      <code>getSize</code>
      <code>getSize</code>
      <code>getSize</code>
      <code>hasOutput</code>
      <code>runBare</code>
    </UndefinedInterfaceMethod>
  </file>
  <file src="src/Framework/TestSuite.php">
    <ArgumentTypeCoercion occurrences="2">
      <code>$className</code>
      <code>$className</code>
    </ArgumentTypeCoercion>
    <DocblockTypeContradiction occurrences="6">
      <code>!is_string($theClass) &amp;&amp; !$theClass instanceof ReflectionClass</code>
      <code>is_string($testClass)</code>
      <code>is_string($testClass) &amp;&amp; class_exists($testClass)</code>
      <code>null === $this-&gt;backupGlobals</code>
      <code>null === $this-&gt;backupStaticAttributes</code>
      <code>null === $this-&gt;beStrictAboutChangesToGlobalState</code>
    </DocblockTypeContradiction>
    <MissingThrowsDocblock occurrences="3">
      <code>FileLoader::checkAndLoad($filename)</code>
      <code>new PhptTestCase($filename)</code>
    </MissingThrowsDocblock>
    <PropertyNotSetInConstructor occurrences="4">
      <code>$backupGlobals</code>
      <code>$backupStaticAttributes</code>
      <code>$beStrictAboutChangesToGlobalState</code>
      <code>$iteratorFilter</code>
    </PropertyNotSetInConstructor>
    <RedundantCastGivenDocblockType occurrences="1">
      <code>(string) $key</code>
    </RedundantCastGivenDocblockType>
    <RedundantConditionGivenDocblockType occurrences="7">
      <code>$this-&gt;iteratorFilter !== null</code>
      <code>is_bool($backupGlobals)</code>
      <code>is_bool($backupStaticAttributes)</code>
      <code>is_bool($beStrictAboutChangesToGlobalState)</code>
      <code>null === $this-&gt;backupGlobals &amp;&amp; is_bool($backupGlobals)</code>
      <code>null === $this-&gt;backupStaticAttributes &amp;&amp; is_bool($backupStaticAttributes)</code>
      <code>null === $this-&gt;beStrictAboutChangesToGlobalState &amp;&amp; is_bool($beStrictAboutChangesToGlobalState)</code>
    </RedundantConditionGivenDocblockType>
  </file>
<<<<<<< HEAD
  <file src="src/Runner/BaseTestRunner.php">
    <DeprecatedClass occurrences="2">
      <code>TestSuiteLoader</code>
      <code>new StandardTestSuiteLoader</code>
    </DeprecatedClass>
=======
  <file src="src/Framework/WarningTestCase.php">
    <NonInvariantDocblockPropertyType occurrences="1">
      <code>$backupGlobals</code>
    </NonInvariantDocblockPropertyType>
>>>>>>> 663f1b16
  </file>
  <file src="src/Runner/DefaultTestResultCache.php">
    <MissingClosureReturnType occurrences="1">
      <code>static function () use ($cacheData) {</code>
    </MissingClosureReturnType>
  </file>
  <file src="src/Runner/Extension/ExtensionHandler.php">
    <DeprecatedClass occurrences="1">
      <code>TestListener</code>
    </DeprecatedClass>
  </file>
  <file src="src/Runner/Filter/GroupFilterIterator.php">
    <MissingReturnType occurrences="1">
      <code>doAccept</code>
    </MissingReturnType>
    <UndefinedInterfaceMethod occurrences="1">
      <code>current</code>
    </UndefinedInterfaceMethod>
  </file>
  <file src="src/Runner/Filter/NameFilterIterator.php">
    <PropertyNotSetInConstructor occurrences="2">
      <code>$filterMax</code>
      <code>$filterMin</code>
    </PropertyNotSetInConstructor>
    <RedundantPropertyInitializationCheck occurrences="1">
      <code>$accepted &amp;&amp; isset($this-&gt;filterMax)</code>
    </RedundantPropertyInitializationCheck>
    <UndefinedInterfaceMethod occurrences="1">
      <code>current</code>
    </UndefinedInterfaceMethod>
  </file>
  <file src="src/Runner/Hook/TestListenerAdapter.php">
    <DeprecatedInterface occurrences="1">
      <code>TestListenerAdapter</code>
    </DeprecatedInterface>
    <MissingConstructor occurrences="1">
      <code>$lastTestWasNotSuccessful</code>
    </MissingConstructor>
  </file>
  <file src="src/Runner/PhptTestCase.php">
    <InternalClass occurrences="2">
      <code>RawCodeCoverageData::fromXdebugWithoutPathCoverage([])</code>
      <code>RawCodeCoverageData::fromXdebugWithoutPathCoverage([])</code>
    </InternalClass>
    <InternalMethod occurrences="2">
      <code>RawCodeCoverageData::fromXdebugWithoutPathCoverage([])</code>
      <code>RawCodeCoverageData::fromXdebugWithoutPathCoverage([])</code>
    </InternalMethod>
    <MissingThrowsDocblock occurrences="3">
      <code>cacheDirectory</code>
      <code>stop</code>
    </MissingThrowsDocblock>
    <PossiblyInvalidArgument occurrences="1">
      <code>$sections['FILEEOF']</code>
    </PossiblyInvalidArgument>
  </file>
  <file src="src/Runner/StandardTestSuiteLoader.php">
    <DeprecatedInterface occurrences="1">
      <code>StandardTestSuiteLoader</code>
    </DeprecatedInterface>
    <MissingThrowsDocblock occurrences="1">
      <code>FileLoader::checkAndLoad($suiteClassFile)</code>
    </MissingThrowsDocblock>
  </file>
  <file src="src/Runner/TestSuiteSorter.php">
    <MissingClosureParamType occurrences="6">
      <code>$left</code>
      <code>$left</code>
      <code>$left</code>
      <code>$right</code>
      <code>$right</code>
      <code>$right</code>
    </MissingClosureParamType>
    <RedundantConditionGivenDocblockType occurrences="4">
      <code>$order === self::ORDER_DURATION &amp;&amp; $this-&gt;cache !== null</code>
      <code>$orderDefects === self::ORDER_DEFECTS_FIRST &amp;&amp; $this-&gt;cache !== null</code>
      <code>$this-&gt;cache !== null</code>
      <code>$this-&gt;cache !== null</code>
    </RedundantConditionGivenDocblockType>
  </file>
  <file src="src/TextUI/CliArguments/Builder.php">
    <MissingThrowsDocblock occurrences="1"/>
  </file>
  <file src="src/TextUI/CliArguments/Configuration.php">
    <MissingReturnType occurrences="1">
      <code>columns</code>
    </MissingReturnType>
  </file>
  <file src="src/TextUI/Command.php">
    <ArgumentTypeCoercion occurrences="1">
      <code>$printerClass</code>
    </ArgumentTypeCoercion>
    <DeprecatedClass occurrences="2">
      <code>?TestSuiteLoader</code>
      <code>StandardTestSuiteLoader::class</code>
    </DeprecatedClass>
    <DeprecatedMethod occurrences="6">
      <code>handleLoader</code>
      <code>handleLoader</code>
      <code>hasTestSuiteLoaderClass</code>
      <code>hasTestSuiteLoaderFile</code>
      <code>testSuiteLoaderClass</code>
      <code>testSuiteLoaderFile</code>
    </DeprecatedMethod>
    <LessSpecificReturnStatement occurrences="1">
      <code>$class-&gt;newInstance($outputStream)</code>
    </LessSpecificReturnStatement>
    <MissingThrowsDocblock occurrences="21">
      <code>argument</code>
      <code>argument</code>
      <code>atLeastVersion</code>
      <code>bootstrap</code>
      <code>cacheDirectory</code>
      <code>defaultTestSuite</code>
      <code>detect</code>
      <code>extensionsDirectory</code>
      <code>getTest</code>
      <code>handleListSuites</code>
      <code>handleListTests</code>
      <code>handleListTestsXml</code>
      <code>includePath</code>
      <code>iniSettings</code>
      <code>mapToLegacyArray</code>
      <code>printerClass</code>
      <code>stop</code>
      <code>testSuiteLoaderClass</code>
      <code>unrecognizedOrderBy</code>
    </MissingThrowsDocblock>
    <MoreSpecificReturnType occurrences="1">
      <code>null|Printer|string</code>
    </MoreSpecificReturnType>
    <PossiblyNullArgument occurrences="4">
      <code>$suite</code>
      <code>$suite</code>
      <code>$suite</code>
      <code>$suite</code>
    </PossiblyNullArgument>
    <RedundantCondition occurrences="1">
      <code>assert(isset($arguments) &amp;&amp; $arguments instanceof Configuration)</code>
    </RedundantCondition>
    <UnsafeInstantiation occurrences="1">
      <code>new static</code>
    </UnsafeInstantiation>
  </file>
  <file src="src/TextUI/DefaultResultPrinter.php">
    <DeprecatedInterface occurrences="1">
      <code>DefaultResultPrinter</code>
    </DeprecatedInterface>
    <MissingThrowsDocblock occurrences="2">
      <code>parent::__construct($out)</code>
      <code>stop</code>
    </MissingThrowsDocblock>
    <PropertyNotSetInConstructor occurrences="2">
      <code>$maxColumn</code>
      <code>$numTestsWidth</code>
    </PropertyNotSetInConstructor>
  </file>
  <file src="src/TextUI/Help.php">
    <MissingClosureParamType occurrences="1">
      <code>$matches</code>
    </MissingClosureParamType>
    <PossiblyUndefinedArrayOffset occurrences="2">
      <code>$option['desc']</code>
      <code>$option['desc']</code>
    </PossiblyUndefinedArrayOffset>
  </file>
  <file src="src/TextUI/TestRunner.php">
    <DeprecatedClass occurrences="5">
      <code>TestSuiteLoader</code>
      <code>TestSuiteLoader</code>
      <code>TestSuiteLoader</code>
      <code>new StandardTestSuiteLoader</code>
      <code>new XdebugFilterScriptGenerator</code>
    </DeprecatedClass>
    <DeprecatedMethod occurrences="10">
      <code>addListener</code>
      <code>addListener</code>
      <code>addListener</code>
      <code>addListener</code>
      <code>addListener</code>
      <code>addListener</code>
      <code>addListener</code>
      <code>addListener</code>
      <code>createTestListenerInstance</code>
      <code>flushListeners</code>
    </DeprecatedMethod>
    <DocblockTypeContradiction occurrences="2">
      <code>$this-&gt;loader === null</code>
      <code>$this-&gt;printer === null</code>
    </DocblockTypeContradiction>
    <InvalidArgument occurrences="6">
      <code>$e</code>
      <code>$e</code>
      <code>$e</code>
      <code>$e</code>
      <code>$e</code>
      <code>$e</code>
    </InvalidArgument>
    <InvalidStringClass occurrences="1"/>
    <MissingThrowsDocblock occurrences="11">
      <code>addFilter</code>
      <code>addFilter</code>
      <code>addFilter</code>
      <code>addFilter</code>
      <code>addFilter</code>
      <code>detect</code>
      <code>new Printer($arguments['coverageText'])</code>
      <code>reorderTestsInSuite</code>
      <code>run</code>
      <code>stop</code>
      <code>stop</code>
    </MissingThrowsDocblock>
    <PossiblyNullPropertyAssignmentValue occurrences="1">
      <code>$loader</code>
    </PossiblyNullPropertyAssignmentValue>
    <PropertyNotSetInConstructor occurrences="1">
      <code>$printer</code>
    </PropertyNotSetInConstructor>
    <RedundantCondition occurrences="3">
      <code>assert($arguments['configurationObject'] instanceof Configuration)</code>
      <code>assert($arguments['configurationObject'] instanceof Configuration)</code>
      <code>assert($this-&gt;printer instanceof CliTestDoxPrinter)</code>
    </RedundantCondition>
    <RedundantConditionGivenDocblockType occurrences="1">
      <code>$this-&gt;printer !== null</code>
    </RedundantConditionGivenDocblockType>
  </file>
  <file src="src/TextUI/XmlConfiguration/CodeCoverage/Filter/DirectoryCollectionIterator.php">
    <PropertyNotSetInConstructor occurrences="1">
      <code>$position</code>
    </PropertyNotSetInConstructor>
  </file>
  <file src="src/TextUI/XmlConfiguration/Filesystem/DirectoryCollectionIterator.php">
    <PropertyNotSetInConstructor occurrences="1">
      <code>$position</code>
    </PropertyNotSetInConstructor>
  </file>
  <file src="src/TextUI/XmlConfiguration/Filesystem/FileCollectionIterator.php">
    <PropertyNotSetInConstructor occurrences="1">
      <code>$position</code>
    </PropertyNotSetInConstructor>
  </file>
  <file src="src/TextUI/XmlConfiguration/Group/GroupCollectionIterator.php">
    <PropertyNotSetInConstructor occurrences="1">
      <code>$position</code>
    </PropertyNotSetInConstructor>
  </file>
  <file src="src/TextUI/XmlConfiguration/Loader.php">
    <DeprecatedMethod occurrences="1">
      <code>legacyCodeCoverage</code>
    </DeprecatedMethod>
    <RedundantCast occurrences="37">
      <code>(string) $argument-&gt;textContent</code>
      <code>(string) $const-&gt;getAttribute('name')</code>
      <code>(string) $const-&gt;getAttribute('value')</code>
      <code>(string) $directoryNode-&gt;getAttribute('group')</code>
      <code>(string) $directoryNode-&gt;getAttribute('phpVersion')</code>
      <code>(string) $directoryNode-&gt;getAttribute('phpVersionOperator')</code>
      <code>(string) $directoryNode-&gt;getAttribute('prefix')</code>
      <code>(string) $directoryNode-&gt;getAttribute('prefix')</code>
      <code>(string) $directoryNode-&gt;getAttribute('suffix')</code>
      <code>(string) $directoryNode-&gt;getAttribute('suffix')</code>
      <code>(string) $directoryNode-&gt;textContent</code>
      <code>(string) $directoryNode-&gt;textContent</code>
      <code>(string) $document-&gt;documentElement-&gt;getAttribute('columns')</code>
      <code>(string) $element-&gt;getAttribute($attribute)</code>
      <code>(string) $element-&gt;getAttribute($attribute)</code>
      <code>(string) $element-&gt;getAttribute($attribute)</code>
      <code>(string) $element-&gt;getAttribute('addUncoveredFilesFromWhitelist')</code>
      <code>(string) $element-&gt;getAttribute('class')</code>
      <code>(string) $element-&gt;getAttribute('file')</code>
      <code>(string) $element-&gt;getAttribute('name')</code>
      <code>(string) $element-&gt;getAttribute('processUncoveredFilesFromWhitelist')</code>
      <code>(string) $excludeNode-&gt;textContent</code>
      <code>(string) $file-&gt;textContent</code>
      <code>(string) $fileNode-&gt;getAttribute('phpVersion')</code>
      <code>(string) $fileNode-&gt;getAttribute('phpVersionOperator')</code>
      <code>(string) $fileNode-&gt;textContent</code>
      <code>(string) $group-&gt;textContent</code>
      <code>(string) $group-&gt;textContent</code>
      <code>(string) $includePath-&gt;textContent</code>
      <code>(string) $ini-&gt;getAttribute('name')</code>
      <code>(string) $ini-&gt;getAttribute('value')</code>
      <code>(string) $log-&gt;getAttribute('target')</code>
      <code>(string) $log-&gt;getAttribute('target')</code>
      <code>(string) $log-&gt;getAttribute('type')</code>
      <code>(string) $log-&gt;getAttribute('type')</code>
      <code>(string) $var-&gt;getAttribute('name')</code>
      <code>(string) $var-&gt;getAttribute('value')</code>
    </RedundantCast>
    <RedundantConditionGivenDocblockType occurrences="2">
      <code>assert($directoryNode instanceof DOMElement)</code>
      <code>assert($fileNode instanceof DOMElement)</code>
    </RedundantConditionGivenDocblockType>
  </file>
  <file src="src/TextUI/XmlConfiguration/Logging/Logging.php">
    <MissingThrowsDocblock occurrences="6">
      <code>throw new Exception('Logger "JUnit XML" is not configured');</code>
      <code>throw new Exception('Logger "Team City" is not configured');</code>
      <code>throw new Exception('Logger "TestDox HTML" is not configured');</code>
      <code>throw new Exception('Logger "TestDox Text" is not configured');</code>
      <code>throw new Exception('Logger "TestDox XML" is not configured');</code>
      <code>throw new Exception('Logger "Text" is not configured');</code>
    </MissingThrowsDocblock>
  </file>
  <file src="src/TextUI/XmlConfiguration/Migration/Migrations/CoverageCloverToReport.php">
    <PossiblyNullReference occurrences="1">
      <code>createElement</code>
    </PossiblyNullReference>
  </file>
  <file src="src/TextUI/XmlConfiguration/Migration/Migrations/CoverageCrap4jToReport.php">
    <PossiblyNullReference occurrences="1">
      <code>createElement</code>
    </PossiblyNullReference>
  </file>
  <file src="src/TextUI/XmlConfiguration/Migration/Migrations/CoverageHtmlToReport.php">
    <PossiblyNullReference occurrences="1">
      <code>createElement</code>
    </PossiblyNullReference>
  </file>
  <file src="src/TextUI/XmlConfiguration/Migration/Migrations/CoveragePhpToReport.php">
    <PossiblyNullReference occurrences="1">
      <code>createElement</code>
    </PossiblyNullReference>
  </file>
  <file src="src/TextUI/XmlConfiguration/Migration/Migrations/CoverageTextToReport.php">
    <PossiblyNullReference occurrences="1">
      <code>createElement</code>
    </PossiblyNullReference>
  </file>
  <file src="src/TextUI/XmlConfiguration/Migration/Migrations/CoverageXmlToReport.php">
    <PossiblyNullReference occurrences="1">
      <code>createElement</code>
    </PossiblyNullReference>
  </file>
  <file src="src/TextUI/XmlConfiguration/Migration/Migrations/LogToReportMigration.php">
    <PossiblyNullReference occurrences="1">
      <code>removeChild</code>
    </PossiblyNullReference>
  </file>
  <file src="src/TextUI/XmlConfiguration/Migration/Migrations/RemoveEmptyFilter.php">
    <PossiblyNullReference occurrences="2">
      <code>removeChild</code>
      <code>removeChild</code>
    </PossiblyNullReference>
  </file>
  <file src="src/TextUI/XmlConfiguration/PHP/Constant.php">
    <MissingParamType occurrences="1">
      <code>$value</code>
    </MissingParamType>
    <MissingReturnType occurrences="1">
      <code>value</code>
    </MissingReturnType>
  </file>
  <file src="src/TextUI/XmlConfiguration/PHP/ConstantCollectionIterator.php">
    <PropertyNotSetInConstructor occurrences="1">
      <code>$position</code>
    </PropertyNotSetInConstructor>
  </file>
  <file src="src/TextUI/XmlConfiguration/PHP/IniSettingCollectionIterator.php">
    <PropertyNotSetInConstructor occurrences="1">
      <code>$position</code>
    </PropertyNotSetInConstructor>
  </file>
  <file src="src/TextUI/XmlConfiguration/PHP/Variable.php">
    <MissingParamType occurrences="1">
      <code>$value</code>
    </MissingParamType>
    <MissingReturnType occurrences="1">
      <code>value</code>
    </MissingReturnType>
  </file>
  <file src="src/TextUI/XmlConfiguration/PHP/VariableCollectionIterator.php">
    <PropertyNotSetInConstructor occurrences="1">
      <code>$position</code>
    </PropertyNotSetInConstructor>
  </file>
  <file src="src/TextUI/XmlConfiguration/PHPUnit/ExtensionCollectionIterator.php">
    <PropertyNotSetInConstructor occurrences="1">
      <code>$position</code>
    </PropertyNotSetInConstructor>
  </file>
  <file src="src/TextUI/XmlConfiguration/PHPUnit/PHPUnit.php">
    <DeprecatedMethod occurrences="2">
      <code>hasTestSuiteLoaderClass</code>
      <code>hasTestSuiteLoaderFile</code>
    </DeprecatedMethod>
    <DeprecatedProperty occurrences="2">
      <code>$this-&gt;testSuiteLoaderClass</code>
      <code>$this-&gt;testSuiteLoaderFile</code>
    </DeprecatedProperty>
    <MissingParamType occurrences="1">
      <code>$columns</code>
    </MissingParamType>
    <MissingReturnType occurrences="1">
      <code>columns</code>
    </MissingReturnType>
    <RedundantCastGivenDocblockType occurrences="8">
      <code>(string) $this-&gt;bootstrap</code>
      <code>(string) $this-&gt;cacheResultFile</code>
      <code>(string) $this-&gt;defaultTestSuite</code>
      <code>(string) $this-&gt;extensionsDirectory</code>
      <code>(string) $this-&gt;printerClass</code>
      <code>(string) $this-&gt;printerFile</code>
      <code>(string) $this-&gt;testSuiteLoaderClass</code>
      <code>(string) $this-&gt;testSuiteLoaderFile</code>
    </RedundantCastGivenDocblockType>
  </file>
  <file src="src/TextUI/XmlConfiguration/TestSuite/TestDirectoryCollectionIterator.php">
    <PropertyNotSetInConstructor occurrences="1">
      <code>$position</code>
    </PropertyNotSetInConstructor>
  </file>
  <file src="src/TextUI/XmlConfiguration/TestSuite/TestFileCollectionIterator.php">
    <PropertyNotSetInConstructor occurrences="1">
      <code>$position</code>
    </PropertyNotSetInConstructor>
  </file>
  <file src="src/TextUI/XmlConfiguration/TestSuite/TestSuiteCollectionIterator.php">
    <PropertyNotSetInConstructor occurrences="1">
      <code>$position</code>
    </PropertyNotSetInConstructor>
  </file>
  <file src="src/Util/Annotation/DocBlock.php">
    <MissingThrowsDocblock occurrences="1">
      <code>throw new SkippedTestError;</code>
    </MissingThrowsDocblock>
    <RedundantCast occurrences="1">
      <code>(string) $matches['value'][$i]</code>
    </RedundantCast>
  </file>
  <file src="src/Util/Color.php">
    <MissingClosureParamType occurrences="2">
      <code>$matches</code>
      <code>$matches</code>
    </MissingClosureParamType>
  </file>
  <file src="src/Util/ErrorHandler.php">
    <InvalidArgument occurrences="1"/>
    <MissingClosureParamType occurrences="2">
      <code>$errorNumber</code>
      <code>$errorString</code>
    </MissingClosureParamType>
    <MissingReturnType occurrences="1">
      <code>invokeIgnoringWarnings</code>
    </MissingReturnType>
  </file>
  <file src="src/Util/ExcludeList.php">
    <DocblockTypeContradiction occurrences="1">
      <code>self::$directories === null</code>
    </DocblockTypeContradiction>
    <MissingThrowsDocblock occurrences="1"/>
  </file>
  <file src="src/Util/Filter.php">
    <MissingParamType occurrences="1">
      <code>$prefix</code>
    </MissingParamType>
  </file>
  <file src="src/Util/GlobalState.php">
    <MissingParamType occurrences="1">
      <code>$variable</code>
    </MissingParamType>
    <PossiblyInvalidIterator occurrences="1">
      <code>$constants['user']</code>
    </PossiblyInvalidIterator>
  </file>
  <file src="src/Util/Json.php">
    <MissingParamType occurrences="1">
      <code>$json</code>
    </MissingParamType>
  </file>
  <file src="src/Util/Log/JUnit.php">
    <ArgumentTypeCoercion occurrences="1">
      <code>$suite-&gt;getName()</code>
    </ArgumentTypeCoercion>
    <DeprecatedInterface occurrences="1">
      <code>JUnit</code>
    </DeprecatedInterface>
    <DocblockTypeContradiction occurrences="2">
      <code>$this-&gt;currentTestCase === null</code>
      <code>$this-&gt;currentTestCase === null</code>
    </DocblockTypeContradiction>
    <InvalidPropertyAssignmentValue occurrences="1">
      <code>$this-&gt;testSuiteTimes</code>
    </InvalidPropertyAssignmentValue>
    <MissingThrowsDocblock occurrences="4">
      <code>Filter::getFilteredStacktrace($t)</code>
      <code>parent::__construct($out)</code>
    </MissingThrowsDocblock>
    <PossiblyNullPropertyAssignmentValue occurrences="1">
      <code>null</code>
    </PossiblyNullPropertyAssignmentValue>
    <PropertyNotSetInConstructor occurrences="1">
      <code>$currentTestCase</code>
    </PropertyNotSetInConstructor>
    <UndefinedInterfaceMethod occurrences="2">
      <code>getName</code>
      <code>getName</code>
    </UndefinedInterfaceMethod>
  </file>
  <file src="src/Util/Log/TeamCity.php">
    <ArgumentTypeCoercion occurrences="1">
      <code>$className</code>
    </ArgumentTypeCoercion>
    <DeprecatedInterface occurrences="1">
      <code>TeamCity</code>
    </DeprecatedInterface>
    <DocblockTypeContradiction occurrences="2">
      <code>$actualString === null</code>
      <code>$expectedString === null</code>
    </DocblockTypeContradiction>
    <MissingParamType occurrences="1">
      <code>$value</code>
    </MissingParamType>
    <MissingThrowsDocblock occurrences="2">
      <code>Filter::getFilteredStacktrace($t)</code>
    </MissingThrowsDocblock>
    <PropertyNotSetInConstructor occurrences="4">
      <code>$flowId</code>
      <code>$startedTestName</code>
      <code>TeamCity</code>
      <code>TeamCity</code>
    </PropertyNotSetInConstructor>
    <RedundantCondition occurrences="1">
      <code>$previous-&gt;getPrevious()</code>
    </RedundantCondition>
    <UndefinedInterfaceMethod occurrences="7">
      <code>getName</code>
      <code>getName</code>
      <code>getName</code>
      <code>getName</code>
      <code>getName</code>
      <code>getName</code>
      <code>getName</code>
    </UndefinedInterfaceMethod>
  </file>
  <file src="src/Util/PHP/AbstractPhpProcess.php">
    <ArgumentTypeCoercion occurrences="2">
      <code>$this-&gt;getException($failures[0])</code>
      <code>$this-&gt;getException($warnings[0])</code>
    </ArgumentTypeCoercion>
    <InvalidArgument occurrences="1"/>
    <LessSpecificReturnStatement occurrences="1">
      <code>$exception</code>
    </LessSpecificReturnStatement>
    <MissingClosureParamType occurrences="4">
      <code>$errfile</code>
      <code>$errline</code>
      <code>$errno</code>
      <code>$errstr</code>
    </MissingClosureParamType>
    <MoreSpecificReturnType occurrences="1">
      <code>Exception</code>
    </MoreSpecificReturnType>
    <PossiblyFalseOperand occurrences="1">
      <code>strrpos($key, "\0")</code>
    </PossiblyFalseOperand>
    <PossiblyNullArgument occurrences="1">
      <code>$childResult-&gt;getCodeCoverage()</code>
    </PossiblyNullArgument>
    <PossiblyNullReference occurrences="1">
      <code>merge</code>
    </PossiblyNullReference>
    <UndefinedInterfaceMethod occurrences="2">
      <code>addToAssertionCount</code>
      <code>setResult</code>
    </UndefinedInterfaceMethod>
  </file>
  <file src="src/Util/PHP/DefaultPhpProcess.php">
    <PropertyNotSetInConstructor occurrences="1">
      <code>$tempFile</code>
    </PropertyNotSetInConstructor>
    <RedundantCondition occurrences="1">
      <code>$_SERVER</code>
    </RedundantCondition>
    <TypeDoesNotContainNull occurrences="1">
      <code>[]</code>
    </TypeDoesNotContainNull>
  </file>
  <file src="src/Util/PHP/WindowsPhpProcess.php">
    <PropertyNotSetInConstructor occurrences="1">
      <code>WindowsPhpProcess</code>
    </PropertyNotSetInConstructor>
  </file>
  <file src="src/Util/Printer.php">
    <PropertyNotSetInConstructor occurrences="1">
      <code>$stream</code>
    </PropertyNotSetInConstructor>
    <RedundantConditionGivenDocblockType occurrences="2">
      <code>$this-&gt;stream</code>
      <code>$this-&gt;stream</code>
    </RedundantConditionGivenDocblockType>
  </file>
  <file src="src/Util/Test.php">
    <InvalidScalarArgument occurrences="1">
      <code>array_flip($lineNumbers)</code>
    </InvalidScalarArgument>
    <MissingReturnType occurrences="1">
      <code>sanitizeVersionNumber</code>
    </MissingReturnType>
    <MissingThrowsDocblock occurrences="6">
      <code>forClassName</code>
      <code>forMethod</code>
      <code>forMethod</code>
      <code>getName</code>
      <code>requirements</code>
      <code>requirements</code>
    </MissingThrowsDocblock>
  </file>
  <file src="src/Util/TestDox/CliTestDoxPrinter.php">
    <DeprecatedInterface occurrences="1">
      <code>CliTestDoxPrinter</code>
    </DeprecatedInterface>
    <MissingThrowsDocblock occurrences="2">
      <code>\PHPUnit\Util\Filter::getFilteredStacktrace($t)</code>
      <code>stop</code>
    </MissingThrowsDocblock>
    <PossiblyInvalidArrayOffset occurrences="6">
      <code>$prefix['default']</code>
      <code>$prefix['diff']</code>
      <code>$prefix['last']</code>
      <code>$prefix['message']</code>
      <code>$prefix['start']</code>
      <code>$prefix['trace']</code>
    </PossiblyInvalidArrayOffset>
    <PossiblyUndefinedArrayOffset occurrences="1">
      <code>self::STATUS_STYLES[$result['status']]['message']</code>
    </PossiblyUndefinedArrayOffset>
    <PropertyNotSetInConstructor occurrences="2">
      <code>CliTestDoxPrinter</code>
      <code>CliTestDoxPrinter</code>
    </PropertyNotSetInConstructor>
  </file>
  <file src="src/Util/TestDox/HtmlResultPrinter.php">
    <DeprecatedInterface occurrences="1">
      <code>HtmlResultPrinter</code>
    </DeprecatedInterface>
    <PossiblyNullArgument occurrences="1">
      <code>$this-&gt;currentTestClassPrettified</code>
    </PossiblyNullArgument>
    <PropertyNotSetInConstructor occurrences="1">
      <code>HtmlResultPrinter</code>
    </PropertyNotSetInConstructor>
  </file>
  <file src="src/Util/TestDox/NamePrettifier.php">
    <InvalidCast occurrences="1">
      <code>$value</code>
    </InvalidCast>
    <MissingThrowsDocblock occurrences="1"/>
    <RedundantConditionGivenDocblockType occurrences="1">
      <code>is_string($value)</code>
    </RedundantConditionGivenDocblockType>
  </file>
  <file src="src/Util/TestDox/ResultPrinter.php">
    <DeprecatedInterface occurrences="1">
      <code>ResultPrinter</code>
    </DeprecatedInterface>
    <MissingThrowsDocblock occurrences="1">
      <code>parent::__construct($out)</code>
    </MissingThrowsDocblock>
    <PropertyNotSetInConstructor occurrences="1">
      <code>$testStatus</code>
    </PropertyNotSetInConstructor>
  </file>
  <file src="src/Util/TestDox/TestDoxPrinter.php">
    <DeprecatedInterface occurrences="1">
      <code>TestDoxPrinter</code>
    </DeprecatedInterface>
    <MissingThrowsDocblock occurrences="1">
      <code>\PHPUnit\Util\Filter::getFilteredStacktrace($t)</code>
    </MissingThrowsDocblock>
    <PropertyNotSetInConstructor occurrences="2">
      <code>TestDoxPrinter</code>
      <code>TestDoxPrinter</code>
    </PropertyNotSetInConstructor>
    <UndefinedInterfaceMethod occurrences="1">
      <code>getName</code>
    </UndefinedInterfaceMethod>
  </file>
  <file src="src/Util/TestDox/TextResultPrinter.php">
    <DeprecatedInterface occurrences="1">
      <code>TextResultPrinter</code>
    </DeprecatedInterface>
    <PropertyNotSetInConstructor occurrences="1">
      <code>TextResultPrinter</code>
    </PropertyNotSetInConstructor>
  </file>
  <file src="src/Util/TestDox/XmlResultPrinter.php">
    <DeprecatedInterface occurrences="1">
      <code>XmlResultPrinter</code>
    </DeprecatedInterface>
    <MissingThrowsDocblock occurrences="2">
      <code>parent::__construct($out)</code>
    </MissingThrowsDocblock>
  </file>
  <file src="src/Util/TextTestListRenderer.php">
    <ArgumentTypeCoercion occurrences="1">
      <code>$suite-&gt;getIterator()</code>
    </ArgumentTypeCoercion>
  </file>
  <file src="src/Util/VersionComparisonOperator.php">
    <MissingThrowsDocblock occurrences="1">
      <code>ensureOperatorIsValid</code>
    </MissingThrowsDocblock>
  </file>
  <file src="src/Util/Xml.php">
    <ArgumentTypeCoercion occurrences="1">
      <code>$item</code>
    </ArgumentTypeCoercion>
    <InvalidStringClass occurrences="1">
      <code>new $className</code>
    </InvalidStringClass>
    <LessSpecificReturnStatement occurrences="1">
      <code>(new DOMDocument)-&gt;importNode($element, true)</code>
    </LessSpecificReturnStatement>
    <MissingReturnType occurrences="1">
      <code>xmlToVariable</code>
    </MissingReturnType>
    <MissingThrowsDocblock occurrences="1"/>
    <MoreSpecificReturnType occurrences="1">
      <code>DOMElement</code>
    </MoreSpecificReturnType>
    <RedundantCast occurrences="1">
      <code>(string) $entry-&gt;getAttribute('key')</code>
    </RedundantCast>
  </file>
  <file src="src/Util/XmlTestListRenderer.php">
    <ArgumentTypeCoercion occurrences="1">
      <code>$suite-&gt;getIterator()</code>
    </ArgumentTypeCoercion>
  </file>
</files><|MERGE_RESOLUTION|>--- conflicted
+++ resolved
@@ -148,15 +148,6 @@
       <code>static::assertThat($haystack, $constraint, $message)</code>
       <code>static::assertThat($haystack, $constraint, $message)</code>
     </MissingThrowsDocblock>
-<<<<<<< HEAD
-    <PossiblyInvalidArgument occurrences="2">
-      <code>$expected</code>
-      <code>$expected</code>
-=======
-    <PossiblyInvalidArgument occurrences="1">
-      <code>$subset</code>
->>>>>>> 663f1b16
-    </PossiblyInvalidArgument>
     <RedundantCondition occurrences="1">
       <code>assert($step['object'] instanceof TestCase)</code>
     </RedundantCondition>
@@ -413,6 +404,11 @@
       <code>DataProviderTestSuite</code>
       <code>DataProviderTestSuite</code>
     </PropertyNotSetInConstructor>
+  </file>
+  <file src="src/Framework/ErrorTestCase.php">
+    <NonInvariantDocblockPropertyType occurrences="1">
+      <code>$backupGlobals</code>
+    </NonInvariantDocblockPropertyType>
   </file>
   <file src="src/Framework/Exception/Exception.php">
     <MissingParamType occurrences="2">
@@ -550,35 +546,9 @@
     </PossiblyInvalidPropertyAssignmentValue>
   </file>
   <file src="src/Framework/MockObject/MockMethod.php">
-<<<<<<< HEAD
     <RedundantCastGivenDocblockType occurrences="1">
       <code>(string) var_export($parameter-&gt;getDefaultValue(), true)</code>
     </RedundantCastGivenDocblockType>
-    <RedundantCondition occurrences="1">
-      <code>$type instanceof ReflectionUnionType</code>
-    </RedundantCondition>
-    <TypeDoesNotContainType occurrences="1">
-      <code>$type instanceof ReflectionUnionType</code>
-    </TypeDoesNotContainType>
-    <UndefinedClass occurrences="3">
-      <code>ReflectionUnionType</code>
-      <code>ReflectionUnionType</code>
-      <code>ReflectionUnionType</code>
-    </UndefinedClass>
-=======
-    <MissingThrowsDocblock occurrences="3">
-      <code>new Text_Template($filename)</code>
-      <code>self::getMethodParametersForCall($method)</code>
-    </MissingThrowsDocblock>
-    <PossiblyNullReference occurrences="1">
-      <code>allowsNull</code>
-    </PossiblyNullReference>
-    <UndefinedMethod occurrences="3">
-      <code>getName</code>
-      <code>getName</code>
-      <code>getName</code>
-    </UndefinedMethod>
->>>>>>> 663f1b16
   </file>
   <file src="src/Framework/MockObject/MockObject.php">
     <MissingParamType occurrences="1">
@@ -874,18 +844,16 @@
       <code>null === $this-&gt;beStrictAboutChangesToGlobalState &amp;&amp; is_bool($beStrictAboutChangesToGlobalState)</code>
     </RedundantConditionGivenDocblockType>
   </file>
-<<<<<<< HEAD
+  <file src="src/Framework/WarningTestCase.php">
+    <NonInvariantDocblockPropertyType occurrences="1">
+      <code>$backupGlobals</code>
+    </NonInvariantDocblockPropertyType>
+  </file>
   <file src="src/Runner/BaseTestRunner.php">
     <DeprecatedClass occurrences="2">
       <code>TestSuiteLoader</code>
       <code>new StandardTestSuiteLoader</code>
     </DeprecatedClass>
-=======
-  <file src="src/Framework/WarningTestCase.php">
-    <NonInvariantDocblockPropertyType occurrences="1">
-      <code>$backupGlobals</code>
-    </NonInvariantDocblockPropertyType>
->>>>>>> 663f1b16
   </file>
   <file src="src/Runner/DefaultTestResultCache.php">
     <MissingClosureReturnType occurrences="1">
@@ -1480,9 +1448,6 @@
     </RedundantConditionGivenDocblockType>
   </file>
   <file src="src/Util/Test.php">
-    <InvalidScalarArgument occurrences="1">
-      <code>array_flip($lineNumbers)</code>
-    </InvalidScalarArgument>
     <MissingReturnType occurrences="1">
       <code>sanitizeVersionNumber</code>
     </MissingReturnType>
