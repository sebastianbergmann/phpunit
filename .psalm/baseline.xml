<?xml version="1.0" encoding="UTF-8"?>
<<<<<<< HEAD
<files psalm-version="4.x-dev@">
  <file src="src/Event/Dispatcher/DirectDispatcher.php">
    <UndefinedInterfaceMethod occurrences="1">
      <code>notify</code>
    </UndefinedInterfaceMethod>
  </file>
  <file src="src/Event/Facade.php">
    <ArgumentTypeCoercion occurrences="1">
      <code>$eventClass . 'Subscriber'</code>
    </ArgumentTypeCoercion>
    <PossiblyNullReference occurrences="1">
      <code>flush</code>
    </PossiblyNullReference>
  </file>
  <file src="src/Event/Value/Runtime/PHP.php">
    <ImpureFunctionCall occurrences="1">
      <code>get_loaded_extensions</code>
    </ImpureFunctionCall>
  </file>
  <file src="src/Event/Value/Telemetry/HRTime.php">
    <ImpureMethodCall occurrences="1">
      <code>fromSecondsAndNanoseconds</code>
    </ImpureMethodCall>
  </file>
  <file src="src/Event/Value/Telemetry/MemoryUsage.php">
    <ImpureMethodCall occurrences="1">
      <code>fromBytes</code>
    </ImpureMethodCall>
  </file>
  <file src="src/Event/Value/Test/TestMethod.php">
    <ImpureMethodCall occurrences="4">
      <code>dataFromDataProvider</code>
      <code>dataFromDataProvider</code>
      <code>hasDataFromDataProvider</code>
      <code>hasDataFromDataProvider</code>
    </ImpureMethodCall>
  </file>
  <file src="src/Event/Value/TestSuite/TestSuite.php">
    <ArgumentTypeCoercion occurrences="4">
      <code>$className</code>
      <code>$testSuite-&gt;getName()</code>
      <code>$testSuite-&gt;getName()</code>
      <code>$testSuite-&gt;getName()</code>
    </ArgumentTypeCoercion>
  </file>
  <file src="src/Event/Value/TestSuite/TestSuiteForTestMethodWithDataProvider.php">
    <PropertyTypeCoercion occurrences="1">
      <code>$className</code>
    </PropertyTypeCoercion>
=======
<files psalm-version="dev-master@">
  <file src="src/Framework/Assert.php">
    <ArgumentTypeCoercion occurrences="2">
      <code>$actualElement-&gt;childNodes-&gt;item($i)</code>
      <code>$expectedElement-&gt;childNodes-&gt;item($i)</code>
    </ArgumentTypeCoercion>
    <DeprecatedMethod occurrences="5">
      <code>Xml::import($actualElement)</code>
      <code>Xml::import($expectedElement)</code>
      <code>Xml::removeCharacterDataNodes($actualElement)</code>
      <code>Xml::removeCharacterDataNodes($expectedElement)</code>
    </DeprecatedMethod>
    <DocblockTypeContradiction occurrences="12">
      <code>!$actual instanceof Countable &amp;&amp; !is_iterable($actual)</code>
      <code>!$actual instanceof Countable &amp;&amp; !is_iterable($actual)</code>
      <code>!$expected instanceof Countable &amp;&amp; !is_iterable($expected)</code>
      <code>!$expected instanceof Countable &amp;&amp; !is_iterable($expected)</code>
      <code>!$haystack instanceof Countable &amp;&amp; !is_iterable($haystack)</code>
      <code>!$haystack instanceof Countable &amp;&amp; !is_iterable($haystack)</code>
      <code>is_int($key) || is_string($key)</code>
      <code>is_int($key) || is_string($key)</code>
      <code>is_object($object)</code>
      <code>is_object($object)</code>
      <code>is_string($key)</code>
      <code>is_string($key)</code>
    </DocblockTypeContradiction>
    <MissingParamType occurrences="82">
      <code>$actual</code>
      <code>$actual</code>
      <code>$actual</code>
      <code>$actual</code>
      <code>$actual</code>
      <code>$actual</code>
      <code>$actual</code>
      <code>$actual</code>
      <code>$actual</code>
      <code>$actual</code>
      <code>$actual</code>
      <code>$actual</code>
      <code>$actual</code>
      <code>$actual</code>
      <code>$actual</code>
      <code>$actual</code>
      <code>$actual</code>
      <code>$actual</code>
      <code>$actual</code>
      <code>$actual</code>
      <code>$actual</code>
      <code>$actual</code>
      <code>$actual</code>
      <code>$actual</code>
      <code>$actual</code>
      <code>$actual</code>
      <code>$actual</code>
      <code>$actual</code>
      <code>$actual</code>
      <code>$actual</code>
      <code>$actual</code>
      <code>$actual</code>
      <code>$actual</code>
      <code>$actual</code>
      <code>$actual</code>
      <code>$actual</code>
      <code>$actual</code>
      <code>$actual</code>
      <code>$actual</code>
      <code>$actual</code>
      <code>$actual</code>
      <code>$actual</code>
      <code>$actual</code>
      <code>$actual</code>
      <code>$actual</code>
      <code>$actual</code>
      <code>$actual</code>
      <code>$attributeName</code>
      <code>$condition</code>
      <code>$condition</code>
      <code>$condition</code>
      <code>$condition</code>
      <code>$expected</code>
      <code>$expected</code>
      <code>$expected</code>
      <code>$expected</code>
      <code>$expected</code>
      <code>$expected</code>
      <code>$expected</code>
      <code>$expected</code>
      <code>$expected</code>
      <code>$expected</code>
      <code>$expected</code>
      <code>$expected</code>
      <code>$expected</code>
      <code>$needle</code>
      <code>$needle</code>
      <code>$needle</code>
      <code>$needle</code>
      <code>$prefix</code>
      <code>$value</code>
      <code>$value</code>
      <code>$value</code>
      <code>$value</code>
      <code>$value</code>
      <code>$value</code>
      <code>$value</code>
      <code>$value</code>
      <code>$value</code>
      <code>$value</code>
      <code>$value</code>
      <code>$value</code>
    </MissingParamType>
    <MissingThrowsDocblock occurrences="39">
      <code>loadFile</code>
      <code>loadFile</code>
      <code>loadFile</code>
      <code>loadFile</code>
      <code>new IsType($type)</code>
      <code>new IsType(IsType::TYPE_ARRAY)</code>
      <code>new IsType(IsType::TYPE_ARRAY)</code>
      <code>new IsType(IsType::TYPE_BOOL)</code>
      <code>new IsType(IsType::TYPE_BOOL)</code>
      <code>new IsType(IsType::TYPE_CALLABLE)</code>
      <code>new IsType(IsType::TYPE_CALLABLE)</code>
      <code>new IsType(IsType::TYPE_CLOSED_RESOURCE)</code>
      <code>new IsType(IsType::TYPE_CLOSED_RESOURCE)</code>
      <code>new IsType(IsType::TYPE_FLOAT)</code>
      <code>new IsType(IsType::TYPE_FLOAT)</code>
      <code>new IsType(IsType::TYPE_INT)</code>
      <code>new IsType(IsType::TYPE_INT)</code>
      <code>new IsType(IsType::TYPE_ITERABLE)</code>
      <code>new IsType(IsType::TYPE_ITERABLE)</code>
      <code>new IsType(IsType::TYPE_NUMERIC)</code>
      <code>new IsType(IsType::TYPE_NUMERIC)</code>
      <code>new IsType(IsType::TYPE_OBJECT)</code>
      <code>new IsType(IsType::TYPE_OBJECT)</code>
      <code>new IsType(IsType::TYPE_RESOURCE)</code>
      <code>new IsType(IsType::TYPE_RESOURCE)</code>
      <code>new IsType(IsType::TYPE_SCALAR)</code>
      <code>new IsType(IsType::TYPE_SCALAR)</code>
      <code>new IsType(IsType::TYPE_STRING)</code>
      <code>new IsType(IsType::TYPE_STRING)</code>
      <code>new TraversableContainsOnly($className, false)</code>
      <code>new TraversableContainsOnly($type)</code>
      <code>static::assertThat($haystack, $constraint, $message)</code>
      <code>static::assertThat($haystack, $constraint, $message)</code>
      <code>static::assertThat($haystack, $constraint, $message)</code>
      <code>static::assertThat($haystack, $constraint, $message)</code>
    </MissingThrowsDocblock>
    <PossiblyInvalidArgument occurrences="2">
      <code>$expected</code>
      <code>$expected</code>
    </PossiblyInvalidArgument>
    <RedundantCondition occurrences="1">
      <code>assert($step['object'] instanceof TestCase)</code>
    </RedundantCondition>
>>>>>>> a4246d53
  </file>
  <file src="src/Framework/Assert/Functions.php">
    <TooManyArguments occurrences="14">
      <code>Assert::anything(...func_get_args())</code>
      <code>Assert::directoryExists(...func_get_args())</code>
      <code>Assert::fileExists(...func_get_args())</code>
      <code>Assert::isEmpty(...func_get_args())</code>
      <code>Assert::isFalse(...func_get_args())</code>
      <code>Assert::isFinite(...func_get_args())</code>
      <code>Assert::isInfinite(...func_get_args())</code>
      <code>Assert::isJson(...func_get_args())</code>
      <code>Assert::isList(...func_get_args())</code>
      <code>Assert::isNan(...func_get_args())</code>
      <code>Assert::isNull(...func_get_args())</code>
      <code>Assert::isReadable(...func_get_args())</code>
      <code>Assert::isTrue(...func_get_args())</code>
      <code>Assert::isWritable(...func_get_args())</code>
    </TooManyArguments>
  </file>
<<<<<<< HEAD
  <file src="src/Framework/Constraint/Operator/LogicalXor.php">
    <InvalidArgument occurrences="1">
      <code>bool</code>
    </InvalidArgument>
=======
  <file src="src/Framework/Constraint/Cardinality/Count.php">
    <MissingParamType occurrences="1">
      <code>$other</code>
    </MissingParamType>
    <MissingThrowsDocblock occurrences="1">
      <code>getCountOf</code>
    </MissingThrowsDocblock>
  </file>
  <file src="src/Framework/Constraint/Cardinality/SameSize.php">
    <MissingThrowsDocblock occurrences="1">
      <code>getCountOf</code>
    </MissingThrowsDocblock>
  </file>
  <file src="src/Framework/Constraint/Constraint.php">
    <MissingParamType occurrences="1">
      <code>$other</code>
    </MissingParamType>
  </file>
  <file src="src/Framework/Constraint/Equality/IsEqual.php">
    <MissingParamType occurrences="2">
      <code>$other</code>
      <code>$value</code>
    </MissingParamType>
  </file>
  <file src="src/Framework/Constraint/Equality/IsEqualCanonicalizing.php">
    <MissingParamType occurrences="2">
      <code>$other</code>
      <code>$value</code>
    </MissingParamType>
  </file>
  <file src="src/Framework/Constraint/Equality/IsEqualIgnoringCase.php">
    <MissingParamType occurrences="2">
      <code>$other</code>
      <code>$value</code>
    </MissingParamType>
  </file>
  <file src="src/Framework/Constraint/Equality/IsEqualWithDelta.php">
    <MissingParamType occurrences="2">
      <code>$other</code>
      <code>$value</code>
    </MissingParamType>
  </file>
  <file src="src/Framework/Constraint/Exception/Exception.php">
    <MissingThrowsDocblock occurrences="1">
      <code>Filter::getFilteredStacktrace($other)</code>
    </MissingThrowsDocblock>
  </file>
  <file src="src/Framework/Constraint/Exception/ExceptionCode.php">
    <MoreSpecificImplementedParamType occurrences="1">
      <code>$other</code>
    </MoreSpecificImplementedParamType>
  </file>
  <file src="src/Framework/Constraint/Exception/ExceptionMessage.php">
    <MoreSpecificImplementedParamType occurrences="1">
      <code>$other</code>
    </MoreSpecificImplementedParamType>
    <RedundantCast occurrences="1">
      <code>(string) $other-&gt;getMessage()</code>
    </RedundantCast>
  </file>
  <file src="src/Framework/Constraint/Exception/ExceptionMessageRegularExpression.php">
    <MoreSpecificImplementedParamType occurrences="1">
      <code>$other</code>
    </MoreSpecificImplementedParamType>
  </file>
  <file src="src/Framework/Constraint/IsAnything.php">
    <MissingParamType occurrences="1">
      <code>$other</code>
    </MissingParamType>
  </file>
  <file src="src/Framework/Constraint/IsIdentical.php">
    <MissingParamType occurrences="2">
      <code>$other</code>
      <code>$value</code>
    </MissingParamType>
  </file>
  <file src="src/Framework/Constraint/Object/ClassHasAttribute.php">
    <MissingThrowsDocblock occurrences="1"/>
  </file>
  <file src="src/Framework/Constraint/Object/ClassHasStaticAttribute.php">
    <MissingThrowsDocblock occurrences="1"/>
  </file>
  <file src="src/Framework/Constraint/Operator/BinaryOperator.php">
    <UnsafeInstantiation occurrences="1">
      <code>new static</code>
    </UnsafeInstantiation>
  </file>
  <file src="src/Framework/Constraint/Operator/LogicalNot.php">
    <MissingThrowsDocblock occurrences="2">
      <code>evaluate</code>
      <code>evaluate</code>
    </MissingThrowsDocblock>
  </file>
  <file src="src/Framework/Constraint/Operator/Operator.php">
    <MissingParamType occurrences="1">
      <code>$constraint</code>
    </MissingParamType>
  </file>
  <file src="src/Framework/Constraint/String/StringMatchesFormatDescription.php">
    <MissingThrowsDocblock occurrences="1">
      <code>new Differ(new UnifiedDiffOutputBuilder("--- Expected\n+++ Actual\n"))</code>
    </MissingThrowsDocblock>
  </file>
  <file src="src/Framework/Constraint/String/StringStartsWith.php">
    <MissingThrowsDocblock occurrences="1">
      <code>throw InvalidArgumentException::create(1, 'non-empty string');</code>
    </MissingThrowsDocblock>
  </file>
  <file src="src/Framework/Constraint/Traversable/TraversableContains.php">
    <MissingParamType occurrences="1">
      <code>$value</code>
    </MissingParamType>
    <MissingReturnType occurrences="1">
      <code>value</code>
    </MissingReturnType>
>>>>>>> a4246d53
  </file>
  <file src="src/Framework/Constraint/Type/IsInstanceOf.php">
    <ArgumentTypeCoercion occurrences="1">
      <code>$this-&gt;className</code>
    </ArgumentTypeCoercion>
  </file>
  <file src="src/Framework/DataProviderTestSuite.php">
    <ArgumentTypeCoercion occurrences="1">
      <code>$className</code>
    </ArgumentTypeCoercion>
  </file>
  <file src="src/Framework/MockObject/Generator.php">
    <ArgumentTypeCoercion occurrences="4">
      <code>$className</code>
      <code>$className</code>
      <code>$interfaceName</code>
      <code>$type</code>
    </ArgumentTypeCoercion>
    <InvalidReturnStatement occurrences="1"/>
    <InvalidReturnType occurrences="1">
      <code>MockObject&amp;RealInstanceType</code>
    </InvalidReturnType>
    <LessSpecificReturnStatement occurrences="1"/>
    <MoreSpecificReturnType occurrences="1">
      <code>MockObject</code>
    </MoreSpecificReturnType>
    <PossiblyNullArgument occurrences="1">
      <code>$client-&gt;__getFunctions()</code>
    </PossiblyNullArgument>
    <RedundantConditionGivenDocblockType occurrences="1">
      <code>assert(class_exists($type))</code>
    </RedundantConditionGivenDocblockType>
  </file>
  <file src="src/Framework/MockObject/Invocation.php">
    <ArgumentTypeCoercion occurrences="1">
      <code>$types</code>
    </ArgumentTypeCoercion>
<<<<<<< HEAD
  </file>
  <file src="src/Framework/MockObject/Matcher.php">
    <InvalidNullableReturnType occurrences="1">
      <code>MethodName</code>
    </InvalidNullableReturnType>
    <NullableReturnStatement occurrences="1">
      <code>$this-&gt;methodNameRule</code>
    </NullableReturnStatement>
=======
    <MissingThrowsDocblock occurrences="1">
      <code>throw $t;</code>
    </MissingThrowsDocblock>
  </file>
  <file src="src/Framework/MockObject/InvocationHandler.php">
    <MissingReturnType occurrences="1">
      <code>invoke</code>
    </MissingReturnType>
    <PropertyNotSetInConstructor occurrences="1">
      <code>$deferredError</code>
    </PropertyNotSetInConstructor>
    <RedundantConditionGivenDocblockType occurrences="1">
      <code>$this-&gt;deferredError</code>
    </RedundantConditionGivenDocblockType>
  </file>
  <file src="src/Framework/MockObject/Matcher.php">
    <DocblockTypeContradiction occurrences="4">
      <code>$this-&gt;methodNameRule === null</code>
      <code>$this-&gt;methodNameRule === null</code>
      <code>$this-&gt;methodNameRule === null</code>
      <code>$this-&gt;parametersRule === null</code>
    </DocblockTypeContradiction>
    <MissingReturnType occurrences="1">
      <code>invoked</code>
    </MissingReturnType>
    <PropertyNotSetInConstructor occurrences="3">
      <code>$methodNameRule</code>
      <code>$parametersRule</code>
      <code>$stub</code>
    </PropertyNotSetInConstructor>
    <RedundantConditionGivenDocblockType occurrences="8">
      <code>$this-&gt;invocationRule !== null</code>
      <code>$this-&gt;methodNameRule !== null</code>
      <code>$this-&gt;methodNameRule !== null</code>
      <code>$this-&gt;parametersRule !== null</code>
      <code>$this-&gt;parametersRule !== null</code>
      <code>$this-&gt;parametersRule !== null</code>
      <code>$this-&gt;stub</code>
      <code>$this-&gt;stub !== null</code>
    </RedundantConditionGivenDocblockType>
>>>>>>> a4246d53
  </file>
  <file src="src/Framework/MockObject/MockBuilder.php">
    <ArgumentTypeCoercion occurrences="4">
      <code>$this-&gt;type</code>
      <code>$this-&gt;type</code>
      <code>$this-&gt;type</code>
      <code>$this-&gt;type</code>
    </ArgumentTypeCoercion>
    <InvalidReturnStatement occurrences="3">
      <code>$object</code>
      <code>$object</code>
      <code>$object</code>
    </InvalidReturnStatement>
    <InvalidReturnType occurrences="3">
      <code>MockObject&amp;MockedType</code>
      <code>MockObject&amp;MockedType</code>
      <code>MockObject&amp;MockedType</code>
    </InvalidReturnType>
  </file>
  <file src="src/Framework/MockObject/MockMethod.php">
    <InvalidArgument occurrences="1"/>
    <PossiblyFalseOperand occurrences="1">
      <code>strpos($parameterAsString, '&lt;optional&gt; ')</code>
    </PossiblyFalseOperand>
  </file>
  <file src="src/Framework/MockObject/Rule/Parameters.php">
    <PropertyNotSetInConstructor occurrences="1">
      <code>$parameterVerificationResult</code>
    </PropertyNotSetInConstructor>
  </file>
  <file src="src/Framework/MockObject/Stub/ReturnCallback.php">
    <PossiblyInvalidOperand occurrences="1">
      <code>$this-&gt;callback</code>
    </PossiblyInvalidOperand>
  </file>
  <file src="src/Framework/TestBuilder.php">
    <LessSpecificReturnStatement occurrences="1">
      <code>$test</code>
    </LessSpecificReturnStatement>
    <MoreSpecificReturnType occurrences="1">
      <code>Test</code>
    </MoreSpecificReturnType>
  </file>
  <file src="src/Framework/TestCase.php">
    <ArgumentTypeCoercion occurrences="3">
      <code>$mockClassName</code>
      <code>$originalClassName</code>
      <code>$this-&gt;expectedException</code>
    </ArgumentTypeCoercion>
    <InvalidReturnStatement occurrences="1">
      <code>$mockObject</code>
    </InvalidReturnStatement>
    <InvalidReturnType occurrences="1">
      <code>MockObject&amp;RealInstanceType</code>
    </InvalidReturnType>
<<<<<<< HEAD
    <PropertyNotSetInConstructor occurrences="1">
=======
    <MissingParamType occurrences="5">
      <code>$args</code>
      <code>$args</code>
      <code>$callback</code>
      <code>$result</code>
      <code>$value</code>
    </MissingParamType>
    <MissingReturnType occurrences="2">
      <code>getResult</code>
      <code>runTest</code>
    </MissingReturnType>
    <MissingThrowsDocblock occurrences="82">
      <code>cacheDirectory</code>
      <code>endTest</code>
      <code>endTest</code>
      <code>endTest</code>
      <code>generateClassFromWsdl</code>
      <code>generateClassFromWsdl</code>
      <code>getMock</code>
      <code>getMock</code>
      <code>getMock</code>
      <code>getMock</code>
      <code>getMock</code>
      <code>getMock</code>
      <code>getMock</code>
      <code>getMock</code>
      <code>getMock</code>
      <code>getMock</code>
      <code>getMock</code>
      <code>getMock</code>
      <code>getMock</code>
      <code>getMock</code>
      <code>getMock</code>
      <code>getMock</code>
      <code>getMock</code>
      <code>getMock</code>
      <code>getMock</code>
      <code>getMock</code>
      <code>getMock</code>
      <code>getMock</code>
      <code>getMock</code>
      <code>getMock</code>
      <code>getMock</code>
      <code>getMock</code>
      <code>getMock</code>
      <code>getMock</code>
      <code>getMock</code>
      <code>getMock</code>
      <code>getMock</code>
      <code>getMock</code>
      <code>getMock</code>
      <code>getMock</code>
      <code>getMock</code>
      <code>getMock</code>
      <code>getMock</code>
      <code>getMock</code>
      <code>getMock</code>
      <code>getMock</code>
      <code>getMock</code>
      <code>getMock</code>
      <code>getMock</code>
      <code>getMock</code>
      <code>getMock</code>
      <code>getMockForAbstractClass</code>
      <code>getMockForAbstractClass</code>
      <code>getMockForAbstractClass</code>
      <code>getMockForAbstractClass</code>
      <code>getMockForAbstractClass</code>
      <code>getMockForAbstractClass</code>
      <code>getMockForAbstractClass</code>
      <code>getMockForAbstractClass</code>
      <code>getMockForAbstractClass</code>
      <code>getMockForAbstractClass</code>
      <code>getMockForTrait</code>
      <code>getMockForTrait</code>
      <code>getMockForTrait</code>
      <code>getMockForTrait</code>
      <code>getMockForTrait</code>
      <code>getMockForTrait</code>
      <code>getMockForTrait</code>
      <code>getMockForTrait</code>
      <code>getMockForTrait</code>
      <code>getMockForTrait</code>
      <code>getMockForTrait</code>
      <code>getObjectForTrait</code>
      <code>getObjectForTrait</code>
      <code>getObjectForTrait</code>
      <code>new Differ($header)</code>
      <code>throw new Exception('This test uses TestCase::prophesize(), but phpspec/prophecy is not installed. Please run "composer require --dev phpspec/prophecy".');</code>
    </MissingThrowsDocblock>
    <PossiblyNullPropertyAssignmentValue occurrences="3">
      <code>$beStrictAboutChangesToGlobalState</code>
      <code>null</code>
      <code>null</code>
    </PossiblyNullPropertyAssignmentValue>
    <PropertyNotSetInConstructor occurrences="7">
      <code>$backupStaticAttributes</code>
      <code>$mockObjectGenerator</code>
>>>>>>> a4246d53
      <code>$outputBufferingLevel</code>
    </PropertyNotSetInConstructor>
  </file>
  <file src="src/Framework/TestRunner.php">
    <InvalidScalarArgument occurrences="1">
      <code>$var</code>
    </InvalidScalarArgument>
  </file>
  <file src="src/Framework/TestSuite.php">
    <ArgumentTypeCoercion occurrences="3">
      <code>$this-&gt;name</code>
      <code>$this-&gt;name</code>
      <code>$this-&gt;name</code>
    </ArgumentTypeCoercion>
<<<<<<< HEAD
    <RedundantConditionGivenDocblockType occurrences="1">
      <code>assert(class_exists($className))</code>
=======
    <DeprecatedInterface occurrences="4">
      <code>TestListener</code>
      <code>TestListener</code>
      <code>TestListener[]</code>
      <code>private $listeners = [];</code>
    </DeprecatedInterface>
    <DeprecatedProperty occurrences="11">
      <code>$this-&gt;listeners</code>
      <code>$this-&gt;listeners</code>
      <code>$this-&gt;listeners</code>
      <code>$this-&gt;listeners</code>
      <code>$this-&gt;listeners</code>
      <code>$this-&gt;listeners</code>
      <code>$this-&gt;listeners</code>
      <code>$this-&gt;listeners</code>
      <code>$this-&gt;listeners</code>
      <code>$this-&gt;listeners</code>
      <code>$this-&gt;listeners</code>
    </DeprecatedProperty>
    <InvalidArgument occurrences="1">
      <code>[$test, 'runBare']</code>
    </InvalidArgument>
    <MissingConstructor occurrences="1">
      <code>$codeCoverage</code>
    </MissingConstructor>
    <MissingThrowsDocblock occurrences="3">
      <code>stop</code>
    </MissingThrowsDocblock>
    <PossiblyInvalidArgument occurrences="1">
      <code>$linesToBeCovered</code>
    </PossiblyInvalidArgument>
    <PossiblyUndefinedVariable occurrences="5">
      <code>$_timeout</code>
      <code>$e</code>
      <code>$e</code>
      <code>$e</code>
      <code>$isAnyCoverageRequired</code>
    </PossiblyUndefinedVariable>
    <RedundantConditionGivenDocblockType occurrences="2">
      <code>$this-&gt;codeCoverage !== null</code>
      <code>$this-&gt;codeCoverage !== null</code>
>>>>>>> a4246d53
    </RedundantConditionGivenDocblockType>
    <UnsafeInstantiation occurrences="2">
      <code>new static($class-&gt;getName())</code>
      <code>new static($name)</code>
    </UnsafeInstantiation>
  </file>
  <file src="src/Logging/JUnit/JunitXmlLogger.php">
    <InvalidPropertyAssignmentValue occurrences="1">
      <code>$this-&gt;testSuiteTimes</code>
    </InvalidPropertyAssignmentValue>
    <RedundantCondition occurrences="1">
      <code>assert($test instanceof TestMethod)</code>
    </RedundantCondition>
  </file>
  <file src="src/Logging/TeamCity/TeamCityLogger.php">
    <PropertyNotSetInConstructor occurrences="1">
      <code>$flowId</code>
    </PropertyNotSetInConstructor>
    <RedundantCondition occurrences="4">
      <code>assert($test instanceof TestMethod)</code>
      <code>assert($testSuite instanceof TestSuiteForTestClass)</code>
      <code>assert($testSuite instanceof TestSuiteForTestMethodWithDataProvider)</code>
      <code>assert($testSuite instanceof TestSuiteForTestMethodWithDataProvider)</code>
    </RedundantCondition>
  </file>
  <file src="src/Logging/TestDox/NamePrettifier.php">
    <InvalidCast occurrences="1">
      <code>$value</code>
    </InvalidCast>
  </file>
  <file src="src/Logging/TestDox/TestMethod/TestResultCollector.php">
    <PossiblyNullArgument occurrences="2">
      <code>$this-&gt;status</code>
      <code>$this-&gt;time</code>
    </PossiblyNullArgument>
    <RedundantCondition occurrences="1">
      <code>assert($test instanceof TestMethod)</code>
    </RedundantCondition>
  </file>
  <file src="src/Metadata/Api/CodeCoverage.php">
    <RedundantCondition occurrences="4">
      <code>$metadata instanceof CoversFunction</code>
      <code>$metadata instanceof UsesFunction</code>
      <code>assert($metadata instanceof Covers)</code>
      <code>assert($metadata instanceof Uses)</code>
    </RedundantCondition>
    <UndefinedMethod occurrences="2">
      <code>className</code>
      <code>className</code>
    </UndefinedMethod>
  </file>
  <file src="src/Metadata/Api/Dependencies.php">
    <RedundantCondition occurrences="2">
      <code>assert($metadata instanceof DependsOnClass)</code>
      <code>assert($metadata instanceof DependsOnMethod)</code>
    </RedundantCondition>
  </file>
  <file src="src/Metadata/Api/Groups.php">
    <LessSpecificReturnStatement occurrences="2">
      <code>array_unique($groups)</code>
      <code>array_unique($groups)</code>
    </LessSpecificReturnStatement>
    <MoreSpecificReturnType occurrences="1">
      <code>list&lt;string&gt;</code>
    </MoreSpecificReturnType>
    <RedundantCondition occurrences="5">
      <code>$metadata instanceof CoversFunction</code>
      <code>$metadata instanceof UsesFunction</code>
      <code>assert($metadata instanceof Covers)</code>
      <code>assert($metadata instanceof Metadata)</code>
      <code>assert($metadata instanceof Uses)</code>
    </RedundantCondition>
  </file>
  <file src="src/Metadata/Api/Requirements.php">
    <RedundantCondition occurrences="8">
      <code>assert($metadata instanceof RequiresFunction)</code>
      <code>assert($metadata instanceof RequiresMethod)</code>
      <code>assert($metadata instanceof RequiresOperatingSystem)</code>
      <code>assert($metadata instanceof RequiresOperatingSystemFamily)</code>
      <code>assert($metadata instanceof RequiresPhp)</code>
      <code>assert($metadata instanceof RequiresPhpExtension)</code>
      <code>assert($metadata instanceof RequiresPhpunit)</code>
      <code>assert($metadata instanceof RequiresSetting)</code>
    </RedundantCondition>
  </file>
  <file src="src/Metadata/Metadata.php">
    <ArgumentTypeCoercion occurrences="2">
      <code>$className</code>
      <code>$className</code>
    </ArgumentTypeCoercion>
<<<<<<< HEAD
  </file>
  <file src="src/Metadata/Parser/AnnotationParser.php">
    <ArgumentTypeCoercion occurrences="7">
      <code>$className</code>
      <code>$className</code>
      <code>$className</code>
      <code>$pieces[0]</code>
      <code>$pieces[0]</code>
      <code>explode('::', $value)</code>
      <code>trim($tmp[0])</code>
    </ArgumentTypeCoercion>
  </file>
  <file src="src/Metadata/Version/Requirement.php">
    <ArgumentTypeCoercion occurrences="1">
      <code>!empty($matches['operator']) ? $matches['operator'] : '&gt;='</code>
    </ArgumentTypeCoercion>
  </file>
  <file src="src/Runner/CodeCoverage.php">
    <InvalidNullableReturnType occurrences="2">
      <code>Driver</code>
      <code>\SebastianBergmann\CodeCoverage\CodeCoverage</code>
    </InvalidNullableReturnType>
    <NullableReturnStatement occurrences="2">
      <code>self::$driver</code>
      <code>self::$instance</code>
    </NullableReturnStatement>
    <PossiblyNullReference occurrences="2">
      <code>start</code>
      <code>stop</code>
    </PossiblyNullReference>
  </file>
  <file src="src/Runner/Filter/NameFilterIterator.php">
    <PossiblyNullArgument occurrences="1">
      <code>$this-&gt;filter</code>
    </PossiblyNullArgument>
=======
    <DocblockTypeContradiction occurrences="5">
      <code>!is_string($theClass) &amp;&amp; !$theClass instanceof ReflectionClass</code>
      <code>is_string($testClass)</code>
      <code>null === $this-&gt;backupGlobals</code>
      <code>null === $this-&gt;backupStaticAttributes</code>
      <code>null === $this-&gt;beStrictAboutChangesToGlobalState</code>
    </DocblockTypeContradiction>
    <MissingTemplateParam occurrences="1">
      <code>IteratorAggregate</code>
    </MissingTemplateParam>
    <MissingThrowsDocblock occurrences="3">
      <code>FileLoader::checkAndLoad($filename)</code>
      <code>new PhptTestCase($filename)</code>
    </MissingThrowsDocblock>
    <PropertyNotSetInConstructor occurrences="4">
      <code>$backupGlobals</code>
      <code>$backupStaticAttributes</code>
      <code>$beStrictAboutChangesToGlobalState</code>
      <code>$iteratorFilter</code>
    </PropertyNotSetInConstructor>
    <RedundantCastGivenDocblockType occurrences="1">
      <code>(string) $key</code>
    </RedundantCastGivenDocblockType>
    <RedundantConditionGivenDocblockType occurrences="7">
      <code>$this-&gt;iteratorFilter !== null</code>
      <code>is_bool($backupGlobals)</code>
      <code>is_bool($backupStaticAttributes)</code>
      <code>is_bool($beStrictAboutChangesToGlobalState)</code>
      <code>null === $this-&gt;backupGlobals &amp;&amp; is_bool($backupGlobals)</code>
      <code>null === $this-&gt;backupStaticAttributes &amp;&amp; is_bool($backupStaticAttributes)</code>
      <code>null === $this-&gt;beStrictAboutChangesToGlobalState &amp;&amp; is_bool($beStrictAboutChangesToGlobalState)</code>
    </RedundantConditionGivenDocblockType>
  </file>
  <file src="src/Framework/TestSuiteIterator.php">
    <MissingTemplateParam occurrences="1">
      <code>RecursiveIterator</code>
    </MissingTemplateParam>
  </file>
  <file src="src/Framework/WarningTestCase.php">
    <NonInvariantDocblockPropertyType occurrences="1">
      <code>$backupGlobals</code>
    </NonInvariantDocblockPropertyType>
  </file>
  <file src="src/Runner/BaseTestRunner.php">
    <DeprecatedClass occurrences="1">
      <code>new StandardTestSuiteLoader</code>
    </DeprecatedClass>
    <DeprecatedInterface occurrences="1">
      <code>TestSuiteLoader</code>
    </DeprecatedInterface>
  </file>
  <file src="src/Runner/Extension/ExtensionHandler.php">
    <DeprecatedInterface occurrences="1">
      <code>TestListener</code>
    </DeprecatedInterface>
  </file>
  <file src="src/Runner/Filter/GroupFilterIterator.php">
    <MissingReturnType occurrences="1">
      <code>doAccept</code>
    </MissingReturnType>
    <MissingTemplateParam occurrences="1">
      <code>GroupFilterIterator</code>
    </MissingTemplateParam>
  </file>
  <file src="src/Runner/Filter/NameFilterIterator.php">
    <MissingTemplateParam occurrences="1">
      <code>NameFilterIterator</code>
    </MissingTemplateParam>
    <PropertyNotSetInConstructor occurrences="2">
      <code>$filterMax</code>
      <code>$filterMin</code>
    </PropertyNotSetInConstructor>
    <RedundantPropertyInitializationCheck occurrences="1">
      <code>$accepted &amp;&amp; isset($this-&gt;filterMax)</code>
    </RedundantPropertyInitializationCheck>
  </file>
  <file src="src/Runner/Hook/TestListenerAdapter.php">
    <DeprecatedInterface occurrences="1">
      <code>TestListenerAdapter</code>
    </DeprecatedInterface>
    <MissingConstructor occurrences="1">
      <code>$lastTestWasNotSuccessful</code>
    </MissingConstructor>
>>>>>>> a4246d53
  </file>
  <file src="src/Runner/PhptTestCase.php">
    <InternalClass occurrences="2">
      <code>RawCodeCoverageData::fromXdebugWithoutPathCoverage([])</code>
      <code>RawCodeCoverageData::fromXdebugWithoutPathCoverage([])</code>
    </InternalClass>
    <InternalMethod occurrences="2">
      <code>RawCodeCoverageData::fromXdebugWithoutPathCoverage([])</code>
      <code>RawCodeCoverageData::fromXdebugWithoutPathCoverage([])</code>
    </InternalMethod>
    <PossiblyInvalidArgument occurrences="1">
      <code>$sections['FILEEOF']</code>
    </PossiblyInvalidArgument>
  </file>
  <file src="src/Runner/TestResult/Collector.php">
    <RedundantCondition occurrences="1">
      <code>assert($testSuite instanceof TestSuiteForTestClass)</code>
    </RedundantCondition>
  </file>
  <file src="src/Runner/TestSuiteLoader.php">
    <UnresolvableInclude occurrences="1">
      <code>include_once $suiteClassFile</code>
    </UnresolvableInclude>
  </file>
  <file src="src/Runner/TestSuiteSorter.php">
    <ArgumentTypeCoercion occurrences="1">
      <code>$tests</code>
    </ArgumentTypeCoercion>
    <RedundantCondition occurrences="4">
      <code>$order === self::ORDER_DURATION &amp;&amp; $this-&gt;cache !== null</code>
      <code>$orderDefects === self::ORDER_DEFECTS_FIRST &amp;&amp; $this-&gt;cache !== null</code>
      <code>$this-&gt;cache !== null</code>
      <code>$this-&gt;cache !== null</code>
    </RedundantCondition>
  </file>
<<<<<<< HEAD
  <file src="src/TextUI/Application.php">
=======
  <file src="src/TextUI/Command.php">
    <ArgumentTypeCoercion occurrences="1">
      <code>$printerClass</code>
    </ArgumentTypeCoercion>
    <DeprecatedClass occurrences="1">
      <code>StandardTestSuiteLoader::class</code>
    </DeprecatedClass>
    <DeprecatedInterface occurrences="1">
      <code>?TestSuiteLoader</code>
    </DeprecatedInterface>
    <DeprecatedMethod occurrences="6">
      <code>handleLoader</code>
      <code>handleLoader</code>
      <code>hasTestSuiteLoaderClass</code>
      <code>hasTestSuiteLoaderFile</code>
      <code>testSuiteLoaderClass</code>
      <code>testSuiteLoaderFile</code>
    </DeprecatedMethod>
    <LessSpecificReturnStatement occurrences="1">
      <code>$class-&gt;newInstance($outputStream)</code>
    </LessSpecificReturnStatement>
    <MissingThrowsDocblock occurrences="22">
      <code>argument</code>
      <code>argument</code>
      <code>atLeastVersion</code>
      <code>bootstrap</code>
      <code>cacheDirectory</code>
      <code>defaultTestSuite</code>
      <code>detect</code>
      <code>extensionsDirectory</code>
      <code>getTest</code>
      <code>handleListSuites</code>
      <code>handleListSuites</code>
      <code>handleListTests</code>
      <code>handleListTestsXml</code>
      <code>includePath</code>
      <code>iniSettings</code>
      <code>mapToLegacyArray</code>
      <code>printerClass</code>
      <code>stop</code>
      <code>testSuiteLoaderClass</code>
      <code>unrecognizedOrderBy</code>
    </MissingThrowsDocblock>
    <MoreSpecificReturnType occurrences="1">
      <code>null|Printer|string</code>
    </MoreSpecificReturnType>
    <PossiblyNullArgument occurrences="4">
      <code>$suite</code>
      <code>$suite</code>
      <code>$suite</code>
      <code>$suite</code>
    </PossiblyNullArgument>
>>>>>>> a4246d53
    <PossiblyUndefinedArrayOffset occurrences="1">
      <code>$_SERVER['argv']</code>
    </PossiblyUndefinedArrayOffset>
    <UnresolvableInclude occurrences="1">
      <code>include_once $filename</code>
    </UnresolvableInclude>
  </file>
  <file src="src/TextUI/Configuration/Cli/Configuration.php">
    <InvalidNullableReturnType occurrences="2">
      <code>bool</code>
      <code>string</code>
    </InvalidNullableReturnType>
    <NullableReturnStatement occurrences="2">
      <code>$this-&gt;excludeTestSuite</code>
      <code>$this-&gt;teamCityPrinter</code>
    </NullableReturnStatement>
  </file>
  <file src="src/TextUI/Configuration/Configuration.php">
    <PossiblyInvalidPropertyAssignmentValue occurrences="1">
      <code>$columns</code>
    </PossiblyInvalidPropertyAssignmentValue>
  </file>
<<<<<<< HEAD
  <file src="src/TextUI/Configuration/Merger.php">
    <DeprecatedMethod occurrences="4">
      <code>cacheDirectory</code>
      <code>cacheResultFile</code>
      <code>hasCacheDirectory</code>
      <code>hasCacheResultFile</code>
    </DeprecatedMethod>
=======
  <file src="src/TextUI/TestRunner.php">
    <DeprecatedClass occurrences="2">
      <code>new StandardTestSuiteLoader</code>
      <code>new XdebugFilterScriptGenerator</code>
    </DeprecatedClass>
    <DeprecatedInterface occurrences="3">
      <code>TestSuiteLoader</code>
      <code>TestSuiteLoader</code>
      <code>TestSuiteLoader</code>
    </DeprecatedInterface>
    <DeprecatedMethod occurrences="10">
      <code>addListener</code>
      <code>addListener</code>
      <code>addListener</code>
      <code>addListener</code>
      <code>addListener</code>
      <code>addListener</code>
      <code>addListener</code>
      <code>addListener</code>
      <code>createTestListenerInstance</code>
      <code>flushListeners</code>
    </DeprecatedMethod>
    <DocblockTypeContradiction occurrences="2">
      <code>$this-&gt;loader === null</code>
      <code>$this-&gt;printer === null</code>
    </DocblockTypeContradiction>
    <InvalidArgument occurrences="6">
      <code>$e</code>
      <code>$e</code>
      <code>$e</code>
      <code>$e</code>
      <code>$e</code>
      <code>$e</code>
    </InvalidArgument>
    <InvalidStringClass occurrences="1"/>
    <MissingThrowsDocblock occurrences="13">
      <code>addFilter</code>
      <code>addFilter</code>
      <code>addFilter</code>
      <code>addFilter</code>
      <code>addFilter</code>
      <code>detect</code>
      <code>new Printer($arguments['coverageText'])</code>
      <code>reorderTestsInSuite</code>
      <code>run</code>
      <code>run</code>
      <code>run</code>
      <code>stop</code>
      <code>stop</code>
    </MissingThrowsDocblock>
    <PossiblyNullPropertyAssignmentValue occurrences="1">
      <code>$loader</code>
    </PossiblyNullPropertyAssignmentValue>
>>>>>>> a4246d53
    <PossiblyUndefinedArrayOffset occurrences="1">
      <code>$_SERVER['PHP_SELF']</code>
    </PossiblyUndefinedArrayOffset>
    <RedundantCondition occurrences="1">
      <code>assert($xmlConfiguration instanceof LoadedFromFileConfiguration)</code>
    </RedundantCondition>
<<<<<<< HEAD
  </file>
  <file src="src/TextUI/Configuration/Xml/CodeCoverage/CodeCoverage.php">
=======
    <RedundantConditionGivenDocblockType occurrences="1">
      <code>$this-&gt;printer !== null</code>
    </RedundantConditionGivenDocblockType>
  </file>
  <file src="src/TextUI/XmlConfiguration/CodeCoverage/Filter/DirectoryCollection.php">
    <MissingTemplateParam occurrences="1">
      <code>IteratorAggregate</code>
    </MissingTemplateParam>
  </file>
  <file src="src/TextUI/XmlConfiguration/CodeCoverage/Filter/DirectoryCollectionIterator.php">
    <MissingTemplateParam occurrences="1">
      <code>Iterator</code>
    </MissingTemplateParam>
    <PropertyNotSetInConstructor occurrences="1">
      <code>$position</code>
    </PropertyNotSetInConstructor>
  </file>
  <file src="src/TextUI/XmlConfiguration/Filesystem/DirectoryCollection.php">
    <MissingTemplateParam occurrences="1">
      <code>IteratorAggregate</code>
    </MissingTemplateParam>
  </file>
  <file src="src/TextUI/XmlConfiguration/Filesystem/DirectoryCollectionIterator.php">
    <MissingTemplateParam occurrences="1">
      <code>Iterator</code>
    </MissingTemplateParam>
    <PropertyNotSetInConstructor occurrences="1">
      <code>$position</code>
    </PropertyNotSetInConstructor>
  </file>
  <file src="src/TextUI/XmlConfiguration/Filesystem/FileCollection.php">
    <MissingTemplateParam occurrences="1">
      <code>IteratorAggregate</code>
    </MissingTemplateParam>
  </file>
  <file src="src/TextUI/XmlConfiguration/Filesystem/FileCollectionIterator.php">
    <MissingTemplateParam occurrences="1">
      <code>Iterator</code>
    </MissingTemplateParam>
    <PropertyNotSetInConstructor occurrences="1">
      <code>$position</code>
    </PropertyNotSetInConstructor>
  </file>
  <file src="src/TextUI/XmlConfiguration/Group/GroupCollection.php">
    <MissingTemplateParam occurrences="1">
      <code>IteratorAggregate</code>
    </MissingTemplateParam>
  </file>
  <file src="src/TextUI/XmlConfiguration/Group/GroupCollectionIterator.php">
    <MissingTemplateParam occurrences="1">
      <code>Iterator</code>
    </MissingTemplateParam>
    <PropertyNotSetInConstructor occurrences="1">
      <code>$position</code>
    </PropertyNotSetInConstructor>
  </file>
  <file src="src/TextUI/XmlConfiguration/Loader.php">
>>>>>>> a4246d53
    <DeprecatedMethod occurrences="1">
      <code>hasCacheDirectory</code>
    </DeprecatedMethod>
<<<<<<< HEAD
  </file>
  <file src="src/TextUI/Configuration/Xml/CodeCoverage/Filter/DirectoryCollectionIterator.php">
    <InvalidNullableReturnType occurrences="1">
      <code>int</code>
    </InvalidNullableReturnType>
    <NullableReturnStatement occurrences="1">
      <code>$this-&gt;position</code>
    </NullableReturnStatement>
    <PossiblyNullArrayOffset occurrences="1">
      <code>$this-&gt;directories</code>
    </PossiblyNullArrayOffset>
  </file>
  <file src="src/TextUI/Configuration/Xml/Filesystem/DirectoryCollectionIterator.php">
    <InvalidNullableReturnType occurrences="1">
      <code>int</code>
    </InvalidNullableReturnType>
    <NullableReturnStatement occurrences="1">
      <code>$this-&gt;position</code>
    </NullableReturnStatement>
    <PossiblyNullArrayOffset occurrences="1">
      <code>$this-&gt;directories</code>
    </PossiblyNullArrayOffset>
  </file>
  <file src="src/TextUI/Configuration/Xml/Filesystem/FileCollectionIterator.php">
    <InvalidNullableReturnType occurrences="1">
      <code>int</code>
    </InvalidNullableReturnType>
    <NullableReturnStatement occurrences="1">
      <code>$this-&gt;position</code>
    </NullableReturnStatement>
    <PossiblyNullArrayOffset occurrences="1">
      <code>$this-&gt;files</code>
    </PossiblyNullArrayOffset>
  </file>
  <file src="src/TextUI/Configuration/Xml/Group/GroupCollectionIterator.php">
    <InvalidNullableReturnType occurrences="1">
      <code>int</code>
    </InvalidNullableReturnType>
    <NullableReturnStatement occurrences="1">
      <code>$this-&gt;position</code>
    </NullableReturnStatement>
    <PossiblyNullArrayOffset occurrences="1">
      <code>$this-&gt;groups</code>
    </PossiblyNullArrayOffset>
  </file>
  <file src="src/TextUI/Configuration/Xml/Loader.php">
    <ArgumentTypeCoercion occurrences="3">
      <code>$bootstrap-&gt;getAttribute('class')</code>
      <code>$directoryNode-&gt;getAttribute('phpVersionOperator')</code>
      <code>$fileNode-&gt;getAttribute('phpVersionOperator')</code>
    </ArgumentTypeCoercion>
=======
    <RawObjectIteration occurrences="13">
      <code>$testSuiteNodes</code>
      <code>$xpath-&gt;query($query)</code>
      <code>$xpath-&gt;query($query)</code>
      <code>$xpath-&gt;query($root . '/exclude/group')</code>
      <code>$xpath-&gt;query($root . '/include/group')</code>
      <code>$xpath-&gt;query('extensions/extension')</code>
      <code>$xpath-&gt;query('listeners/listener')</code>
      <code>$xpath-&gt;query('logging/log')</code>
      <code>$xpath-&gt;query('logging/log')</code>
      <code>$xpath-&gt;query('php/' . $array)</code>
      <code>$xpath-&gt;query('php/const')</code>
      <code>$xpath-&gt;query('php/includePath')</code>
      <code>$xpath-&gt;query('php/ini')</code>
    </RawObjectIteration>
    <RedundantCast occurrences="33">
      <code>(string) $argument-&gt;textContent</code>
      <code>(string) $const-&gt;getAttribute('name')</code>
      <code>(string) $const-&gt;getAttribute('value')</code>
      <code>(string) $directoryNode-&gt;getAttribute('group')</code>
      <code>(string) $directoryNode-&gt;getAttribute('phpVersion')</code>
      <code>(string) $directoryNode-&gt;getAttribute('phpVersionOperator')</code>
      <code>(string) $directoryNode-&gt;getAttribute('prefix')</code>
      <code>(string) $directoryNode-&gt;getAttribute('prefix')</code>
      <code>(string) $directoryNode-&gt;getAttribute('suffix')</code>
      <code>(string) $directoryNode-&gt;getAttribute('suffix')</code>
      <code>(string) $directoryNode-&gt;textContent</code>
      <code>(string) $directoryNode-&gt;textContent</code>
      <code>(string) $document-&gt;documentElement-&gt;getAttribute('columns')</code>
      <code>(string) $element-&gt;getAttribute($attribute)</code>
      <code>(string) $element-&gt;getAttribute($attribute)</code>
      <code>(string) $element-&gt;getAttribute($attribute)</code>
      <code>(string) $element-&gt;getAttribute('addUncoveredFilesFromWhitelist')</code>
      <code>(string) $element-&gt;getAttribute('class')</code>
      <code>(string) $element-&gt;getAttribute('file')</code>
      <code>(string) $element-&gt;getAttribute('name')</code>
      <code>(string) $element-&gt;getAttribute('processUncoveredFilesFromWhitelist')</code>
      <code>(string) $excludeNode-&gt;textContent</code>
      <code>(string) $fileNode-&gt;getAttribute('phpVersion')</code>
      <code>(string) $fileNode-&gt;getAttribute('phpVersionOperator')</code>
      <code>(string) $fileNode-&gt;textContent</code>
      <code>(string) $ini-&gt;getAttribute('name')</code>
      <code>(string) $ini-&gt;getAttribute('value')</code>
      <code>(string) $log-&gt;getAttribute('target')</code>
      <code>(string) $log-&gt;getAttribute('target')</code>
      <code>(string) $log-&gt;getAttribute('type')</code>
      <code>(string) $log-&gt;getAttribute('type')</code>
      <code>(string) $var-&gt;getAttribute('name')</code>
      <code>(string) $var-&gt;getAttribute('value')</code>
    </RedundantCast>
>>>>>>> a4246d53
    <RedundantConditionGivenDocblockType occurrences="2">
      <code>assert($directoryNode instanceof DOMElement)</code>
      <code>assert($fileNode instanceof DOMElement)</code>
    </RedundantConditionGivenDocblockType>
    <ReservedWord occurrences="15">
      <code>$nodes</code>
      <code>$testSuiteNodes</code>
      <code>$testSuiteNodes</code>
      <code>$xpath-&gt;query($query)</code>
      <code>$xpath-&gt;query($query)</code>
      <code>$xpath-&gt;query($root . '/exclude/group')</code>
      <code>$xpath-&gt;query($root . '/include/group')</code>
      <code>$xpath-&gt;query('extensions/extension')</code>
      <code>$xpath-&gt;query('listeners/listener')</code>
      <code>$xpath-&gt;query('logging/log')</code>
      <code>$xpath-&gt;query('logging/log')</code>
      <code>$xpath-&gt;query('php/' . $array)</code>
      <code>$xpath-&gt;query('php/const')</code>
      <code>$xpath-&gt;query('php/includePath')</code>
      <code>$xpath-&gt;query('php/ini')</code>
    </ReservedWord>
    <UndefinedClass occurrences="4">
      <code>$nodes-&gt;length</code>
      <code>$testSuiteNodes-&gt;length</code>
      <code>$xpath-&gt;query('filter/whitelist')-&gt;length</code>
      <code>$xpath-&gt;query('logging/log')-&gt;length</code>
    </UndefinedClass>
  </file>
  <file src="src/TextUI/Configuration/Xml/Migration/Migrations/CoverageCloverToReport.php">
    <PossiblyNullReference occurrences="1">
      <code>createElement</code>
    </PossiblyNullReference>
  </file>
  <file src="src/TextUI/Configuration/Xml/Migration/Migrations/CoverageCrap4jToReport.php">
    <PossiblyNullReference occurrences="1">
      <code>createElement</code>
    </PossiblyNullReference>
  </file>
  <file src="src/TextUI/Configuration/Xml/Migration/Migrations/CoverageHtmlToReport.php">
    <PossiblyNullReference occurrences="1">
      <code>createElement</code>
    </PossiblyNullReference>
  </file>
  <file src="src/TextUI/Configuration/Xml/Migration/Migrations/CoveragePhpToReport.php">
    <PossiblyNullReference occurrences="1">
      <code>createElement</code>
    </PossiblyNullReference>
  </file>
  <file src="src/TextUI/Configuration/Xml/Migration/Migrations/CoverageTextToReport.php">
    <PossiblyNullReference occurrences="1">
      <code>createElement</code>
    </PossiblyNullReference>
  </file>
  <file src="src/TextUI/Configuration/Xml/Migration/Migrations/CoverageXmlToReport.php">
    <PossiblyNullReference occurrences="1">
      <code>createElement</code>
    </PossiblyNullReference>
  </file>
  <file src="src/TextUI/Configuration/Xml/Migration/Migrations/LogToReportMigration.php">
    <PossiblyNullReference occurrences="1">
      <code>removeChild</code>
    </PossiblyNullReference>
    <ReservedWord occurrences="1"/>
  </file>
  <file src="src/TextUI/Configuration/Xml/Migration/Migrations/RemoveEmptyFilter.php">
    <PossiblyNullReference occurrences="2">
      <code>removeChild</code>
      <code>removeChild</code>
    </PossiblyNullReference>
  </file>
<<<<<<< HEAD
  <file src="src/TextUI/Configuration/Xml/PHP/ConstantCollectionIterator.php">
    <InvalidNullableReturnType occurrences="1">
      <code>int</code>
    </InvalidNullableReturnType>
    <NullableReturnStatement occurrences="1">
      <code>$this-&gt;position</code>
    </NullableReturnStatement>
    <PossiblyNullArrayOffset occurrences="1">
      <code>$this-&gt;constants</code>
    </PossiblyNullArrayOffset>
  </file>
  <file src="src/TextUI/Configuration/Xml/PHP/IniSettingCollectionIterator.php">
    <InvalidNullableReturnType occurrences="1">
      <code>int</code>
    </InvalidNullableReturnType>
    <NullableReturnStatement occurrences="1">
      <code>$this-&gt;position</code>
    </NullableReturnStatement>
    <PossiblyNullArrayOffset occurrences="1">
      <code>$this-&gt;iniSettings</code>
    </PossiblyNullArrayOffset>
  </file>
  <file src="src/TextUI/Configuration/Xml/PHP/VariableCollectionIterator.php">
    <InvalidNullableReturnType occurrences="1">
      <code>int</code>
    </InvalidNullableReturnType>
    <NullableReturnStatement occurrences="1">
      <code>$this-&gt;position</code>
    </NullableReturnStatement>
    <PossiblyNullArrayOffset occurrences="1">
      <code>$this-&gt;variables</code>
    </PossiblyNullArrayOffset>
  </file>
  <file src="src/TextUI/Configuration/Xml/PHPUnit/ExtensionBootstrapCollectionIterator.php">
    <InvalidNullableReturnType occurrences="1">
      <code>int</code>
    </InvalidNullableReturnType>
    <NullableReturnStatement occurrences="1">
      <code>$this-&gt;position</code>
    </NullableReturnStatement>
    <PossiblyNullArrayOffset occurrences="1">
      <code>$this-&gt;extensionBootstraps</code>
    </PossiblyNullArrayOffset>
  </file>
  <file src="src/TextUI/Configuration/Xml/PHPUnit/PHPUnit.php">
    <DeprecatedMethod occurrences="1">
      <code>hasCacheResultFile</code>
    </DeprecatedMethod>
  </file>
  <file src="src/TextUI/Configuration/Xml/TestSuite/TestDirectoryCollectionIterator.php">
    <InvalidNullableReturnType occurrences="1">
      <code>int</code>
    </InvalidNullableReturnType>
    <NullableReturnStatement occurrences="1">
      <code>$this-&gt;position</code>
    </NullableReturnStatement>
    <PossiblyNullArrayOffset occurrences="1">
      <code>$this-&gt;directories</code>
    </PossiblyNullArrayOffset>
  </file>
  <file src="src/TextUI/Configuration/Xml/TestSuite/TestFileCollectionIterator.php">
    <InvalidNullableReturnType occurrences="1">
      <code>int</code>
    </InvalidNullableReturnType>
    <NullableReturnStatement occurrences="1">
      <code>$this-&gt;position</code>
    </NullableReturnStatement>
    <PossiblyNullArrayOffset occurrences="1">
      <code>$this-&gt;files</code>
    </PossiblyNullArrayOffset>
  </file>
  <file src="src/TextUI/Configuration/Xml/TestSuite/TestSuiteCollectionIterator.php">
    <InvalidNullableReturnType occurrences="1">
      <code>int</code>
    </InvalidNullableReturnType>
    <NullableReturnStatement occurrences="1">
      <code>$this-&gt;position</code>
    </NullableReturnStatement>
    <PossiblyNullArrayOffset occurrences="1">
      <code>$this-&gt;testSuites</code>
    </PossiblyNullArrayOffset>
  </file>
  <file src="src/TextUI/Help.php">
    <PossiblyUndefinedArrayOffset occurrences="2">
      <code>$option['desc']</code>
      <code>$option['desc']</code>
    </PossiblyUndefinedArrayOffset>
=======
  <file src="src/TextUI/XmlConfiguration/PHP/Constant.php">
    <MissingParamType occurrences="1">
      <code>$value</code>
    </MissingParamType>
    <MissingReturnType occurrences="1">
      <code>value</code>
    </MissingReturnType>
  </file>
  <file src="src/TextUI/XmlConfiguration/PHP/ConstantCollection.php">
    <MissingTemplateParam occurrences="1">
      <code>IteratorAggregate</code>
    </MissingTemplateParam>
  </file>
  <file src="src/TextUI/XmlConfiguration/PHP/ConstantCollectionIterator.php">
    <MissingTemplateParam occurrences="1">
      <code>Iterator</code>
    </MissingTemplateParam>
    <PropertyNotSetInConstructor occurrences="1">
      <code>$position</code>
    </PropertyNotSetInConstructor>
  </file>
  <file src="src/TextUI/XmlConfiguration/PHP/IniSettingCollection.php">
    <MissingTemplateParam occurrences="1">
      <code>IteratorAggregate</code>
    </MissingTemplateParam>
  </file>
  <file src="src/TextUI/XmlConfiguration/PHP/IniSettingCollectionIterator.php">
    <MissingTemplateParam occurrences="1">
      <code>Iterator</code>
    </MissingTemplateParam>
    <PropertyNotSetInConstructor occurrences="1">
      <code>$position</code>
    </PropertyNotSetInConstructor>
  </file>
  <file src="src/TextUI/XmlConfiguration/PHP/Variable.php">
    <MissingParamType occurrences="1">
      <code>$value</code>
    </MissingParamType>
    <MissingReturnType occurrences="1">
      <code>value</code>
    </MissingReturnType>
  </file>
  <file src="src/TextUI/XmlConfiguration/PHP/VariableCollection.php">
    <MissingTemplateParam occurrences="1">
      <code>IteratorAggregate</code>
    </MissingTemplateParam>
  </file>
  <file src="src/TextUI/XmlConfiguration/PHP/VariableCollectionIterator.php">
    <MissingTemplateParam occurrences="1">
      <code>Iterator</code>
    </MissingTemplateParam>
    <PropertyNotSetInConstructor occurrences="1">
      <code>$position</code>
    </PropertyNotSetInConstructor>
  </file>
  <file src="src/TextUI/XmlConfiguration/PHPUnit/ExtensionCollection.php">
    <MissingTemplateParam occurrences="1">
      <code>IteratorAggregate</code>
    </MissingTemplateParam>
  </file>
  <file src="src/TextUI/XmlConfiguration/PHPUnit/ExtensionCollectionIterator.php">
    <MissingTemplateParam occurrences="1">
      <code>Iterator</code>
    </MissingTemplateParam>
    <PropertyNotSetInConstructor occurrences="1">
      <code>$position</code>
    </PropertyNotSetInConstructor>
  </file>
  <file src="src/TextUI/XmlConfiguration/PHPUnit/PHPUnit.php">
    <DeprecatedMethod occurrences="2">
      <code>hasTestSuiteLoaderClass</code>
      <code>hasTestSuiteLoaderFile</code>
    </DeprecatedMethod>
    <DeprecatedProperty occurrences="6">
      <code>$this-&gt;testSuiteLoaderClass</code>
      <code>$this-&gt;testSuiteLoaderClass</code>
      <code>$this-&gt;testSuiteLoaderClass</code>
      <code>$this-&gt;testSuiteLoaderFile</code>
      <code>$this-&gt;testSuiteLoaderFile</code>
      <code>$this-&gt;testSuiteLoaderFile</code>
    </DeprecatedProperty>
    <MissingParamType occurrences="1">
      <code>$columns</code>
    </MissingParamType>
    <MissingReturnType occurrences="1">
      <code>columns</code>
    </MissingReturnType>
    <RedundantCastGivenDocblockType occurrences="8">
      <code>(string) $this-&gt;bootstrap</code>
      <code>(string) $this-&gt;cacheResultFile</code>
      <code>(string) $this-&gt;defaultTestSuite</code>
      <code>(string) $this-&gt;extensionsDirectory</code>
      <code>(string) $this-&gt;printerClass</code>
      <code>(string) $this-&gt;printerFile</code>
      <code>(string) $this-&gt;testSuiteLoaderClass</code>
      <code>(string) $this-&gt;testSuiteLoaderFile</code>
    </RedundantCastGivenDocblockType>
  </file>
  <file src="src/TextUI/XmlConfiguration/TestSuite/TestDirectoryCollection.php">
    <MissingTemplateParam occurrences="1">
      <code>IteratorAggregate</code>
    </MissingTemplateParam>
  </file>
  <file src="src/TextUI/XmlConfiguration/TestSuite/TestDirectoryCollectionIterator.php">
    <MissingTemplateParam occurrences="1">
      <code>Iterator</code>
    </MissingTemplateParam>
    <PropertyNotSetInConstructor occurrences="1">
      <code>$position</code>
    </PropertyNotSetInConstructor>
  </file>
  <file src="src/TextUI/XmlConfiguration/TestSuite/TestFileCollection.php">
    <MissingTemplateParam occurrences="1">
      <code>IteratorAggregate</code>
    </MissingTemplateParam>
  </file>
  <file src="src/TextUI/XmlConfiguration/TestSuite/TestFileCollectionIterator.php">
    <MissingTemplateParam occurrences="1">
      <code>Iterator</code>
    </MissingTemplateParam>
    <PropertyNotSetInConstructor occurrences="1">
      <code>$position</code>
    </PropertyNotSetInConstructor>
  </file>
  <file src="src/TextUI/XmlConfiguration/TestSuite/TestSuiteCollection.php">
    <MissingTemplateParam occurrences="1">
      <code>IteratorAggregate</code>
    </MissingTemplateParam>
  </file>
  <file src="src/TextUI/XmlConfiguration/TestSuite/TestSuiteCollectionIterator.php">
    <MissingTemplateParam occurrences="1">
      <code>Iterator</code>
    </MissingTemplateParam>
    <PropertyNotSetInConstructor occurrences="1">
      <code>$position</code>
    </PropertyNotSetInConstructor>
>>>>>>> a4246d53
  </file>
  <file src="src/TextUI/Output/Default/ResultPrinter.php">
    <RedundantCondition occurrences="2">
      <code>assert($test instanceof TestMethod)</code>
      <code>assert($test instanceof TestMethod)</code>
    </RedundantCondition>
  </file>
<<<<<<< HEAD
  <file src="src/TextUI/TestRunner.php">
    <InternalMethod occurrences="1">
      <code>nameAndVersion</code>
    </InternalMethod>
=======
  <file src="src/Util/ErrorHandler.php">
    <InvalidArgument occurrences="1"/>
    <MissingReturnType occurrences="1">
      <code>invokeIgnoringWarnings</code>
    </MissingReturnType>
  </file>
  <file src="src/Util/ExcludeList.php">
    <InvalidConstantAssignmentValue occurrences="1"/>
    <MissingThrowsDocblock occurrences="1"/>
    <UndefinedClass occurrences="5">
      <code>Assert</code>
      <code>DocBlock</code>
      <code>Project</code>
      <code>Prophet</code>
      <code>Type</code>
    </UndefinedClass>
  </file>
  <file src="src/Util/Filter.php">
    <MissingParamType occurrences="1">
      <code>$prefix</code>
    </MissingParamType>
  </file>
  <file src="src/Util/GlobalState.php">
    <MissingParamType occurrences="1">
      <code>$variable</code>
    </MissingParamType>
  </file>
  <file src="src/Util/Json.php">
    <MissingParamType occurrences="1">
      <code>$json</code>
    </MissingParamType>
  </file>
  <file src="src/Util/Log/JUnit.php">
    <ArgumentTypeCoercion occurrences="1">
      <code>$suite-&gt;getName()</code>
    </ArgumentTypeCoercion>
    <DeprecatedInterface occurrences="1">
      <code>JUnit</code>
    </DeprecatedInterface>
    <DocblockTypeContradiction occurrences="2">
      <code>$this-&gt;currentTestCase === null</code>
      <code>$this-&gt;currentTestCase === null</code>
    </DocblockTypeContradiction>
    <InvalidPropertyAssignmentValue occurrences="1">
      <code>$this-&gt;testSuiteTimes</code>
    </InvalidPropertyAssignmentValue>
    <MissingThrowsDocblock occurrences="4">
      <code>Filter::getFilteredStacktrace($t)</code>
      <code>parent::__construct($out)</code>
    </MissingThrowsDocblock>
    <PossiblyNullPropertyAssignmentValue occurrences="1">
      <code>null</code>
    </PossiblyNullPropertyAssignmentValue>
>>>>>>> a4246d53
    <PropertyNotSetInConstructor occurrences="1">
      <code>$printer</code>
    </PropertyNotSetInConstructor>
<<<<<<< HEAD
=======
    <UndefinedInterfaceMethod occurrences="6">
      <code>getName</code>
      <code>getName</code>
      <code>getName</code>
      <code>getName</code>
      <code>getName</code>
      <code>getName</code>
    </UndefinedInterfaceMethod>
  </file>
  <file src="src/Util/PHP/AbstractPhpProcess.php">
    <ArgumentTypeCoercion occurrences="2">
      <code>$this-&gt;getException($failures[0])</code>
      <code>$this-&gt;getException($warnings[0])</code>
    </ArgumentTypeCoercion>
    <LessSpecificReturnStatement occurrences="1">
      <code>$exception</code>
    </LessSpecificReturnStatement>
    <MissingClosureParamType occurrences="4">
      <code>$errfile</code>
      <code>$errline</code>
      <code>$errno</code>
      <code>$errstr</code>
    </MissingClosureParamType>
    <MoreSpecificReturnType occurrences="1">
      <code>Exception</code>
    </MoreSpecificReturnType>
    <PossiblyFalseOperand occurrences="1">
      <code>strrpos($key, "\0")</code>
    </PossiblyFalseOperand>
    <PossiblyNullArgument occurrences="1">
      <code>$childResult-&gt;getCodeCoverage()</code>
    </PossiblyNullArgument>
    <PossiblyNullReference occurrences="1">
      <code>merge</code>
    </PossiblyNullReference>
    <UndefinedInterfaceMethod occurrences="2">
      <code>addToAssertionCount</code>
      <code>setResult</code>
    </UndefinedInterfaceMethod>
>>>>>>> a4246d53
  </file>
  <file src="src/Util/PHP/DefaultPhpProcess.php">
    <DocblockTypeContradiction occurrences="1">
      <code>is_array($envVar)</code>
    </DocblockTypeContradiction>
    <RedundantCondition occurrences="1">
      <code>$_SERVER</code>
    </RedundantCondition>
    <TypeDoesNotContainNull occurrences="1">
      <code>[]</code>
    </TypeDoesNotContainNull>
  </file>
  <file src="src/Util/Printer/DefaultPrinter.php">
    <PossiblyInvalidArgument occurrences="2">
      <code>$this-&gt;stream</code>
      <code>$this-&gt;stream</code>
    </PossiblyInvalidArgument>
  </file>
  <file src="src/Util/Reflection.php">
    <PossiblyNullArgument occurrences="1">
      <code>$filter</code>
    </PossiblyNullArgument>
<<<<<<< HEAD
  </file>
  <file src="src/Util/VersionComparisonOperator.php">
    <DocblockTypeContradiction occurrences="1">
      <code>in_array($operator, ['&lt;', 'lt', '&lt;=', 'le', '&gt;', 'gt', '&gt;=', 'ge', '==', '=', 'eq', '!=', '&lt;&gt;', 'ne'], true)</code>
    </DocblockTypeContradiction>
=======
    <PropertyNotSetInConstructor occurrences="1">
      <code>HtmlResultPrinter</code>
    </PropertyNotSetInConstructor>
  </file>
  <file src="src/Util/TestDox/NamePrettifier.php">
    <InvalidCast occurrences="1">
      <code>$value</code>
    </InvalidCast>
    <MissingThrowsDocblock occurrences="1"/>
    <RedundantConditionGivenDocblockType occurrences="1">
      <code>is_string($value)</code>
    </RedundantConditionGivenDocblockType>
  </file>
  <file src="src/Util/TestDox/ResultPrinter.php">
    <DeprecatedInterface occurrences="1">
      <code>ResultPrinter</code>
    </DeprecatedInterface>
    <MissingThrowsDocblock occurrences="1">
      <code>parent::__construct($out)</code>
    </MissingThrowsDocblock>
    <PropertyNotSetInConstructor occurrences="1">
      <code>$testStatus</code>
    </PropertyNotSetInConstructor>
  </file>
  <file src="src/Util/TestDox/TestDoxPrinter.php">
    <DeprecatedInterface occurrences="1">
      <code>TestDoxPrinter</code>
    </DeprecatedInterface>
    <MissingThrowsDocblock occurrences="1">
      <code>\PHPUnit\Util\Filter::getFilteredStacktrace($t)</code>
    </MissingThrowsDocblock>
    <PropertyNotSetInConstructor occurrences="2">
      <code>TestDoxPrinter</code>
      <code>TestDoxPrinter</code>
    </PropertyNotSetInConstructor>
    <UndefinedInterfaceMethod occurrences="1">
      <code>getName</code>
    </UndefinedInterfaceMethod>
  </file>
  <file src="src/Util/TestDox/TextResultPrinter.php">
    <DeprecatedInterface occurrences="1">
      <code>TextResultPrinter</code>
    </DeprecatedInterface>
    <PropertyNotSetInConstructor occurrences="1">
      <code>TextResultPrinter</code>
    </PropertyNotSetInConstructor>
  </file>
  <file src="src/Util/TestDox/XmlResultPrinter.php">
    <DeprecatedInterface occurrences="1">
      <code>XmlResultPrinter</code>
    </DeprecatedInterface>
    <MissingThrowsDocblock occurrences="2">
      <code>parent::__construct($out)</code>
    </MissingThrowsDocblock>
  </file>
  <file src="src/Util/TextTestListRenderer.php">
    <ArgumentTypeCoercion occurrences="1">
      <code>$suite-&gt;getIterator()</code>
    </ArgumentTypeCoercion>
  </file>
  <file src="src/Util/VersionComparisonOperator.php">
    <MissingThrowsDocblock occurrences="1">
      <code>ensureOperatorIsValid</code>
    </MissingThrowsDocblock>
  </file>
  <file src="src/Util/Xml.php">
    <ArgumentTypeCoercion occurrences="1">
      <code>$item</code>
    </ArgumentTypeCoercion>
    <InvalidStringClass occurrences="1">
      <code>new $className</code>
    </InvalidStringClass>
    <LessSpecificReturnStatement occurrences="1">
      <code>(new DOMDocument)-&gt;importNode($element, true)</code>
    </LessSpecificReturnStatement>
    <MissingReturnType occurrences="1">
      <code>xmlToVariable</code>
    </MissingReturnType>
    <MissingThrowsDocblock occurrences="1"/>
    <MoreSpecificReturnType occurrences="1">
      <code>DOMElement</code>
    </MoreSpecificReturnType>
    <RedundantCast occurrences="1">
      <code>(string) $entry-&gt;getAttribute('key')</code>
    </RedundantCast>
  </file>
  <file src="src/Util/Xml/SnapshotNodeList.php">
    <MissingTemplateParam occurrences="1">
      <code>IteratorAggregate</code>
    </MissingTemplateParam>
  </file>
  <file src="src/Util/XmlTestListRenderer.php">
    <ArgumentTypeCoercion occurrences="1">
      <code>$suite-&gt;getIterator()</code>
    </ArgumentTypeCoercion>
>>>>>>> a4246d53
  </file>
</files><|MERGE_RESOLUTION|>--- conflicted
+++ resolved
@@ -1,11 +1,20 @@
 <?xml version="1.0" encoding="UTF-8"?>
-<<<<<<< HEAD
-<files psalm-version="4.x-dev@">
+<files psalm-version="dev-master@">
   <file src="src/Event/Dispatcher/DirectDispatcher.php">
     <UndefinedInterfaceMethod occurrences="1">
       <code>notify</code>
     </UndefinedInterfaceMethod>
   </file>
+  <file src="src/Event/Events/EventCollection.php">
+    <MissingTemplateParam occurrences="1">
+      <code>IteratorAggregate</code>
+    </MissingTemplateParam>
+  </file>
+  <file src="src/Event/Events/EventCollectionIterator.php">
+    <MissingTemplateParam occurrences="1">
+      <code>Iterator</code>
+    </MissingTemplateParam>
+  </file>
   <file src="src/Event/Facade.php">
     <ArgumentTypeCoercion occurrences="1">
       <code>$eventClass . 'Subscriber'</code>
@@ -28,6 +37,26 @@
     <ImpureMethodCall occurrences="1">
       <code>fromBytes</code>
     </ImpureMethodCall>
+  </file>
+  <file src="src/Event/Value/Test/TestCollection.php">
+    <MissingTemplateParam occurrences="1">
+      <code>IteratorAggregate</code>
+    </MissingTemplateParam>
+  </file>
+  <file src="src/Event/Value/Test/TestCollectionIterator.php">
+    <MissingTemplateParam occurrences="1">
+      <code>Iterator</code>
+    </MissingTemplateParam>
+  </file>
+  <file src="src/Event/Value/Test/TestData/TestDataCollection.php">
+    <MissingTemplateParam occurrences="1">
+      <code>IteratorAggregate</code>
+    </MissingTemplateParam>
+  </file>
+  <file src="src/Event/Value/Test/TestData/TestDataCollectionIterator.php">
+    <MissingTemplateParam occurrences="1">
+      <code>Iterator</code>
+    </MissingTemplateParam>
   </file>
   <file src="src/Event/Value/Test/TestMethod.php">
     <ImpureMethodCall occurrences="4">
@@ -49,162 +78,6 @@
     <PropertyTypeCoercion occurrences="1">
       <code>$className</code>
     </PropertyTypeCoercion>
-=======
-<files psalm-version="dev-master@">
-  <file src="src/Framework/Assert.php">
-    <ArgumentTypeCoercion occurrences="2">
-      <code>$actualElement-&gt;childNodes-&gt;item($i)</code>
-      <code>$expectedElement-&gt;childNodes-&gt;item($i)</code>
-    </ArgumentTypeCoercion>
-    <DeprecatedMethod occurrences="5">
-      <code>Xml::import($actualElement)</code>
-      <code>Xml::import($expectedElement)</code>
-      <code>Xml::removeCharacterDataNodes($actualElement)</code>
-      <code>Xml::removeCharacterDataNodes($expectedElement)</code>
-    </DeprecatedMethod>
-    <DocblockTypeContradiction occurrences="12">
-      <code>!$actual instanceof Countable &amp;&amp; !is_iterable($actual)</code>
-      <code>!$actual instanceof Countable &amp;&amp; !is_iterable($actual)</code>
-      <code>!$expected instanceof Countable &amp;&amp; !is_iterable($expected)</code>
-      <code>!$expected instanceof Countable &amp;&amp; !is_iterable($expected)</code>
-      <code>!$haystack instanceof Countable &amp;&amp; !is_iterable($haystack)</code>
-      <code>!$haystack instanceof Countable &amp;&amp; !is_iterable($haystack)</code>
-      <code>is_int($key) || is_string($key)</code>
-      <code>is_int($key) || is_string($key)</code>
-      <code>is_object($object)</code>
-      <code>is_object($object)</code>
-      <code>is_string($key)</code>
-      <code>is_string($key)</code>
-    </DocblockTypeContradiction>
-    <MissingParamType occurrences="82">
-      <code>$actual</code>
-      <code>$actual</code>
-      <code>$actual</code>
-      <code>$actual</code>
-      <code>$actual</code>
-      <code>$actual</code>
-      <code>$actual</code>
-      <code>$actual</code>
-      <code>$actual</code>
-      <code>$actual</code>
-      <code>$actual</code>
-      <code>$actual</code>
-      <code>$actual</code>
-      <code>$actual</code>
-      <code>$actual</code>
-      <code>$actual</code>
-      <code>$actual</code>
-      <code>$actual</code>
-      <code>$actual</code>
-      <code>$actual</code>
-      <code>$actual</code>
-      <code>$actual</code>
-      <code>$actual</code>
-      <code>$actual</code>
-      <code>$actual</code>
-      <code>$actual</code>
-      <code>$actual</code>
-      <code>$actual</code>
-      <code>$actual</code>
-      <code>$actual</code>
-      <code>$actual</code>
-      <code>$actual</code>
-      <code>$actual</code>
-      <code>$actual</code>
-      <code>$actual</code>
-      <code>$actual</code>
-      <code>$actual</code>
-      <code>$actual</code>
-      <code>$actual</code>
-      <code>$actual</code>
-      <code>$actual</code>
-      <code>$actual</code>
-      <code>$actual</code>
-      <code>$actual</code>
-      <code>$actual</code>
-      <code>$actual</code>
-      <code>$actual</code>
-      <code>$attributeName</code>
-      <code>$condition</code>
-      <code>$condition</code>
-      <code>$condition</code>
-      <code>$condition</code>
-      <code>$expected</code>
-      <code>$expected</code>
-      <code>$expected</code>
-      <code>$expected</code>
-      <code>$expected</code>
-      <code>$expected</code>
-      <code>$expected</code>
-      <code>$expected</code>
-      <code>$expected</code>
-      <code>$expected</code>
-      <code>$expected</code>
-      <code>$expected</code>
-      <code>$expected</code>
-      <code>$needle</code>
-      <code>$needle</code>
-      <code>$needle</code>
-      <code>$needle</code>
-      <code>$prefix</code>
-      <code>$value</code>
-      <code>$value</code>
-      <code>$value</code>
-      <code>$value</code>
-      <code>$value</code>
-      <code>$value</code>
-      <code>$value</code>
-      <code>$value</code>
-      <code>$value</code>
-      <code>$value</code>
-      <code>$value</code>
-      <code>$value</code>
-    </MissingParamType>
-    <MissingThrowsDocblock occurrences="39">
-      <code>loadFile</code>
-      <code>loadFile</code>
-      <code>loadFile</code>
-      <code>loadFile</code>
-      <code>new IsType($type)</code>
-      <code>new IsType(IsType::TYPE_ARRAY)</code>
-      <code>new IsType(IsType::TYPE_ARRAY)</code>
-      <code>new IsType(IsType::TYPE_BOOL)</code>
-      <code>new IsType(IsType::TYPE_BOOL)</code>
-      <code>new IsType(IsType::TYPE_CALLABLE)</code>
-      <code>new IsType(IsType::TYPE_CALLABLE)</code>
-      <code>new IsType(IsType::TYPE_CLOSED_RESOURCE)</code>
-      <code>new IsType(IsType::TYPE_CLOSED_RESOURCE)</code>
-      <code>new IsType(IsType::TYPE_FLOAT)</code>
-      <code>new IsType(IsType::TYPE_FLOAT)</code>
-      <code>new IsType(IsType::TYPE_INT)</code>
-      <code>new IsType(IsType::TYPE_INT)</code>
-      <code>new IsType(IsType::TYPE_ITERABLE)</code>
-      <code>new IsType(IsType::TYPE_ITERABLE)</code>
-      <code>new IsType(IsType::TYPE_NUMERIC)</code>
-      <code>new IsType(IsType::TYPE_NUMERIC)</code>
-      <code>new IsType(IsType::TYPE_OBJECT)</code>
-      <code>new IsType(IsType::TYPE_OBJECT)</code>
-      <code>new IsType(IsType::TYPE_RESOURCE)</code>
-      <code>new IsType(IsType::TYPE_RESOURCE)</code>
-      <code>new IsType(IsType::TYPE_SCALAR)</code>
-      <code>new IsType(IsType::TYPE_SCALAR)</code>
-      <code>new IsType(IsType::TYPE_STRING)</code>
-      <code>new IsType(IsType::TYPE_STRING)</code>
-      <code>new TraversableContainsOnly($className, false)</code>
-      <code>new TraversableContainsOnly($type)</code>
-      <code>static::assertThat($haystack, $constraint, $message)</code>
-      <code>static::assertThat($haystack, $constraint, $message)</code>
-      <code>static::assertThat($haystack, $constraint, $message)</code>
-      <code>static::assertThat($haystack, $constraint, $message)</code>
-    </MissingThrowsDocblock>
-    <PossiblyInvalidArgument occurrences="2">
-      <code>$expected</code>
-      <code>$expected</code>
-    </PossiblyInvalidArgument>
-    <RedundantCondition occurrences="1">
-      <code>assert($step['object'] instanceof TestCase)</code>
-    </RedundantCondition>
->>>>>>> a4246d53
   </file>
   <file src="src/Framework/Assert/Functions.php">
     <TooManyArguments occurrences="14">
@@ -224,128 +97,15 @@
       <code>Assert::isWritable(...func_get_args())</code>
     </TooManyArguments>
   </file>
-<<<<<<< HEAD
+  <file src="src/Framework/Constraint/Cardinality/Count.php">
+    <PossiblyInvalidArgument occurrences="1">
+      <code>$e-&gt;getCode()</code>
+    </PossiblyInvalidArgument>
+  </file>
   <file src="src/Framework/Constraint/Operator/LogicalXor.php">
     <InvalidArgument occurrences="1">
       <code>bool</code>
     </InvalidArgument>
-=======
-  <file src="src/Framework/Constraint/Cardinality/Count.php">
-    <MissingParamType occurrences="1">
-      <code>$other</code>
-    </MissingParamType>
-    <MissingThrowsDocblock occurrences="1">
-      <code>getCountOf</code>
-    </MissingThrowsDocblock>
-  </file>
-  <file src="src/Framework/Constraint/Cardinality/SameSize.php">
-    <MissingThrowsDocblock occurrences="1">
-      <code>getCountOf</code>
-    </MissingThrowsDocblock>
-  </file>
-  <file src="src/Framework/Constraint/Constraint.php">
-    <MissingParamType occurrences="1">
-      <code>$other</code>
-    </MissingParamType>
-  </file>
-  <file src="src/Framework/Constraint/Equality/IsEqual.php">
-    <MissingParamType occurrences="2">
-      <code>$other</code>
-      <code>$value</code>
-    </MissingParamType>
-  </file>
-  <file src="src/Framework/Constraint/Equality/IsEqualCanonicalizing.php">
-    <MissingParamType occurrences="2">
-      <code>$other</code>
-      <code>$value</code>
-    </MissingParamType>
-  </file>
-  <file src="src/Framework/Constraint/Equality/IsEqualIgnoringCase.php">
-    <MissingParamType occurrences="2">
-      <code>$other</code>
-      <code>$value</code>
-    </MissingParamType>
-  </file>
-  <file src="src/Framework/Constraint/Equality/IsEqualWithDelta.php">
-    <MissingParamType occurrences="2">
-      <code>$other</code>
-      <code>$value</code>
-    </MissingParamType>
-  </file>
-  <file src="src/Framework/Constraint/Exception/Exception.php">
-    <MissingThrowsDocblock occurrences="1">
-      <code>Filter::getFilteredStacktrace($other)</code>
-    </MissingThrowsDocblock>
-  </file>
-  <file src="src/Framework/Constraint/Exception/ExceptionCode.php">
-    <MoreSpecificImplementedParamType occurrences="1">
-      <code>$other</code>
-    </MoreSpecificImplementedParamType>
-  </file>
-  <file src="src/Framework/Constraint/Exception/ExceptionMessage.php">
-    <MoreSpecificImplementedParamType occurrences="1">
-      <code>$other</code>
-    </MoreSpecificImplementedParamType>
-    <RedundantCast occurrences="1">
-      <code>(string) $other-&gt;getMessage()</code>
-    </RedundantCast>
-  </file>
-  <file src="src/Framework/Constraint/Exception/ExceptionMessageRegularExpression.php">
-    <MoreSpecificImplementedParamType occurrences="1">
-      <code>$other</code>
-    </MoreSpecificImplementedParamType>
-  </file>
-  <file src="src/Framework/Constraint/IsAnything.php">
-    <MissingParamType occurrences="1">
-      <code>$other</code>
-    </MissingParamType>
-  </file>
-  <file src="src/Framework/Constraint/IsIdentical.php">
-    <MissingParamType occurrences="2">
-      <code>$other</code>
-      <code>$value</code>
-    </MissingParamType>
-  </file>
-  <file src="src/Framework/Constraint/Object/ClassHasAttribute.php">
-    <MissingThrowsDocblock occurrences="1"/>
-  </file>
-  <file src="src/Framework/Constraint/Object/ClassHasStaticAttribute.php">
-    <MissingThrowsDocblock occurrences="1"/>
-  </file>
-  <file src="src/Framework/Constraint/Operator/BinaryOperator.php">
-    <UnsafeInstantiation occurrences="1">
-      <code>new static</code>
-    </UnsafeInstantiation>
-  </file>
-  <file src="src/Framework/Constraint/Operator/LogicalNot.php">
-    <MissingThrowsDocblock occurrences="2">
-      <code>evaluate</code>
-      <code>evaluate</code>
-    </MissingThrowsDocblock>
-  </file>
-  <file src="src/Framework/Constraint/Operator/Operator.php">
-    <MissingParamType occurrences="1">
-      <code>$constraint</code>
-    </MissingParamType>
-  </file>
-  <file src="src/Framework/Constraint/String/StringMatchesFormatDescription.php">
-    <MissingThrowsDocblock occurrences="1">
-      <code>new Differ(new UnifiedDiffOutputBuilder("--- Expected\n+++ Actual\n"))</code>
-    </MissingThrowsDocblock>
-  </file>
-  <file src="src/Framework/Constraint/String/StringStartsWith.php">
-    <MissingThrowsDocblock occurrences="1">
-      <code>throw InvalidArgumentException::create(1, 'non-empty string');</code>
-    </MissingThrowsDocblock>
-  </file>
-  <file src="src/Framework/Constraint/Traversable/TraversableContains.php">
-    <MissingParamType occurrences="1">
-      <code>$value</code>
-    </MissingParamType>
-    <MissingReturnType occurrences="1">
-      <code>value</code>
-    </MissingReturnType>
->>>>>>> a4246d53
   </file>
   <file src="src/Framework/Constraint/Type/IsInstanceOf.php">
     <ArgumentTypeCoercion occurrences="1">
@@ -375,15 +135,11 @@
     <PossiblyNullArgument occurrences="1">
       <code>$client-&gt;__getFunctions()</code>
     </PossiblyNullArgument>
-    <RedundantConditionGivenDocblockType occurrences="1">
-      <code>assert(class_exists($type))</code>
-    </RedundantConditionGivenDocblockType>
   </file>
   <file src="src/Framework/MockObject/Invocation.php">
     <ArgumentTypeCoercion occurrences="1">
       <code>$types</code>
     </ArgumentTypeCoercion>
-<<<<<<< HEAD
   </file>
   <file src="src/Framework/MockObject/Matcher.php">
     <InvalidNullableReturnType occurrences="1">
@@ -392,48 +148,6 @@
     <NullableReturnStatement occurrences="1">
       <code>$this-&gt;methodNameRule</code>
     </NullableReturnStatement>
-=======
-    <MissingThrowsDocblock occurrences="1">
-      <code>throw $t;</code>
-    </MissingThrowsDocblock>
-  </file>
-  <file src="src/Framework/MockObject/InvocationHandler.php">
-    <MissingReturnType occurrences="1">
-      <code>invoke</code>
-    </MissingReturnType>
-    <PropertyNotSetInConstructor occurrences="1">
-      <code>$deferredError</code>
-    </PropertyNotSetInConstructor>
-    <RedundantConditionGivenDocblockType occurrences="1">
-      <code>$this-&gt;deferredError</code>
-    </RedundantConditionGivenDocblockType>
-  </file>
-  <file src="src/Framework/MockObject/Matcher.php">
-    <DocblockTypeContradiction occurrences="4">
-      <code>$this-&gt;methodNameRule === null</code>
-      <code>$this-&gt;methodNameRule === null</code>
-      <code>$this-&gt;methodNameRule === null</code>
-      <code>$this-&gt;parametersRule === null</code>
-    </DocblockTypeContradiction>
-    <MissingReturnType occurrences="1">
-      <code>invoked</code>
-    </MissingReturnType>
-    <PropertyNotSetInConstructor occurrences="3">
-      <code>$methodNameRule</code>
-      <code>$parametersRule</code>
-      <code>$stub</code>
-    </PropertyNotSetInConstructor>
-    <RedundantConditionGivenDocblockType occurrences="8">
-      <code>$this-&gt;invocationRule !== null</code>
-      <code>$this-&gt;methodNameRule !== null</code>
-      <code>$this-&gt;methodNameRule !== null</code>
-      <code>$this-&gt;parametersRule !== null</code>
-      <code>$this-&gt;parametersRule !== null</code>
-      <code>$this-&gt;parametersRule !== null</code>
-      <code>$this-&gt;stub</code>
-      <code>$this-&gt;stub !== null</code>
-    </RedundantConditionGivenDocblockType>
->>>>>>> a4246d53
   </file>
   <file src="src/Framework/MockObject/MockBuilder.php">
     <ArgumentTypeCoercion occurrences="4">
@@ -489,115 +203,14 @@
     <InvalidReturnType occurrences="1">
       <code>MockObject&amp;RealInstanceType</code>
     </InvalidReturnType>
-<<<<<<< HEAD
     <PropertyNotSetInConstructor occurrences="1">
-=======
-    <MissingParamType occurrences="5">
-      <code>$args</code>
-      <code>$args</code>
-      <code>$callback</code>
-      <code>$result</code>
-      <code>$value</code>
-    </MissingParamType>
-    <MissingReturnType occurrences="2">
-      <code>getResult</code>
-      <code>runTest</code>
-    </MissingReturnType>
-    <MissingThrowsDocblock occurrences="82">
-      <code>cacheDirectory</code>
-      <code>endTest</code>
-      <code>endTest</code>
-      <code>endTest</code>
-      <code>generateClassFromWsdl</code>
-      <code>generateClassFromWsdl</code>
-      <code>getMock</code>
-      <code>getMock</code>
-      <code>getMock</code>
-      <code>getMock</code>
-      <code>getMock</code>
-      <code>getMock</code>
-      <code>getMock</code>
-      <code>getMock</code>
-      <code>getMock</code>
-      <code>getMock</code>
-      <code>getMock</code>
-      <code>getMock</code>
-      <code>getMock</code>
-      <code>getMock</code>
-      <code>getMock</code>
-      <code>getMock</code>
-      <code>getMock</code>
-      <code>getMock</code>
-      <code>getMock</code>
-      <code>getMock</code>
-      <code>getMock</code>
-      <code>getMock</code>
-      <code>getMock</code>
-      <code>getMock</code>
-      <code>getMock</code>
-      <code>getMock</code>
-      <code>getMock</code>
-      <code>getMock</code>
-      <code>getMock</code>
-      <code>getMock</code>
-      <code>getMock</code>
-      <code>getMock</code>
-      <code>getMock</code>
-      <code>getMock</code>
-      <code>getMock</code>
-      <code>getMock</code>
-      <code>getMock</code>
-      <code>getMock</code>
-      <code>getMock</code>
-      <code>getMock</code>
-      <code>getMock</code>
-      <code>getMock</code>
-      <code>getMock</code>
-      <code>getMock</code>
-      <code>getMock</code>
-      <code>getMockForAbstractClass</code>
-      <code>getMockForAbstractClass</code>
-      <code>getMockForAbstractClass</code>
-      <code>getMockForAbstractClass</code>
-      <code>getMockForAbstractClass</code>
-      <code>getMockForAbstractClass</code>
-      <code>getMockForAbstractClass</code>
-      <code>getMockForAbstractClass</code>
-      <code>getMockForAbstractClass</code>
-      <code>getMockForAbstractClass</code>
-      <code>getMockForTrait</code>
-      <code>getMockForTrait</code>
-      <code>getMockForTrait</code>
-      <code>getMockForTrait</code>
-      <code>getMockForTrait</code>
-      <code>getMockForTrait</code>
-      <code>getMockForTrait</code>
-      <code>getMockForTrait</code>
-      <code>getMockForTrait</code>
-      <code>getMockForTrait</code>
-      <code>getMockForTrait</code>
-      <code>getObjectForTrait</code>
-      <code>getObjectForTrait</code>
-      <code>getObjectForTrait</code>
-      <code>new Differ($header)</code>
-      <code>throw new Exception('This test uses TestCase::prophesize(), but phpspec/prophecy is not installed. Please run "composer require --dev phpspec/prophecy".');</code>
-    </MissingThrowsDocblock>
-    <PossiblyNullPropertyAssignmentValue occurrences="3">
-      <code>$beStrictAboutChangesToGlobalState</code>
-      <code>null</code>
-      <code>null</code>
-    </PossiblyNullPropertyAssignmentValue>
-    <PropertyNotSetInConstructor occurrences="7">
-      <code>$backupStaticAttributes</code>
-      <code>$mockObjectGenerator</code>
->>>>>>> a4246d53
       <code>$outputBufferingLevel</code>
     </PropertyNotSetInConstructor>
   </file>
   <file src="src/Framework/TestRunner.php">
-    <InvalidScalarArgument occurrences="1">
+    <InvalidArgument occurrences="1">
       <code>$var</code>
-    </InvalidScalarArgument>
+    </InvalidArgument>
   </file>
   <file src="src/Framework/TestSuite.php">
     <ArgumentTypeCoercion occurrences="3">
@@ -605,57 +218,18 @@
       <code>$this-&gt;name</code>
       <code>$this-&gt;name</code>
     </ArgumentTypeCoercion>
-<<<<<<< HEAD
-    <RedundantConditionGivenDocblockType occurrences="1">
-      <code>assert(class_exists($className))</code>
-=======
-    <DeprecatedInterface occurrences="4">
-      <code>TestListener</code>
-      <code>TestListener</code>
-      <code>TestListener[]</code>
-      <code>private $listeners = [];</code>
-    </DeprecatedInterface>
-    <DeprecatedProperty occurrences="11">
-      <code>$this-&gt;listeners</code>
-      <code>$this-&gt;listeners</code>
-      <code>$this-&gt;listeners</code>
-      <code>$this-&gt;listeners</code>
-      <code>$this-&gt;listeners</code>
-      <code>$this-&gt;listeners</code>
-      <code>$this-&gt;listeners</code>
-      <code>$this-&gt;listeners</code>
-      <code>$this-&gt;listeners</code>
-      <code>$this-&gt;listeners</code>
-      <code>$this-&gt;listeners</code>
-    </DeprecatedProperty>
-    <InvalidArgument occurrences="1">
-      <code>[$test, 'runBare']</code>
-    </InvalidArgument>
-    <MissingConstructor occurrences="1">
-      <code>$codeCoverage</code>
-    </MissingConstructor>
-    <MissingThrowsDocblock occurrences="3">
-      <code>stop</code>
-    </MissingThrowsDocblock>
-    <PossiblyInvalidArgument occurrences="1">
-      <code>$linesToBeCovered</code>
-    </PossiblyInvalidArgument>
-    <PossiblyUndefinedVariable occurrences="5">
-      <code>$_timeout</code>
-      <code>$e</code>
-      <code>$e</code>
-      <code>$e</code>
-      <code>$isAnyCoverageRequired</code>
-    </PossiblyUndefinedVariable>
-    <RedundantConditionGivenDocblockType occurrences="2">
-      <code>$this-&gt;codeCoverage !== null</code>
-      <code>$this-&gt;codeCoverage !== null</code>
->>>>>>> a4246d53
-    </RedundantConditionGivenDocblockType>
+    <MissingTemplateParam occurrences="1">
+      <code>IteratorAggregate</code>
+    </MissingTemplateParam>
     <UnsafeInstantiation occurrences="2">
       <code>new static($class-&gt;getName())</code>
       <code>new static($name)</code>
     </UnsafeInstantiation>
+  </file>
+  <file src="src/Framework/TestSuiteIterator.php">
+    <MissingTemplateParam occurrences="1">
+      <code>RecursiveIterator</code>
+    </MissingTemplateParam>
   </file>
   <file src="src/Logging/JUnit/JunitXmlLogger.php">
     <InvalidPropertyAssignmentValue occurrences="1">
@@ -681,6 +255,16 @@
       <code>$value</code>
     </InvalidCast>
   </file>
+  <file src="src/Logging/TestDox/TestMethod/TestResultCollection.php">
+    <MissingTemplateParam occurrences="1">
+      <code>IteratorAggregate</code>
+    </MissingTemplateParam>
+  </file>
+  <file src="src/Logging/TestDox/TestMethod/TestResultCollectionIterator.php">
+    <MissingTemplateParam occurrences="1">
+      <code>Iterator</code>
+    </MissingTemplateParam>
+  </file>
   <file src="src/Logging/TestDox/TestMethod/TestResultCollector.php">
     <PossiblyNullArgument occurrences="2">
       <code>$this-&gt;status</code>
@@ -701,6 +285,11 @@
       <code>className</code>
       <code>className</code>
     </UndefinedMethod>
+  </file>
+  <file src="src/Metadata/Api/DataProvider.php">
+    <PossiblyInvalidArgument occurrences="1">
+      <code>$e-&gt;getCode()</code>
+    </PossiblyInvalidArgument>
   </file>
   <file src="src/Metadata/Api/Dependencies.php">
     <RedundantCondition occurrences="2">
@@ -741,7 +330,16 @@
       <code>$className</code>
       <code>$className</code>
     </ArgumentTypeCoercion>
-<<<<<<< HEAD
+  </file>
+  <file src="src/Metadata/MetadataCollection.php">
+    <MissingTemplateParam occurrences="1">
+      <code>IteratorAggregate</code>
+    </MissingTemplateParam>
+  </file>
+  <file src="src/Metadata/MetadataCollectionIterator.php">
+    <MissingTemplateParam occurrences="1">
+      <code>Iterator</code>
+    </MissingTemplateParam>
   </file>
   <file src="src/Metadata/Parser/AnnotationParser.php">
     <ArgumentTypeCoercion occurrences="7">
@@ -773,95 +371,18 @@
       <code>stop</code>
     </PossiblyNullReference>
   </file>
+  <file src="src/Runner/Filter/GroupFilterIterator.php">
+    <MissingTemplateParam occurrences="1">
+      <code>GroupFilterIterator</code>
+    </MissingTemplateParam>
+  </file>
   <file src="src/Runner/Filter/NameFilterIterator.php">
+    <MissingTemplateParam occurrences="1">
+      <code>NameFilterIterator</code>
+    </MissingTemplateParam>
     <PossiblyNullArgument occurrences="1">
       <code>$this-&gt;filter</code>
     </PossiblyNullArgument>
-=======
-    <DocblockTypeContradiction occurrences="5">
-      <code>!is_string($theClass) &amp;&amp; !$theClass instanceof ReflectionClass</code>
-      <code>is_string($testClass)</code>
-      <code>null === $this-&gt;backupGlobals</code>
-      <code>null === $this-&gt;backupStaticAttributes</code>
-      <code>null === $this-&gt;beStrictAboutChangesToGlobalState</code>
-    </DocblockTypeContradiction>
-    <MissingTemplateParam occurrences="1">
-      <code>IteratorAggregate</code>
-    </MissingTemplateParam>
-    <MissingThrowsDocblock occurrences="3">
-      <code>FileLoader::checkAndLoad($filename)</code>
-      <code>new PhptTestCase($filename)</code>
-    </MissingThrowsDocblock>
-    <PropertyNotSetInConstructor occurrences="4">
-      <code>$backupGlobals</code>
-      <code>$backupStaticAttributes</code>
-      <code>$beStrictAboutChangesToGlobalState</code>
-      <code>$iteratorFilter</code>
-    </PropertyNotSetInConstructor>
-    <RedundantCastGivenDocblockType occurrences="1">
-      <code>(string) $key</code>
-    </RedundantCastGivenDocblockType>
-    <RedundantConditionGivenDocblockType occurrences="7">
-      <code>$this-&gt;iteratorFilter !== null</code>
-      <code>is_bool($backupGlobals)</code>
-      <code>is_bool($backupStaticAttributes)</code>
-      <code>is_bool($beStrictAboutChangesToGlobalState)</code>
-      <code>null === $this-&gt;backupGlobals &amp;&amp; is_bool($backupGlobals)</code>
-      <code>null === $this-&gt;backupStaticAttributes &amp;&amp; is_bool($backupStaticAttributes)</code>
-      <code>null === $this-&gt;beStrictAboutChangesToGlobalState &amp;&amp; is_bool($beStrictAboutChangesToGlobalState)</code>
-    </RedundantConditionGivenDocblockType>
-  </file>
-  <file src="src/Framework/TestSuiteIterator.php">
-    <MissingTemplateParam occurrences="1">
-      <code>RecursiveIterator</code>
-    </MissingTemplateParam>
-  </file>
-  <file src="src/Framework/WarningTestCase.php">
-    <NonInvariantDocblockPropertyType occurrences="1">
-      <code>$backupGlobals</code>
-    </NonInvariantDocblockPropertyType>
-  </file>
-  <file src="src/Runner/BaseTestRunner.php">
-    <DeprecatedClass occurrences="1">
-      <code>new StandardTestSuiteLoader</code>
-    </DeprecatedClass>
-    <DeprecatedInterface occurrences="1">
-      <code>TestSuiteLoader</code>
-    </DeprecatedInterface>
-  </file>
-  <file src="src/Runner/Extension/ExtensionHandler.php">
-    <DeprecatedInterface occurrences="1">
-      <code>TestListener</code>
-    </DeprecatedInterface>
-  </file>
-  <file src="src/Runner/Filter/GroupFilterIterator.php">
-    <MissingReturnType occurrences="1">
-      <code>doAccept</code>
-    </MissingReturnType>
-    <MissingTemplateParam occurrences="1">
-      <code>GroupFilterIterator</code>
-    </MissingTemplateParam>
-  </file>
-  <file src="src/Runner/Filter/NameFilterIterator.php">
-    <MissingTemplateParam occurrences="1">
-      <code>NameFilterIterator</code>
-    </MissingTemplateParam>
-    <PropertyNotSetInConstructor occurrences="2">
-      <code>$filterMax</code>
-      <code>$filterMin</code>
-    </PropertyNotSetInConstructor>
-    <RedundantPropertyInitializationCheck occurrences="1">
-      <code>$accepted &amp;&amp; isset($this-&gt;filterMax)</code>
-    </RedundantPropertyInitializationCheck>
-  </file>
-  <file src="src/Runner/Hook/TestListenerAdapter.php">
-    <DeprecatedInterface occurrences="1">
-      <code>TestListenerAdapter</code>
-    </DeprecatedInterface>
-    <MissingConstructor occurrences="1">
-      <code>$lastTestWasNotSuccessful</code>
-    </MissingConstructor>
->>>>>>> a4246d53
   </file>
   <file src="src/Runner/PhptTestCase.php">
     <InternalClass occurrences="2">
@@ -897,62 +418,7 @@
       <code>$this-&gt;cache !== null</code>
     </RedundantCondition>
   </file>
-<<<<<<< HEAD
   <file src="src/TextUI/Application.php">
-=======
-  <file src="src/TextUI/Command.php">
-    <ArgumentTypeCoercion occurrences="1">
-      <code>$printerClass</code>
-    </ArgumentTypeCoercion>
-    <DeprecatedClass occurrences="1">
-      <code>StandardTestSuiteLoader::class</code>
-    </DeprecatedClass>
-    <DeprecatedInterface occurrences="1">
-      <code>?TestSuiteLoader</code>
-    </DeprecatedInterface>
-    <DeprecatedMethod occurrences="6">
-      <code>handleLoader</code>
-      <code>handleLoader</code>
-      <code>hasTestSuiteLoaderClass</code>
-      <code>hasTestSuiteLoaderFile</code>
-      <code>testSuiteLoaderClass</code>
-      <code>testSuiteLoaderFile</code>
-    </DeprecatedMethod>
-    <LessSpecificReturnStatement occurrences="1">
-      <code>$class-&gt;newInstance($outputStream)</code>
-    </LessSpecificReturnStatement>
-    <MissingThrowsDocblock occurrences="22">
-      <code>argument</code>
-      <code>argument</code>
-      <code>atLeastVersion</code>
-      <code>bootstrap</code>
-      <code>cacheDirectory</code>
-      <code>defaultTestSuite</code>
-      <code>detect</code>
-      <code>extensionsDirectory</code>
-      <code>getTest</code>
-      <code>handleListSuites</code>
-      <code>handleListSuites</code>
-      <code>handleListTests</code>
-      <code>handleListTestsXml</code>
-      <code>includePath</code>
-      <code>iniSettings</code>
-      <code>mapToLegacyArray</code>
-      <code>printerClass</code>
-      <code>stop</code>
-      <code>testSuiteLoaderClass</code>
-      <code>unrecognizedOrderBy</code>
-    </MissingThrowsDocblock>
-    <MoreSpecificReturnType occurrences="1">
-      <code>null|Printer|string</code>
-    </MoreSpecificReturnType>
-    <PossiblyNullArgument occurrences="4">
-      <code>$suite</code>
-      <code>$suite</code>
-      <code>$suite</code>
-      <code>$suite</code>
-    </PossiblyNullArgument>
->>>>>>> a4246d53
     <PossiblyUndefinedArrayOffset occurrences="1">
       <code>$_SERVER['argv']</code>
     </PossiblyUndefinedArrayOffset>
@@ -975,7 +441,6 @@
       <code>$columns</code>
     </PossiblyInvalidPropertyAssignmentValue>
   </file>
-<<<<<<< HEAD
   <file src="src/TextUI/Configuration/Merger.php">
     <DeprecatedMethod occurrences="4">
       <code>cacheDirectory</code>
@@ -983,138 +448,30 @@
       <code>hasCacheDirectory</code>
       <code>hasCacheResultFile</code>
     </DeprecatedMethod>
-=======
-  <file src="src/TextUI/TestRunner.php">
-    <DeprecatedClass occurrences="2">
-      <code>new StandardTestSuiteLoader</code>
-      <code>new XdebugFilterScriptGenerator</code>
-    </DeprecatedClass>
-    <DeprecatedInterface occurrences="3">
-      <code>TestSuiteLoader</code>
-      <code>TestSuiteLoader</code>
-      <code>TestSuiteLoader</code>
-    </DeprecatedInterface>
-    <DeprecatedMethod occurrences="10">
-      <code>addListener</code>
-      <code>addListener</code>
-      <code>addListener</code>
-      <code>addListener</code>
-      <code>addListener</code>
-      <code>addListener</code>
-      <code>addListener</code>
-      <code>addListener</code>
-      <code>createTestListenerInstance</code>
-      <code>flushListeners</code>
-    </DeprecatedMethod>
-    <DocblockTypeContradiction occurrences="2">
-      <code>$this-&gt;loader === null</code>
-      <code>$this-&gt;printer === null</code>
-    </DocblockTypeContradiction>
-    <InvalidArgument occurrences="6">
-      <code>$e</code>
-      <code>$e</code>
-      <code>$e</code>
-      <code>$e</code>
-      <code>$e</code>
-      <code>$e</code>
-    </InvalidArgument>
-    <InvalidStringClass occurrences="1"/>
-    <MissingThrowsDocblock occurrences="13">
-      <code>addFilter</code>
-      <code>addFilter</code>
-      <code>addFilter</code>
-      <code>addFilter</code>
-      <code>addFilter</code>
-      <code>detect</code>
-      <code>new Printer($arguments['coverageText'])</code>
-      <code>reorderTestsInSuite</code>
-      <code>run</code>
-      <code>run</code>
-      <code>run</code>
-      <code>stop</code>
-      <code>stop</code>
-    </MissingThrowsDocblock>
-    <PossiblyNullPropertyAssignmentValue occurrences="1">
-      <code>$loader</code>
-    </PossiblyNullPropertyAssignmentValue>
->>>>>>> a4246d53
     <PossiblyUndefinedArrayOffset occurrences="1">
       <code>$_SERVER['PHP_SELF']</code>
     </PossiblyUndefinedArrayOffset>
     <RedundantCondition occurrences="1">
       <code>assert($xmlConfiguration instanceof LoadedFromFileConfiguration)</code>
     </RedundantCondition>
-<<<<<<< HEAD
   </file>
   <file src="src/TextUI/Configuration/Xml/CodeCoverage/CodeCoverage.php">
-=======
-    <RedundantConditionGivenDocblockType occurrences="1">
-      <code>$this-&gt;printer !== null</code>
-    </RedundantConditionGivenDocblockType>
-  </file>
-  <file src="src/TextUI/XmlConfiguration/CodeCoverage/Filter/DirectoryCollection.php">
-    <MissingTemplateParam occurrences="1">
-      <code>IteratorAggregate</code>
-    </MissingTemplateParam>
-  </file>
-  <file src="src/TextUI/XmlConfiguration/CodeCoverage/Filter/DirectoryCollectionIterator.php">
-    <MissingTemplateParam occurrences="1">
-      <code>Iterator</code>
-    </MissingTemplateParam>
-    <PropertyNotSetInConstructor occurrences="1">
-      <code>$position</code>
-    </PropertyNotSetInConstructor>
-  </file>
-  <file src="src/TextUI/XmlConfiguration/Filesystem/DirectoryCollection.php">
-    <MissingTemplateParam occurrences="1">
-      <code>IteratorAggregate</code>
-    </MissingTemplateParam>
-  </file>
-  <file src="src/TextUI/XmlConfiguration/Filesystem/DirectoryCollectionIterator.php">
-    <MissingTemplateParam occurrences="1">
-      <code>Iterator</code>
-    </MissingTemplateParam>
-    <PropertyNotSetInConstructor occurrences="1">
-      <code>$position</code>
-    </PropertyNotSetInConstructor>
-  </file>
-  <file src="src/TextUI/XmlConfiguration/Filesystem/FileCollection.php">
-    <MissingTemplateParam occurrences="1">
-      <code>IteratorAggregate</code>
-    </MissingTemplateParam>
-  </file>
-  <file src="src/TextUI/XmlConfiguration/Filesystem/FileCollectionIterator.php">
-    <MissingTemplateParam occurrences="1">
-      <code>Iterator</code>
-    </MissingTemplateParam>
-    <PropertyNotSetInConstructor occurrences="1">
-      <code>$position</code>
-    </PropertyNotSetInConstructor>
-  </file>
-  <file src="src/TextUI/XmlConfiguration/Group/GroupCollection.php">
-    <MissingTemplateParam occurrences="1">
-      <code>IteratorAggregate</code>
-    </MissingTemplateParam>
-  </file>
-  <file src="src/TextUI/XmlConfiguration/Group/GroupCollectionIterator.php">
-    <MissingTemplateParam occurrences="1">
-      <code>Iterator</code>
-    </MissingTemplateParam>
-    <PropertyNotSetInConstructor occurrences="1">
-      <code>$position</code>
-    </PropertyNotSetInConstructor>
-  </file>
-  <file src="src/TextUI/XmlConfiguration/Loader.php">
->>>>>>> a4246d53
     <DeprecatedMethod occurrences="1">
       <code>hasCacheDirectory</code>
     </DeprecatedMethod>
-<<<<<<< HEAD
+  </file>
+  <file src="src/TextUI/Configuration/Xml/CodeCoverage/Filter/DirectoryCollection.php">
+    <MissingTemplateParam occurrences="1">
+      <code>IteratorAggregate</code>
+    </MissingTemplateParam>
   </file>
   <file src="src/TextUI/Configuration/Xml/CodeCoverage/Filter/DirectoryCollectionIterator.php">
     <InvalidNullableReturnType occurrences="1">
       <code>int</code>
     </InvalidNullableReturnType>
+    <MissingTemplateParam occurrences="1">
+      <code>Iterator</code>
+    </MissingTemplateParam>
     <NullableReturnStatement occurrences="1">
       <code>$this-&gt;position</code>
     </NullableReturnStatement>
@@ -1122,10 +479,18 @@
       <code>$this-&gt;directories</code>
     </PossiblyNullArrayOffset>
   </file>
+  <file src="src/TextUI/Configuration/Xml/Filesystem/DirectoryCollection.php">
+    <MissingTemplateParam occurrences="1">
+      <code>IteratorAggregate</code>
+    </MissingTemplateParam>
+  </file>
   <file src="src/TextUI/Configuration/Xml/Filesystem/DirectoryCollectionIterator.php">
     <InvalidNullableReturnType occurrences="1">
       <code>int</code>
     </InvalidNullableReturnType>
+    <MissingTemplateParam occurrences="1">
+      <code>Iterator</code>
+    </MissingTemplateParam>
     <NullableReturnStatement occurrences="1">
       <code>$this-&gt;position</code>
     </NullableReturnStatement>
@@ -1133,10 +498,18 @@
       <code>$this-&gt;directories</code>
     </PossiblyNullArrayOffset>
   </file>
+  <file src="src/TextUI/Configuration/Xml/Filesystem/FileCollection.php">
+    <MissingTemplateParam occurrences="1">
+      <code>IteratorAggregate</code>
+    </MissingTemplateParam>
+  </file>
   <file src="src/TextUI/Configuration/Xml/Filesystem/FileCollectionIterator.php">
     <InvalidNullableReturnType occurrences="1">
       <code>int</code>
     </InvalidNullableReturnType>
+    <MissingTemplateParam occurrences="1">
+      <code>Iterator</code>
+    </MissingTemplateParam>
     <NullableReturnStatement occurrences="1">
       <code>$this-&gt;position</code>
     </NullableReturnStatement>
@@ -1144,10 +517,18 @@
       <code>$this-&gt;files</code>
     </PossiblyNullArrayOffset>
   </file>
+  <file src="src/TextUI/Configuration/Xml/Group/GroupCollection.php">
+    <MissingTemplateParam occurrences="1">
+      <code>IteratorAggregate</code>
+    </MissingTemplateParam>
+  </file>
   <file src="src/TextUI/Configuration/Xml/Group/GroupCollectionIterator.php">
     <InvalidNullableReturnType occurrences="1">
       <code>int</code>
     </InvalidNullableReturnType>
+    <MissingTemplateParam occurrences="1">
+      <code>Iterator</code>
+    </MissingTemplateParam>
     <NullableReturnStatement occurrences="1">
       <code>$this-&gt;position</code>
     </NullableReturnStatement>
@@ -1161,85 +542,10 @@
       <code>$directoryNode-&gt;getAttribute('phpVersionOperator')</code>
       <code>$fileNode-&gt;getAttribute('phpVersionOperator')</code>
     </ArgumentTypeCoercion>
-=======
-    <RawObjectIteration occurrences="13">
-      <code>$testSuiteNodes</code>
-      <code>$xpath-&gt;query($query)</code>
-      <code>$xpath-&gt;query($query)</code>
-      <code>$xpath-&gt;query($root . '/exclude/group')</code>
-      <code>$xpath-&gt;query($root . '/include/group')</code>
-      <code>$xpath-&gt;query('extensions/extension')</code>
-      <code>$xpath-&gt;query('listeners/listener')</code>
-      <code>$xpath-&gt;query('logging/log')</code>
-      <code>$xpath-&gt;query('logging/log')</code>
-      <code>$xpath-&gt;query('php/' . $array)</code>
-      <code>$xpath-&gt;query('php/const')</code>
-      <code>$xpath-&gt;query('php/includePath')</code>
-      <code>$xpath-&gt;query('php/ini')</code>
-    </RawObjectIteration>
-    <RedundantCast occurrences="33">
-      <code>(string) $argument-&gt;textContent</code>
-      <code>(string) $const-&gt;getAttribute('name')</code>
-      <code>(string) $const-&gt;getAttribute('value')</code>
-      <code>(string) $directoryNode-&gt;getAttribute('group')</code>
-      <code>(string) $directoryNode-&gt;getAttribute('phpVersion')</code>
-      <code>(string) $directoryNode-&gt;getAttribute('phpVersionOperator')</code>
-      <code>(string) $directoryNode-&gt;getAttribute('prefix')</code>
-      <code>(string) $directoryNode-&gt;getAttribute('prefix')</code>
-      <code>(string) $directoryNode-&gt;getAttribute('suffix')</code>
-      <code>(string) $directoryNode-&gt;getAttribute('suffix')</code>
-      <code>(string) $directoryNode-&gt;textContent</code>
-      <code>(string) $directoryNode-&gt;textContent</code>
-      <code>(string) $document-&gt;documentElement-&gt;getAttribute('columns')</code>
-      <code>(string) $element-&gt;getAttribute($attribute)</code>
-      <code>(string) $element-&gt;getAttribute($attribute)</code>
-      <code>(string) $element-&gt;getAttribute($attribute)</code>
-      <code>(string) $element-&gt;getAttribute('addUncoveredFilesFromWhitelist')</code>
-      <code>(string) $element-&gt;getAttribute('class')</code>
-      <code>(string) $element-&gt;getAttribute('file')</code>
-      <code>(string) $element-&gt;getAttribute('name')</code>
-      <code>(string) $element-&gt;getAttribute('processUncoveredFilesFromWhitelist')</code>
-      <code>(string) $excludeNode-&gt;textContent</code>
-      <code>(string) $fileNode-&gt;getAttribute('phpVersion')</code>
-      <code>(string) $fileNode-&gt;getAttribute('phpVersionOperator')</code>
-      <code>(string) $fileNode-&gt;textContent</code>
-      <code>(string) $ini-&gt;getAttribute('name')</code>
-      <code>(string) $ini-&gt;getAttribute('value')</code>
-      <code>(string) $log-&gt;getAttribute('target')</code>
-      <code>(string) $log-&gt;getAttribute('target')</code>
-      <code>(string) $log-&gt;getAttribute('type')</code>
-      <code>(string) $log-&gt;getAttribute('type')</code>
-      <code>(string) $var-&gt;getAttribute('name')</code>
-      <code>(string) $var-&gt;getAttribute('value')</code>
-    </RedundantCast>
->>>>>>> a4246d53
     <RedundantConditionGivenDocblockType occurrences="2">
       <code>assert($directoryNode instanceof DOMElement)</code>
       <code>assert($fileNode instanceof DOMElement)</code>
     </RedundantConditionGivenDocblockType>
-    <ReservedWord occurrences="15">
-      <code>$nodes</code>
-      <code>$testSuiteNodes</code>
-      <code>$testSuiteNodes</code>
-      <code>$xpath-&gt;query($query)</code>
-      <code>$xpath-&gt;query($query)</code>
-      <code>$xpath-&gt;query($root . '/exclude/group')</code>
-      <code>$xpath-&gt;query($root . '/include/group')</code>
-      <code>$xpath-&gt;query('extensions/extension')</code>
-      <code>$xpath-&gt;query('listeners/listener')</code>
-      <code>$xpath-&gt;query('logging/log')</code>
-      <code>$xpath-&gt;query('logging/log')</code>
-      <code>$xpath-&gt;query('php/' . $array)</code>
-      <code>$xpath-&gt;query('php/const')</code>
-      <code>$xpath-&gt;query('php/includePath')</code>
-      <code>$xpath-&gt;query('php/ini')</code>
-    </ReservedWord>
-    <UndefinedClass occurrences="4">
-      <code>$nodes-&gt;length</code>
-      <code>$testSuiteNodes-&gt;length</code>
-      <code>$xpath-&gt;query('filter/whitelist')-&gt;length</code>
-      <code>$xpath-&gt;query('logging/log')-&gt;length</code>
-    </UndefinedClass>
   </file>
   <file src="src/TextUI/Configuration/Xml/Migration/Migrations/CoverageCloverToReport.php">
     <PossiblyNullReference occurrences="1">
@@ -1275,7 +581,6 @@
     <PossiblyNullReference occurrences="1">
       <code>removeChild</code>
     </PossiblyNullReference>
-    <ReservedWord occurrences="1"/>
   </file>
   <file src="src/TextUI/Configuration/Xml/Migration/Migrations/RemoveEmptyFilter.php">
     <PossiblyNullReference occurrences="2">
@@ -1283,11 +588,18 @@
       <code>removeChild</code>
     </PossiblyNullReference>
   </file>
-<<<<<<< HEAD
+  <file src="src/TextUI/Configuration/Xml/PHP/ConstantCollection.php">
+    <MissingTemplateParam occurrences="1">
+      <code>IteratorAggregate</code>
+    </MissingTemplateParam>
+  </file>
   <file src="src/TextUI/Configuration/Xml/PHP/ConstantCollectionIterator.php">
     <InvalidNullableReturnType occurrences="1">
       <code>int</code>
     </InvalidNullableReturnType>
+    <MissingTemplateParam occurrences="1">
+      <code>Iterator</code>
+    </MissingTemplateParam>
     <NullableReturnStatement occurrences="1">
       <code>$this-&gt;position</code>
     </NullableReturnStatement>
@@ -1295,10 +607,18 @@
       <code>$this-&gt;constants</code>
     </PossiblyNullArrayOffset>
   </file>
+  <file src="src/TextUI/Configuration/Xml/PHP/IniSettingCollection.php">
+    <MissingTemplateParam occurrences="1">
+      <code>IteratorAggregate</code>
+    </MissingTemplateParam>
+  </file>
   <file src="src/TextUI/Configuration/Xml/PHP/IniSettingCollectionIterator.php">
     <InvalidNullableReturnType occurrences="1">
       <code>int</code>
     </InvalidNullableReturnType>
+    <MissingTemplateParam occurrences="1">
+      <code>Iterator</code>
+    </MissingTemplateParam>
     <NullableReturnStatement occurrences="1">
       <code>$this-&gt;position</code>
     </NullableReturnStatement>
@@ -1306,10 +626,18 @@
       <code>$this-&gt;iniSettings</code>
     </PossiblyNullArrayOffset>
   </file>
+  <file src="src/TextUI/Configuration/Xml/PHP/VariableCollection.php">
+    <MissingTemplateParam occurrences="1">
+      <code>IteratorAggregate</code>
+    </MissingTemplateParam>
+  </file>
   <file src="src/TextUI/Configuration/Xml/PHP/VariableCollectionIterator.php">
     <InvalidNullableReturnType occurrences="1">
       <code>int</code>
     </InvalidNullableReturnType>
+    <MissingTemplateParam occurrences="1">
+      <code>Iterator</code>
+    </MissingTemplateParam>
     <NullableReturnStatement occurrences="1">
       <code>$this-&gt;position</code>
     </NullableReturnStatement>
@@ -1317,10 +645,18 @@
       <code>$this-&gt;variables</code>
     </PossiblyNullArrayOffset>
   </file>
+  <file src="src/TextUI/Configuration/Xml/PHPUnit/ExtensionBootstrapCollection.php">
+    <MissingTemplateParam occurrences="1">
+      <code>IteratorAggregate</code>
+    </MissingTemplateParam>
+  </file>
   <file src="src/TextUI/Configuration/Xml/PHPUnit/ExtensionBootstrapCollectionIterator.php">
     <InvalidNullableReturnType occurrences="1">
       <code>int</code>
     </InvalidNullableReturnType>
+    <MissingTemplateParam occurrences="1">
+      <code>Iterator</code>
+    </MissingTemplateParam>
     <NullableReturnStatement occurrences="1">
       <code>$this-&gt;position</code>
     </NullableReturnStatement>
@@ -1333,10 +669,18 @@
       <code>hasCacheResultFile</code>
     </DeprecatedMethod>
   </file>
+  <file src="src/TextUI/Configuration/Xml/TestSuite/TestDirectoryCollection.php">
+    <MissingTemplateParam occurrences="1">
+      <code>IteratorAggregate</code>
+    </MissingTemplateParam>
+  </file>
   <file src="src/TextUI/Configuration/Xml/TestSuite/TestDirectoryCollectionIterator.php">
     <InvalidNullableReturnType occurrences="1">
       <code>int</code>
     </InvalidNullableReturnType>
+    <MissingTemplateParam occurrences="1">
+      <code>Iterator</code>
+    </MissingTemplateParam>
     <NullableReturnStatement occurrences="1">
       <code>$this-&gt;position</code>
     </NullableReturnStatement>
@@ -1344,10 +688,18 @@
       <code>$this-&gt;directories</code>
     </PossiblyNullArrayOffset>
   </file>
+  <file src="src/TextUI/Configuration/Xml/TestSuite/TestFileCollection.php">
+    <MissingTemplateParam occurrences="1">
+      <code>IteratorAggregate</code>
+    </MissingTemplateParam>
+  </file>
   <file src="src/TextUI/Configuration/Xml/TestSuite/TestFileCollectionIterator.php">
     <InvalidNullableReturnType occurrences="1">
       <code>int</code>
     </InvalidNullableReturnType>
+    <MissingTemplateParam occurrences="1">
+      <code>Iterator</code>
+    </MissingTemplateParam>
     <NullableReturnStatement occurrences="1">
       <code>$this-&gt;position</code>
     </NullableReturnStatement>
@@ -1355,10 +707,18 @@
       <code>$this-&gt;files</code>
     </PossiblyNullArrayOffset>
   </file>
+  <file src="src/TextUI/Configuration/Xml/TestSuite/TestSuiteCollection.php">
+    <MissingTemplateParam occurrences="1">
+      <code>IteratorAggregate</code>
+    </MissingTemplateParam>
+  </file>
   <file src="src/TextUI/Configuration/Xml/TestSuite/TestSuiteCollectionIterator.php">
     <InvalidNullableReturnType occurrences="1">
       <code>int</code>
     </InvalidNullableReturnType>
+    <MissingTemplateParam occurrences="1">
+      <code>Iterator</code>
+    </MissingTemplateParam>
     <NullableReturnStatement occurrences="1">
       <code>$this-&gt;position</code>
     </NullableReturnStatement>
@@ -1371,144 +731,6 @@
       <code>$option['desc']</code>
       <code>$option['desc']</code>
     </PossiblyUndefinedArrayOffset>
-=======
-  <file src="src/TextUI/XmlConfiguration/PHP/Constant.php">
-    <MissingParamType occurrences="1">
-      <code>$value</code>
-    </MissingParamType>
-    <MissingReturnType occurrences="1">
-      <code>value</code>
-    </MissingReturnType>
-  </file>
-  <file src="src/TextUI/XmlConfiguration/PHP/ConstantCollection.php">
-    <MissingTemplateParam occurrences="1">
-      <code>IteratorAggregate</code>
-    </MissingTemplateParam>
-  </file>
-  <file src="src/TextUI/XmlConfiguration/PHP/ConstantCollectionIterator.php">
-    <MissingTemplateParam occurrences="1">
-      <code>Iterator</code>
-    </MissingTemplateParam>
-    <PropertyNotSetInConstructor occurrences="1">
-      <code>$position</code>
-    </PropertyNotSetInConstructor>
-  </file>
-  <file src="src/TextUI/XmlConfiguration/PHP/IniSettingCollection.php">
-    <MissingTemplateParam occurrences="1">
-      <code>IteratorAggregate</code>
-    </MissingTemplateParam>
-  </file>
-  <file src="src/TextUI/XmlConfiguration/PHP/IniSettingCollectionIterator.php">
-    <MissingTemplateParam occurrences="1">
-      <code>Iterator</code>
-    </MissingTemplateParam>
-    <PropertyNotSetInConstructor occurrences="1">
-      <code>$position</code>
-    </PropertyNotSetInConstructor>
-  </file>
-  <file src="src/TextUI/XmlConfiguration/PHP/Variable.php">
-    <MissingParamType occurrences="1">
-      <code>$value</code>
-    </MissingParamType>
-    <MissingReturnType occurrences="1">
-      <code>value</code>
-    </MissingReturnType>
-  </file>
-  <file src="src/TextUI/XmlConfiguration/PHP/VariableCollection.php">
-    <MissingTemplateParam occurrences="1">
-      <code>IteratorAggregate</code>
-    </MissingTemplateParam>
-  </file>
-  <file src="src/TextUI/XmlConfiguration/PHP/VariableCollectionIterator.php">
-    <MissingTemplateParam occurrences="1">
-      <code>Iterator</code>
-    </MissingTemplateParam>
-    <PropertyNotSetInConstructor occurrences="1">
-      <code>$position</code>
-    </PropertyNotSetInConstructor>
-  </file>
-  <file src="src/TextUI/XmlConfiguration/PHPUnit/ExtensionCollection.php">
-    <MissingTemplateParam occurrences="1">
-      <code>IteratorAggregate</code>
-    </MissingTemplateParam>
-  </file>
-  <file src="src/TextUI/XmlConfiguration/PHPUnit/ExtensionCollectionIterator.php">
-    <MissingTemplateParam occurrences="1">
-      <code>Iterator</code>
-    </MissingTemplateParam>
-    <PropertyNotSetInConstructor occurrences="1">
-      <code>$position</code>
-    </PropertyNotSetInConstructor>
-  </file>
-  <file src="src/TextUI/XmlConfiguration/PHPUnit/PHPUnit.php">
-    <DeprecatedMethod occurrences="2">
-      <code>hasTestSuiteLoaderClass</code>
-      <code>hasTestSuiteLoaderFile</code>
-    </DeprecatedMethod>
-    <DeprecatedProperty occurrences="6">
-      <code>$this-&gt;testSuiteLoaderClass</code>
-      <code>$this-&gt;testSuiteLoaderClass</code>
-      <code>$this-&gt;testSuiteLoaderClass</code>
-      <code>$this-&gt;testSuiteLoaderFile</code>
-      <code>$this-&gt;testSuiteLoaderFile</code>
-      <code>$this-&gt;testSuiteLoaderFile</code>
-    </DeprecatedProperty>
-    <MissingParamType occurrences="1">
-      <code>$columns</code>
-    </MissingParamType>
-    <MissingReturnType occurrences="1">
-      <code>columns</code>
-    </MissingReturnType>
-    <RedundantCastGivenDocblockType occurrences="8">
-      <code>(string) $this-&gt;bootstrap</code>
-      <code>(string) $this-&gt;cacheResultFile</code>
-      <code>(string) $this-&gt;defaultTestSuite</code>
-      <code>(string) $this-&gt;extensionsDirectory</code>
-      <code>(string) $this-&gt;printerClass</code>
-      <code>(string) $this-&gt;printerFile</code>
-      <code>(string) $this-&gt;testSuiteLoaderClass</code>
-      <code>(string) $this-&gt;testSuiteLoaderFile</code>
-    </RedundantCastGivenDocblockType>
-  </file>
-  <file src="src/TextUI/XmlConfiguration/TestSuite/TestDirectoryCollection.php">
-    <MissingTemplateParam occurrences="1">
-      <code>IteratorAggregate</code>
-    </MissingTemplateParam>
-  </file>
-  <file src="src/TextUI/XmlConfiguration/TestSuite/TestDirectoryCollectionIterator.php">
-    <MissingTemplateParam occurrences="1">
-      <code>Iterator</code>
-    </MissingTemplateParam>
-    <PropertyNotSetInConstructor occurrences="1">
-      <code>$position</code>
-    </PropertyNotSetInConstructor>
-  </file>
-  <file src="src/TextUI/XmlConfiguration/TestSuite/TestFileCollection.php">
-    <MissingTemplateParam occurrences="1">
-      <code>IteratorAggregate</code>
-    </MissingTemplateParam>
-  </file>
-  <file src="src/TextUI/XmlConfiguration/TestSuite/TestFileCollectionIterator.php">
-    <MissingTemplateParam occurrences="1">
-      <code>Iterator</code>
-    </MissingTemplateParam>
-    <PropertyNotSetInConstructor occurrences="1">
-      <code>$position</code>
-    </PropertyNotSetInConstructor>
-  </file>
-  <file src="src/TextUI/XmlConfiguration/TestSuite/TestSuiteCollection.php">
-    <MissingTemplateParam occurrences="1">
-      <code>IteratorAggregate</code>
-    </MissingTemplateParam>
-  </file>
-  <file src="src/TextUI/XmlConfiguration/TestSuite/TestSuiteCollectionIterator.php">
-    <MissingTemplateParam occurrences="1">
-      <code>Iterator</code>
-    </MissingTemplateParam>
-    <PropertyNotSetInConstructor occurrences="1">
-      <code>$position</code>
-    </PropertyNotSetInConstructor>
->>>>>>> a4246d53
   </file>
   <file src="src/TextUI/Output/Default/ResultPrinter.php">
     <RedundantCondition occurrences="2">
@@ -1516,111 +738,13 @@
       <code>assert($test instanceof TestMethod)</code>
     </RedundantCondition>
   </file>
-<<<<<<< HEAD
   <file src="src/TextUI/TestRunner.php">
     <InternalMethod occurrences="1">
       <code>nameAndVersion</code>
     </InternalMethod>
-=======
-  <file src="src/Util/ErrorHandler.php">
-    <InvalidArgument occurrences="1"/>
-    <MissingReturnType occurrences="1">
-      <code>invokeIgnoringWarnings</code>
-    </MissingReturnType>
-  </file>
-  <file src="src/Util/ExcludeList.php">
-    <InvalidConstantAssignmentValue occurrences="1"/>
-    <MissingThrowsDocblock occurrences="1"/>
-    <UndefinedClass occurrences="5">
-      <code>Assert</code>
-      <code>DocBlock</code>
-      <code>Project</code>
-      <code>Prophet</code>
-      <code>Type</code>
-    </UndefinedClass>
-  </file>
-  <file src="src/Util/Filter.php">
-    <MissingParamType occurrences="1">
-      <code>$prefix</code>
-    </MissingParamType>
-  </file>
-  <file src="src/Util/GlobalState.php">
-    <MissingParamType occurrences="1">
-      <code>$variable</code>
-    </MissingParamType>
-  </file>
-  <file src="src/Util/Json.php">
-    <MissingParamType occurrences="1">
-      <code>$json</code>
-    </MissingParamType>
-  </file>
-  <file src="src/Util/Log/JUnit.php">
-    <ArgumentTypeCoercion occurrences="1">
-      <code>$suite-&gt;getName()</code>
-    </ArgumentTypeCoercion>
-    <DeprecatedInterface occurrences="1">
-      <code>JUnit</code>
-    </DeprecatedInterface>
-    <DocblockTypeContradiction occurrences="2">
-      <code>$this-&gt;currentTestCase === null</code>
-      <code>$this-&gt;currentTestCase === null</code>
-    </DocblockTypeContradiction>
-    <InvalidPropertyAssignmentValue occurrences="1">
-      <code>$this-&gt;testSuiteTimes</code>
-    </InvalidPropertyAssignmentValue>
-    <MissingThrowsDocblock occurrences="4">
-      <code>Filter::getFilteredStacktrace($t)</code>
-      <code>parent::__construct($out)</code>
-    </MissingThrowsDocblock>
-    <PossiblyNullPropertyAssignmentValue occurrences="1">
-      <code>null</code>
-    </PossiblyNullPropertyAssignmentValue>
->>>>>>> a4246d53
     <PropertyNotSetInConstructor occurrences="1">
       <code>$printer</code>
     </PropertyNotSetInConstructor>
-<<<<<<< HEAD
-=======
-    <UndefinedInterfaceMethod occurrences="6">
-      <code>getName</code>
-      <code>getName</code>
-      <code>getName</code>
-      <code>getName</code>
-      <code>getName</code>
-      <code>getName</code>
-    </UndefinedInterfaceMethod>
-  </file>
-  <file src="src/Util/PHP/AbstractPhpProcess.php">
-    <ArgumentTypeCoercion occurrences="2">
-      <code>$this-&gt;getException($failures[0])</code>
-      <code>$this-&gt;getException($warnings[0])</code>
-    </ArgumentTypeCoercion>
-    <LessSpecificReturnStatement occurrences="1">
-      <code>$exception</code>
-    </LessSpecificReturnStatement>
-    <MissingClosureParamType occurrences="4">
-      <code>$errfile</code>
-      <code>$errline</code>
-      <code>$errno</code>
-      <code>$errstr</code>
-    </MissingClosureParamType>
-    <MoreSpecificReturnType occurrences="1">
-      <code>Exception</code>
-    </MoreSpecificReturnType>
-    <PossiblyFalseOperand occurrences="1">
-      <code>strrpos($key, "\0")</code>
-    </PossiblyFalseOperand>
-    <PossiblyNullArgument occurrences="1">
-      <code>$childResult-&gt;getCodeCoverage()</code>
-    </PossiblyNullArgument>
-    <PossiblyNullReference occurrences="1">
-      <code>merge</code>
-    </PossiblyNullReference>
-    <UndefinedInterfaceMethod occurrences="2">
-      <code>addToAssertionCount</code>
-      <code>setResult</code>
-    </UndefinedInterfaceMethod>
->>>>>>> a4246d53
   </file>
   <file src="src/Util/PHP/DefaultPhpProcess.php">
     <DocblockTypeContradiction occurrences="1">
@@ -1643,108 +767,18 @@
     <PossiblyNullArgument occurrences="1">
       <code>$filter</code>
     </PossiblyNullArgument>
-<<<<<<< HEAD
   </file>
   <file src="src/Util/VersionComparisonOperator.php">
     <DocblockTypeContradiction occurrences="1">
       <code>in_array($operator, ['&lt;', 'lt', '&lt;=', 'le', '&gt;', 'gt', '&gt;=', 'ge', '==', '=', 'eq', '!=', '&lt;&gt;', 'ne'], true)</code>
     </DocblockTypeContradiction>
-=======
-    <PropertyNotSetInConstructor occurrences="1">
-      <code>HtmlResultPrinter</code>
-    </PropertyNotSetInConstructor>
-  </file>
-  <file src="src/Util/TestDox/NamePrettifier.php">
-    <InvalidCast occurrences="1">
-      <code>$value</code>
-    </InvalidCast>
-    <MissingThrowsDocblock occurrences="1"/>
-    <RedundantConditionGivenDocblockType occurrences="1">
-      <code>is_string($value)</code>
-    </RedundantConditionGivenDocblockType>
-  </file>
-  <file src="src/Util/TestDox/ResultPrinter.php">
-    <DeprecatedInterface occurrences="1">
-      <code>ResultPrinter</code>
-    </DeprecatedInterface>
-    <MissingThrowsDocblock occurrences="1">
-      <code>parent::__construct($out)</code>
-    </MissingThrowsDocblock>
-    <PropertyNotSetInConstructor occurrences="1">
-      <code>$testStatus</code>
-    </PropertyNotSetInConstructor>
-  </file>
-  <file src="src/Util/TestDox/TestDoxPrinter.php">
-    <DeprecatedInterface occurrences="1">
-      <code>TestDoxPrinter</code>
-    </DeprecatedInterface>
-    <MissingThrowsDocblock occurrences="1">
-      <code>\PHPUnit\Util\Filter::getFilteredStacktrace($t)</code>
-    </MissingThrowsDocblock>
-    <PropertyNotSetInConstructor occurrences="2">
-      <code>TestDoxPrinter</code>
-      <code>TestDoxPrinter</code>
-    </PropertyNotSetInConstructor>
-    <UndefinedInterfaceMethod occurrences="1">
-      <code>getName</code>
-    </UndefinedInterfaceMethod>
-  </file>
-  <file src="src/Util/TestDox/TextResultPrinter.php">
-    <DeprecatedInterface occurrences="1">
-      <code>TextResultPrinter</code>
-    </DeprecatedInterface>
-    <PropertyNotSetInConstructor occurrences="1">
-      <code>TextResultPrinter</code>
-    </PropertyNotSetInConstructor>
-  </file>
-  <file src="src/Util/TestDox/XmlResultPrinter.php">
-    <DeprecatedInterface occurrences="1">
-      <code>XmlResultPrinter</code>
-    </DeprecatedInterface>
-    <MissingThrowsDocblock occurrences="2">
-      <code>parent::__construct($out)</code>
-    </MissingThrowsDocblock>
-  </file>
-  <file src="src/Util/TextTestListRenderer.php">
-    <ArgumentTypeCoercion occurrences="1">
-      <code>$suite-&gt;getIterator()</code>
-    </ArgumentTypeCoercion>
-  </file>
-  <file src="src/Util/VersionComparisonOperator.php">
-    <MissingThrowsDocblock occurrences="1">
-      <code>ensureOperatorIsValid</code>
-    </MissingThrowsDocblock>
-  </file>
-  <file src="src/Util/Xml.php">
-    <ArgumentTypeCoercion occurrences="1">
-      <code>$item</code>
-    </ArgumentTypeCoercion>
-    <InvalidStringClass occurrences="1">
-      <code>new $className</code>
-    </InvalidStringClass>
-    <LessSpecificReturnStatement occurrences="1">
-      <code>(new DOMDocument)-&gt;importNode($element, true)</code>
-    </LessSpecificReturnStatement>
-    <MissingReturnType occurrences="1">
-      <code>xmlToVariable</code>
-    </MissingReturnType>
-    <MissingThrowsDocblock occurrences="1"/>
-    <MoreSpecificReturnType occurrences="1">
-      <code>DOMElement</code>
-    </MoreSpecificReturnType>
-    <RedundantCast occurrences="1">
-      <code>(string) $entry-&gt;getAttribute('key')</code>
-    </RedundantCast>
+    <NoValue occurrences="1">
+      <code>$operator</code>
+    </NoValue>
   </file>
   <file src="src/Util/Xml/SnapshotNodeList.php">
     <MissingTemplateParam occurrences="1">
       <code>IteratorAggregate</code>
     </MissingTemplateParam>
   </file>
-  <file src="src/Util/XmlTestListRenderer.php">
-    <ArgumentTypeCoercion occurrences="1">
-      <code>$suite-&gt;getIterator()</code>
-    </ArgumentTypeCoercion>
->>>>>>> a4246d53
-  </file>
 </files>