--- conflicted
+++ resolved
@@ -1,6 +1,5 @@
 <?xml version="1.0" encoding="UTF-8"?>
-<<<<<<< HEAD
-<files psalm-version="5.9.0@8b9ad1eb9e8b7d3101f949291da2b9f7767cd163">
+<files psalm-version="5.12.0@f90118cdeacd0088e7215e64c0c99ceca819e176">
   <file src="src/Event/Dispatcher/DirectDispatcher.php">
     <UndefinedInterfaceMethod>
       <code>notify</code>
@@ -47,10 +46,6 @@
     </PropertyTypeCoercion>
   </file>
   <file src="src/Event/Facade.php">
-=======
-<files psalm-version="5.12.0@f90118cdeacd0088e7215e64c0c99ceca819e176">
-  <file src="src/Framework/Assert.php">
->>>>>>> 4cb7d584
     <ArgumentTypeCoercion>
       <code><![CDATA[$eventClass . 'Subscriber']]></code>
     </ArgumentTypeCoercion>
