<?xml version="1.0" encoding="UTF-8"?>
<<<<<<< HEAD
<files psalm-version="5.13.1@086b94371304750d1c673315321a55d15fc59015">
  <file src="src/Event/Dispatcher/DirectDispatcher.php">
    <UndefinedInterfaceMethod>
      <code>notify</code>
    </UndefinedInterfaceMethod>
  </file>
  <file src="src/Event/Emitter/DispatchingEmitter.php">
=======
<files psalm-version="5.14.1@b9d355e0829c397b9b3b47d0c0ed042a8a70284d">
  <file src="src/Framework/Assert.php">
>>>>>>> 6904cfa5
    <ArgumentTypeCoercion>
      <code>$file</code>
      <code>$file</code>
      <code>$file</code>
      <code>$file</code>
      <code>$file</code>
      <code>$file</code>
      <code>$file</code>
      <code>$line</code>
      <code>$line</code>
      <code>$line</code>
      <code>$line</code>
      <code>$line</code>
      <code>$line</code>
      <code>$line</code>
      <code>$message</code>
      <code>$message</code>
      <code>$message</code>
      <code>$message</code>
      <code>$message</code>
      <code>$message</code>
      <code>$message</code>
      <code>$message</code>
    </ArgumentTypeCoercion>
  </file>
  <file src="src/Event/Events/Test/HookMethod/AfterLastTestMethodFinished.php">
    <PropertyTypeCoercion>
      <code>$calledMethods</code>
    </PropertyTypeCoercion>
  </file>
  <file src="src/Event/Events/Test/HookMethod/AfterTestMethodFinished.php">
    <PropertyTypeCoercion>
      <code>$calledMethods</code>
    </PropertyTypeCoercion>
  </file>
  <file src="src/Event/Events/Test/HookMethod/BeforeFirstTestMethodFinished.php">
    <PropertyTypeCoercion>
      <code>$calledMethods</code>
    </PropertyTypeCoercion>
  </file>
  <file src="src/Event/Events/Test/HookMethod/BeforeTestMethodFinished.php">
    <PropertyTypeCoercion>
      <code>$calledMethods</code>
    </PropertyTypeCoercion>
  </file>
  <file src="src/Event/Events/Test/HookMethod/PostConditionFinished.php">
    <PropertyTypeCoercion>
      <code>$calledMethods</code>
    </PropertyTypeCoercion>
  </file>
  <file src="src/Event/Events/Test/HookMethod/PreConditionFinished.php">
    <PropertyTypeCoercion>
      <code>$calledMethods</code>
    </PropertyTypeCoercion>
  </file>
  <file src="src/Event/Events/Test/Lifecycle/DataProviderMethodFinished.php">
    <PropertyTypeCoercion>
      <code>$calledMethods</code>
    </PropertyTypeCoercion>
  </file>
  <file src="src/Event/Events/Test/TestDouble/MockObjectFromWsdlCreated.php">
    <PropertyTypeCoercion>
      <code>$methods</code>
    </PropertyTypeCoercion>
  </file>
  <file src="src/Event/Events/Test/TestDouble/PartialMockObjectCreated.php">
    <PropertyTypeCoercion>
      <code>$methodNames</code>
    </PropertyTypeCoercion>
  </file>
  <file src="src/Event/Facade.php">
    <ArgumentTypeCoercion>
      <code><![CDATA[$eventClass . 'Subscriber']]></code>
    </ArgumentTypeCoercion>
    <InvalidArrayOffset>
      <code><![CDATA[gc_status()['running']]]></code>
    </InvalidArrayOffset>
  </file>
  <file src="src/Event/Value/Runtime/PHP.php">
    <ImpureFunctionCall>
      <code>get_loaded_extensions</code>
    </ImpureFunctionCall>
  </file>
  <file src="src/Event/Value/Telemetry/HRTime.php">
    <ImpureMethodCall>
      <code>fromSecondsAndNanoseconds</code>
    </ImpureMethodCall>
  </file>
  <file src="src/Event/Value/Telemetry/MemoryUsage.php">
    <ImpureMethodCall>
      <code>fromBytes</code>
    </ImpureMethodCall>
  </file>
  <file src="src/Event/Value/Telemetry/Php83GarbageCollectorStatusProvider.php">
    <InvalidArrayOffset>
      <code><![CDATA[$status['application_time']]]></code>
      <code><![CDATA[$status['buffer_size']]]></code>
      <code><![CDATA[$status['collector_time']]]></code>
      <code><![CDATA[$status['destructor_time']]]></code>
      <code><![CDATA[$status['free_time']]]></code>
      <code><![CDATA[$status['full']]]></code>
      <code><![CDATA[$status['protected']]]></code>
      <code><![CDATA[$status['running']]]></code>
    </InvalidArrayOffset>
  </file>
  <file src="src/Event/Value/Test/TestCollection.php">
    <PropertyTypeCoercion>
      <code>$tests</code>
    </PropertyTypeCoercion>
  </file>
  <file src="src/Event/Value/Test/TestData/TestDataCollection.php">
    <ArgumentTypeCoercion>
      <code>$data</code>
    </ArgumentTypeCoercion>
    <PropertyTypeCoercion>
      <code>$data</code>
    </PropertyTypeCoercion>
  </file>
  <file src="src/Event/Value/Test/TestMethod.php">
    <ImpureMethodCall>
      <code>dataFromDataProvider</code>
      <code>dataFromDataProvider</code>
      <code>hasDataFromDataProvider</code>
      <code>hasDataFromDataProvider</code>
    </ImpureMethodCall>
  </file>
  <file src="src/Event/Value/TestSuite/TestSuiteBuilder.php">
    <ArgumentTypeCoercion>
      <code>$className</code>
      <code>$className</code>
      <code>$methodName</code>
      <code><![CDATA[$testSuite->name()]]></code>
      <code><![CDATA[$testSuite->name()]]></code>
    </ArgumentTypeCoercion>
  </file>
  <file src="src/Framework/Assert/Functions.php">
    <TooManyArguments>
      <code>Assert::anything(...func_get_args())</code>
      <code>Assert::directoryExists(...func_get_args())</code>
      <code>Assert::fileExists(...func_get_args())</code>
      <code>Assert::isEmpty(...func_get_args())</code>
      <code>Assert::isFalse(...func_get_args())</code>
      <code>Assert::isFinite(...func_get_args())</code>
      <code>Assert::isInfinite(...func_get_args())</code>
      <code>Assert::isJson(...func_get_args())</code>
      <code>Assert::isList(...func_get_args())</code>
      <code>Assert::isNan(...func_get_args())</code>
      <code>Assert::isNull(...func_get_args())</code>
      <code>Assert::isReadable(...func_get_args())</code>
      <code>Assert::isTrue(...func_get_args())</code>
      <code>Assert::isWritable(...func_get_args())</code>
    </TooManyArguments>
  </file>
  <file src="src/Framework/Constraint/Cardinality/Count.php">
    <PossiblyInvalidArgument>
      <code><![CDATA[$e->getCode()]]></code>
    </PossiblyInvalidArgument>
  </file>
  <file src="src/Framework/Constraint/Object/ObjectEquals.php">
    <MissingThrowsDocblock>
      <code>getMethod</code>
    </MissingThrowsDocblock>
  </file>
  <file src="src/Framework/Constraint/Object/ObjectHasProperty.php">
    <MissingThrowsDocblock>
      <code>hasProperty</code>
    </MissingThrowsDocblock>
  </file>
  <file src="src/Framework/Constraint/Operator/BinaryOperator.php">
<<<<<<< HEAD
    <PropertyTypeCoercion>
      <code><![CDATA[array_map(
            fn ($constraint): Constraint => $this->checkConstraint($constraint),
            $constraints,
        )]]></code>
    </PropertyTypeCoercion>
=======
    <UnsafeInstantiation>
      <code>new static</code>
    </UnsafeInstantiation>
  </file>
  <file src="src/Framework/Constraint/Operator/LogicalNot.php">
    <MissingThrowsDocblock>
      <code>evaluate</code>
      <code>evaluate</code>
    </MissingThrowsDocblock>
  </file>
  <file src="src/Framework/Constraint/Operator/Operator.php">
    <MissingParamType>
      <code>$constraint</code>
    </MissingParamType>
  </file>
  <file src="src/Framework/Constraint/String/RegularExpression.php">
    <ArgumentTypeCoercion>
      <code><![CDATA[$this->pattern]]></code>
    </ArgumentTypeCoercion>
  </file>
  <file src="src/Framework/Constraint/String/StringMatchesFormatDescription.php">
    <ArgumentTypeCoercion>
      <code>$line</code>
    </ArgumentTypeCoercion>
    <MissingThrowsDocblock>
      <code><![CDATA[new Differ(new UnifiedDiffOutputBuilder("--- Expected\n+++ Actual\n"))]]></code>
    </MissingThrowsDocblock>
  </file>
  <file src="src/Framework/Constraint/String/StringStartsWith.php">
    <MissingThrowsDocblock>
      <code><![CDATA[throw InvalidArgumentException::create(1, 'non-empty string');]]></code>
    </MissingThrowsDocblock>
>>>>>>> 6904cfa5
  </file>
  <file src="src/Framework/Constraint/Operator/LogicalXor.php">
    <InvalidArgument>
      <code>bool</code>
    </InvalidArgument>
  </file>
  <file src="src/Framework/Constraint/Traversable/TraversableContainsOnly.php">
    <ArgumentTypeCoercion>
      <code>$type</code>
    </ArgumentTypeCoercion>
  </file>
  <file src="src/Framework/DataProviderTestSuite.php">
    <ArgumentTypeCoercion>
      <code>$className</code>
      <code>$methodName</code>
    </ArgumentTypeCoercion>
    <LessSpecificReturnStatement>
      <code><![CDATA[$this->providedTests]]></code>
    </LessSpecificReturnStatement>
    <MoreSpecificReturnType>
      <code><![CDATA[list<ExecutionOrderDependency>]]></code>
    </MoreSpecificReturnType>
  </file>
  <file src="src/Framework/MockObject/Generator/Generator.php">
    <ArgumentTypeCoercion>
      <code>$className</code>
      <code>$className</code>
      <code>$interfaceName</code>
      <code>$methods</code>
      <code>$type</code>
    </ArgumentTypeCoercion>
    <InvalidReturnStatement>
      <code>$object</code>
    </InvalidReturnStatement>
    <InvalidReturnType>
      <code><![CDATA[MockObject&RealInstanceType]]></code>
    </InvalidReturnType>
    <MissingThrowsDocblock>
      <code>getMethod</code>
    </MissingThrowsDocblock>
    <PossiblyNullArgument>
      <code><![CDATA[$client->__getFunctions()]]></code>
    </PossiblyNullArgument>
  </file>
  <file src="src/Framework/MockObject/Generator/MockMethod.php">
    <InvalidArgument>
      <code><![CDATA[[
                'arguments_decl'     => $this->argumentsForDeclaration,
                'arguments_call'     => $this->argumentsForCall,
                'return_declaration' => !empty($this->returnType->asString()) ? (': ' . $this->returnType->asString()) : '',
                'return_type'        => $this->returnType->asString(),
                'arguments_count'    => !empty($this->argumentsForCall) ? substr_count($this->argumentsForCall, ',') + 1 : 0,
                'class_name'         => $this->className,
                'method_name'        => $this->methodName,
                'modifier'           => $this->modifier,
                'reference'          => $this->reference,
                'clone_arguments'    => $this->cloneArguments ? 'true' : 'false',
                'deprecation'        => $deprecation,
            ]]]></code>
    </InvalidArgument>
    <PossiblyFalseOperand>
      <code><![CDATA[strpos($parameterAsString, '<optional> ')]]></code>
    </PossiblyFalseOperand>
  </file>
  <file src="src/Framework/MockObject/MockBuilder.php">
    <ArgumentTypeCoercion>
      <code><![CDATA[$this->type]]></code>
      <code><![CDATA[$this->type]]></code>
      <code><![CDATA[$this->type]]></code>
      <code><![CDATA[$this->type]]></code>
      <code><![CDATA[$this->type]]></code>
    </ArgumentTypeCoercion>
    <InvalidReturnStatement>
      <code>$object</code>
      <code>$object</code>
      <code>$object</code>
    </InvalidReturnStatement>
    <InvalidReturnType>
      <code><![CDATA[MockObject&MockedType]]></code>
      <code><![CDATA[MockObject&MockedType]]></code>
      <code><![CDATA[MockObject&MockedType]]></code>
    </InvalidReturnType>
  </file>
  <file src="src/Framework/MockObject/Runtime/Builder/InvocationMocker.php">
    <PropertyTypeCoercion>
      <code>$configurableMethods</code>
    </PropertyTypeCoercion>
  </file>
  <file src="src/Framework/MockObject/Runtime/Matcher.php">
    <InvalidNullableReturnType>
      <code>MethodName</code>
    </InvalidNullableReturnType>
    <NullableReturnStatement>
      <code><![CDATA[$this->methodNameRule]]></code>
    </NullableReturnStatement>
  </file>
  <file src="src/Framework/MockObject/Runtime/ReturnValueGenerator.php">
    <ArgumentTypeCoercion>
      <code>$returnType</code>
      <code>$types</code>
    </ArgumentTypeCoercion>
    <LessSpecificReturnStatement>
      <code><![CDATA[(new ReflectionClass($stubClassName))->newInstanceWithoutConstructor()]]></code>
    </LessSpecificReturnStatement>
    <MoreSpecificReturnType>
      <code>MockObject</code>
    </MoreSpecificReturnType>
  </file>
  <file src="src/Framework/MockObject/Runtime/Rule/Parameters.php">
    <PropertyNotSetInConstructor>
      <code>$parameterVerificationResult</code>
    </PropertyNotSetInConstructor>
  </file>
  <file src="src/Framework/TestCase.php">
    <ArgumentTypeCoercion>
      <code>$mockClassName</code>
      <code>$originalClassName</code>
      <code>$originalClassName</code>
      <code><![CDATA[$this->expectedException]]></code>
    </ArgumentTypeCoercion>
    <DeprecatedMethod>
      <code>disableArgumentCloning</code>
      <code>disallowMockingUnknownTypes</code>
      <code>enableProxyingToOriginalMethods</code>
    </DeprecatedMethod>
    <InvalidReturnStatement>
      <code>$partialMock</code>
      <code>$testProxy</code>
    </InvalidReturnStatement>
    <InvalidReturnType>
      <code><![CDATA[MockObject&RealInstanceType]]></code>
      <code><![CDATA[MockObject&RealInstanceType]]></code>
    </InvalidReturnType>
    <MissingThrowsDocblock>
      <code>getMethod</code>
    </MissingThrowsDocblock>
    <PropertyNotSetInConstructor>
      <code>$outputBufferingLevel</code>
    </PropertyNotSetInConstructor>
    <PropertyTypeCoercion>
      <code>$backupGlobalsExcludeList</code>
      <code>$groups</code>
    </PropertyTypeCoercion>
  </file>
  <file src="src/Framework/TestRunner.php">
    <ArgumentTypeCoercion>
      <code><![CDATA[$test->output()]]></code>
    </ArgumentTypeCoercion>
    <InvalidArgument>
      <code>$var</code>
    </InvalidArgument>
    <MissingThrowsDocblock>
      <code>bootstrap</code>
    </MissingThrowsDocblock>
  </file>
  <file src="src/Framework/TestSuite.php">
    <ArgumentTypeCoercion>
      <code><![CDATA[$this->name]]></code>
    </ArgumentTypeCoercion>
    <LessSpecificReturnStatement>
      <code><![CDATA[$this->providedTests]]></code>
      <code><![CDATA[$this->requiredTests]]></code>
    </LessSpecificReturnStatement>
    <MoreSpecificReturnType>
      <code><![CDATA[list<ExecutionOrderDependency>]]></code>
      <code><![CDATA[list<ExecutionOrderDependency>]]></code>
    </MoreSpecificReturnType>
  </file>
  <file src="src/Logging/JUnit/JunitXmlLogger.php">
    <InvalidPropertyAssignmentValue>
      <code><![CDATA[$this->testSuiteTimes]]></code>
    </InvalidPropertyAssignmentValue>
    <RedundantCondition>
      <code>assert($test instanceof TestMethod)</code>
    </RedundantCondition>
  </file>
  <file src="src/Logging/TeamCity/TeamCityLogger.php">
    <MissingThrowsDocblock>
      <code>comparisonFailure</code>
      <code>comparisonFailure</code>
    </MissingThrowsDocblock>
    <PropertyNotSetInConstructor>
      <code>$flowId</code>
    </PropertyNotSetInConstructor>
    <RedundantCondition>
      <code>assert($test instanceof TestMethod)</code>
      <code>assert($testSuite instanceof TestSuiteForTestClass)</code>
      <code>assert($testSuite instanceof TestSuiteForTestMethodWithDataProvider)</code>
      <code>assert($testSuite instanceof TestSuiteForTestMethodWithDataProvider)</code>
    </RedundantCondition>
  </file>
  <file src="src/Logging/TestDox/NamePrettifier.php">
    <InvalidCast>
      <code>$value</code>
    </InvalidCast>
  </file>
  <file src="src/Logging/TestDox/TestMethod/TestResultCollection.php">
    <PropertyTypeCoercion>
      <code>$testResults</code>
    </PropertyTypeCoercion>
  </file>
  <file src="src/Logging/TestDox/TestMethod/TestResultCollector.php">
    <PossiblyNullArgument>
      <code><![CDATA[$this->status]]></code>
      <code><![CDATA[$this->time]]></code>
    </PossiblyNullArgument>
    <PropertyTypeCoercion>
      <code><![CDATA[$this->testDoubles]]></code>
    </PropertyTypeCoercion>
    <RedundantCondition>
      <code>assert($test instanceof TestMethod)</code>
    </RedundantCondition>
  </file>
  <file src="src/Metadata/Api/CodeCoverage.php">
    <RedundantCondition>
      <code>$metadata instanceof CoversFunction</code>
      <code>$metadata instanceof UsesFunction</code>
      <code>assert($metadata instanceof Covers)</code>
      <code>assert($metadata instanceof Uses)</code>
    </RedundantCondition>
  </file>
  <file src="src/Metadata/Api/DataProvider.php">
    <ArgumentTypeCoercion>
      <code><![CDATA[$_dataProvider->methodName()]]></code>
    </ArgumentTypeCoercion>
    <PossiblyInvalidArgument>
      <code><![CDATA[$e->getCode()]]></code>
    </PossiblyInvalidArgument>
  </file>
  <file src="src/Metadata/Api/Dependencies.php">
    <RedundantCondition>
      <code>assert($metadata instanceof DependsOnClass)</code>
    </RedundantCondition>
  </file>
  <file src="src/Metadata/Api/Groups.php">
    <LessSpecificReturnStatement>
      <code>array_unique($groups)</code>
      <code>array_unique($groups)</code>
    </LessSpecificReturnStatement>
    <MoreSpecificReturnType>
      <code><![CDATA[list<string>]]></code>
    </MoreSpecificReturnType>
    <RedundantCondition>
      <code>$metadata instanceof CoversFunction</code>
      <code>$metadata instanceof UsesFunction</code>
      <code>assert($metadata instanceof Covers)</code>
      <code>assert($metadata instanceof Uses)</code>
    </RedundantCondition>
  </file>
  <file src="src/Metadata/Api/Requirements.php">
    <RedundantCondition>
      <code>assert($metadata instanceof RequiresFunction)</code>
      <code>assert($metadata instanceof RequiresMethod)</code>
      <code>assert($metadata instanceof RequiresOperatingSystem)</code>
      <code>assert($metadata instanceof RequiresOperatingSystemFamily)</code>
      <code>assert($metadata instanceof RequiresPhp)</code>
      <code>assert($metadata instanceof RequiresPhpExtension)</code>
      <code>assert($metadata instanceof RequiresPhpunit)</code>
      <code>assert($metadata instanceof RequiresSetting)</code>
    </RedundantCondition>
  </file>
  <file src="src/Metadata/Metadata.php">
    <ArgumentTypeCoercion>
      <code>$className</code>
      <code>$className</code>
    </ArgumentTypeCoercion>
  </file>
  <file src="src/Metadata/MetadataCollection.php">
    <PropertyTypeCoercion>
      <code>$metadata</code>
    </PropertyTypeCoercion>
  </file>
  <file src="src/Metadata/Parser/Annotation/DocBlock.php">
    <InvalidPropertyAssignmentValue>
      <code><![CDATA[array_merge(
            $requires,
            ['__OFFSET' => $recordedOffsets],
            array_filter(
                [
                    'setting'            => $recordedSettings,
                    'extension_versions' => $extensionVersions,
                ],
            ),
        )]]></code>
    </InvalidPropertyAssignmentValue>
    <InvalidReturnStatement>
      <code><![CDATA[$this->parsedRequirements = array_merge(
            $requires,
            ['__OFFSET' => $recordedOffsets],
            array_filter(
                [
                    'setting'            => $recordedSettings,
                    'extension_versions' => $extensionVersions,
                ],
            ),
        )]]></code>
    </InvalidReturnStatement>
    <InvalidReturnType>
      <code><![CDATA[array{
     *   __OFFSET: array<string, int>&array{__FILE: string},
     *   setting?: array<string, string>,
     *   extension_versions?: array<string, array{version: string, operator: string}>
     * }&array<
     *   string,
     *   string|array{version: string, operator: string}|array{constraint: string}|array<int|string, string>
     * >]]></code>
    </InvalidReturnType>
  </file>
  <file src="src/Metadata/Parser/AnnotationParser.php">
    <ArgumentTypeCoercion>
      <code>$className</code>
      <code>$className</code>
      <code>$className</code>
      <code>$pieces[0]</code>
      <code>$pieces[0]</code>
      <code><![CDATA[explode('::', $value)]]></code>
      <code>trim($tmp[0])</code>
    </ArgumentTypeCoercion>
  </file>
  <file src="src/Metadata/Version/Requirement.php">
    <ArgumentTypeCoercion>
      <code><![CDATA[!empty($matches['operator']) ? $matches['operator'] : '>=']]></code>
    </ArgumentTypeCoercion>
  </file>
  <file src="src/Runner/CodeCoverage.php">
    <InvalidNullableReturnType>
      <code>Driver</code>
      <code>\SebastianBergmann\CodeCoverage\CodeCoverage</code>
    </InvalidNullableReturnType>
    <MissingThrowsDocblock>
      <code>codeCoverageGenerationFailed</code>
      <code>codeCoverageGenerationFailed</code>
      <code>codeCoverageGenerationFailed</code>
      <code>codeCoverageGenerationFailed</code>
      <code>codeCoverageGenerationFailed</code>
      <code>codeCoverageGenerationFailed</code>
      <code>codeCoverageGenerationSucceeded</code>
      <code>codeCoverageGenerationSucceeded</code>
      <code>codeCoverageGenerationSucceeded</code>
      <code>codeCoverageGenerationSucceeded</code>
      <code>codeCoverageGenerationSucceeded</code>
      <code>codeCoverageGenerationSucceeded</code>
      <code>coverageCacheDirectory</code>
      <code>coverageClover</code>
      <code>coverageCobertura</code>
      <code>coverageCrap4j</code>
      <code>coverageHtml</code>
      <code>coverageHtmlCustomCssFile</code>
      <code>coveragePhp</code>
      <code>coverageText</code>
      <code>coverageText</code>
      <code>coverageXml</code>
    </MissingThrowsDocblock>
    <NullableReturnStatement>
      <code><![CDATA[$this->codeCoverage]]></code>
      <code><![CDATA[$this->driver]]></code>
    </NullableReturnStatement>
    <PossiblyNullReference>
      <code>start</code>
      <code>stop</code>
    </PossiblyNullReference>
  </file>
  <file src="src/Runner/Filter/GroupFilterIterator.php">
    <MissingTemplateParam>
      <code>GroupFilterIterator</code>
    </MissingTemplateParam>
    <PropertyTypeCoercion>
      <code><![CDATA[$this->groupTests]]></code>
    </PropertyTypeCoercion>
  </file>
  <file src="src/Runner/Filter/NameFilterIterator.php">
    <ArgumentTypeCoercion>
      <code><![CDATA[$this->filter]]></code>
    </ArgumentTypeCoercion>
    <MissingTemplateParam>
      <code>NameFilterIterator</code>
    </MissingTemplateParam>
    <PossiblyNullArgument>
      <code><![CDATA[$this->filter]]></code>
    </PossiblyNullArgument>
  </file>
  <file src="src/Runner/PhptTestCase.php">
    <InternalClass>
      <code>RawCodeCoverageData::fromXdebugWithoutPathCoverage([])</code>
      <code>RawCodeCoverageData::fromXdebugWithoutPathCoverage([])</code>
    </InternalClass>
    <InternalMethod>
      <code>RawCodeCoverageData::fromXdebugWithoutPathCoverage([])</code>
      <code>RawCodeCoverageData::fromXdebugWithoutPathCoverage([])</code>
    </InternalMethod>
    <MissingThrowsDocblock>
      <code>bootstrap</code>
    </MissingThrowsDocblock>
    <PossiblyInvalidArgument>
      <code><![CDATA[$sections['FILEEOF']]]></code>
    </PossiblyInvalidArgument>
    <PossiblyUndefinedArrayOffset>
      <code>$setting[1]</code>
    </PossiblyUndefinedArrayOffset>
  </file>
  <file src="src/Runner/TestResult/Collector.php">
    <RedundantCondition>
      <code>assert($testSuite instanceof TestSuiteForTestMethodWithDataProvider)</code>
    </RedundantCondition>
  </file>
  <file src="src/Runner/TestSuiteLoader.php">
    <UnresolvableInclude>
      <code>require_once $suiteClassFile</code>
    </UnresolvableInclude>
  </file>
  <file src="src/Runner/TestSuiteSorter.php">
    <ArgumentTypeCoercion>
      <code>$tests</code>
      <code><![CDATA[$this->randomize($suite->tests())]]></code>
      <code><![CDATA[$this->resolveDependencies($tests)]]></code>
      <code><![CDATA[$this->reverse($suite->tests())]]></code>
      <code><![CDATA[$this->sortByDuration($suite->tests())]]></code>
      <code><![CDATA[$this->sortBySize($suite->tests())]]></code>
      <code><![CDATA[$this->sortDefectsFirst($suite->tests())]]></code>
    </ArgumentTypeCoercion>
<<<<<<< HEAD
  </file>
  <file src="src/TextUI/Application.php">
    <InternalMethod>
      <code>nameAndVersion</code>
    </InternalMethod>
=======
    <InvalidArgument>
      <code>$unrecognizedOptions</code>
    </InvalidArgument>
>>>>>>> 6904cfa5
    <MissingThrowsDocblock>
      <code><![CDATA[DefaultPrinter::from(
                    $configuration->logfileTeamcity(),
                )]]></code>
      <code><![CDATA[DefaultPrinter::from(
                    $configuration->logfileTeamcity(),
                )]]></code>
      <code><![CDATA[OutputFacade::printerFor($configuration->logfileJunit())]]></code>
      <code><![CDATA[OutputFacade::printerFor($configuration->logfileJunit())]]></code>
      <code>atLeastVersion</code>
      <code>build</code>
      <code>configurationFile</code>
      <code>listTestsXml</code>
      <code>logEventsText</code>
      <code>logEventsText</code>
      <code>logEventsText</code>
      <code>logEventsVerboseText</code>
      <code>logEventsVerboseText</code>
      <code>logEventsVerboseText</code>
      <code>logfileJunit</code>
      <code>logfileTeamcity</code>
    </MissingThrowsDocblock>
    <UnresolvableInclude>
      <code>include_once $filename</code>
    </UnresolvableInclude>
  </file>
  <file src="src/TextUI/Configuration/Builder.php">
    <MissingThrowsDocblock>
      <code>Registry::init(
                $cliConfiguration,
                $xmlConfiguration,
            )</code>
    </MissingThrowsDocblock>
  </file>
  <file src="src/TextUI/Configuration/Cli/Builder.php">
    <ArgumentTypeCoercion>
      <code>$parameters</code>
    </ArgumentTypeCoercion>
  </file>
  <file src="src/TextUI/Configuration/Cli/Configuration.php">
    <DeprecatedMethod>
      <code>hasCacheResultFile</code>
      <code>hasCoverageCacheDirectory</code>
    </DeprecatedMethod>
    <InvalidNullableReturnType>
      <code>bool</code>
      <code>string</code>
    </InvalidNullableReturnType>
    <NullableReturnStatement>
      <code><![CDATA[$this->excludeTestSuite]]></code>
      <code><![CDATA[$this->teamCityPrinter]]></code>
    </NullableReturnStatement>
  </file>
  <file src="src/TextUI/Configuration/Cli/XmlConfigurationFileFinder.php">
    <MissingThrowsDocblock>
      <code>configurationFile</code>
      <code>configurationFile</code>
      <code>configurationFile</code>
    </MissingThrowsDocblock>
  </file>
  <file src="src/TextUI/Configuration/Configuration.php">
    <LessSpecificReturnStatement>
      <code><![CDATA[$this->testsCovering]]></code>
      <code><![CDATA[$this->testsUsing]]></code>
    </LessSpecificReturnStatement>
    <MoreSpecificReturnType>
      <code><![CDATA[list<string>]]></code>
      <code><![CDATA[list<string>]]></code>
    </MoreSpecificReturnType>
    <PossiblyInvalidPropertyAssignmentValue>
      <code>$columns</code>
    </PossiblyInvalidPropertyAssignmentValue>
  </file>
  <file src="src/TextUI/Configuration/Merger.php">
    <DeprecatedMethod>
      <code>cacheDirectory</code>
      <code>cacheResultFile</code>
      <code>cacheResultFile</code>
      <code>coverageCacheDirectory</code>
      <code>coverageCacheDirectory</code>
      <code>hasCacheDirectory</code>
      <code>hasCacheResultFile</code>
      <code>hasCacheResultFile</code>
      <code>hasCoverageCacheDirectory</code>
    </DeprecatedMethod>
    <MissingThrowsDocblock>
      <code>detect</code>
    </MissingThrowsDocblock>
    <PossiblyUndefinedArrayOffset>
      <code><![CDATA[$_SERVER['PHP_SELF']]]></code>
    </PossiblyUndefinedArrayOffset>
    <RedundantCondition>
      <code>assert($xmlConfiguration instanceof LoadedFromFileConfiguration)</code>
    </RedundantCondition>
  </file>
  <file src="src/TextUI/Configuration/SourceMapper.php">
    <InvalidArgument>
      <code>$files</code>
      <code>$source</code>
      <code>$source</code>
      <code>$source</code>
      <code>$source</code>
    </InvalidArgument>
  </file>
  <file src="src/TextUI/Configuration/TestSuiteBuilder.php">
    <MissingThrowsDocblock>
      <code>\PHPUnit\Event\TestSuite\TestSuiteBuilder::from($testSuite)</code>
      <code>cliArgument</code>
      <code>cliArgument</code>
    </MissingThrowsDocblock>
  </file>
  <file src="src/TextUI/Configuration/Value/ConstantCollection.php">
    <PropertyTypeCoercion>
      <code>$constants</code>
    </PropertyTypeCoercion>
  </file>
  <file src="src/TextUI/Configuration/Value/DirectoryCollection.php">
    <PropertyTypeCoercion>
      <code>$directories</code>
    </PropertyTypeCoercion>
  </file>
  <file src="src/TextUI/Configuration/Value/ExtensionBootstrapCollection.php">
    <PropertyTypeCoercion>
      <code>$extensionBootstraps</code>
    </PropertyTypeCoercion>
  </file>
  <file src="src/TextUI/Configuration/Value/FileCollection.php">
    <PropertyTypeCoercion>
      <code>$files</code>
    </PropertyTypeCoercion>
  </file>
  <file src="src/TextUI/Configuration/Value/FilterDirectoryCollection.php">
    <PropertyTypeCoercion>
      <code>$directories</code>
    </PropertyTypeCoercion>
  </file>
  <file src="src/TextUI/Configuration/Value/GroupCollection.php">
    <PropertyTypeCoercion>
      <code>$groups</code>
    </PropertyTypeCoercion>
  </file>
  <file src="src/TextUI/Configuration/Value/IniSettingCollection.php">
    <PropertyTypeCoercion>
      <code>$iniSettings</code>
    </PropertyTypeCoercion>
  </file>
  <file src="src/TextUI/Configuration/Value/TestDirectoryCollection.php">
    <PropertyTypeCoercion>
      <code>$directories</code>
    </PropertyTypeCoercion>
  </file>
  <file src="src/TextUI/Configuration/Value/TestFileCollection.php">
    <PropertyTypeCoercion>
      <code>$files</code>
    </PropertyTypeCoercion>
  </file>
  <file src="src/TextUI/Configuration/Value/TestSuiteCollection.php">
    <PropertyTypeCoercion>
      <code>$testSuites</code>
    </PropertyTypeCoercion>
  </file>
  <file src="src/TextUI/Configuration/Value/VariableCollection.php">
    <PropertyTypeCoercion>
      <code>$variables</code>
    </PropertyTypeCoercion>
  </file>
  <file src="src/TextUI/Configuration/Xml/CodeCoverage/CodeCoverage.php">
    <DeprecatedMethod>
      <code>hasCacheDirectory</code>
    </DeprecatedMethod>
  </file>
  <file src="src/TextUI/Configuration/Xml/Loader.php">
    <ArgumentTypeCoercion>
      <code><![CDATA[$bootstrap->getAttribute('class')]]></code>
      <code><![CDATA[$directoryNode->getAttribute('phpVersionOperator')]]></code>
      <code><![CDATA[$fileNode->getAttribute('phpVersionOperator')]]></code>
    </ArgumentTypeCoercion>
    <RedundantConditionGivenDocblockType>
      <code>assert($directoryNode instanceof DOMElement)</code>
      <code>assert($fileNode instanceof DOMElement)</code>
    </RedundantConditionGivenDocblockType>
  </file>
  <file src="src/TextUI/Configuration/Xml/Migration/Migrations/CoverageCloverToReport.php">
    <PossiblyNullReference>
      <code>createElement</code>
    </PossiblyNullReference>
  </file>
  <file src="src/TextUI/Configuration/Xml/Migration/Migrations/CoverageCrap4jToReport.php">
    <PossiblyNullReference>
      <code>createElement</code>
    </PossiblyNullReference>
  </file>
  <file src="src/TextUI/Configuration/Xml/Migration/Migrations/CoverageHtmlToReport.php">
    <PossiblyNullReference>
      <code>createElement</code>
    </PossiblyNullReference>
  </file>
  <file src="src/TextUI/Configuration/Xml/Migration/Migrations/CoveragePhpToReport.php">
    <PossiblyNullReference>
      <code>createElement</code>
    </PossiblyNullReference>
  </file>
  <file src="src/TextUI/Configuration/Xml/Migration/Migrations/CoverageTextToReport.php">
    <PossiblyNullReference>
      <code>createElement</code>
    </PossiblyNullReference>
  </file>
  <file src="src/TextUI/Configuration/Xml/Migration/Migrations/CoverageXmlToReport.php">
    <PossiblyNullReference>
      <code>createElement</code>
    </PossiblyNullReference>
  </file>
  <file src="src/TextUI/Configuration/Xml/Migration/Migrations/LogToReportMigration.php">
    <PossiblyNullReference>
      <code>removeChild</code>
    </PossiblyNullReference>
  </file>
  <file src="src/TextUI/Configuration/Xml/Migration/Migrations/RemoveEmptyFilter.php">
    <PossiblyNullReference>
      <code>removeChild</code>
      <code>removeChild</code>
    </PossiblyNullReference>
  </file>
  <file src="src/TextUI/Configuration/Xml/PHPUnit.php">
    <DeprecatedMethod>
      <code>hasCacheResultFile</code>
    </DeprecatedMethod>
  </file>
  <file src="src/TextUI/Help.php">
    <PossiblyUndefinedArrayOffset>
      <code><![CDATA[$option['desc']]]></code>
      <code><![CDATA[$option['desc']]]></code>
    </PossiblyUndefinedArrayOffset>
  </file>
  <file src="src/TextUI/Output/Default/ResultPrinter.php">
    <RedundantCondition>
      <code>assert($test instanceof TestMethod)</code>
      <code>assert($test instanceof TestMethod)</code>
    </RedundantCondition>
  </file>
  <file src="src/TextUI/Output/Facade.php">
    <InvalidNullableReturnType>
      <code>Printer</code>
    </InvalidNullableReturnType>
    <MissingThrowsDocblock>
      <code>DefaultPrinter::standardError()</code>
      <code>DefaultPrinter::standardError()</code>
      <code>DefaultPrinter::standardOutput()</code>
      <code>DefaultPrinter::standardOutput()</code>
      <code>DefaultPrinter::standardOutput()</code>
      <code>DefaultPrinter::standardOutput()</code>
      <code><![CDATA[new DefaultProgressPrinter(
            self::$printer,
            EventFacade::instance(),
            $configuration->colors(),
            $configuration->columns(),
            $configuration->source(),
        )]]></code>
      <code><![CDATA[new DefaultProgressPrinter(
            self::$printer,
            EventFacade::instance(),
            $configuration->colors(),
            $configuration->columns(),
            $configuration->source(),
        )]]></code>
    </MissingThrowsDocblock>
    <NullableReturnStatement>
      <code>self::$printer</code>
    </NullableReturnStatement>
  </file>
  <file src="src/TextUI/Output/Printer/DefaultPrinter.php">
    <PossiblyInvalidArgument>
      <code><![CDATA[$this->stream]]></code>
      <code><![CDATA[$this->stream]]></code>
    </PossiblyInvalidArgument>
  </file>
  <file src="src/Util/ExcludeList.php">
    <InvalidPropertyAssignmentValue>
      <code>self::$directories</code>
      <code>self::$directories</code>
      <code>self::$directories</code>
    </InvalidPropertyAssignmentValue>
  </file>
  <file src="src/Util/PHP/DefaultPhpProcess.php">
    <DocblockTypeContradiction>
      <code>is_array($envVar)</code>
    </DocblockTypeContradiction>
    <RedundantCondition>
      <code>$_SERVER</code>
    </RedundantCondition>
    <TypeDoesNotContainNull>
      <code>[]</code>
    </TypeDoesNotContainNull>
  </file>
  <file src="src/Util/Reflection.php">
    <ArgumentTypeCoercion>
      <code>$filter</code>
    </ArgumentTypeCoercion>
  </file>
<<<<<<< HEAD
=======
  <file src="src/Util/RegularExpression.php">
    <ArgumentTypeCoercion>
      <code>$pattern</code>
    </ArgumentTypeCoercion>
  </file>
  <file src="src/Util/Test.php">
    <MissingReturnType>
      <code>sanitizeVersionNumber</code>
    </MissingReturnType>
    <MissingThrowsDocblock>
      <code>forClassName</code>
      <code>forMethod</code>
      <code>forMethod</code>
      <code>getName</code>
      <code>requirements</code>
      <code>requirements</code>
    </MissingThrowsDocblock>
  </file>
  <file src="src/Util/TestDox/CliTestDoxPrinter.php">
    <DeprecatedInterface>
      <code>CliTestDoxPrinter</code>
    </DeprecatedInterface>
    <InvalidArrayOffset>
      <code>self::SPINNER_ICONS[$id]</code>
      <code>self::SPINNER_ICONS[$id]</code>
    </InvalidArrayOffset>
    <MissingThrowsDocblock>
      <code>\PHPUnit\Util\Filter::getFilteredStacktrace($t)</code>
      <code>stop</code>
    </MissingThrowsDocblock>
    <PossiblyInvalidArrayOffset>
      <code><![CDATA[$prefix['default']]]></code>
      <code><![CDATA[$prefix['diff']]]></code>
      <code><![CDATA[$prefix['last']]]></code>
      <code><![CDATA[$prefix['message']]]></code>
      <code><![CDATA[$prefix['start']]]></code>
      <code><![CDATA[$prefix['trace']]]></code>
    </PossiblyInvalidArrayOffset>
    <PossiblyUndefinedArrayOffset>
      <code><![CDATA[self::STATUS_STYLES[$result['status']]['message']]]></code>
    </PossiblyUndefinedArrayOffset>
    <PropertyNotSetInConstructor>
      <code>CliTestDoxPrinter</code>
      <code>CliTestDoxPrinter</code>
    </PropertyNotSetInConstructor>
  </file>
  <file src="src/Util/TestDox/HtmlResultPrinter.php">
    <DeprecatedInterface>
      <code>HtmlResultPrinter</code>
    </DeprecatedInterface>
    <PossiblyNullArgument>
      <code><![CDATA[$this->currentTestClassPrettified]]></code>
    </PossiblyNullArgument>
    <PropertyNotSetInConstructor>
      <code>HtmlResultPrinter</code>
    </PropertyNotSetInConstructor>
  </file>
  <file src="src/Util/TestDox/NamePrettifier.php">
    <InvalidCast>
      <code>$value</code>
    </InvalidCast>
    <MissingThrowsDocblock>
      <code><![CDATA[throw new UtilException(
                $e->getMessage(),
                $e->getCode(),
                $e,
            );]]></code>
    </MissingThrowsDocblock>
    <PossiblyInvalidArgument>
      <code>preg_replace($variables, $providedData, $annotation)</code>
    </PossiblyInvalidArgument>
    <RedundantConditionGivenDocblockType>
      <code>is_string($value)</code>
    </RedundantConditionGivenDocblockType>
  </file>
  <file src="src/Util/TestDox/ResultPrinter.php">
    <DeprecatedInterface>
      <code>ResultPrinter</code>
    </DeprecatedInterface>
    <MissingThrowsDocblock>
      <code>parent::__construct($out)</code>
    </MissingThrowsDocblock>
    <PropertyNotSetInConstructor>
      <code>$testStatus</code>
    </PropertyNotSetInConstructor>
  </file>
  <file src="src/Util/TestDox/TestDoxPrinter.php">
    <DeprecatedInterface>
      <code>TestDoxPrinter</code>
    </DeprecatedInterface>
    <MissingThrowsDocblock>
      <code>\PHPUnit\Util\Filter::getFilteredStacktrace($t)</code>
    </MissingThrowsDocblock>
    <PropertyNotSetInConstructor>
      <code>TestDoxPrinter</code>
      <code>TestDoxPrinter</code>
    </PropertyNotSetInConstructor>
    <UndefinedInterfaceMethod>
      <code>getName</code>
    </UndefinedInterfaceMethod>
  </file>
  <file src="src/Util/TestDox/TextResultPrinter.php">
    <DeprecatedInterface>
      <code>TextResultPrinter</code>
    </DeprecatedInterface>
    <PropertyNotSetInConstructor>
      <code>TextResultPrinter</code>
    </PropertyNotSetInConstructor>
  </file>
  <file src="src/Util/TestDox/XmlResultPrinter.php">
    <DeprecatedInterface>
      <code>XmlResultPrinter</code>
    </DeprecatedInterface>
    <MissingThrowsDocblock>
      <code>parent::__construct($out)</code>
      <code><![CDATA[throw new Exception(
                    $e->getMessage(),
                    $e->getCode(),
                    $e,
                );]]></code>
    </MissingThrowsDocblock>
  </file>
  <file src="src/Util/TextTestListRenderer.php">
    <ArgumentTypeCoercion>
      <code><![CDATA[$suite->getIterator()]]></code>
    </ArgumentTypeCoercion>
  </file>
>>>>>>> 6904cfa5
  <file src="src/Util/VersionComparisonOperator.php">
    <DocblockTypeContradiction>
      <code><![CDATA[in_array($operator, ['<', 'lt', '<=', 'le', '>', 'gt', '>=', 'ge', '==', '=', 'eq', '!=', '<>', 'ne'], true)]]></code>
    </DocblockTypeContradiction>
    <NoValue>
      <code>$operator</code>
    </NoValue>
  </file>
</files><|MERGE_RESOLUTION|>--- conflicted
+++ resolved
@@ -1,16 +1,11 @@
 <?xml version="1.0" encoding="UTF-8"?>
-<<<<<<< HEAD
-<files psalm-version="5.13.1@086b94371304750d1c673315321a55d15fc59015">
+<files psalm-version="5.14.1@b9d355e0829c397b9b3b47d0c0ed042a8a70284d">
   <file src="src/Event/Dispatcher/DirectDispatcher.php">
     <UndefinedInterfaceMethod>
       <code>notify</code>
     </UndefinedInterfaceMethod>
   </file>
   <file src="src/Event/Emitter/DispatchingEmitter.php">
-=======
-<files psalm-version="5.14.1@b9d355e0829c397b9b3b47d0c0ed042a8a70284d">
-  <file src="src/Framework/Assert.php">
->>>>>>> 6904cfa5
     <ArgumentTypeCoercion>
       <code>$file</code>
       <code>$file</code>
@@ -169,6 +164,11 @@
       <code><![CDATA[$e->getCode()]]></code>
     </PossiblyInvalidArgument>
   </file>
+  <file src="src/Framework/Constraint/Exception/ExceptionMessageMatchesRegularExpression.php">
+    <ArgumentTypeCoercion>
+      <code><![CDATA[$this->regularExpression]]></code>
+    </ArgumentTypeCoercion>
+  </file>
   <file src="src/Framework/Constraint/Object/ObjectEquals.php">
     <MissingThrowsDocblock>
       <code>getMethod</code>
@@ -180,52 +180,30 @@
     </MissingThrowsDocblock>
   </file>
   <file src="src/Framework/Constraint/Operator/BinaryOperator.php">
-<<<<<<< HEAD
     <PropertyTypeCoercion>
       <code><![CDATA[array_map(
             fn ($constraint): Constraint => $this->checkConstraint($constraint),
             $constraints,
         )]]></code>
     </PropertyTypeCoercion>
-=======
-    <UnsafeInstantiation>
-      <code>new static</code>
-    </UnsafeInstantiation>
-  </file>
-  <file src="src/Framework/Constraint/Operator/LogicalNot.php">
-    <MissingThrowsDocblock>
-      <code>evaluate</code>
-      <code>evaluate</code>
-    </MissingThrowsDocblock>
-  </file>
-  <file src="src/Framework/Constraint/Operator/Operator.php">
-    <MissingParamType>
-      <code>$constraint</code>
-    </MissingParamType>
-  </file>
-  <file src="src/Framework/Constraint/String/RegularExpression.php">
-    <ArgumentTypeCoercion>
-      <code><![CDATA[$this->pattern]]></code>
-    </ArgumentTypeCoercion>
-  </file>
-  <file src="src/Framework/Constraint/String/StringMatchesFormatDescription.php">
-    <ArgumentTypeCoercion>
-      <code>$line</code>
-    </ArgumentTypeCoercion>
-    <MissingThrowsDocblock>
-      <code><![CDATA[new Differ(new UnifiedDiffOutputBuilder("--- Expected\n+++ Actual\n"))]]></code>
-    </MissingThrowsDocblock>
-  </file>
-  <file src="src/Framework/Constraint/String/StringStartsWith.php">
-    <MissingThrowsDocblock>
-      <code><![CDATA[throw InvalidArgumentException::create(1, 'non-empty string');]]></code>
-    </MissingThrowsDocblock>
->>>>>>> 6904cfa5
   </file>
   <file src="src/Framework/Constraint/Operator/LogicalXor.php">
     <InvalidArgument>
       <code>bool</code>
     </InvalidArgument>
+  </file>
+  <file src="src/Framework/Constraint/String/RegularExpression.php">
+    <ArgumentTypeCoercion>
+      <code><![CDATA[$this->pattern]]></code>
+    </ArgumentTypeCoercion>
+  </file>
+  <file src="src/Framework/Constraint/String/StringMatchesFormatDescription.php">
+    <ArgumentTypeCoercion>
+      <code>$line</code>
+      <code><![CDATA[$this->regularExpressionForFormatDescription(
+                $this->convertNewlines($this->formatDescription),
+            )]]></code>
+    </ArgumentTypeCoercion>
   </file>
   <file src="src/Framework/Constraint/Traversable/TraversableContainsOnly.php">
     <ArgumentTypeCoercion>
@@ -593,6 +571,7 @@
   </file>
   <file src="src/Runner/Filter/NameFilterIterator.php">
     <ArgumentTypeCoercion>
+      <code>$filter</code>
       <code><![CDATA[$this->filter]]></code>
     </ArgumentTypeCoercion>
     <MissingTemplateParam>
@@ -641,17 +620,11 @@
       <code><![CDATA[$this->sortBySize($suite->tests())]]></code>
       <code><![CDATA[$this->sortDefectsFirst($suite->tests())]]></code>
     </ArgumentTypeCoercion>
-<<<<<<< HEAD
   </file>
   <file src="src/TextUI/Application.php">
     <InternalMethod>
       <code>nameAndVersion</code>
     </InternalMethod>
-=======
-    <InvalidArgument>
-      <code>$unrecognizedOptions</code>
-    </InvalidArgument>
->>>>>>> 6904cfa5
     <MissingThrowsDocblock>
       <code><![CDATA[DefaultPrinter::from(
                     $configuration->logfileTeamcity(),
@@ -951,136 +924,6 @@
       <code>$filter</code>
     </ArgumentTypeCoercion>
   </file>
-<<<<<<< HEAD
-=======
-  <file src="src/Util/RegularExpression.php">
-    <ArgumentTypeCoercion>
-      <code>$pattern</code>
-    </ArgumentTypeCoercion>
-  </file>
-  <file src="src/Util/Test.php">
-    <MissingReturnType>
-      <code>sanitizeVersionNumber</code>
-    </MissingReturnType>
-    <MissingThrowsDocblock>
-      <code>forClassName</code>
-      <code>forMethod</code>
-      <code>forMethod</code>
-      <code>getName</code>
-      <code>requirements</code>
-      <code>requirements</code>
-    </MissingThrowsDocblock>
-  </file>
-  <file src="src/Util/TestDox/CliTestDoxPrinter.php">
-    <DeprecatedInterface>
-      <code>CliTestDoxPrinter</code>
-    </DeprecatedInterface>
-    <InvalidArrayOffset>
-      <code>self::SPINNER_ICONS[$id]</code>
-      <code>self::SPINNER_ICONS[$id]</code>
-    </InvalidArrayOffset>
-    <MissingThrowsDocblock>
-      <code>\PHPUnit\Util\Filter::getFilteredStacktrace($t)</code>
-      <code>stop</code>
-    </MissingThrowsDocblock>
-    <PossiblyInvalidArrayOffset>
-      <code><![CDATA[$prefix['default']]]></code>
-      <code><![CDATA[$prefix['diff']]]></code>
-      <code><![CDATA[$prefix['last']]]></code>
-      <code><![CDATA[$prefix['message']]]></code>
-      <code><![CDATA[$prefix['start']]]></code>
-      <code><![CDATA[$prefix['trace']]]></code>
-    </PossiblyInvalidArrayOffset>
-    <PossiblyUndefinedArrayOffset>
-      <code><![CDATA[self::STATUS_STYLES[$result['status']]['message']]]></code>
-    </PossiblyUndefinedArrayOffset>
-    <PropertyNotSetInConstructor>
-      <code>CliTestDoxPrinter</code>
-      <code>CliTestDoxPrinter</code>
-    </PropertyNotSetInConstructor>
-  </file>
-  <file src="src/Util/TestDox/HtmlResultPrinter.php">
-    <DeprecatedInterface>
-      <code>HtmlResultPrinter</code>
-    </DeprecatedInterface>
-    <PossiblyNullArgument>
-      <code><![CDATA[$this->currentTestClassPrettified]]></code>
-    </PossiblyNullArgument>
-    <PropertyNotSetInConstructor>
-      <code>HtmlResultPrinter</code>
-    </PropertyNotSetInConstructor>
-  </file>
-  <file src="src/Util/TestDox/NamePrettifier.php">
-    <InvalidCast>
-      <code>$value</code>
-    </InvalidCast>
-    <MissingThrowsDocblock>
-      <code><![CDATA[throw new UtilException(
-                $e->getMessage(),
-                $e->getCode(),
-                $e,
-            );]]></code>
-    </MissingThrowsDocblock>
-    <PossiblyInvalidArgument>
-      <code>preg_replace($variables, $providedData, $annotation)</code>
-    </PossiblyInvalidArgument>
-    <RedundantConditionGivenDocblockType>
-      <code>is_string($value)</code>
-    </RedundantConditionGivenDocblockType>
-  </file>
-  <file src="src/Util/TestDox/ResultPrinter.php">
-    <DeprecatedInterface>
-      <code>ResultPrinter</code>
-    </DeprecatedInterface>
-    <MissingThrowsDocblock>
-      <code>parent::__construct($out)</code>
-    </MissingThrowsDocblock>
-    <PropertyNotSetInConstructor>
-      <code>$testStatus</code>
-    </PropertyNotSetInConstructor>
-  </file>
-  <file src="src/Util/TestDox/TestDoxPrinter.php">
-    <DeprecatedInterface>
-      <code>TestDoxPrinter</code>
-    </DeprecatedInterface>
-    <MissingThrowsDocblock>
-      <code>\PHPUnit\Util\Filter::getFilteredStacktrace($t)</code>
-    </MissingThrowsDocblock>
-    <PropertyNotSetInConstructor>
-      <code>TestDoxPrinter</code>
-      <code>TestDoxPrinter</code>
-    </PropertyNotSetInConstructor>
-    <UndefinedInterfaceMethod>
-      <code>getName</code>
-    </UndefinedInterfaceMethod>
-  </file>
-  <file src="src/Util/TestDox/TextResultPrinter.php">
-    <DeprecatedInterface>
-      <code>TextResultPrinter</code>
-    </DeprecatedInterface>
-    <PropertyNotSetInConstructor>
-      <code>TextResultPrinter</code>
-    </PropertyNotSetInConstructor>
-  </file>
-  <file src="src/Util/TestDox/XmlResultPrinter.php">
-    <DeprecatedInterface>
-      <code>XmlResultPrinter</code>
-    </DeprecatedInterface>
-    <MissingThrowsDocblock>
-      <code>parent::__construct($out)</code>
-      <code><![CDATA[throw new Exception(
-                    $e->getMessage(),
-                    $e->getCode(),
-                    $e,
-                );]]></code>
-    </MissingThrowsDocblock>
-  </file>
-  <file src="src/Util/TextTestListRenderer.php">
-    <ArgumentTypeCoercion>
-      <code><![CDATA[$suite->getIterator()]]></code>
-    </ArgumentTypeCoercion>
-  </file>
->>>>>>> 6904cfa5
   <file src="src/Util/VersionComparisonOperator.php">
     <DocblockTypeContradiction>
       <code><![CDATA[in_array($operator, ['<', 'lt', '<=', 'le', '>', 'gt', '>=', 'ge', '==', '=', 'eq', '!=', '<>', 'ne'], true)]]></code>
