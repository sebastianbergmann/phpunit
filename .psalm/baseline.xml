<?xml version="1.0" encoding="UTF-8"?>
<files psalm-version="dev-master@">
  <file src="src/Framework/Assert.php">
    <ArgumentTypeCoercion occurrences="2">
      <code>$actualElement-&gt;childNodes-&gt;item($i)</code>
      <code>$expectedElement-&gt;childNodes-&gt;item($i)</code>
    </ArgumentTypeCoercion>
    <DeprecatedMethod occurrences="5">
      <code>Xml::import($actualElement)</code>
      <code>Xml::import($expectedElement)</code>
      <code>Xml::removeCharacterDataNodes($actualElement)</code>
      <code>Xml::removeCharacterDataNodes($expectedElement)</code>
    </DeprecatedMethod>
    <DocblockTypeContradiction occurrences="12">
      <code>!$actual instanceof Countable &amp;&amp; !is_iterable($actual)</code>
      <code>!$actual instanceof Countable &amp;&amp; !is_iterable($actual)</code>
      <code>!$expected instanceof Countable &amp;&amp; !is_iterable($expected)</code>
      <code>!$expected instanceof Countable &amp;&amp; !is_iterable($expected)</code>
      <code>!$haystack instanceof Countable &amp;&amp; !is_iterable($haystack)</code>
      <code>!$haystack instanceof Countable &amp;&amp; !is_iterable($haystack)</code>
      <code>is_int($key) || is_string($key)</code>
      <code>is_int($key) || is_string($key)</code>
      <code>is_object($object)</code>
      <code>is_object($object)</code>
      <code>is_string($key)</code>
      <code>is_string($key)</code>
    </DocblockTypeContradiction>
    <MissingParamType occurrences="82">
      <code>$actual</code>
      <code>$actual</code>
      <code>$actual</code>
      <code>$actual</code>
      <code>$actual</code>
      <code>$actual</code>
      <code>$actual</code>
      <code>$actual</code>
      <code>$actual</code>
      <code>$actual</code>
      <code>$actual</code>
      <code>$actual</code>
      <code>$actual</code>
      <code>$actual</code>
      <code>$actual</code>
      <code>$actual</code>
      <code>$actual</code>
      <code>$actual</code>
      <code>$actual</code>
      <code>$actual</code>
      <code>$actual</code>
      <code>$actual</code>
      <code>$actual</code>
      <code>$actual</code>
      <code>$actual</code>
      <code>$actual</code>
      <code>$actual</code>
      <code>$actual</code>
      <code>$actual</code>
      <code>$actual</code>
      <code>$actual</code>
      <code>$actual</code>
      <code>$actual</code>
      <code>$actual</code>
      <code>$actual</code>
      <code>$actual</code>
      <code>$actual</code>
      <code>$actual</code>
      <code>$actual</code>
      <code>$actual</code>
      <code>$actual</code>
      <code>$actual</code>
      <code>$actual</code>
      <code>$actual</code>
      <code>$actual</code>
      <code>$actual</code>
      <code>$actual</code>
      <code>$attributeName</code>
      <code>$condition</code>
      <code>$condition</code>
      <code>$condition</code>
      <code>$condition</code>
      <code>$expected</code>
      <code>$expected</code>
      <code>$expected</code>
      <code>$expected</code>
      <code>$expected</code>
      <code>$expected</code>
      <code>$expected</code>
      <code>$expected</code>
      <code>$expected</code>
      <code>$expected</code>
      <code>$expected</code>
      <code>$expected</code>
      <code>$expected</code>
      <code>$needle</code>
      <code>$needle</code>
      <code>$needle</code>
      <code>$needle</code>
      <code>$prefix</code>
      <code>$value</code>
      <code>$value</code>
      <code>$value</code>
      <code>$value</code>
      <code>$value</code>
      <code>$value</code>
      <code>$value</code>
      <code>$value</code>
      <code>$value</code>
      <code>$value</code>
      <code>$value</code>
      <code>$value</code>
    </MissingParamType>
    <MissingThrowsDocblock occurrences="39">
      <code>loadFile</code>
      <code>loadFile</code>
      <code>loadFile</code>
      <code>loadFile</code>
      <code>new IsType($type)</code>
      <code>new IsType(IsType::TYPE_ARRAY)</code>
      <code>new IsType(IsType::TYPE_ARRAY)</code>
      <code>new IsType(IsType::TYPE_BOOL)</code>
      <code>new IsType(IsType::TYPE_BOOL)</code>
      <code>new IsType(IsType::TYPE_CALLABLE)</code>
      <code>new IsType(IsType::TYPE_CALLABLE)</code>
      <code>new IsType(IsType::TYPE_CLOSED_RESOURCE)</code>
      <code>new IsType(IsType::TYPE_CLOSED_RESOURCE)</code>
      <code>new IsType(IsType::TYPE_FLOAT)</code>
      <code>new IsType(IsType::TYPE_FLOAT)</code>
      <code>new IsType(IsType::TYPE_INT)</code>
      <code>new IsType(IsType::TYPE_INT)</code>
      <code>new IsType(IsType::TYPE_ITERABLE)</code>
      <code>new IsType(IsType::TYPE_ITERABLE)</code>
      <code>new IsType(IsType::TYPE_NUMERIC)</code>
      <code>new IsType(IsType::TYPE_NUMERIC)</code>
      <code>new IsType(IsType::TYPE_OBJECT)</code>
      <code>new IsType(IsType::TYPE_OBJECT)</code>
      <code>new IsType(IsType::TYPE_RESOURCE)</code>
      <code>new IsType(IsType::TYPE_RESOURCE)</code>
      <code>new IsType(IsType::TYPE_SCALAR)</code>
      <code>new IsType(IsType::TYPE_SCALAR)</code>
      <code>new IsType(IsType::TYPE_STRING)</code>
      <code>new IsType(IsType::TYPE_STRING)</code>
      <code>new TraversableContainsOnly($className, false)</code>
      <code>new TraversableContainsOnly($type)</code>
      <code>static::assertThat($haystack, $constraint, $message)</code>
      <code>static::assertThat($haystack, $constraint, $message)</code>
      <code>static::assertThat($haystack, $constraint, $message)</code>
      <code>static::assertThat($haystack, $constraint, $message)</code>
    </MissingThrowsDocblock>
    <PossiblyInvalidArgument occurrences="2">
      <code>$expected</code>
      <code>$expected</code>
    </PossiblyInvalidArgument>
    <RedundantCondition occurrences="1">
      <code>assert($step['object'] instanceof TestCase)</code>
    </RedundantCondition>
  </file>
  <file src="src/Framework/Assert/Functions.php">
    <DeprecatedClass occurrences="2">
      <code>InvokedAtIndexMatcher</code>
      <code>new InvokedAtIndexMatcher($index)</code>
    </DeprecatedClass>
    <DeprecatedMethod occurrences="11">
      <code>Assert::assertDirectoryNotExists(...func_get_args())</code>
      <code>Assert::assertDirectoryNotIsReadable(...func_get_args())</code>
      <code>Assert::assertDirectoryNotIsWritable(...func_get_args())</code>
      <code>Assert::assertEqualXMLStructure(...func_get_args())</code>
      <code>Assert::assertFileNotExists(...func_get_args())</code>
      <code>Assert::assertFileNotIsReadable(...func_get_args())</code>
      <code>Assert::assertFileNotIsWritable(...func_get_args())</code>
      <code>Assert::assertNotIsReadable(...func_get_args())</code>
      <code>Assert::assertNotIsWritable(...func_get_args())</code>
      <code>Assert::assertNotRegExp(...func_get_args())</code>
      <code>Assert::assertRegExp(...func_get_args())</code>
    </DeprecatedMethod>
    <MissingParamType occurrences="85">
      <code>$actual</code>
      <code>$actual</code>
      <code>$actual</code>
      <code>$actual</code>
      <code>$actual</code>
      <code>$actual</code>
      <code>$actual</code>
      <code>$actual</code>
      <code>$actual</code>
      <code>$actual</code>
      <code>$actual</code>
      <code>$actual</code>
      <code>$actual</code>
      <code>$actual</code>
      <code>$actual</code>
      <code>$actual</code>
      <code>$actual</code>
      <code>$actual</code>
      <code>$actual</code>
      <code>$actual</code>
      <code>$actual</code>
      <code>$actual</code>
      <code>$actual</code>
      <code>$actual</code>
      <code>$actual</code>
      <code>$actual</code>
      <code>$actual</code>
      <code>$actual</code>
      <code>$actual</code>
      <code>$actual</code>
      <code>$actual</code>
      <code>$actual</code>
      <code>$actual</code>
      <code>$actual</code>
      <code>$actual</code>
      <code>$actual</code>
      <code>$actual</code>
      <code>$actual</code>
      <code>$actual</code>
      <code>$actual</code>
      <code>$actual</code>
      <code>$actual</code>
      <code>$actual</code>
      <code>$actual</code>
      <code>$actual</code>
      <code>$actual</code>
      <code>$actual</code>
      <code>$attributeName</code>
      <code>$callback</code>
      <code>$condition</code>
      <code>$condition</code>
      <code>$condition</code>
      <code>$condition</code>
      <code>$expected</code>
      <code>$expected</code>
      <code>$expected</code>
      <code>$expected</code>
      <code>$expected</code>
      <code>$expected</code>
      <code>$expected</code>
      <code>$expected</code>
      <code>$expected</code>
      <code>$expected</code>
      <code>$expected</code>
      <code>$expected</code>
      <code>$expected</code>
      <code>$key</code>
      <code>$needle</code>
      <code>$needle</code>
      <code>$needle</code>
      <code>$needle</code>
      <code>$prefix</code>
      <code>$value</code>
      <code>$value</code>
      <code>$value</code>
      <code>$value</code>
      <code>$value</code>
      <code>$value</code>
      <code>$value</code>
      <code>$value</code>
      <code>$value</code>
      <code>$value</code>
      <code>$value</code>
      <code>$value</code>
      <code>$value</code>
    </MissingParamType>
    <MissingThrowsDocblock occurrences="1">
      <code>Assert::logicalAnd(...func_get_args())</code>
    </MissingThrowsDocblock>
    <TooManyArguments occurrences="13">
      <code>Assert::anything(...func_get_args())</code>
      <code>Assert::directoryExists(...func_get_args())</code>
      <code>Assert::fileExists(...func_get_args())</code>
      <code>Assert::isEmpty(...func_get_args())</code>
      <code>Assert::isFalse(...func_get_args())</code>
      <code>Assert::isFinite(...func_get_args())</code>
      <code>Assert::isInfinite(...func_get_args())</code>
      <code>Assert::isJson(...func_get_args())</code>
      <code>Assert::isNan(...func_get_args())</code>
      <code>Assert::isNull(...func_get_args())</code>
      <code>Assert::isReadable(...func_get_args())</code>
      <code>Assert::isTrue(...func_get_args())</code>
      <code>Assert::isWritable(...func_get_args())</code>
    </TooManyArguments>
  </file>
  <file src="src/Framework/Constraint/Cardinality/Count.php">
    <MissingParamType occurrences="1">
      <code>$other</code>
    </MissingParamType>
    <MissingThrowsDocblock occurrences="1">
      <code>getCountOf</code>
    </MissingThrowsDocblock>
  </file>
  <file src="src/Framework/Constraint/Cardinality/SameSize.php">
    <MissingThrowsDocblock occurrences="1">
      <code>getCountOf</code>
    </MissingThrowsDocblock>
  </file>
  <file src="src/Framework/Constraint/Constraint.php">
    <MissingParamType occurrences="1">
      <code>$other</code>
    </MissingParamType>
  </file>
  <file src="src/Framework/Constraint/Equality/IsEqual.php">
    <MissingParamType occurrences="2">
      <code>$other</code>
      <code>$value</code>
    </MissingParamType>
  </file>
  <file src="src/Framework/Constraint/Equality/IsEqualCanonicalizing.php">
    <MissingParamType occurrences="2">
      <code>$other</code>
      <code>$value</code>
    </MissingParamType>
  </file>
  <file src="src/Framework/Constraint/Equality/IsEqualIgnoringCase.php">
    <MissingParamType occurrences="2">
      <code>$other</code>
      <code>$value</code>
    </MissingParamType>
  </file>
  <file src="src/Framework/Constraint/Equality/IsEqualWithDelta.php">
    <MissingParamType occurrences="2">
      <code>$other</code>
      <code>$value</code>
    </MissingParamType>
  </file>
  <file src="src/Framework/Constraint/Exception/Exception.php">
    <MissingThrowsDocblock occurrences="1">
      <code>Filter::getFilteredStacktrace($other)</code>
    </MissingThrowsDocblock>
  </file>
  <file src="src/Framework/Constraint/Exception/ExceptionCode.php">
    <MoreSpecificImplementedParamType occurrences="1">
      <code>$other</code>
    </MoreSpecificImplementedParamType>
  </file>
  <file src="src/Framework/Constraint/Exception/ExceptionMessage.php">
    <MoreSpecificImplementedParamType occurrences="1">
      <code>$other</code>
    </MoreSpecificImplementedParamType>
    <RedundantCast occurrences="1">
      <code>(string) $other-&gt;getMessage()</code>
    </RedundantCast>
  </file>
  <file src="src/Framework/Constraint/Exception/ExceptionMessageRegularExpression.php">
    <MoreSpecificImplementedParamType occurrences="1">
      <code>$other</code>
    </MoreSpecificImplementedParamType>
  </file>
  <file src="src/Framework/Constraint/IsAnything.php">
    <MissingParamType occurrences="1">
      <code>$other</code>
    </MissingParamType>
  </file>
  <file src="src/Framework/Constraint/IsIdentical.php">
    <MissingParamType occurrences="2">
      <code>$other</code>
      <code>$value</code>
    </MissingParamType>
  </file>
  <file src="src/Framework/Constraint/Object/ClassHasAttribute.php">
    <ArgumentTypeCoercion occurrences="1">
      <code>$this-&gt;attributeName</code>
    </ArgumentTypeCoercion>
    <MissingThrowsDocblock occurrences="1"/>
  </file>
  <file src="src/Framework/Constraint/Object/ClassHasStaticAttribute.php">
    <ArgumentTypeCoercion occurrences="2">
      <code>$this-&gt;attributeName()</code>
      <code>$this-&gt;attributeName()</code>
    </ArgumentTypeCoercion>
    <MissingThrowsDocblock occurrences="1"/>
  </file>
  <file src="src/Framework/Constraint/Object/ObjectEquals.php">
    <ArgumentTypeCoercion occurrences="1">
      <code>$this-&gt;method</code>
    </ArgumentTypeCoercion>
    <MissingThrowsDocblock occurrences="1">
      <code>getMethod</code>
    </MissingThrowsDocblock>
  </file>
  <file src="src/Framework/Constraint/Object/ObjectHasAttribute.php">
    <ArgumentTypeCoercion occurrences="1">
      <code>$this-&gt;attributeName()</code>
    </ArgumentTypeCoercion>
    <MissingThrowsDocblock occurrences="1">
      <code>hasProperty</code>
    </MissingThrowsDocblock>
  </file>
  <file src="src/Framework/Constraint/Operator/BinaryOperator.php">
    <UnsafeInstantiation occurrences="1">
      <code>new static</code>
    </UnsafeInstantiation>
  </file>
  <file src="src/Framework/Constraint/Operator/LogicalNot.php">
    <MissingThrowsDocblock occurrences="2">
      <code>evaluate</code>
      <code>evaluate</code>
    </MissingThrowsDocblock>
  </file>
  <file src="src/Framework/Constraint/Operator/Operator.php">
    <MissingParamType occurrences="1">
      <code>$constraint</code>
    </MissingParamType>
  </file>
  <file src="src/Framework/Constraint/String/StringMatchesFormatDescription.php">
    <MissingThrowsDocblock occurrences="1">
      <code>new Differ(new UnifiedDiffOutputBuilder("--- Expected\n+++ Actual\n"))</code>
    </MissingThrowsDocblock>
  </file>
  <file src="src/Framework/Constraint/String/StringStartsWith.php">
    <MissingThrowsDocblock occurrences="1">
      <code>throw InvalidArgumentException::create(1, 'non-empty string');</code>
    </MissingThrowsDocblock>
  </file>
  <file src="src/Framework/Constraint/Traversable/TraversableContains.php">
    <MissingParamType occurrences="1">
      <code>$value</code>
    </MissingParamType>
    <MissingReturnType occurrences="1">
      <code>value</code>
    </MissingReturnType>
  </file>
  <file src="src/Framework/Constraint/Type/IsInstanceOf.php">
    <ArgumentTypeCoercion occurrences="1">
      <code>$this-&gt;className</code>
    </ArgumentTypeCoercion>
  </file>
  <file src="src/Framework/DataProviderTestSuite.php">
    <ArgumentTypeCoercion occurrences="1">
      <code>$className</code>
    </ArgumentTypeCoercion>
    <PropertyNotSetInConstructor occurrences="2">
      <code>DataProviderTestSuite</code>
      <code>DataProviderTestSuite</code>
    </PropertyNotSetInConstructor>
  </file>
  <file src="src/Framework/ErrorTestCase.php">
    <NonInvariantDocblockPropertyType occurrences="1">
      <code>$backupGlobals</code>
    </NonInvariantDocblockPropertyType>
  </file>
  <file src="src/Framework/Exception/Exception.php">
    <MissingParamType occurrences="2">
      <code>$code</code>
      <code>$message</code>
    </MissingParamType>
    <MissingThrowsDocblock occurrences="1">
      <code>Filter::getFilteredStacktrace($this)</code>
    </MissingThrowsDocblock>
  </file>
  <file src="src/Framework/Exception/ExpectationFailedException.php">
    <PossiblyNullPropertyAssignmentValue occurrences="1">
      <code>$comparisonFailure</code>
    </PossiblyNullPropertyAssignmentValue>
  </file>
  <file src="src/Framework/ExceptionWrapper.php">
    <MissingThrowsDocblock occurrences="1">
      <code>Filter::getFilteredStacktrace($this)</code>
    </MissingThrowsDocblock>
    <PossiblyNullArgument occurrences="1">
      <code>$t-&gt;getPrevious()</code>
    </PossiblyNullArgument>
  </file>
  <file src="src/Framework/IncompleteTestCase.php">
    <NonInvariantDocblockPropertyType occurrences="1">
      <code>$backupGlobals</code>
    </NonInvariantDocblockPropertyType>
  </file>
  <file src="src/Framework/MockObject/Builder/Identity.php">
    <MissingReturnType occurrences="1">
      <code>id</code>
    </MissingReturnType>
  </file>
  <file src="src/Framework/MockObject/Builder/InvocationMocker.php">
    <MissingParamType occurrences="2">
      <code>$id</code>
      <code>$id</code>
    </MissingParamType>
  </file>
  <file src="src/Framework/MockObject/Builder/InvocationStubber.php">
    <MissingParamType occurrences="2">
      <code>$nextValues</code>
      <code>$value</code>
    </MissingParamType>
  </file>
  <file src="src/Framework/MockObject/Builder/ParametersMatch.php">
    <MissingParamType occurrences="1">
      <code>$arguments</code>
    </MissingParamType>
  </file>
  <file src="src/Framework/MockObject/ConfigurableMethod.php">
    <MissingParamType occurrences="1">
      <code>$value</code>
    </MissingParamType>
  </file>
  <file src="src/Framework/MockObject/Generator.php">
    <ArgumentTypeCoercion occurrences="5">
      <code>$className</code>
      <code>$className</code>
      <code>$interfaceName</code>
      <code>$methodName</code>
      <code>$methods</code>
    </ArgumentTypeCoercion>
    <DocblockTypeContradiction occurrences="1">
      <code>!is_array($methods) &amp;&amp; null !== $methods</code>
    </DocblockTypeContradiction>
    <InvalidReturnStatement occurrences="1"/>
    <InvalidReturnType occurrences="1">
      <code>MockObject&amp;RealInstanceType</code>
    </InvalidReturnType>
    <MissingParamType occurrences="1">
      <code>$type</code>
    </MissingParamType>
    <MissingReturnType occurrences="1">
      <code>getObject</code>
    </MissingReturnType>
    <PossiblyNullArgument occurrences="1">
      <code>$client-&gt;__getFunctions()</code>
    </PossiblyNullArgument>
    <RedundantCondition occurrences="1">
      <code>$isInterface &amp;&amp; $class-&gt;implementsInterface(Throwable::class)</code>
    </RedundantCondition>
  </file>
  <file src="src/Framework/MockObject/Invocation.php">
    <InvalidArgument occurrences="1">
      <code>$types</code>
    </InvalidArgument>
    <MissingThrowsDocblock occurrences="1">
      <code>throw $t;</code>
    </MissingThrowsDocblock>
  </file>
  <file src="src/Framework/MockObject/InvocationHandler.php">
    <MissingReturnType occurrences="1">
      <code>invoke</code>
    </MissingReturnType>
    <PropertyNotSetInConstructor occurrences="1">
      <code>$deferredError</code>
    </PropertyNotSetInConstructor>
    <RedundantConditionGivenDocblockType occurrences="1">
      <code>$this-&gt;deferredError</code>
    </RedundantConditionGivenDocblockType>
  </file>
  <file src="src/Framework/MockObject/Matcher.php">
    <DocblockTypeContradiction occurrences="4">
      <code>$this-&gt;methodNameRule === null</code>
      <code>$this-&gt;methodNameRule === null</code>
      <code>$this-&gt;methodNameRule === null</code>
      <code>$this-&gt;parametersRule === null</code>
    </DocblockTypeContradiction>
    <MissingReturnType occurrences="1">
      <code>invoked</code>
    </MissingReturnType>
    <PropertyNotSetInConstructor occurrences="3">
      <code>$methodNameRule</code>
      <code>$parametersRule</code>
      <code>$stub</code>
    </PropertyNotSetInConstructor>
    <RedundantConditionGivenDocblockType occurrences="8">
      <code>$this-&gt;invocationRule !== null</code>
      <code>$this-&gt;methodNameRule !== null</code>
      <code>$this-&gt;methodNameRule !== null</code>
      <code>$this-&gt;parametersRule !== null</code>
      <code>$this-&gt;parametersRule !== null</code>
      <code>$this-&gt;parametersRule !== null</code>
      <code>$this-&gt;stub</code>
      <code>$this-&gt;stub !== null</code>
    </RedundantConditionGivenDocblockType>
  </file>
  <file src="src/Framework/MockObject/MockBuilder.php">
    <ArgumentTypeCoercion occurrences="4">
      <code>$this-&gt;type</code>
      <code>$this-&gt;type</code>
      <code>$this-&gt;type</code>
      <code>$this-&gt;type</code>
    </ArgumentTypeCoercion>
    <DeprecatedMethod occurrences="1">
      <code>setMethods</code>
    </DeprecatedMethod>
    <InvalidReturnStatement occurrences="3">
      <code>$object</code>
      <code>$object</code>
      <code>$object</code>
    </InvalidReturnStatement>
    <InvalidReturnType occurrences="3">
      <code>MockObject&amp;MockedType</code>
      <code>MockObject&amp;MockedType</code>
      <code>MockObject&amp;MockedType</code>
    </InvalidReturnType>
    <PossiblyInvalidPropertyAssignmentValue occurrences="1">
      <code>$type</code>
    </PossiblyInvalidPropertyAssignmentValue>
  </file>
  <file src="src/Framework/MockObject/MockMethod.php">
<<<<<<< HEAD
    <PossiblyFalseOperand occurrences="1">
      <code>strpos($parameterAsString, '&lt;optional&gt; ')</code>
    </PossiblyFalseOperand>
    <RedundantCast occurrences="1"/>
    <RedundantCastGivenDocblockType occurrences="1">
      <code>(string) var_export($defaultValue, true)</code>
    </RedundantCastGivenDocblockType>
=======
    <MissingThrowsDocblock occurrences="3">
      <code>new Text_Template($filename)</code>
      <code>self::getMethodParametersForCall($method)</code>
    </MissingThrowsDocblock>
    <UndefinedMethod occurrences="1">
      <code>getName</code>
    </UndefinedMethod>
>>>>>>> 68f1f0bb
  </file>
  <file src="src/Framework/MockObject/MockObject.php">
    <MissingParamType occurrences="1">
      <code>$originalObject</code>
    </MissingParamType>
  </file>
  <file src="src/Framework/MockObject/Rule/InvocationOrder.php">
    <MissingReturnType occurrences="2">
      <code>invoked</code>
      <code>invokedDo</code>
    </MissingReturnType>
  </file>
  <file src="src/Framework/MockObject/Rule/Parameters.php">
    <DocblockTypeContradiction occurrences="1">
      <code>$this-&gt;invocation === null</code>
    </DocblockTypeContradiction>
    <PossiblyNullPropertyAssignmentValue occurrences="1">
      <code>null</code>
    </PossiblyNullPropertyAssignmentValue>
    <PropertyNotSetInConstructor occurrences="2">
      <code>$invocation</code>
      <code>$parameterVerificationResult</code>
    </PropertyNotSetInConstructor>
    <RedundantCastGivenDocblockType occurrences="1">
      <code>(bool) $this-&gt;parameterVerificationResult</code>
    </RedundantCastGivenDocblockType>
    <RedundantPropertyInitializationCheck occurrences="1">
      <code>isset($this-&gt;parameterVerificationResult)</code>
    </RedundantPropertyInitializationCheck>
  </file>
  <file src="src/Framework/MockObject/Stub/ConsecutiveCalls.php">
    <MissingReturnType occurrences="1">
      <code>invoke</code>
    </MissingReturnType>
  </file>
  <file src="src/Framework/MockObject/Stub/ReturnArgument.php">
    <MissingParamType occurrences="1">
      <code>$argumentIndex</code>
    </MissingParamType>
    <MissingReturnType occurrences="1">
      <code>invoke</code>
    </MissingReturnType>
  </file>
  <file src="src/Framework/MockObject/Stub/ReturnCallback.php">
    <MissingParamType occurrences="1">
      <code>$callback</code>
    </MissingParamType>
    <MissingPropertyType occurrences="1">
      <code>$callback</code>
    </MissingPropertyType>
    <MissingReturnType occurrences="1">
      <code>invoke</code>
    </MissingReturnType>
  </file>
  <file src="src/Framework/MockObject/Stub/ReturnReference.php">
    <MissingParamType occurrences="1">
      <code>$reference</code>
    </MissingParamType>
    <MissingReturnType occurrences="1">
      <code>invoke</code>
    </MissingReturnType>
  </file>
  <file src="src/Framework/MockObject/Stub/ReturnSelf.php">
    <MissingReturnType occurrences="1">
      <code>invoke</code>
    </MissingReturnType>
  </file>
  <file src="src/Framework/MockObject/Stub/ReturnStub.php">
    <MissingParamType occurrences="1">
      <code>$value</code>
    </MissingParamType>
    <MissingReturnType occurrences="1">
      <code>invoke</code>
    </MissingReturnType>
  </file>
  <file src="src/Framework/MockObject/Stub/ReturnValueMap.php">
    <MissingReturnType occurrences="1">
      <code>invoke</code>
    </MissingReturnType>
  </file>
  <file src="src/Framework/MockObject/Stub/Stub.php">
    <MissingReturnType occurrences="1">
      <code>invoke</code>
    </MissingReturnType>
  </file>
  <file src="src/Framework/SkippedTestCase.php">
    <NonInvariantDocblockPropertyType occurrences="1">
      <code>$backupGlobals</code>
    </NonInvariantDocblockPropertyType>
  </file>
  <file src="src/Framework/TestBuilder.php">
    <MissingParamType occurrences="1">
      <code>$data</code>
    </MissingParamType>
    <MissingReturnType occurrences="1">
      <code>buildTestWithoutData</code>
    </MissingReturnType>
    <MissingThrowsDocblock occurrences="4">
      <code>Filter::getFilteredStacktrace($t)</code>
      <code>Filter::getFilteredStacktrace($t)</code>
      <code>throw new Exception('No valid test provided.');</code>
    </MissingThrowsDocblock>
  </file>
  <file src="src/Framework/TestCase.php">
    <ArgumentTypeCoercion occurrences="2">
      <code>$methodName</code>
      <code>$this-&gt;expectedException</code>
    </ArgumentTypeCoercion>
    <DeprecatedClass occurrences="2">
      <code>InvokedAtIndexMatcher</code>
      <code>new InvokedAtIndexMatcher($index)</code>
    </DeprecatedClass>
    <DeprecatedMethod occurrences="1">
      <code>setMethods</code>
    </DeprecatedMethod>
    <DeprecatedProperty occurrences="4">
      <code>$this-&gt;backupGlobalsBlacklist</code>
      <code>$this-&gt;backupGlobalsBlacklist</code>
      <code>$this-&gt;backupStaticAttributesBlacklist</code>
      <code>$this-&gt;backupStaticAttributesBlacklist</code>
    </DeprecatedProperty>
    <DocblockTypeContradiction occurrences="5">
      <code>$this-&gt;backupStaticAttributes === null</code>
      <code>$this-&gt;mockObjectGenerator === null</code>
      <code>$this-&gt;prophet === null</code>
      <code>$this-&gt;runClassInSeparateProcess === null</code>
      <code>$this-&gt;runTestInSeparateProcess === null</code>
    </DocblockTypeContradiction>
    <InvalidArgument occurrences="1">
      <code>$header</code>
    </InvalidArgument>
    <InvalidReturnStatement occurrences="2">
      <code>$mockObject</code>
      <code>get_class($mock)</code>
    </InvalidReturnStatement>
    <InvalidReturnType occurrences="2">
      <code>MockObject&amp;RealInstanceType</code>
      <code>class-string&lt;MockObject&amp;RealInstanceType&gt;</code>
    </InvalidReturnType>
    <MissingParamType occurrences="5">
      <code>$args</code>
      <code>$args</code>
      <code>$callback</code>
      <code>$result</code>
      <code>$value</code>
    </MissingParamType>
    <MissingReturnType occurrences="2">
      <code>getResult</code>
      <code>runTest</code>
    </MissingReturnType>
    <MissingThrowsDocblock occurrences="89">
      <code>cacheDirectory</code>
      <code>endTest</code>
      <code>endTest</code>
      <code>endTest</code>
      <code>generateClassFromWsdl</code>
      <code>generateClassFromWsdl</code>
      <code>getMock</code>
      <code>getMock</code>
      <code>getMock</code>
      <code>getMock</code>
      <code>getMock</code>
      <code>getMock</code>
      <code>getMock</code>
      <code>getMock</code>
      <code>getMock</code>
      <code>getMock</code>
      <code>getMock</code>
      <code>getMock</code>
      <code>getMock</code>
      <code>getMock</code>
      <code>getMock</code>
      <code>getMock</code>
      <code>getMock</code>
      <code>getMock</code>
      <code>getMock</code>
      <code>getMock</code>
      <code>getMock</code>
      <code>getMock</code>
      <code>getMock</code>
      <code>getMock</code>
      <code>getMock</code>
      <code>getMock</code>
      <code>getMock</code>
      <code>getMock</code>
      <code>getMock</code>
      <code>getMock</code>
      <code>getMock</code>
      <code>getMock</code>
      <code>getMock</code>
      <code>getMock</code>
      <code>getMock</code>
      <code>getMock</code>
      <code>getMock</code>
      <code>getMock</code>
      <code>getMock</code>
      <code>getMock</code>
      <code>getMock</code>
      <code>getMock</code>
      <code>getMock</code>
      <code>getMock</code>
      <code>getMock</code>
      <code>getMock</code>
      <code>getMock</code>
      <code>getMock</code>
      <code>getMock</code>
      <code>getMock</code>
      <code>getMockForAbstractClass</code>
      <code>getMockForAbstractClass</code>
      <code>getMockForAbstractClass</code>
      <code>getMockForAbstractClass</code>
      <code>getMockForAbstractClass</code>
      <code>getMockForAbstractClass</code>
      <code>getMockForAbstractClass</code>
      <code>getMockForAbstractClass</code>
      <code>getMockForAbstractClass</code>
      <code>getMockForAbstractClass</code>
      <code>getMockForAbstractClass</code>
      <code>getMockForTrait</code>
      <code>getMockForTrait</code>
      <code>getMockForTrait</code>
      <code>getMockForTrait</code>
      <code>getMockForTrait</code>
      <code>getMockForTrait</code>
      <code>getMockForTrait</code>
      <code>getMockForTrait</code>
      <code>getMockForTrait</code>
      <code>getMockForTrait</code>
      <code>getMockForTrait</code>
      <code>getMockForTrait</code>
      <code>getObjectForTrait</code>
      <code>getObjectForTrait</code>
      <code>getObjectForTrait</code>
      <code>new Differ($header)</code>
      <code>throw new Exception('This test uses TestCase::prophesize(), but phpspec/prophecy is not installed. Please run "composer require --dev phpspec/prophecy".');</code>
    </MissingThrowsDocblock>
    <PossiblyNullPropertyAssignmentValue occurrences="3">
      <code>$beStrictAboutChangesToGlobalState</code>
      <code>null</code>
      <code>null</code>
    </PossiblyNullPropertyAssignmentValue>
    <PropertyNotSetInConstructor occurrences="7">
      <code>$backupStaticAttributes</code>
      <code>$mockObjectGenerator</code>
      <code>$outputBufferingLevel</code>
      <code>$prophet</code>
      <code>$result</code>
      <code>$runClassInSeparateProcess</code>
      <code>$runTestInSeparateProcess</code>
    </PropertyNotSetInConstructor>
    <RedundantCastGivenDocblockType occurrences="1">
      <code>(bool) $this-&gt;backupStaticAttributes</code>
    </RedundantCastGivenDocblockType>
    <RedundantCondition occurrences="1">
      <code>$this instanceof PhptTestCase</code>
    </RedundantCondition>
    <RedundantConditionGivenDocblockType occurrences="1">
      <code>$this-&gt;prophet !== null</code>
    </RedundantConditionGivenDocblockType>
    <UndefinedClass occurrences="6">
      <code>$e</code>
      <code>ObjectProphecy</code>
      <code>PredictionException</code>
      <code>PredictionException</code>
      <code>Prophet</code>
      <code>Prophet</code>
    </UndefinedClass>
    <UndefinedDocblockClass occurrences="6">
      <code>$this-&gt;prophet</code>
      <code>$this-&gt;prophet</code>
      <code>\Prophecy\Exception\Doubler\ClassNotFoundException</code>
      <code>\Prophecy\Exception\Doubler\DoubleException</code>
      <code>\Prophecy\Exception\Doubler\InterfaceNotFoundException</code>
      <code>\Prophecy\Prophet</code>
    </UndefinedDocblockClass>
  </file>
  <file src="src/Framework/TestResult.php">
    <ArgumentTypeCoercion occurrences="2">
      <code>$name</code>
      <code>$test</code>
    </ArgumentTypeCoercion>
    <DeprecatedInterface occurrences="4">
      <code>TestListener</code>
      <code>TestListener</code>
      <code>TestListener[]</code>
      <code>private $listeners = [];</code>
    </DeprecatedInterface>
    <DeprecatedProperty occurrences="11">
      <code>$this-&gt;listeners</code>
      <code>$this-&gt;listeners</code>
      <code>$this-&gt;listeners</code>
      <code>$this-&gt;listeners</code>
      <code>$this-&gt;listeners</code>
      <code>$this-&gt;listeners</code>
      <code>$this-&gt;listeners</code>
      <code>$this-&gt;listeners</code>
      <code>$this-&gt;listeners</code>
      <code>$this-&gt;listeners</code>
      <code>$this-&gt;listeners</code>
    </DeprecatedProperty>
    <InvalidArgument occurrences="1">
      <code>[$test, 'runBare']</code>
    </InvalidArgument>
    <MissingConstructor occurrences="1">
      <code>$codeCoverage</code>
    </MissingConstructor>
    <MissingThrowsDocblock occurrences="3">
      <code>stop</code>
    </MissingThrowsDocblock>
    <PossiblyInvalidArgument occurrences="1">
      <code>$linesToBeCovered</code>
    </PossiblyInvalidArgument>
    <PossiblyUndefinedVariable occurrences="5">
      <code>$_timeout</code>
      <code>$e</code>
      <code>$e</code>
      <code>$e</code>
      <code>$isAnyCoverageRequired</code>
    </PossiblyUndefinedVariable>
    <RedundantConditionGivenDocblockType occurrences="2">
      <code>$this-&gt;codeCoverage !== null</code>
      <code>$this-&gt;codeCoverage !== null</code>
    </RedundantConditionGivenDocblockType>
    <UndefinedInterfaceMethod occurrences="13">
      <code>addToAssertionCount</code>
      <code>addToAssertionCount</code>
      <code>doesNotPerformAssertions</code>
      <code>doesNotPerformAssertions</code>
      <code>getActualOutput</code>
      <code>getName</code>
      <code>getName</code>
      <code>getNumAssertions</code>
      <code>getNumAssertions</code>
      <code>getNumAssertions</code>
      <code>getNumAssertions</code>
      <code>hasOutput</code>
      <code>runBare</code>
    </UndefinedInterfaceMethod>
  </file>
  <file src="src/Framework/TestSuite.php">
    <ArgumentTypeCoercion occurrences="4">
      <code>$className</code>
      <code>$className</code>
      <code>TestUtil::getDependencies($class-&gt;getName(), $methodName)</code>
      <code>TestUtil::getDependencies($class-&gt;getName(), $methodName)</code>
    </ArgumentTypeCoercion>
    <DocblockTypeContradiction occurrences="5">
      <code>!is_string($theClass) &amp;&amp; !$theClass instanceof ReflectionClass</code>
      <code>is_string($testClass)</code>
      <code>null === $this-&gt;backupGlobals</code>
      <code>null === $this-&gt;backupStaticAttributes</code>
      <code>null === $this-&gt;beStrictAboutChangesToGlobalState</code>
    </DocblockTypeContradiction>
    <MissingThrowsDocblock occurrences="3">
      <code>FileLoader::checkAndLoad($filename)</code>
      <code>new PhptTestCase($filename)</code>
    </MissingThrowsDocblock>
    <PossiblyInvalidClone occurrences="1">
      <code>clone $test</code>
    </PossiblyInvalidClone>
    <PropertyNotSetInConstructor occurrences="4">
      <code>$backupGlobals</code>
      <code>$backupStaticAttributes</code>
      <code>$beStrictAboutChangesToGlobalState</code>
      <code>$iteratorFilter</code>
    </PropertyNotSetInConstructor>
    <RedundantCastGivenDocblockType occurrences="1">
      <code>(string) $key</code>
    </RedundantCastGivenDocblockType>
    <RedundantConditionGivenDocblockType occurrences="7">
      <code>$this-&gt;iteratorFilter !== null</code>
      <code>is_bool($backupGlobals)</code>
      <code>is_bool($backupStaticAttributes)</code>
      <code>is_bool($beStrictAboutChangesToGlobalState)</code>
      <code>null === $this-&gt;backupGlobals &amp;&amp; is_bool($backupGlobals)</code>
      <code>null === $this-&gt;backupStaticAttributes &amp;&amp; is_bool($backupStaticAttributes)</code>
      <code>null === $this-&gt;beStrictAboutChangesToGlobalState &amp;&amp; is_bool($beStrictAboutChangesToGlobalState)</code>
    </RedundantConditionGivenDocblockType>
  </file>
  <file src="src/Framework/WarningTestCase.php">
    <NonInvariantDocblockPropertyType occurrences="1">
      <code>$backupGlobals</code>
    </NonInvariantDocblockPropertyType>
  </file>
  <file src="src/Runner/BaseTestRunner.php">
    <DeprecatedClass occurrences="1">
      <code>new StandardTestSuiteLoader</code>
    </DeprecatedClass>
    <DeprecatedInterface occurrences="1">
      <code>TestSuiteLoader</code>
    </DeprecatedInterface>
  </file>
  <file src="src/Runner/Extension/ExtensionHandler.php">
    <DeprecatedInterface occurrences="1">
      <code>TestListener</code>
    </DeprecatedInterface>
  </file>
  <file src="src/Runner/Filter/GroupFilterIterator.php">
    <MissingReturnType occurrences="1">
      <code>doAccept</code>
    </MissingReturnType>
    <MissingTemplateParam occurrences="1">
      <code>GroupFilterIterator</code>
    </MissingTemplateParam>
  </file>
  <file src="src/Runner/Filter/NameFilterIterator.php">
    <MissingTemplateParam occurrences="1">
      <code>NameFilterIterator</code>
    </MissingTemplateParam>
    <PropertyNotSetInConstructor occurrences="2">
      <code>$filterMax</code>
      <code>$filterMin</code>
    </PropertyNotSetInConstructor>
    <RedundantPropertyInitializationCheck occurrences="1">
      <code>$accepted &amp;&amp; isset($this-&gt;filterMax)</code>
    </RedundantPropertyInitializationCheck>
  </file>
  <file src="src/Runner/Hook/TestListenerAdapter.php">
    <DeprecatedInterface occurrences="1">
      <code>TestListenerAdapter</code>
    </DeprecatedInterface>
    <MissingConstructor occurrences="1">
      <code>$lastTestWasNotSuccessful</code>
    </MissingConstructor>
  </file>
  <file src="src/Runner/PhptTestCase.php">
    <InternalClass occurrences="2">
      <code>RawCodeCoverageData::fromXdebugWithoutPathCoverage([])</code>
      <code>RawCodeCoverageData::fromXdebugWithoutPathCoverage([])</code>
    </InternalClass>
    <InternalMethod occurrences="2">
      <code>RawCodeCoverageData::fromXdebugWithoutPathCoverage([])</code>
      <code>RawCodeCoverageData::fromXdebugWithoutPathCoverage([])</code>
    </InternalMethod>
    <MissingThrowsDocblock occurrences="3">
      <code>cacheDirectory</code>
      <code>stop</code>
    </MissingThrowsDocblock>
    <PossiblyInvalidArgument occurrences="1">
      <code>$sections['FILEEOF']</code>
    </PossiblyInvalidArgument>
  </file>
  <file src="src/Runner/StandardTestSuiteLoader.php">
    <DeprecatedInterface occurrences="1">
      <code>StandardTestSuiteLoader</code>
    </DeprecatedInterface>
    <MissingThrowsDocblock occurrences="1">
      <code>FileLoader::checkAndLoad($suiteClassFile)</code>
    </MissingThrowsDocblock>
  </file>
  <file src="src/Runner/TestSuiteSorter.php">
    <MissingClosureParamType occurrences="6">
      <code>$left</code>
      <code>$left</code>
      <code>$left</code>
      <code>$right</code>
      <code>$right</code>
      <code>$right</code>
    </MissingClosureParamType>
    <RedundantConditionGivenDocblockType occurrences="4">
      <code>$order === self::ORDER_DURATION &amp;&amp; $this-&gt;cache !== null</code>
      <code>$orderDefects === self::ORDER_DEFECTS_FIRST &amp;&amp; $this-&gt;cache !== null</code>
      <code>$this-&gt;cache !== null</code>
      <code>$this-&gt;cache !== null</code>
    </RedundantConditionGivenDocblockType>
  </file>
  <file src="src/TextUI/CliArguments/Builder.php">
    <ArgumentTypeCoercion occurrences="2">
      <code>$parameters</code>
      <code>array_merge(self::LONG_OPTIONS, $additionalLongOptions)</code>
    </ArgumentTypeCoercion>
    <MissingThrowsDocblock occurrences="1"/>
  </file>
  <file src="src/TextUI/CliArguments/Configuration.php">
    <MissingReturnType occurrences="1">
      <code>columns</code>
    </MissingReturnType>
  </file>
  <file src="src/TextUI/Command.php">
    <ArgumentTypeCoercion occurrences="1">
      <code>$printerClass</code>
    </ArgumentTypeCoercion>
    <DeprecatedClass occurrences="1">
      <code>StandardTestSuiteLoader::class</code>
    </DeprecatedClass>
    <DeprecatedInterface occurrences="1">
      <code>?TestSuiteLoader</code>
    </DeprecatedInterface>
    <DeprecatedMethod occurrences="6">
      <code>handleLoader</code>
      <code>handleLoader</code>
      <code>hasTestSuiteLoaderClass</code>
      <code>hasTestSuiteLoaderFile</code>
      <code>testSuiteLoaderClass</code>
      <code>testSuiteLoaderFile</code>
    </DeprecatedMethod>
    <LessSpecificReturnStatement occurrences="1">
      <code>$class-&gt;newInstance($outputStream)</code>
    </LessSpecificReturnStatement>
    <MissingThrowsDocblock occurrences="22">
      <code>argument</code>
      <code>argument</code>
      <code>atLeastVersion</code>
      <code>bootstrap</code>
      <code>cacheDirectory</code>
      <code>defaultTestSuite</code>
      <code>detect</code>
      <code>extensionsDirectory</code>
      <code>getTest</code>
      <code>handleListSuites</code>
      <code>handleListSuites</code>
      <code>handleListTests</code>
      <code>handleListTestsXml</code>
      <code>includePath</code>
      <code>iniSettings</code>
      <code>mapToLegacyArray</code>
      <code>printerClass</code>
      <code>stop</code>
      <code>testSuiteLoaderClass</code>
      <code>unrecognizedOrderBy</code>
    </MissingThrowsDocblock>
    <MoreSpecificReturnType occurrences="1">
      <code>null|Printer|string</code>
    </MoreSpecificReturnType>
    <PossiblyNullArgument occurrences="4">
      <code>$suite</code>
      <code>$suite</code>
      <code>$suite</code>
      <code>$suite</code>
    </PossiblyNullArgument>
    <PossiblyUndefinedArrayOffset occurrences="1">
      <code>$_SERVER['argv']</code>
    </PossiblyUndefinedArrayOffset>
    <RedundantCondition occurrences="1">
      <code>assert(isset($arguments) &amp;&amp; $arguments instanceof Configuration)</code>
    </RedundantCondition>
    <UnsafeInstantiation occurrences="1">
      <code>new static</code>
    </UnsafeInstantiation>
  </file>
  <file src="src/TextUI/DefaultResultPrinter.php">
    <DeprecatedInterface occurrences="1">
      <code>DefaultResultPrinter</code>
    </DeprecatedInterface>
    <MissingThrowsDocblock occurrences="2">
      <code>parent::__construct($out)</code>
      <code>stop</code>
    </MissingThrowsDocblock>
    <PropertyNotSetInConstructor occurrences="2">
      <code>$maxColumn</code>
      <code>$numTestsWidth</code>
    </PropertyNotSetInConstructor>
  </file>
  <file src="src/TextUI/Help.php">
    <PossiblyUndefinedArrayOffset occurrences="2">
      <code>$option['desc']</code>
      <code>$option['desc']</code>
    </PossiblyUndefinedArrayOffset>
  </file>
  <file src="src/TextUI/TestRunner.php">
    <DeprecatedClass occurrences="2">
      <code>new StandardTestSuiteLoader</code>
      <code>new XdebugFilterScriptGenerator</code>
    </DeprecatedClass>
    <DeprecatedInterface occurrences="3">
      <code>TestSuiteLoader</code>
      <code>TestSuiteLoader</code>
      <code>TestSuiteLoader</code>
    </DeprecatedInterface>
    <DeprecatedMethod occurrences="10">
      <code>addListener</code>
      <code>addListener</code>
      <code>addListener</code>
      <code>addListener</code>
      <code>addListener</code>
      <code>addListener</code>
      <code>addListener</code>
      <code>addListener</code>
      <code>createTestListenerInstance</code>
      <code>flushListeners</code>
    </DeprecatedMethod>
    <DocblockTypeContradiction occurrences="2">
      <code>$this-&gt;loader === null</code>
      <code>$this-&gt;printer === null</code>
    </DocblockTypeContradiction>
    <InvalidArgument occurrences="6">
      <code>$e</code>
      <code>$e</code>
      <code>$e</code>
      <code>$e</code>
      <code>$e</code>
      <code>$e</code>
    </InvalidArgument>
    <InvalidStringClass occurrences="1"/>
    <MissingThrowsDocblock occurrences="13">
      <code>addFilter</code>
      <code>addFilter</code>
      <code>addFilter</code>
      <code>addFilter</code>
      <code>addFilter</code>
      <code>detect</code>
      <code>new Printer($arguments['coverageText'])</code>
      <code>reorderTestsInSuite</code>
      <code>run</code>
      <code>run</code>
      <code>run</code>
      <code>stop</code>
      <code>stop</code>
    </MissingThrowsDocblock>
    <PossiblyNullPropertyAssignmentValue occurrences="1">
      <code>$loader</code>
    </PossiblyNullPropertyAssignmentValue>
    <PossiblyUndefinedArrayOffset occurrences="2">
      <code>$_SERVER['PHP_SELF']</code>
      <code>$arguments['enforceTimeLimit']</code>
    </PossiblyUndefinedArrayOffset>
    <PropertyNotSetInConstructor occurrences="1">
      <code>$printer</code>
    </PropertyNotSetInConstructor>
    <RedundantCondition occurrences="4">
      <code>assert($arguments['configurationObject'] instanceof Configuration)</code>
      <code>assert($arguments['configurationObject'] instanceof Configuration)</code>
      <code>assert($arguments['configurationObject'] instanceof Configuration)</code>
      <code>assert($this-&gt;printer instanceof CliTestDoxPrinter)</code>
    </RedundantCondition>
    <RedundantConditionGivenDocblockType occurrences="1">
      <code>$this-&gt;printer !== null</code>
    </RedundantConditionGivenDocblockType>
  </file>
<<<<<<< HEAD
  <file src="src/TextUI/XmlConfiguration/CodeCoverage/Filter/DirectoryCollectionIterator.php">
    <PropertyNotSetInConstructor occurrences="1">
      <code>$position</code>
    </PropertyNotSetInConstructor>
=======
  <file src="src/Util/Annotation/DocBlock.php">
    <ArgumentTypeCoercion occurrences="1">
      <code>$dataProviderMethodName</code>
    </ArgumentTypeCoercion>
    <MissingThrowsDocblock occurrences="1">
      <code>throw new SkippedTestError;</code>
    </MissingThrowsDocblock>
    <MoreSpecificReturnType occurrences="1"/>
    <RedundantCast occurrences="1">
      <code>(string) $matches['value'][$i]</code>
    </RedundantCast>
>>>>>>> 68f1f0bb
  </file>
  <file src="src/TextUI/XmlConfiguration/Filesystem/DirectoryCollectionIterator.php">
    <PropertyNotSetInConstructor occurrences="1">
      <code>$position</code>
    </PropertyNotSetInConstructor>
  </file>
  <file src="src/TextUI/XmlConfiguration/Filesystem/FileCollectionIterator.php">
    <PropertyNotSetInConstructor occurrences="1">
      <code>$position</code>
    </PropertyNotSetInConstructor>
  </file>
  <file src="src/TextUI/XmlConfiguration/Group/GroupCollectionIterator.php">
    <PropertyNotSetInConstructor occurrences="1">
      <code>$position</code>
    </PropertyNotSetInConstructor>
  </file>
  <file src="src/TextUI/XmlConfiguration/Loader.php">
    <DeprecatedMethod occurrences="1">
      <code>legacyCodeCoverage</code>
    </DeprecatedMethod>
    <RawObjectIteration occurrences="13">
      <code>$testSuiteNodes</code>
      <code>$xpath-&gt;query($query)</code>
      <code>$xpath-&gt;query($query)</code>
      <code>$xpath-&gt;query($root . '/exclude/group')</code>
      <code>$xpath-&gt;query($root . '/include/group')</code>
      <code>$xpath-&gt;query('extensions/extension')</code>
      <code>$xpath-&gt;query('listeners/listener')</code>
      <code>$xpath-&gt;query('logging/log')</code>
      <code>$xpath-&gt;query('logging/log')</code>
      <code>$xpath-&gt;query('php/' . $array)</code>
      <code>$xpath-&gt;query('php/const')</code>
      <code>$xpath-&gt;query('php/includePath')</code>
      <code>$xpath-&gt;query('php/ini')</code>
    </RawObjectIteration>
    <RedundantCast occurrences="33">
      <code>(string) $argument-&gt;textContent</code>
      <code>(string) $const-&gt;getAttribute('name')</code>
      <code>(string) $const-&gt;getAttribute('value')</code>
      <code>(string) $directoryNode-&gt;getAttribute('group')</code>
      <code>(string) $directoryNode-&gt;getAttribute('phpVersion')</code>
      <code>(string) $directoryNode-&gt;getAttribute('phpVersionOperator')</code>
      <code>(string) $directoryNode-&gt;getAttribute('prefix')</code>
      <code>(string) $directoryNode-&gt;getAttribute('prefix')</code>
      <code>(string) $directoryNode-&gt;getAttribute('suffix')</code>
      <code>(string) $directoryNode-&gt;getAttribute('suffix')</code>
      <code>(string) $directoryNode-&gt;textContent</code>
      <code>(string) $directoryNode-&gt;textContent</code>
      <code>(string) $document-&gt;documentElement-&gt;getAttribute('columns')</code>
      <code>(string) $element-&gt;getAttribute($attribute)</code>
      <code>(string) $element-&gt;getAttribute($attribute)</code>
      <code>(string) $element-&gt;getAttribute($attribute)</code>
      <code>(string) $element-&gt;getAttribute('addUncoveredFilesFromWhitelist')</code>
      <code>(string) $element-&gt;getAttribute('class')</code>
      <code>(string) $element-&gt;getAttribute('file')</code>
      <code>(string) $element-&gt;getAttribute('name')</code>
      <code>(string) $element-&gt;getAttribute('processUncoveredFilesFromWhitelist')</code>
      <code>(string) $excludeNode-&gt;textContent</code>
      <code>(string) $fileNode-&gt;getAttribute('phpVersion')</code>
      <code>(string) $fileNode-&gt;getAttribute('phpVersionOperator')</code>
      <code>(string) $fileNode-&gt;textContent</code>
      <code>(string) $ini-&gt;getAttribute('name')</code>
      <code>(string) $ini-&gt;getAttribute('value')</code>
      <code>(string) $log-&gt;getAttribute('target')</code>
      <code>(string) $log-&gt;getAttribute('target')</code>
      <code>(string) $log-&gt;getAttribute('type')</code>
      <code>(string) $log-&gt;getAttribute('type')</code>
      <code>(string) $var-&gt;getAttribute('name')</code>
      <code>(string) $var-&gt;getAttribute('value')</code>
    </RedundantCast>
    <RedundantConditionGivenDocblockType occurrences="2">
      <code>assert($directoryNode instanceof DOMElement)</code>
      <code>assert($fileNode instanceof DOMElement)</code>
    </RedundantConditionGivenDocblockType>
    <ReservedWord occurrences="15">
      <code>$nodes</code>
      <code>$testSuiteNodes</code>
      <code>$testSuiteNodes</code>
      <code>$xpath-&gt;query($query)</code>
      <code>$xpath-&gt;query($query)</code>
      <code>$xpath-&gt;query($root . '/exclude/group')</code>
      <code>$xpath-&gt;query($root . '/include/group')</code>
      <code>$xpath-&gt;query('extensions/extension')</code>
      <code>$xpath-&gt;query('listeners/listener')</code>
      <code>$xpath-&gt;query('logging/log')</code>
      <code>$xpath-&gt;query('logging/log')</code>
      <code>$xpath-&gt;query('php/' . $array)</code>
      <code>$xpath-&gt;query('php/const')</code>
      <code>$xpath-&gt;query('php/includePath')</code>
      <code>$xpath-&gt;query('php/ini')</code>
    </ReservedWord>
    <UndefinedClass occurrences="4">
      <code>$nodes-&gt;length</code>
      <code>$testSuiteNodes-&gt;length</code>
      <code>$xpath-&gt;query('filter/whitelist')-&gt;length</code>
      <code>$xpath-&gt;query('logging/log')-&gt;length</code>
    </UndefinedClass>
  </file>
  <file src="src/TextUI/XmlConfiguration/Logging/Logging.php">
    <MissingThrowsDocblock occurrences="6">
      <code>throw new Exception('Logger "JUnit XML" is not configured');</code>
      <code>throw new Exception('Logger "Team City" is not configured');</code>
      <code>throw new Exception('Logger "TestDox HTML" is not configured');</code>
      <code>throw new Exception('Logger "TestDox Text" is not configured');</code>
      <code>throw new Exception('Logger "TestDox XML" is not configured');</code>
      <code>throw new Exception('Logger "Text" is not configured');</code>
    </MissingThrowsDocblock>
  </file>
  <file src="src/TextUI/XmlConfiguration/Migration/Migrations/CoverageCloverToReport.php">
    <PossiblyNullReference occurrences="1">
      <code>createElement</code>
    </PossiblyNullReference>
  </file>
  <file src="src/TextUI/XmlConfiguration/Migration/Migrations/CoverageCrap4jToReport.php">
    <PossiblyNullReference occurrences="1">
      <code>createElement</code>
    </PossiblyNullReference>
  </file>
  <file src="src/TextUI/XmlConfiguration/Migration/Migrations/CoverageHtmlToReport.php">
    <PossiblyNullReference occurrences="1">
      <code>createElement</code>
    </PossiblyNullReference>
  </file>
  <file src="src/TextUI/XmlConfiguration/Migration/Migrations/CoveragePhpToReport.php">
    <PossiblyNullReference occurrences="1">
      <code>createElement</code>
    </PossiblyNullReference>
  </file>
  <file src="src/TextUI/XmlConfiguration/Migration/Migrations/CoverageTextToReport.php">
    <PossiblyNullReference occurrences="1">
      <code>createElement</code>
    </PossiblyNullReference>
  </file>
  <file src="src/TextUI/XmlConfiguration/Migration/Migrations/CoverageXmlToReport.php">
    <PossiblyNullReference occurrences="1">
      <code>createElement</code>
    </PossiblyNullReference>
  </file>
  <file src="src/TextUI/XmlConfiguration/Migration/Migrations/LogToReportMigration.php">
    <PossiblyNullReference occurrences="1">
      <code>removeChild</code>
    </PossiblyNullReference>
    <ReservedWord occurrences="1"/>
  </file>
  <file src="src/TextUI/XmlConfiguration/Migration/Migrations/RemoveEmptyFilter.php">
    <PossiblyNullReference occurrences="2">
      <code>removeChild</code>
      <code>removeChild</code>
    </PossiblyNullReference>
  </file>
  <file src="src/TextUI/XmlConfiguration/PHP/Constant.php">
    <MissingParamType occurrences="1">
      <code>$value</code>
    </MissingParamType>
    <MissingReturnType occurrences="1">
      <code>value</code>
    </MissingReturnType>
  </file>
  <file src="src/TextUI/XmlConfiguration/PHP/ConstantCollectionIterator.php">
    <PropertyNotSetInConstructor occurrences="1">
      <code>$position</code>
    </PropertyNotSetInConstructor>
  </file>
  <file src="src/TextUI/XmlConfiguration/PHP/IniSettingCollectionIterator.php">
    <PropertyNotSetInConstructor occurrences="1">
      <code>$position</code>
    </PropertyNotSetInConstructor>
  </file>
  <file src="src/TextUI/XmlConfiguration/PHP/Variable.php">
    <MissingParamType occurrences="1">
      <code>$value</code>
    </MissingParamType>
    <MissingReturnType occurrences="1">
      <code>value</code>
    </MissingReturnType>
  </file>
  <file src="src/TextUI/XmlConfiguration/PHP/VariableCollectionIterator.php">
    <PropertyNotSetInConstructor occurrences="1">
      <code>$position</code>
    </PropertyNotSetInConstructor>
  </file>
  <file src="src/TextUI/XmlConfiguration/PHPUnit/ExtensionCollectionIterator.php">
    <PropertyNotSetInConstructor occurrences="1">
      <code>$position</code>
    </PropertyNotSetInConstructor>
  </file>
  <file src="src/TextUI/XmlConfiguration/PHPUnit/PHPUnit.php">
    <DeprecatedMethod occurrences="2">
      <code>hasTestSuiteLoaderClass</code>
      <code>hasTestSuiteLoaderFile</code>
    </DeprecatedMethod>
    <DeprecatedProperty occurrences="6">
      <code>$this-&gt;testSuiteLoaderClass</code>
      <code>$this-&gt;testSuiteLoaderClass</code>
      <code>$this-&gt;testSuiteLoaderClass</code>
      <code>$this-&gt;testSuiteLoaderFile</code>
      <code>$this-&gt;testSuiteLoaderFile</code>
      <code>$this-&gt;testSuiteLoaderFile</code>
    </DeprecatedProperty>
    <MissingParamType occurrences="1">
      <code>$columns</code>
    </MissingParamType>
    <MissingReturnType occurrences="1">
      <code>columns</code>
    </MissingReturnType>
    <RedundantCastGivenDocblockType occurrences="8">
      <code>(string) $this-&gt;bootstrap</code>
      <code>(string) $this-&gt;cacheResultFile</code>
      <code>(string) $this-&gt;defaultTestSuite</code>
      <code>(string) $this-&gt;extensionsDirectory</code>
      <code>(string) $this-&gt;printerClass</code>
      <code>(string) $this-&gt;printerFile</code>
      <code>(string) $this-&gt;testSuiteLoaderClass</code>
      <code>(string) $this-&gt;testSuiteLoaderFile</code>
    </RedundantCastGivenDocblockType>
  </file>
  <file src="src/TextUI/XmlConfiguration/TestSuite/TestDirectoryCollectionIterator.php">
    <PropertyNotSetInConstructor occurrences="1">
      <code>$position</code>
    </PropertyNotSetInConstructor>
  </file>
  <file src="src/TextUI/XmlConfiguration/TestSuite/TestFileCollectionIterator.php">
    <PropertyNotSetInConstructor occurrences="1">
      <code>$position</code>
    </PropertyNotSetInConstructor>
  </file>
  <file src="src/TextUI/XmlConfiguration/TestSuite/TestSuiteCollectionIterator.php">
    <PropertyNotSetInConstructor occurrences="1">
      <code>$position</code>
    </PropertyNotSetInConstructor>
  </file>
  <file src="src/Util/Annotation/DocBlock.php">
    <ArgumentTypeCoercion occurrences="1">
      <code>$dataProviderMethodName</code>
    </ArgumentTypeCoercion>
    <MissingThrowsDocblock occurrences="1">
      <code>throw new SkippedTestError;</code>
    </MissingThrowsDocblock>
    <RedundantCast occurrences="1">
      <code>(string) $matches['value'][$i]</code>
    </RedundantCast>
  </file>
  <file src="src/Util/ErrorHandler.php">
    <InvalidArgument occurrences="1"/>
    <MissingReturnType occurrences="1">
      <code>invokeIgnoringWarnings</code>
    </MissingReturnType>
  </file>
  <file src="src/Util/ExcludeList.php">
    <InvalidConstantAssignmentValue occurrences="1"/>
    <MissingThrowsDocblock occurrences="1"/>
    <UndefinedClass occurrences="5">
      <code>Assert</code>
      <code>DocBlock</code>
      <code>Project</code>
      <code>Prophet</code>
      <code>Type</code>
    </UndefinedClass>
  </file>
  <file src="src/Util/Filter.php">
    <MissingParamType occurrences="1">
      <code>$prefix</code>
    </MissingParamType>
  </file>
  <file src="src/Util/GlobalState.php">
    <MissingParamType occurrences="1">
      <code>$variable</code>
    </MissingParamType>
  </file>
  <file src="src/Util/Json.php">
    <MissingParamType occurrences="1">
      <code>$json</code>
    </MissingParamType>
  </file>
  <file src="src/Util/Log/JUnit.php">
    <ArgumentTypeCoercion occurrences="2">
      <code>$methodName</code>
      <code>$suite-&gt;getName()</code>
    </ArgumentTypeCoercion>
    <DeprecatedInterface occurrences="1">
      <code>JUnit</code>
    </DeprecatedInterface>
    <DocblockTypeContradiction occurrences="2">
      <code>$this-&gt;currentTestCase === null</code>
      <code>$this-&gt;currentTestCase === null</code>
    </DocblockTypeContradiction>
    <InvalidPropertyAssignmentValue occurrences="1">
      <code>$this-&gt;testSuiteTimes</code>
    </InvalidPropertyAssignmentValue>
    <MissingThrowsDocblock occurrences="4">
      <code>Filter::getFilteredStacktrace($t)</code>
      <code>parent::__construct($out)</code>
    </MissingThrowsDocblock>
    <PossiblyNullPropertyAssignmentValue occurrences="1">
      <code>null</code>
    </PossiblyNullPropertyAssignmentValue>
    <PropertyNotSetInConstructor occurrences="1">
      <code>$currentTestCase</code>
    </PropertyNotSetInConstructor>
    <UndefinedInterfaceMethod occurrences="2">
      <code>getName</code>
      <code>getName</code>
    </UndefinedInterfaceMethod>
  </file>
  <file src="src/Util/Log/TeamCity.php">
    <ArgumentTypeCoercion occurrences="1">
      <code>$className</code>
    </ArgumentTypeCoercion>
    <DeprecatedInterface occurrences="1">
      <code>TeamCity</code>
    </DeprecatedInterface>
    <DocblockTypeContradiction occurrences="2">
      <code>$actualString === null</code>
      <code>$expectedString === null</code>
    </DocblockTypeContradiction>
    <MissingParamType occurrences="1">
      <code>$value</code>
    </MissingParamType>
    <MissingThrowsDocblock occurrences="2">
      <code>Filter::getFilteredStacktrace($t)</code>
    </MissingThrowsDocblock>
    <PropertyNotSetInConstructor occurrences="4">
      <code>$flowId</code>
      <code>$startedTestName</code>
      <code>TeamCity</code>
      <code>TeamCity</code>
    </PropertyNotSetInConstructor>
    <UndefinedInterfaceMethod occurrences="6">
      <code>getName</code>
      <code>getName</code>
      <code>getName</code>
      <code>getName</code>
      <code>getName</code>
      <code>getName</code>
    </UndefinedInterfaceMethod>
  </file>
  <file src="src/Util/PHP/AbstractPhpProcess.php">
    <ArgumentTypeCoercion occurrences="2">
      <code>$this-&gt;getException($failures[0])</code>
      <code>$this-&gt;getException($warnings[0])</code>
    </ArgumentTypeCoercion>
    <LessSpecificReturnStatement occurrences="1">
      <code>$exception</code>
    </LessSpecificReturnStatement>
    <MissingClosureParamType occurrences="4">
      <code>$errfile</code>
      <code>$errline</code>
      <code>$errno</code>
      <code>$errstr</code>
    </MissingClosureParamType>
    <MoreSpecificReturnType occurrences="1">
      <code>Exception</code>
    </MoreSpecificReturnType>
    <PossiblyFalseOperand occurrences="1">
      <code>strrpos($key, "\0")</code>
    </PossiblyFalseOperand>
    <PossiblyNullArgument occurrences="1">
      <code>$childResult-&gt;getCodeCoverage()</code>
    </PossiblyNullArgument>
    <PossiblyNullReference occurrences="1">
      <code>merge</code>
    </PossiblyNullReference>
    <UndefinedInterfaceMethod occurrences="2">
      <code>addToAssertionCount</code>
      <code>setResult</code>
    </UndefinedInterfaceMethod>
  </file>
  <file src="src/Util/PHP/DefaultPhpProcess.php">
    <DocblockTypeContradiction occurrences="1">
      <code>is_array($envVar)</code>
    </DocblockTypeContradiction>
    <PropertyNotSetInConstructor occurrences="1">
      <code>$tempFile</code>
    </PropertyNotSetInConstructor>
    <RedundantCondition occurrences="1">
      <code>$_SERVER</code>
    </RedundantCondition>
    <TypeDoesNotContainNull occurrences="1">
      <code>[]</code>
    </TypeDoesNotContainNull>
  </file>
  <file src="src/Util/PHP/WindowsPhpProcess.php">
    <PropertyNotSetInConstructor occurrences="1">
      <code>WindowsPhpProcess</code>
    </PropertyNotSetInConstructor>
  </file>
  <file src="src/Util/Printer.php">
    <PropertyNotSetInConstructor occurrences="1">
      <code>$stream</code>
    </PropertyNotSetInConstructor>
  </file>
  <file src="src/Util/Reflection.php">
    <ArgumentTypeCoercion occurrences="1">
      <code>$filter</code>
    </ArgumentTypeCoercion>
  </file>
  <file src="src/Util/Test.php">
    <MissingReturnType occurrences="1">
      <code>sanitizeVersionNumber</code>
    </MissingReturnType>
    <MissingThrowsDocblock occurrences="6">
      <code>forClassName</code>
      <code>forMethod</code>
      <code>forMethod</code>
      <code>getName</code>
      <code>requirements</code>
      <code>requirements</code>
    </MissingThrowsDocblock>
  </file>
  <file src="src/Util/TestDox/CliTestDoxPrinter.php">
    <DeprecatedInterface occurrences="1">
      <code>CliTestDoxPrinter</code>
    </DeprecatedInterface>
    <InvalidArrayOffset occurrences="2">
      <code>self::SPINNER_ICONS[$id]</code>
      <code>self::SPINNER_ICONS[$id]</code>
    </InvalidArrayOffset>
    <MissingThrowsDocblock occurrences="2">
      <code>\PHPUnit\Util\Filter::getFilteredStacktrace($t)</code>
      <code>stop</code>
    </MissingThrowsDocblock>
    <PossiblyInvalidArrayOffset occurrences="6">
      <code>$prefix['default']</code>
      <code>$prefix['diff']</code>
      <code>$prefix['last']</code>
      <code>$prefix['message']</code>
      <code>$prefix['start']</code>
      <code>$prefix['trace']</code>
    </PossiblyInvalidArrayOffset>
    <PossiblyUndefinedArrayOffset occurrences="1">
      <code>self::STATUS_STYLES[$result['status']]['message']</code>
    </PossiblyUndefinedArrayOffset>
    <PropertyNotSetInConstructor occurrences="2">
      <code>CliTestDoxPrinter</code>
      <code>CliTestDoxPrinter</code>
    </PropertyNotSetInConstructor>
  </file>
  <file src="src/Util/TestDox/HtmlResultPrinter.php">
    <DeprecatedInterface occurrences="1">
      <code>HtmlResultPrinter</code>
    </DeprecatedInterface>
    <PossiblyNullArgument occurrences="1">
      <code>$this-&gt;currentTestClassPrettified</code>
    </PossiblyNullArgument>
    <PropertyNotSetInConstructor occurrences="1">
      <code>HtmlResultPrinter</code>
    </PropertyNotSetInConstructor>
  </file>
  <file src="src/Util/TestDox/NamePrettifier.php">
    <InvalidCast occurrences="1">
      <code>$value</code>
    </InvalidCast>
    <MissingThrowsDocblock occurrences="1"/>
    <RedundantConditionGivenDocblockType occurrences="1">
      <code>is_string($value)</code>
    </RedundantConditionGivenDocblockType>
  </file>
  <file src="src/Util/TestDox/ResultPrinter.php">
    <DeprecatedInterface occurrences="1">
      <code>ResultPrinter</code>
    </DeprecatedInterface>
    <MissingThrowsDocblock occurrences="1">
      <code>parent::__construct($out)</code>
    </MissingThrowsDocblock>
    <PropertyNotSetInConstructor occurrences="1">
      <code>$testStatus</code>
    </PropertyNotSetInConstructor>
  </file>
  <file src="src/Util/TestDox/TestDoxPrinter.php">
    <DeprecatedInterface occurrences="1">
      <code>TestDoxPrinter</code>
    </DeprecatedInterface>
    <MissingThrowsDocblock occurrences="1">
      <code>\PHPUnit\Util\Filter::getFilteredStacktrace($t)</code>
    </MissingThrowsDocblock>
    <PropertyNotSetInConstructor occurrences="2">
      <code>TestDoxPrinter</code>
      <code>TestDoxPrinter</code>
    </PropertyNotSetInConstructor>
    <UndefinedInterfaceMethod occurrences="1">
      <code>getName</code>
    </UndefinedInterfaceMethod>
  </file>
  <file src="src/Util/TestDox/TextResultPrinter.php">
    <DeprecatedInterface occurrences="1">
      <code>TextResultPrinter</code>
    </DeprecatedInterface>
    <PropertyNotSetInConstructor occurrences="1">
      <code>TextResultPrinter</code>
    </PropertyNotSetInConstructor>
  </file>
  <file src="src/Util/TestDox/XmlResultPrinter.php">
    <DeprecatedInterface occurrences="1">
      <code>XmlResultPrinter</code>
    </DeprecatedInterface>
    <MissingThrowsDocblock occurrences="2">
      <code>parent::__construct($out)</code>
    </MissingThrowsDocblock>
  </file>
  <file src="src/Util/TextTestListRenderer.php">
    <ArgumentTypeCoercion occurrences="1">
      <code>$suite-&gt;getIterator()</code>
    </ArgumentTypeCoercion>
  </file>
  <file src="src/Util/VersionComparisonOperator.php">
    <MissingThrowsDocblock occurrences="1">
      <code>ensureOperatorIsValid</code>
    </MissingThrowsDocblock>
  </file>
  <file src="src/Util/Xml.php">
    <ArgumentTypeCoercion occurrences="1">
      <code>$item</code>
    </ArgumentTypeCoercion>
    <InvalidStringClass occurrences="1">
      <code>new $className</code>
    </InvalidStringClass>
    <LessSpecificReturnStatement occurrences="1">
      <code>(new DOMDocument)-&gt;importNode($element, true)</code>
    </LessSpecificReturnStatement>
    <MissingReturnType occurrences="1">
      <code>xmlToVariable</code>
    </MissingReturnType>
    <MissingThrowsDocblock occurrences="1"/>
    <MoreSpecificReturnType occurrences="1">
      <code>DOMElement</code>
    </MoreSpecificReturnType>
    <RedundantCast occurrences="1">
      <code>(string) $entry-&gt;getAttribute('key')</code>
    </RedundantCast>
  </file>
  <file src="src/Util/XmlTestListRenderer.php">
    <ArgumentTypeCoercion occurrences="1">
      <code>$suite-&gt;getIterator()</code>
    </ArgumentTypeCoercion>
  </file>
</files><|MERGE_RESOLUTION|>--- conflicted
+++ resolved
@@ -514,9 +514,6 @@
     <PossiblyNullArgument occurrences="1">
       <code>$client-&gt;__getFunctions()</code>
     </PossiblyNullArgument>
-    <RedundantCondition occurrences="1">
-      <code>$isInterface &amp;&amp; $class-&gt;implementsInterface(Throwable::class)</code>
-    </RedundantCondition>
   </file>
   <file src="src/Framework/MockObject/Invocation.php">
     <InvalidArgument occurrences="1">
@@ -588,7 +585,6 @@
     </PossiblyInvalidPropertyAssignmentValue>
   </file>
   <file src="src/Framework/MockObject/MockMethod.php">
-<<<<<<< HEAD
     <PossiblyFalseOperand occurrences="1">
       <code>strpos($parameterAsString, '&lt;optional&gt; ')</code>
     </PossiblyFalseOperand>
@@ -596,15 +592,6 @@
     <RedundantCastGivenDocblockType occurrences="1">
       <code>(string) var_export($defaultValue, true)</code>
     </RedundantCastGivenDocblockType>
-=======
-    <MissingThrowsDocblock occurrences="3">
-      <code>new Text_Template($filename)</code>
-      <code>self::getMethodParametersForCall($method)</code>
-    </MissingThrowsDocblock>
-    <UndefinedMethod occurrences="1">
-      <code>getName</code>
-    </UndefinedMethod>
->>>>>>> 68f1f0bb
   </file>
   <file src="src/Framework/MockObject/MockObject.php">
     <MissingParamType occurrences="1">
@@ -1224,34 +1211,17 @@
     <PropertyNotSetInConstructor occurrences="1">
       <code>$printer</code>
     </PropertyNotSetInConstructor>
-    <RedundantCondition occurrences="4">
-      <code>assert($arguments['configurationObject'] instanceof Configuration)</code>
-      <code>assert($arguments['configurationObject'] instanceof Configuration)</code>
-      <code>assert($arguments['configurationObject'] instanceof Configuration)</code>
+    <RedundantCondition occurrences="1">
       <code>assert($this-&gt;printer instanceof CliTestDoxPrinter)</code>
     </RedundantCondition>
     <RedundantConditionGivenDocblockType occurrences="1">
       <code>$this-&gt;printer !== null</code>
     </RedundantConditionGivenDocblockType>
   </file>
-<<<<<<< HEAD
   <file src="src/TextUI/XmlConfiguration/CodeCoverage/Filter/DirectoryCollectionIterator.php">
     <PropertyNotSetInConstructor occurrences="1">
       <code>$position</code>
     </PropertyNotSetInConstructor>
-=======
-  <file src="src/Util/Annotation/DocBlock.php">
-    <ArgumentTypeCoercion occurrences="1">
-      <code>$dataProviderMethodName</code>
-    </ArgumentTypeCoercion>
-    <MissingThrowsDocblock occurrences="1">
-      <code>throw new SkippedTestError;</code>
-    </MissingThrowsDocblock>
-    <MoreSpecificReturnType occurrences="1"/>
-    <RedundantCast occurrences="1">
-      <code>(string) $matches['value'][$i]</code>
-    </RedundantCast>
->>>>>>> 68f1f0bb
   </file>
   <file src="src/TextUI/XmlConfiguration/Filesystem/DirectoryCollectionIterator.php">
     <PropertyNotSetInConstructor occurrences="1">
@@ -1490,6 +1460,7 @@
     <MissingThrowsDocblock occurrences="1">
       <code>throw new SkippedTestError;</code>
     </MissingThrowsDocblock>
+    <MoreSpecificReturnType occurrences="1"/>
     <RedundantCast occurrences="1">
       <code>(string) $matches['value'][$i]</code>
     </RedundantCast>
