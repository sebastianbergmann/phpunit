--- conflicted
+++ resolved
@@ -389,6 +389,9 @@
       <code>$metadata</code>
     </PropertyTypeCoercion>
   </file>
+  <file src="src/Metadata/Parser/Annotation/DocBlock.php">
+    <MoreSpecificReturnType occurrences="1"/>
+  </file>
   <file src="src/Metadata/Parser/AnnotationParser.php">
     <ArgumentTypeCoercion occurrences="7">
       <code>$className</code>
@@ -522,16 +525,8 @@
     <PossiblyUndefinedArrayOffset occurrences="1">
       <code>$_SERVER['PHP_SELF']</code>
     </PossiblyUndefinedArrayOffset>
-<<<<<<< HEAD
     <RedundantCondition occurrences="1">
       <code>assert($xmlConfiguration instanceof LoadedFromFileConfiguration)</code>
-=======
-    <PropertyNotSetInConstructor occurrences="1">
-      <code>$printer</code>
-    </PropertyNotSetInConstructor>
-    <RedundantCondition occurrences="1">
-      <code>assert($this-&gt;printer instanceof CliTestDoxPrinter)</code>
->>>>>>> 23b3ae42
     </RedundantCondition>
   </file>
   <file src="src/TextUI/Configuration/TestSuiteBuilder.php">
@@ -783,25 +778,11 @@
       <code>$option['desc']</code>
     </PossiblyUndefinedArrayOffset>
   </file>
-<<<<<<< HEAD
   <file src="src/TextUI/Output/Default/ResultPrinter.php">
     <RedundantCondition occurrences="2">
       <code>assert($test instanceof TestMethod)</code>
       <code>assert($test instanceof TestMethod)</code>
     </RedundantCondition>
-=======
-  <file src="src/Util/Annotation/DocBlock.php">
-    <ArgumentTypeCoercion occurrences="1">
-      <code>$dataProviderMethodName</code>
-    </ArgumentTypeCoercion>
-    <MissingThrowsDocblock occurrences="1">
-      <code>throw new SkippedTestError;</code>
-    </MissingThrowsDocblock>
-    <MoreSpecificReturnType occurrences="1"/>
-    <RedundantCast occurrences="1">
-      <code>(string) $matches['value'][$i]</code>
-    </RedundantCast>
->>>>>>> 23b3ae42
   </file>
   <file src="src/TextUI/TestRunner.php">
     <InternalMethod occurrences="1">
