--- conflicted
+++ resolved
@@ -50,7 +50,6 @@
 
 jobs:
   include:
-<<<<<<< HEAD
     - stage: Test
       name: "PHP: 7.2 on Windows"
       os: windows
@@ -100,10 +99,7 @@
         - ./phpunit --coverage-clover=coverage.xml
         - ./phpunit --configuration ./build/travis-ci-fail.xml > /dev/null; if [ $? -eq 0 ]; then echo "SHOULD FAIL"; false; else echo "fail checked"; fi;
 
-    - stage: Static Code Analysis
-=======
     - stage: "Static Code Analysis"
->>>>>>> 8763f6d8
       php: 7.3
       env: php-cs-fixer
       install:
