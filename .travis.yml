language: php

php:
<<<<<<< HEAD
  - 7.0
  - 7.1
  - nightly
=======
  - 5.6
  - 7.0
  - 7.0snapshot
  - 7.1
  - 7.1snapshot
  - master
>>>>>>> 0d41ea6e

sudo: false

before_install:
  - composer self-update
  - composer clear-cache

install:
  - travis_retry composer update --no-interaction --no-ansi --no-progress --no-suggest --optimize-autoloader --prefer-stable

script:
<<<<<<< HEAD
  - ./vendor/bin/phpunit

notifications:
  email: false
=======
  - ./vendor/bin/phpunit --coverage-clover=coverage.xml

after_success:
  - bash <(curl -s https://codecov.io/bash)

notifications:
  email: false
>>>>>>> 0d41ea6e
<|MERGE_RESOLUTION|>--- conflicted
+++ resolved
@@ -1,18 +1,11 @@
 language: php
 
 php:
-<<<<<<< HEAD
-  - 7.0
-  - 7.1
-  - nightly
-=======
-  - 5.6
   - 7.0
   - 7.0snapshot
   - 7.1
   - 7.1snapshot
   - master
->>>>>>> 0d41ea6e
 
 sudo: false
 
@@ -24,12 +17,6 @@
   - travis_retry composer update --no-interaction --no-ansi --no-progress --no-suggest --optimize-autoloader --prefer-stable
 
 script:
-<<<<<<< HEAD
-  - ./vendor/bin/phpunit
-
-notifications:
-  email: false
-=======
   - ./vendor/bin/phpunit --coverage-clover=coverage.xml
 
 after_success:
@@ -37,4 +24,3 @@
 
 notifications:
   email: false
->>>>>>> 0d41ea6e
