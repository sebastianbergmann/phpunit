language: php

php:
    - 5.3.3
    - 5.3
    - 5.4
    - 5.5
<<<<<<< HEAD
    - hhvm
=======
    - 5.6
>>>>>>> c64090df

before_script:
    - COMPOSER_ROOT_VERSION=dev-master composer install --dev --prefer-source

script: vendor/bin/phpunit --configuration ./build/travis-ci.xml

matrix:
  allow_failures:
    - php: hhvm

notifications:
  email: false
  irc:
    channels:
      - "irc.freenode.org#phpunit"
    use_notice: true<|MERGE_RESOLUTION|>--- conflicted
+++ resolved
@@ -5,11 +5,8 @@
     - 5.3
     - 5.4
     - 5.5
-<<<<<<< HEAD
+    - 5.6
     - hhvm
-=======
-    - 5.6
->>>>>>> c64090df
 
 before_script:
     - COMPOSER_ROOT_VERSION=dev-master composer install --dev --prefer-source
