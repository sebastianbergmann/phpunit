<?xml version="1.0" encoding="UTF-8"?>
<project name="phpunit" default="setup">
<<<<<<< HEAD
    <target name="setup" depends="install-dependencies"/>
=======
    <target name="setup" depends="clean-build-artifacts,install-dependencies"/>
>>>>>>> 7edf3c21

    <target name="clean" description="Cleanup build artifacts and vendor directory" depends="clean-build-artifacts,clean-vendor">
    </target>

    <target name="clean-build-artifacts" description="Cleanup build artifacts">
        <delete dir="${basedir}/build/artifacts"/>
        <delete dir="${basedir}/build/tmp"/>
    </target>

    <target name="clean-vendor" description="Cleanup vendor directory">
        <delete dir="${basedir}/vendor"/>
    </target>

    <target name="-dependencies-installed">
        <available type="dir" file="${basedir}/vendor" property="dependencies-installed"/>
    </target>

    <target name="install-dependencies" description="Install dependencies (and generate autoloader) with Composer">
        <exec executable="${basedir}/tools/composer" taskname="composer">
            <arg value="install"/>
            <arg value="--no-interaction"/>
            <arg value="--no-progress"/>
            <arg value="--no-ansi"/>
        </exec>
    </target>

    <target name="update-tools">
        <exec executable="${basedir}/tools/phive">
            <arg value="--no-progress"/>
            <arg value="self-update"/>
        </exec>

        <exec executable="${basedir}/tools/phive">
            <arg value="--no-progress"/>
            <arg value="update"/>
        </exec>
    </target>

    <target name="generate-global-assert-wrappers" description="Generate global function wrappers for static methods in Assert and TestCase that are commonly used">
        <exec executable="${basedir}/build/scripts/generate-global-assert-wrappers.php" taskname="generate-global-assert-wrappers" failonerror="true"/>
        <exec executable="${basedir}/tools/php-cs-fixer" taskname="php-cs-fixer" failonerror="true">
            <arg value="fix"/>
            <arg path="${basedir}/src/Framework/Assert/Functions.php"/>
        </exec>
    </target>

    <target name="signed-phar" depends="phar" description="Create signed PHAR archive of PHPUnit and all its dependencies">
        <exec executable="gpg" failonerror="true">
            <arg value="--local-user"/>
            <arg value="sb@sebastian-bergmann.de"/>
            <arg value="--armor"/>
            <arg value="--detach-sign"/>
            <arg path="${basedir}/build/artifacts/phpunit-library-${version}.phar"/>
        </exec>

        <exec executable="gpg" failonerror="true">
            <arg value="--local-user"/>
            <arg value="sb@sebastian-bergmann.de"/>
            <arg value="--armor"/>
            <arg value="--detach-sign"/>
            <arg path="${basedir}/build/artifacts/phpunit-${version}.phar"/>
        </exec>
    </target>

    <target name="phar" depends="-phar-prepare,-phar-determine-version" description="Create PHAR archive of PHPUnit and all its dependencies">
        <antcall target="-phar-build">
            <param name="type" value="release"/>
        </antcall>
    </target>

    <target name="phar-snapshot" depends="-phar-prepare" description="Create PHAR archive of PHPUnit and all its dependencies (snapshot)">
        <antcall target="-phar-build">
            <param name="type" value="snapshot"/>
        </antcall>
    </target>

    <target name="-phar-prepare" depends="clean,install-dependencies">
        <exec executable="${basedir}/tools/composer" taskname="composer">
            <arg value="require"/>
            <arg value="phpspec/prophecy"/>
            <arg value="^1.12.1"/>
        </exec>

        <mkdir dir="${basedir}/build/artifacts"/>
        <mkdir dir="${basedir}/build/tmp/phar"/>
        <mkdir dir="${basedir}/build/tmp/phar-scoped"/>

        <copy file="${basedir}/phpunit.xsd" tofile="${basedir}/build/tmp/phar/phpunit.xsd"/>
        <copy todir="${basedir}/build/tmp/phar/schema">
            <fileset dir="${basedir}/schema">
                <include name="**/*" />
            </fileset>
        </copy>

        <copy file="${basedir}/composer.lock" tofile="${basedir}/build/tmp/phar/composer.lock"/>

        <exec executable="${basedir}/build/scripts/phar-manifest.php" failonerror="true">
            <arg path="${basedir}/build/tmp/phar/manifest.txt"/>
            <arg path="${basedir}/build/tmp/phar/sbom.xml"/>
        </exec>

        <copy file="${basedir}/vendor/phpunit/php-code-coverage/LICENSE" tofile="${basedir}/build/tmp/phar/php-code-coverage/LICENSE"/>
        <copy todir="${basedir}/build/tmp/phar/php-code-coverage">
            <fileset dir="${basedir}/vendor/phpunit/php-code-coverage/src">
                <include name="**/*" />
            </fileset>
        </copy>

        <copy file="${basedir}/vendor/phpunit/php-file-iterator/LICENSE" tofile="${basedir}/build/tmp/phar/php-file-iterator/LICENSE"/>
        <copy todir="${basedir}/build/tmp/phar/php-file-iterator">
            <fileset dir="${basedir}/vendor/phpunit/php-file-iterator/src">
                <include name="**/*.php" />
            </fileset>
        </copy>

        <copy todir="${basedir}/build/tmp/phar/php-invoker">
            <fileset dir="${basedir}/vendor/phpunit/php-invoker/src">
                <include name="**/*.php" />
            </fileset>
        </copy>

        <copy file="${basedir}/vendor/phpunit/php-text-template/LICENSE" tofile="${basedir}/build/tmp/phar/php-text-template/LICENSE"/>
        <copy todir="${basedir}/build/tmp/phar/php-text-template">
            <fileset dir="${basedir}/vendor/phpunit/php-text-template/src">
                <include name="**/*.php" />
            </fileset>
        </copy>

        <copy file="${basedir}/vendor/phpunit/php-timer/LICENSE" tofile="${basedir}/build/tmp/phar/php-timer/LICENSE"/>
        <copy todir="${basedir}/build/tmp/phar/php-timer">
            <fileset dir="${basedir}/vendor/phpunit/php-timer/src">
                <include name="**/*.php" />
            </fileset>
        </copy>

        <copy file="${basedir}/vendor/sebastian/cli-parser/LICENSE" tofile="${basedir}/build/tmp/phar/sebastian-cli-parser/LICENSE"/>
        <copy todir="${basedir}/build/tmp/phar/sebastian-cli-parser">
            <fileset dir="${basedir}/vendor/sebastian/cli-parser/src">
                <include name="**/*.php" />
            </fileset>
        </copy>

        <copy file="${basedir}/vendor/sebastian/code-unit/LICENSE" tofile="${basedir}/build/tmp/phar/sebastian-code-unit/LICENSE"/>
        <copy todir="${basedir}/build/tmp/phar/sebastian-code-unit">
            <fileset dir="${basedir}/vendor/sebastian/code-unit/src">
                <include name="**/*.php" />
            </fileset>
        </copy>

        <copy file="${basedir}/vendor/sebastian/code-unit-reverse-lookup/LICENSE" tofile="${basedir}/build/tmp/phar/sebastian-code-unit-reverse-lookup/LICENSE"/>
        <copy todir="${basedir}/build/tmp/phar/sebastian-code-unit-reverse-lookup">
            <fileset dir="${basedir}/vendor/sebastian/code-unit-reverse-lookup/src">
                <include name="**/*.php" />
            </fileset>
        </copy>

        <copy file="${basedir}/vendor/sebastian/comparator/LICENSE" tofile="${basedir}/build/tmp/phar/sebastian-comparator/LICENSE"/>
        <copy todir="${basedir}/build/tmp/phar/sebastian-comparator">
            <fileset dir="${basedir}/vendor/sebastian/comparator/src">
                <include name="**/*.php" />
            </fileset>
        </copy>

        <copy file="${basedir}/vendor/sebastian/complexity/LICENSE" tofile="${basedir}/build/tmp/phar/sebastian-complexity/LICENSE"/>
        <copy todir="${basedir}/build/tmp/phar/sebastian-complexity">
            <fileset dir="${basedir}/vendor/sebastian/complexity/src">
                <include name="**/*.php" />
            </fileset>
        </copy>

        <copy file="${basedir}/vendor/sebastian/diff/LICENSE" tofile="${basedir}/build/tmp/phar/sebastian-diff/LICENSE"/>
        <copy todir="${basedir}/build/tmp/phar/sebastian-diff">
            <fileset dir="${basedir}/vendor/sebastian/diff/src">
                <include name="**/*.php" />
            </fileset>
        </copy>

        <copy file="${basedir}/vendor/sebastian/environment/LICENSE" tofile="${basedir}/build/tmp/phar/sebastian-environment/LICENSE"/>
        <copy todir="${basedir}/build/tmp/phar/sebastian-environment">
            <fileset dir="${basedir}/vendor/sebastian/environment/src">
                <include name="**/*.php" />
            </fileset>
        </copy>

        <copy file="${basedir}/vendor/sebastian/exporter/LICENSE" tofile="${basedir}/build/tmp/phar/sebastian-exporter/LICENSE"/>
        <copy todir="${basedir}/build/tmp/phar/sebastian-exporter">
            <fileset dir="${basedir}/vendor/sebastian/exporter/src">
                <include name="**/*.php" />
            </fileset>
        </copy>

        <copy file="${basedir}/vendor/sebastian/global-state/LICENSE" tofile="${basedir}/build/tmp/phar/sebastian-global-state/LICENSE"/>
        <copy todir="${basedir}/build/tmp/phar/sebastian-global-state">
            <fileset dir="${basedir}/vendor/sebastian/global-state/src">
                <include name="**/*.php" />
            </fileset>
        </copy>

        <copy file="${basedir}/vendor/sebastian/lines-of-code/LICENSE" tofile="${basedir}/build/tmp/phar/sebastian-lines-of-code/LICENSE"/>
        <copy todir="${basedir}/build/tmp/phar/sebastian-lines-of-code">
            <fileset dir="${basedir}/vendor/sebastian/lines-of-code/src">
                <include name="**/*.php" />
            </fileset>
        </copy>

        <copy file="${basedir}/vendor/sebastian/object-enumerator/LICENSE" tofile="${basedir}/build/tmp/phar/object-enumerator/LICENSE"/>
        <copy todir="${basedir}/build/tmp/phar/sebastian-object-enumerator">
            <fileset dir="${basedir}/vendor/sebastian/object-enumerator/src">
                <include name="**/*.php" />
            </fileset>
        </copy>

        <copy file="${basedir}/vendor/sebastian/object-reflector/LICENSE" tofile="${basedir}/build/tmp/phar/object-reflector/LICENSE"/>
        <copy todir="${basedir}/build/tmp/phar/sebastian-object-reflector">
            <fileset dir="${basedir}/vendor/sebastian/object-reflector/src">
                <include name="**/*.php" />
            </fileset>
        </copy>

        <copy file="${basedir}/vendor/sebastian/recursion-context/LICENSE" tofile="${basedir}/build/tmp/phar/sebastian-recursion-context/LICENSE"/>
        <copy todir="${basedir}/build/tmp/phar/sebastian-recursion-context">
            <fileset dir="${basedir}/vendor/sebastian/recursion-context/src">
                <include name="**/*.php" />
            </fileset>
        </copy>

        <copy file="${basedir}/vendor/sebastian/resource-operations/LICENSE" tofile="${basedir}/build/tmp/phar/sebastian-resource-operations/LICENSE"/>
        <copy todir="${basedir}/build/tmp/phar/sebastian-resource-operations">
            <fileset dir="${basedir}/vendor/sebastian/resource-operations/src">
                <include name="**/*.php" />
            </fileset>
        </copy>

        <copy file="${basedir}/vendor/sebastian/type/LICENSE" tofile="${basedir}/build/tmp/phar/sebastian-type/LICENSE"/>
        <copy todir="${basedir}/build/tmp/phar/sebastian-type">
            <fileset dir="${basedir}/vendor/sebastian/type/src">
                <include name="**/*.php" />
            </fileset>
        </copy>

        <copy file="${basedir}/vendor/sebastian/version/LICENSE" tofile="${basedir}/build/tmp/phar/sebastian-version/LICENSE"/>
        <copy todir="${basedir}/build/tmp/phar/sebastian-version">
            <fileset dir="${basedir}/vendor/sebastian/version/src">
                <include name="**/*.php" />
            </fileset>
        </copy>

        <copy file="${basedir}/vendor/doctrine/deprecations/LICENSE" tofile="${basedir}/build/tmp/phar/doctrine-deprecations/LICENSE"/>
        <copy todir="${basedir}/build/tmp/phar/doctrine-deprecations">
            <fileset dir="${basedir}/vendor/doctrine/deprecations/lib">
                <include name="**/*.php" />
            </fileset>
        </copy>

        <copy file="${basedir}/vendor/doctrine/instantiator/LICENSE" tofile="${basedir}/build/tmp/phar/doctrine-instantiator/LICENSE"/>
        <copy todir="${basedir}/build/tmp/phar/doctrine-instantiator">
            <fileset dir="${basedir}/vendor/doctrine/instantiator/src">
                <include name="**/*.php" />
            </fileset>
        </copy>

        <copy file="${basedir}/vendor/myclabs/deep-copy/LICENSE" tofile="${basedir}/build/tmp/phar/myclabs-deep-copy/LICENSE"/>
        <copy todir="${basedir}/build/tmp/phar/myclabs-deep-copy">
            <fileset dir="${basedir}/vendor/myclabs/deep-copy/src">
                <include name="**/*.php" />
            </fileset>
        </copy>

        <copy file="${basedir}/vendor/nikic/php-parser/LICENSE" tofile="${basedir}/build/tmp/phar/nikic-php-parser/LICENSE"/>
        <copy todir="${basedir}/build/tmp/phar/nikic-php-parser">
            <fileset dir="${basedir}/vendor/nikic/php-parser/lib">
                <include name="**/*.php" />
            </fileset>
        </copy>

        <copy file="${basedir}/vendor/phar-io/manifest/LICENSE" tofile="${basedir}/build/tmp/phar/phar-io-manifest/LICENSE"/>
        <copy todir="${basedir}/build/tmp/phar/phar-io-manifest">
            <fileset dir="${basedir}/vendor/phar-io/manifest/src">
                <include name="**/*.php" />
            </fileset>
        </copy>

        <copy file="${basedir}/vendor/phar-io/version/LICENSE" tofile="${basedir}/build/tmp/phar/phar-io-version/LICENSE"/>
        <copy todir="${basedir}/build/tmp/phar/phar-io-version">
            <fileset dir="${basedir}/vendor/phar-io/version/src">
                <include name="**/*.php" />
            </fileset>
        </copy>

        <copy file="${basedir}/vendor/phpdocumentor/reflection-common/LICENSE" tofile="${basedir}/build/tmp/phar/phpdocumentor-reflection-common/LICENSE"/>
        <copy todir="${basedir}/build/tmp/phar/phpdocumentor-reflection-common">
            <fileset dir="${basedir}/vendor/phpdocumentor/reflection-common/src">
                <include name="**/*.php" />
            </fileset>
        </copy>

        <copy file="${basedir}/vendor/phpdocumentor/reflection-docblock/LICENSE" tofile="${basedir}/build/tmp/phar/phpdocumentor-reflection-docblock/LICENSE"/>
        <copy todir="${basedir}/build/tmp/phar/phpdocumentor-reflection-docblock">
            <fileset dir="${basedir}/vendor/phpdocumentor/reflection-docblock/src">
                <include name="**/*.php" />
            </fileset>
        </copy>

        <copy file="${basedir}/vendor/phpdocumentor/type-resolver/LICENSE" tofile="${basedir}/build/tmp/phar/phpdocumentor-type-resolver/LICENSE"/>
        <copy todir="${basedir}/build/tmp/phar/phpdocumentor-type-resolver">
            <fileset dir="${basedir}/vendor/phpdocumentor/type-resolver/src">
                <include name="**/*.php" />
            </fileset>
        </copy>

        <copy file="${basedir}/vendor/phpspec/prophecy/LICENSE" tofile="${basedir}/build/tmp/phar/phpspec-prophecy/LICENSE"/>
        <copy todir="${basedir}/build/tmp/phar/phpspec-prophecy">
            <fileset dir="${basedir}/vendor/phpspec/prophecy/src">
                <include name="**/*.php" />
            </fileset>
        </copy>

        <copy file="${basedir}/vendor/phpstan/phpdoc-parser/LICENSE" tofile="${basedir}/build/tmp/phar/phpstan-phpdoc-parser/LICENSE"/>
        <copy todir="${basedir}/build/tmp/phar/phpstan-phpdoc-parser">
            <fileset dir="${basedir}/vendor/phpstan/phpdoc-parser/src">
                <include name="**/*.php" />
            </fileset>
        </copy>

        <copy file="${basedir}/vendor/theseer/tokenizer/LICENSE" tofile="${basedir}/build/tmp/phar/theseer-tokenizer/LICENSE"/>
        <copy todir="${basedir}/build/tmp/phar/theseer-tokenizer">
            <fileset dir="${basedir}/vendor/theseer/tokenizer/src">
                <include name="**/*.php" />
            </fileset>
        </copy>

        <copy file="${basedir}/vendor/webmozart/assert/LICENSE" tofile="${basedir}/build/tmp/phar/webmozart-assert/LICENSE"/>
        <copy todir="${basedir}/build/tmp/phar/webmozart-assert">
            <fileset dir="${basedir}/vendor/webmozart/assert/src">
                <include name="**/*.php" />
            </fileset>
        </copy>

        <exec executable="${basedir}/tools/composer" taskname="composer">
            <arg value="remove"/>
            <arg value="phpspec/prophecy"/>
        </exec>
    </target>

    <target name="-phar-build" depends="-phar-determine-version">
        <copy todir="${basedir}/build/tmp/phar/phpunit">
            <fileset dir="${basedir}/src">
                <include name="**/*.php"/>
                <include name="**/*.tpl*"/>
            </fileset>
        </copy>

        <exec executable="${basedir}/build/scripts/phar-version.php" outputproperty="_version" failonerror="true">
            <arg value="${version}"/>
            <arg value="${type}"/>
        </exec>

        <exec executable="${basedir}/tools/php-scoper" taskname="php-scoper">
            <arg value="add-prefix" />
            <arg value="--no-ansi" />
            <arg value="--force" />
            <arg value="--config" />
            <arg path="${basedir}/build/config/php-scoper.php" />
            <arg value="--no-interaction" />
            <arg value="--output-dir" />
            <arg path="${basedir}/build/tmp/phar-scoped" />
            <arg path="${basedir}/build/tmp/phar" />
        </exec>

        <replace file="${basedir}/build/tmp/phar-scoped/phpunit/Util/PHP/Template/PhptTestCase.tpl"   token="SebastianBergmann\CodeCoverage\CodeCoverage" value="PHPUnitPHAR\SebastianBergmann\CodeCoverage\CodeCoverage"/>
        <replace file="${basedir}/build/tmp/phar-scoped/phpunit/Util/PHP/Template/PhptTestCase.tpl"   token="SebastianBergmann\CodeCoverage\Driver\Selector" value="PHPUnitPHAR\SebastianBergmann\CodeCoverage\Driver\Selector"/>
        <replace file="${basedir}/build/tmp/phar-scoped/phpunit/Util/PHP/Template/PhptTestCase.tpl"   token="SebastianBergmann\CodeCoverage\Filter" value="PHPUnitPHAR\SebastianBergmann\CodeCoverage\Filter"/>
        <replace file="${basedir}/build/tmp/phar-scoped/phpunit/Util/PHP/Template/TestCaseClass.tpl"  token="SebastianBergmann\CodeCoverage\CodeCoverage" value="PHPUnitPHAR\SebastianBergmann\CodeCoverage\CodeCoverage"/>
        <replace file="${basedir}/build/tmp/phar-scoped/phpunit/Util/PHP/Template/TestCaseClass.tpl"  token="SebastianBergmann\CodeCoverage\Driver\Selector" value="PHPUnitPHAR\SebastianBergmann\CodeCoverage\Driver\Selector"/>
        <replace file="${basedir}/build/tmp/phar-scoped/phpunit/Util/PHP/Template/TestCaseMethod.tpl" token="SebastianBergmann\CodeCoverage\CodeCoverage" value="PHPUnitPHAR\SebastianBergmann\CodeCoverage\CodeCoverage"/>
        <replace file="${basedir}/build/tmp/phar-scoped/phpunit/Util/PHP/Template/TestCaseMethod.tpl" token="SebastianBergmann\CodeCoverage\Driver\Selector" value="PHPUnitPHAR\SebastianBergmann\CodeCoverage\Driver\Selector"/>

        <copy file="${basedir}/.phpstorm.meta.php" tofile="${basedir}/build/tmp/phar-scoped/.phpstorm.meta.php"/>

        <exec executable="${basedir}/tools/phpab" taskname="phpab" failonerror="true">
            <arg value="--all" />
            <arg value="--phar" />
            <arg value="--hash" />
            <arg value="SHA-512" />
            <arg value="--output" />
            <arg path="${basedir}/build/artifacts/phpunit-library-${_version}.phar" />
            <arg value="--template" />
            <arg path="${basedir}/build/templates/library-phar-autoload.php.in" />
            <arg path="${basedir}/build/tmp/phar-scoped" />
        </exec>

        <exec executable="${basedir}/build/scripts/phar-set-timestamps/run.php" taskname="phar-set-timestamps" failonerror="true">
            <arg path="${basedir}/build/artifacts/phpunit-library-${_version}.phar" />
        </exec>

        <copy file="${basedir}/build/templates/binary-phar-autoload.php.in" tofile="${basedir}/build/tmp/binary-phar-autoload.php"/>
        <replace file="${basedir}/build/tmp/binary-phar-autoload.php" token="X.Y.Z" value="${_version}"/>

        <exec executable="${basedir}/tools/phpab" taskname="phpab" failonerror="true">
            <arg value="--all" />
            <arg value="--nolower" />
            <arg value="--phar" />
            <arg value="--hash" />
            <arg value="SHA-512" />
            <arg value="--output" />
            <arg path="${basedir}/build/artifacts/phpunit-${_version}.phar" />
            <arg value="--template" />
            <arg path="${basedir}/build/tmp/binary-phar-autoload.php" />
            <arg path="${basedir}/build/tmp/phar-scoped" />
        </exec>

        <exec executable="${basedir}/build/scripts/phar-set-timestamps/run.php" taskname="phar-set-timestamps" failonerror="true">
            <arg path="${basedir}/build/artifacts/phpunit-${_version}.phar" />
        </exec>

        <chmod file="${basedir}/build/artifacts/phpunit-${_version}.phar" perm="ugo+rx"/>

        <delete dir="${basedir}/build/tmp"/>
    </target>

    <target name="-phar-determine-version">
        <exec executable="${basedir}/build/scripts/version.php" outputproperty="version" failonerror="true" />
    </target>

    <target name="build-phar-and-run-phar-specific-tests" depends="clean,phar-snapshot" description="Build PHAR and run the PHAR-specific tests with it">
        <delete dir="${basedir}/vendor"/>

        <antcall target="run-phar-specific-tests"/>
    </target>

    <target name="run-phar-specific-tests" description="Run the PHAR-specific tests with it (expects build/artifacts/phpunit-snapshot.phar to exist)">
        <exec executable="${basedir}/build/artifacts/phpunit-snapshot.phar" taskname="phpunit" failonerror="true">
            <arg value="--configuration" />
            <arg value="tests/end-to-end/phar/phpunit.xml" />
            <arg value="--coverage-text" />
        </exec>
    </target>
</project><|MERGE_RESOLUTION|>--- conflicted
+++ resolved
@@ -1,10 +1,6 @@
 <?xml version="1.0" encoding="UTF-8"?>
 <project name="phpunit" default="setup">
-<<<<<<< HEAD
-    <target name="setup" depends="install-dependencies"/>
-=======
     <target name="setup" depends="clean-build-artifacts,install-dependencies"/>
->>>>>>> 7edf3c21
 
     <target name="clean" description="Cleanup build artifacts and vendor directory" depends="clean-build-artifacts,clean-vendor">
     </target>
