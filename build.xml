<?xml version="1.0" encoding="UTF-8"?>
<<<<<<< HEAD
<project name="phpunit" default="setup" xmlns:if="ant:if" xmlns:unless="ant:unless">
    <target name="setup" depends="clean,install-dependencies"/>
    <target name="validate" depends="php-syntax-check,validate-composer-json"/>
=======
<project name="phpunit" default="install-dependencies">
    <target name="setup" depends="install-dependencies"/>
>>>>>>> cf9e949b

    <target name="clean" description="Cleanup build artifacts">
        <delete dir="${basedir}/build/artifacts"/>
        <delete dir="${basedir}/build/tmp"/>
        <delete dir="${basedir}/vendor"/>
    </target>

<<<<<<< HEAD
    <target name="prepare" unless="prepare.done" depends="clean" description="Prepare for build">
        <mkdir dir="${basedir}/build/artifacts/logfiles"/>
        <mkdir dir="${basedir}/build/tmp"/>

        <property name="prepare.done" value="true"/>
    </target>

    <target name="validate-composer-json" depends="clean" unless="validate-composer-json.done" description="Validate composer.json">
        <exec executable="${basedir}/tools/composer" failonerror="true" taskname="composer">
            <arg value="validate"/>
            <arg value="--strict"/>
            <arg value="${basedir}/composer.json"/>
        </exec>

        <property name="validate-composer-json.done" value="true"/>
    </target>

    <target name="-dependencies-installed">
        <available type="dir" file="${basedir}/vendor" property="dependencies-installed"/>
    </target>

    <target name="install-dependencies" unless="dependencies-installed" depends="-dependencies-installed,validate-composer-json" description="Install dependencies with Composer">
=======
    <target name="install-dependencies" description="Install dependencies (and generate autoloader) with Composer">
>>>>>>> cf9e949b
        <exec executable="${basedir}/tools/composer" taskname="composer">
            <arg value="install"/>
            <arg value="--no-interaction"/>
            <arg value="--no-progress"/>
            <arg value="--no-ansi"/>
        </exec>
    </target>

    <target name="update-tools">
        <exec executable="${basedir}/tools/phive">
            <arg value="--no-progress"/>
            <arg value="self-update"/>
        </exec>

<<<<<<< HEAD
            <fileset dir="${basedir}/tests">
                <include name="**/*.php"/>
                <modified/>
            </fileset>
        </apply>

        <property name="php-syntax-check.done" value="true"/>
    </target>

    <target name="test" depends="validate,install-dependencies" description="Run tests">
        <exec executable="${basedir}/phpunit" taskname="phpunit"/>
=======
        <exec executable="${basedir}/tools/phive">
            <arg value="--no-progress"/>
            <arg value="update"/>
        </exec>
    </target>

    <target name="generate-global-assert-wrappers" description="Generate global function wrappers for static methods in Assert and TestCase that are commonly used">
        <exec executable="${basedir}/build/scripts/generate-global-assert-wrappers.php" taskname="generate-global-assert-wrappers" failonerror="true"/>
        <exec executable="${basedir}/tools/php-cs-fixer" taskname="php-cs-fixer" failonerror="true">
            <arg value="fix"/>
            <arg path="${basedir}/src/Framework/Assert/Functions.php"/>
        </exec>
>>>>>>> cf9e949b
    </target>

    <target name="signed-phar" depends="phar" description="Create signed PHAR archive of PHPUnit and all its dependencies">
        <exec executable="gpg" failonerror="true">
            <arg value="--local-user"/>
            <arg value="sb@sebastian-bergmann.de"/>
            <arg value="--armor"/>
            <arg value="--detach-sign"/>
            <arg path="${basedir}/build/artifacts/phpunit-library-${version}.phar"/>
        </exec>

        <exec executable="gpg" failonerror="true">
            <arg value="--local-user"/>
            <arg value="sb@sebastian-bergmann.de"/>
            <arg value="--armor"/>
            <arg value="--detach-sign"/>
            <arg path="${basedir}/build/artifacts/phpunit-${version}.phar"/>
        </exec>
    </target>

    <target name="phar" depends="-phar-prepare,-phar-determine-version" description="Create PHAR archive of PHPUnit and all its dependencies">
        <antcall target="-phar-build">
            <param name="type" value="release"/>
        </antcall>
    </target>

    <target name="phar-snapshot" depends="-phar-prepare" description="Create PHAR archive of PHPUnit and all its dependencies (snapshot)">
        <antcall target="-phar-build">
            <param name="type" value="snapshot"/>
        </antcall>
    </target>

    <target name="-phar-prepare" depends="clean,install-dependencies">
        <exec executable="${basedir}/tools/composer" taskname="composer">
            <arg value="require"/>
            <arg value="phpspec/prophecy"/>
            <arg value="^1.12.1"/>
        </exec>

        <mkdir dir="${basedir}/build/artifacts"/>
        <mkdir dir="${basedir}/build/tmp/phar"/>
        <mkdir dir="${basedir}/build/tmp/phar-scoped"/>

        <copy file="${basedir}/phpunit.xsd" tofile="${basedir}/build/tmp/phar/phpunit.xsd"/>
        <copy todir="${basedir}/build/tmp/phar/schema">
            <fileset dir="${basedir}/schema">
                <include name="**/*" />
            </fileset>
        </copy>

        <copy file="${basedir}/composer.lock" tofile="${basedir}/build/tmp/phar/composer.lock"/>

        <exec executable="${basedir}/build/scripts/phar-manifest.php" failonerror="true">
            <arg path="${basedir}/build/tmp/phar/manifest.txt"/>
            <arg path="${basedir}/build/tmp/phar/sbom.xml"/>
        </exec>

        <copy file="${basedir}/vendor/phpunit/php-code-coverage/LICENSE" tofile="${basedir}/build/tmp/phar/php-code-coverage/LICENSE"/>
        <copy todir="${basedir}/build/tmp/phar/php-code-coverage">
            <fileset dir="${basedir}/vendor/phpunit/php-code-coverage/src">
                <include name="**/*" />
            </fileset>
        </copy>

        <copy file="${basedir}/vendor/phpunit/php-file-iterator/LICENSE" tofile="${basedir}/build/tmp/phar/php-file-iterator/LICENSE"/>
        <copy todir="${basedir}/build/tmp/phar/php-file-iterator">
            <fileset dir="${basedir}/vendor/phpunit/php-file-iterator/src">
                <include name="**/*.php" />
            </fileset>
        </copy>

        <copy todir="${basedir}/build/tmp/phar/php-invoker">
            <fileset dir="${basedir}/vendor/phpunit/php-invoker/src">
                <include name="**/*.php" />
            </fileset>
        </copy>

        <copy file="${basedir}/vendor/phpunit/php-text-template/LICENSE" tofile="${basedir}/build/tmp/phar/php-text-template/LICENSE"/>
        <copy todir="${basedir}/build/tmp/phar/php-text-template">
            <fileset dir="${basedir}/vendor/phpunit/php-text-template/src">
                <include name="**/*.php" />
            </fileset>
        </copy>

        <copy file="${basedir}/vendor/phpunit/php-timer/LICENSE" tofile="${basedir}/build/tmp/phar/php-timer/LICENSE"/>
        <copy todir="${basedir}/build/tmp/phar/php-timer">
            <fileset dir="${basedir}/vendor/phpunit/php-timer/src">
                <include name="**/*.php" />
            </fileset>
        </copy>

        <copy file="${basedir}/vendor/sebastian/cli-parser/LICENSE" tofile="${basedir}/build/tmp/phar/sebastian-cli-parser/LICENSE"/>
        <copy todir="${basedir}/build/tmp/phar/sebastian-cli-parser">
            <fileset dir="${basedir}/vendor/sebastian/cli-parser/src">
                <include name="**/*.php" />
            </fileset>
        </copy>

        <copy file="${basedir}/vendor/sebastian/code-unit/LICENSE" tofile="${basedir}/build/tmp/phar/sebastian-code-unit/LICENSE"/>
        <copy todir="${basedir}/build/tmp/phar/sebastian-code-unit">
            <fileset dir="${basedir}/vendor/sebastian/code-unit/src">
                <include name="**/*.php" />
            </fileset>
        </copy>

        <copy file="${basedir}/vendor/sebastian/code-unit-reverse-lookup/LICENSE" tofile="${basedir}/build/tmp/phar/sebastian-code-unit-reverse-lookup/LICENSE"/>
        <copy todir="${basedir}/build/tmp/phar/sebastian-code-unit-reverse-lookup">
            <fileset dir="${basedir}/vendor/sebastian/code-unit-reverse-lookup/src">
                <include name="**/*.php" />
            </fileset>
        </copy>

        <copy file="${basedir}/vendor/sebastian/comparator/LICENSE" tofile="${basedir}/build/tmp/phar/sebastian-comparator/LICENSE"/>
        <copy todir="${basedir}/build/tmp/phar/sebastian-comparator">
            <fileset dir="${basedir}/vendor/sebastian/comparator/src">
                <include name="**/*.php" />
            </fileset>
        </copy>

        <copy file="${basedir}/vendor/sebastian/complexity/LICENSE" tofile="${basedir}/build/tmp/phar/sebastian-complexity/LICENSE"/>
        <copy todir="${basedir}/build/tmp/phar/sebastian-complexity">
            <fileset dir="${basedir}/vendor/sebastian/complexity/src">
                <include name="**/*.php" />
            </fileset>
        </copy>

        <copy file="${basedir}/vendor/sebastian/diff/LICENSE" tofile="${basedir}/build/tmp/phar/sebastian-diff/LICENSE"/>
        <copy todir="${basedir}/build/tmp/phar/sebastian-diff">
            <fileset dir="${basedir}/vendor/sebastian/diff/src">
                <include name="**/*.php" />
            </fileset>
        </copy>

        <copy file="${basedir}/vendor/sebastian/environment/LICENSE" tofile="${basedir}/build/tmp/phar/sebastian-environment/LICENSE"/>
        <copy todir="${basedir}/build/tmp/phar/sebastian-environment">
            <fileset dir="${basedir}/vendor/sebastian/environment/src">
                <include name="**/*.php" />
            </fileset>
        </copy>

        <copy file="${basedir}/vendor/sebastian/exporter/LICENSE" tofile="${basedir}/build/tmp/phar/sebastian-exporter/LICENSE"/>
        <copy todir="${basedir}/build/tmp/phar/sebastian-exporter">
            <fileset dir="${basedir}/vendor/sebastian/exporter/src">
                <include name="**/*.php" />
            </fileset>
        </copy>

        <copy file="${basedir}/vendor/sebastian/global-state/LICENSE" tofile="${basedir}/build/tmp/phar/sebastian-global-state/LICENSE"/>
        <copy todir="${basedir}/build/tmp/phar/sebastian-global-state">
            <fileset dir="${basedir}/vendor/sebastian/global-state/src">
                <include name="**/*.php" />
            </fileset>
        </copy>

        <copy file="${basedir}/vendor/sebastian/lines-of-code/LICENSE" tofile="${basedir}/build/tmp/phar/sebastian-lines-of-code/LICENSE"/>
        <copy todir="${basedir}/build/tmp/phar/sebastian-lines-of-code">
            <fileset dir="${basedir}/vendor/sebastian/lines-of-code/src">
                <include name="**/*.php" />
            </fileset>
        </copy>

        <copy file="${basedir}/vendor/sebastian/object-enumerator/LICENSE" tofile="${basedir}/build/tmp/phar/object-enumerator/LICENSE"/>
        <copy todir="${basedir}/build/tmp/phar/sebastian-object-enumerator">
            <fileset dir="${basedir}/vendor/sebastian/object-enumerator/src">
                <include name="**/*.php" />
            </fileset>
        </copy>

        <copy file="${basedir}/vendor/sebastian/object-reflector/LICENSE" tofile="${basedir}/build/tmp/phar/object-reflector/LICENSE"/>
        <copy todir="${basedir}/build/tmp/phar/sebastian-object-reflector">
            <fileset dir="${basedir}/vendor/sebastian/object-reflector/src">
                <include name="**/*.php" />
            </fileset>
        </copy>

        <copy file="${basedir}/vendor/sebastian/recursion-context/LICENSE" tofile="${basedir}/build/tmp/phar/sebastian-recursion-context/LICENSE"/>
        <copy todir="${basedir}/build/tmp/phar/sebastian-recursion-context">
            <fileset dir="${basedir}/vendor/sebastian/recursion-context/src">
                <include name="**/*.php" />
            </fileset>
        </copy>

        <copy file="${basedir}/vendor/sebastian/resource-operations/LICENSE" tofile="${basedir}/build/tmp/phar/sebastian-resource-operations/LICENSE"/>
        <copy todir="${basedir}/build/tmp/phar/sebastian-resource-operations">
            <fileset dir="${basedir}/vendor/sebastian/resource-operations/src">
                <include name="**/*.php" />
            </fileset>
        </copy>

        <copy file="${basedir}/vendor/sebastian/type/LICENSE" tofile="${basedir}/build/tmp/phar/sebastian-type/LICENSE"/>
        <copy todir="${basedir}/build/tmp/phar/sebastian-type">
            <fileset dir="${basedir}/vendor/sebastian/type/src">
                <include name="**/*.php" />
            </fileset>
        </copy>

        <copy file="${basedir}/vendor/sebastian/version/LICENSE" tofile="${basedir}/build/tmp/phar/sebastian-version/LICENSE"/>
        <copy todir="${basedir}/build/tmp/phar/sebastian-version">
            <fileset dir="${basedir}/vendor/sebastian/version/src">
                <include name="**/*.php" />
            </fileset>
        </copy>

        <copy file="${basedir}/vendor/doctrine/instantiator/LICENSE" tofile="${basedir}/build/tmp/phar/doctrine-instantiator/LICENSE"/>
        <copy todir="${basedir}/build/tmp/phar/doctrine-instantiator">
            <fileset dir="${basedir}/vendor/doctrine/instantiator/src">
                <include name="**/*.php" />
            </fileset>
        </copy>

        <copy file="${basedir}/vendor/myclabs/deep-copy/LICENSE" tofile="${basedir}/build/tmp/phar/myclabs-deep-copy/LICENSE"/>
        <copy todir="${basedir}/build/tmp/phar/myclabs-deep-copy">
            <fileset dir="${basedir}/vendor/myclabs/deep-copy/src">
                <include name="**/*.php" />
            </fileset>
        </copy>

        <copy file="${basedir}/vendor/nikic/php-parser/LICENSE" tofile="${basedir}/build/tmp/phar/nikic-php-parser/LICENSE"/>
        <copy todir="${basedir}/build/tmp/phar/nikic-php-parser">
            <fileset dir="${basedir}/vendor/nikic/php-parser/lib">
                <include name="**/*.php" />
            </fileset>
        </copy>

        <copy file="${basedir}/vendor/phar-io/manifest/LICENSE" tofile="${basedir}/build/tmp/phar/phar-io-manifest/LICENSE"/>
        <copy todir="${basedir}/build/tmp/phar/phar-io-manifest">
            <fileset dir="${basedir}/vendor/phar-io/manifest/src">
                <include name="**/*.php" />
            </fileset>
        </copy>

        <copy file="${basedir}/vendor/phar-io/version/LICENSE" tofile="${basedir}/build/tmp/phar/phar-io-version/LICENSE"/>
        <copy todir="${basedir}/build/tmp/phar/phar-io-version">
            <fileset dir="${basedir}/vendor/phar-io/version/src">
                <include name="**/*.php" />
            </fileset>
        </copy>

        <copy file="${basedir}/vendor/phpdocumentor/reflection-common/LICENSE" tofile="${basedir}/build/tmp/phar/phpdocumentor-reflection-common/LICENSE"/>
        <copy todir="${basedir}/build/tmp/phar/phpdocumentor-reflection-common">
            <fileset dir="${basedir}/vendor/phpdocumentor/reflection-common/src">
                <include name="**/*.php" />
            </fileset>
        </copy>

        <copy file="${basedir}/vendor/phpdocumentor/reflection-docblock/LICENSE" tofile="${basedir}/build/tmp/phar/phpdocumentor-reflection-docblock/LICENSE"/>
        <copy todir="${basedir}/build/tmp/phar/phpdocumentor-reflection-docblock">
            <fileset dir="${basedir}/vendor/phpdocumentor/reflection-docblock/src">
                <include name="**/*.php" />
            </fileset>
        </copy>

        <copy file="${basedir}/vendor/phpdocumentor/type-resolver/LICENSE" tofile="${basedir}/build/tmp/phar/phpdocumentor-type-resolver/LICENSE"/>
        <copy todir="${basedir}/build/tmp/phar/phpdocumentor-type-resolver">
            <fileset dir="${basedir}/vendor/phpdocumentor/type-resolver/src">
                <include name="**/*.php" />
            </fileset>
        </copy>

        <copy file="${basedir}/vendor/phpspec/prophecy/LICENSE" tofile="${basedir}/build/tmp/phar/phpspec-prophecy/LICENSE"/>
        <copy todir="${basedir}/build/tmp/phar/phpspec-prophecy">
            <fileset dir="${basedir}/vendor/phpspec/prophecy/src">
                <include name="**/*.php" />
            </fileset>
        </copy>

        <copy file="${basedir}/vendor/theseer/tokenizer/LICENSE" tofile="${basedir}/build/tmp/phar/theseer-tokenizer/LICENSE"/>
        <copy todir="${basedir}/build/tmp/phar/theseer-tokenizer">
            <fileset dir="${basedir}/vendor/theseer/tokenizer/src">
                <include name="**/*.php" />
            </fileset>
        </copy>

        <copy file="${basedir}/vendor/webmozart/assert/LICENSE" tofile="${basedir}/build/tmp/phar/webmozart-assert/LICENSE"/>
        <copy todir="${basedir}/build/tmp/phar/webmozart-assert">
            <fileset dir="${basedir}/vendor/webmozart/assert/src">
                <include name="**/*.php" />
            </fileset>
        </copy>

        <exec executable="${basedir}/tools/composer" taskname="composer">
            <arg value="remove"/>
            <arg value="phpspec/prophecy"/>
        </exec>
    </target>

    <target name="-phar-build" depends="-phar-determine-version">
        <copy todir="${basedir}/build/tmp/phar/phpunit">
            <fileset dir="${basedir}/src">
                <include name="**/*.php"/>
                <include name="**/*.tpl*"/>
            </fileset>
        </copy>

        <exec executable="${basedir}/build/scripts/phar-version.php" outputproperty="_version" failonerror="true">
            <arg value="${version}"/>
            <arg value="${type}"/>
        </exec>

        <exec executable="${basedir}/tools/php-scoper" taskname="php-scoper">
            <arg value="add-prefix" />
            <arg value="--no-ansi" />
            <arg value="--force" />
            <arg value="--config" />
            <arg path="${basedir}/build/config/php-scoper.php" />
            <arg value="--no-interaction" />
            <arg value="--output-dir" />
            <arg path="${basedir}/build/tmp/phar-scoped" />
            <arg value="--prefix" />
            <arg value="PHPUnit" />
            <arg path="${basedir}/build/tmp/phar" />
        </exec>

        <replace file="${basedir}/build/tmp/phar-scoped/phpunit/Util/PHP/Template/PhptTestCase.tpl"   token="SebastianBergmann\CodeCoverage\CodeCoverage" value="PHPUnit\SebastianBergmann\CodeCoverage\CodeCoverage"/>
        <replace file="${basedir}/build/tmp/phar-scoped/phpunit/Util/PHP/Template/PhptTestCase.tpl"   token="SebastianBergmann\CodeCoverage\Driver\Selector" value="PHPUnit\SebastianBergmann\CodeCoverage\Driver\Selector"/>
        <replace file="${basedir}/build/tmp/phar-scoped/phpunit/Util/PHP/Template/PhptTestCase.tpl"   token="SebastianBergmann\CodeCoverage\Filter" value="PHPUnit\SebastianBergmann\CodeCoverage\Filter"/>
        <replace file="${basedir}/build/tmp/phar-scoped/phpunit/Util/PHP/Template/TestCaseClass.tpl"  token="SebastianBergmann\CodeCoverage\CodeCoverage" value="PHPUnit\SebastianBergmann\CodeCoverage\CodeCoverage"/>
        <replace file="${basedir}/build/tmp/phar-scoped/phpunit/Util/PHP/Template/TestCaseClass.tpl"  token="SebastianBergmann\CodeCoverage\Driver\Selector" value="PHPUnit\SebastianBergmann\CodeCoverage\Driver\Selector"/>
        <replace file="${basedir}/build/tmp/phar-scoped/phpunit/Util/PHP/Template/TestCaseMethod.tpl" token="SebastianBergmann\CodeCoverage\CodeCoverage" value="PHPUnit\SebastianBergmann\CodeCoverage\CodeCoverage"/>
        <replace file="${basedir}/build/tmp/phar-scoped/phpunit/Util/PHP/Template/TestCaseMethod.tpl" token="SebastianBergmann\CodeCoverage\Driver\Selector" value="PHPUnit\SebastianBergmann\CodeCoverage\Driver\Selector"/>

        <copy file="${basedir}/.phpstorm.meta.php" tofile="${basedir}/build/tmp/phar-scoped/.phpstorm.meta.php"/>

        <exec executable="${basedir}/tools/phpab" taskname="phpab" failonerror="true">
            <arg value="--all" />
            <arg value="--phar" />
            <arg value="--hash" />
            <arg value="SHA-512" />
            <arg value="--output" />
            <arg path="${basedir}/build/artifacts/phpunit-library-${_version}.phar" />
            <arg value="--template" />
            <arg path="${basedir}/build/templates/library-phar-autoload.php.in" />
            <arg path="${basedir}/build/tmp/phar-scoped" />
        </exec>

        <copy file="${basedir}/build/templates/binary-phar-autoload.php.in" tofile="${basedir}/build/tmp/binary-phar-autoload.php"/>
        <replace file="${basedir}/build/tmp/binary-phar-autoload.php" token="X.Y.Z" value="${_version}"/>

        <exec executable="${basedir}/tools/phpab" taskname="phpab" failonerror="true">
            <arg value="--all" />
            <arg value="--nolower" />
            <arg value="--phar" />
            <arg value="--hash" />
            <arg value="SHA-512" />
            <arg value="--output" />
            <arg path="${basedir}/build/artifacts/phpunit-${_version}.phar" />
            <arg value="--template" />
            <arg path="${basedir}/build/tmp/binary-phar-autoload.php" />
            <arg path="${basedir}/build/tmp/phar-scoped" />
        </exec>

        <chmod file="${basedir}/build/artifacts/phpunit-${_version}.phar" perm="ugo+rx"/>

        <delete dir="${basedir}/build/tmp"/>
    </target>

    <target name="-phar-determine-version">
        <exec executable="${basedir}/build/scripts/version.php" outputproperty="version" failonerror="true" />
    </target>

    <target name="build-phar-and-run-phar-specific-tests" depends="clean,phar-snapshot" description="Build PHAR and run the PHAR-specific tests with it">
        <delete dir="${basedir}/vendor"/>

        <antcall target="run-phar-specific-tests"/>
    </target>

    <target name="run-phar-specific-tests" description="Run the PHAR-specific tests with it (expects build/artifacts/phpunit-snapshot.phar to exist)">
        <exec executable="${basedir}/build/artifacts/phpunit-snapshot.phar" taskname="phpunit" failonerror="true">
            <arg value="--configuration" />
            <arg value="tests/end-to-end/phar/phpunit.xml" />
            <arg value="--coverage-text" />
        </exec>
    </target>

<<<<<<< HEAD
    <target name="update-tools">
        <exec executable="${basedir}/tools/phive">
            <arg value="--no-progress"/>
            <arg value="self-update"/>
        </exec>

        <exec executable="${basedir}/tools/phive">
            <arg value="--no-progress"/>
            <arg value="update"/>
        </exec>
    </target>

    <target name="generate-global-assert-wrappers" description="Generate global function wrappers for static methods in Assert and TestCase that are commonly used">
        <exec executable="${basedir}/build/scripts/generate-global-assert-wrappers.php" taskname="generate-global-assert-wrappers" failonerror="true"/>
        <exec executable="${basedir}/tools/php-cs-fixer" taskname="php-cs-fixer" failonerror="true">
            <arg value="fix"/>
            <arg path="${basedir}/src/Framework/Assert/Functions.php"/>
        </exec>
    </target>
</project>
=======
    <target name="build-phar-and-run-phar-specific-tests-without-code-coverage" depends="clean,phar-snapshot" description="Build PHAR and run the PHAR-specific tests with it without code coverage">
        <delete dir="${basedir}/vendor"/>

        <antcall target="run-phar-specific-tests-without-code-coverage"/>
    </target>

    <target name="run-phar-specific-tests-without-code-coverage" description="Run the PHAR-specific tests with it (expects build/artifacts/phpunit-snapshot.phar to exist) without code coverage">
        <exec executable="${basedir}/build/artifacts/phpunit-snapshot.phar" taskname="phpunit" failonerror="true">
            <arg value="--configuration" />
            <arg value="tests/end-to-end/phar/phpunit.xml" />
        </exec>
    </target>
</project>
>>>>>>> cf9e949b
<|MERGE_RESOLUTION|>--- conflicted
+++ resolved
@@ -1,12 +1,6 @@
 <?xml version="1.0" encoding="UTF-8"?>
-<<<<<<< HEAD
-<project name="phpunit" default="setup" xmlns:if="ant:if" xmlns:unless="ant:unless">
-    <target name="setup" depends="clean,install-dependencies"/>
-    <target name="validate" depends="php-syntax-check,validate-composer-json"/>
-=======
-<project name="phpunit" default="install-dependencies">
+<project name="phpunit" default="setup">
     <target name="setup" depends="install-dependencies"/>
->>>>>>> cf9e949b
 
     <target name="clean" description="Cleanup build artifacts">
         <delete dir="${basedir}/build/artifacts"/>
@@ -14,32 +8,11 @@
         <delete dir="${basedir}/vendor"/>
     </target>
 
-<<<<<<< HEAD
-    <target name="prepare" unless="prepare.done" depends="clean" description="Prepare for build">
-        <mkdir dir="${basedir}/build/artifacts/logfiles"/>
-        <mkdir dir="${basedir}/build/tmp"/>
-
-        <property name="prepare.done" value="true"/>
-    </target>
-
-    <target name="validate-composer-json" depends="clean" unless="validate-composer-json.done" description="Validate composer.json">
-        <exec executable="${basedir}/tools/composer" failonerror="true" taskname="composer">
-            <arg value="validate"/>
-            <arg value="--strict"/>
-            <arg value="${basedir}/composer.json"/>
-        </exec>
-
-        <property name="validate-composer-json.done" value="true"/>
-    </target>
-
     <target name="-dependencies-installed">
         <available type="dir" file="${basedir}/vendor" property="dependencies-installed"/>
     </target>
 
-    <target name="install-dependencies" unless="dependencies-installed" depends="-dependencies-installed,validate-composer-json" description="Install dependencies with Composer">
-=======
     <target name="install-dependencies" description="Install dependencies (and generate autoloader) with Composer">
->>>>>>> cf9e949b
         <exec executable="${basedir}/tools/composer" taskname="composer">
             <arg value="install"/>
             <arg value="--no-interaction"/>
@@ -54,19 +27,6 @@
             <arg value="self-update"/>
         </exec>
 
-<<<<<<< HEAD
-            <fileset dir="${basedir}/tests">
-                <include name="**/*.php"/>
-                <modified/>
-            </fileset>
-        </apply>
-
-        <property name="php-syntax-check.done" value="true"/>
-    </target>
-
-    <target name="test" depends="validate,install-dependencies" description="Run tests">
-        <exec executable="${basedir}/phpunit" taskname="phpunit"/>
-=======
         <exec executable="${basedir}/tools/phive">
             <arg value="--no-progress"/>
             <arg value="update"/>
@@ -79,7 +39,6 @@
             <arg value="fix"/>
             <arg path="${basedir}/src/Framework/Assert/Functions.php"/>
         </exec>
->>>>>>> cf9e949b
     </target>
 
     <target name="signed-phar" depends="phar" description="Create signed PHAR archive of PHPUnit and all its dependencies">
@@ -453,40 +412,4 @@
             <arg value="--coverage-text" />
         </exec>
     </target>
-
-<<<<<<< HEAD
-    <target name="update-tools">
-        <exec executable="${basedir}/tools/phive">
-            <arg value="--no-progress"/>
-            <arg value="self-update"/>
-        </exec>
-
-        <exec executable="${basedir}/tools/phive">
-            <arg value="--no-progress"/>
-            <arg value="update"/>
-        </exec>
-    </target>
-
-    <target name="generate-global-assert-wrappers" description="Generate global function wrappers for static methods in Assert and TestCase that are commonly used">
-        <exec executable="${basedir}/build/scripts/generate-global-assert-wrappers.php" taskname="generate-global-assert-wrappers" failonerror="true"/>
-        <exec executable="${basedir}/tools/php-cs-fixer" taskname="php-cs-fixer" failonerror="true">
-            <arg value="fix"/>
-            <arg path="${basedir}/src/Framework/Assert/Functions.php"/>
-        </exec>
-    </target>
-</project>
-=======
-    <target name="build-phar-and-run-phar-specific-tests-without-code-coverage" depends="clean,phar-snapshot" description="Build PHAR and run the PHAR-specific tests with it without code coverage">
-        <delete dir="${basedir}/vendor"/>
-
-        <antcall target="run-phar-specific-tests-without-code-coverage"/>
-    </target>
-
-    <target name="run-phar-specific-tests-without-code-coverage" description="Run the PHAR-specific tests with it (expects build/artifacts/phpunit-snapshot.phar to exist) without code coverage">
-        <exec executable="${basedir}/build/artifacts/phpunit-snapshot.phar" taskname="phpunit" failonerror="true">
-            <arg value="--configuration" />
-            <arg value="tests/end-to-end/phar/phpunit.xml" />
-        </exec>
-    </target>
-</project>
->>>>>>> cf9e949b
+</project>