# Changes in PHPUnit 5.7

All notable changes of the PHPUnit 5.7 release series are documented in this file using the [Keep a CHANGELOG](http://keepachangelog.com/) principles.

<<<<<<< HEAD
## [5.7.18] - 2017-XX-XX

### Fixed

* Fixed [#2572](https://github.com/sebastianbergmann/phpunit/issues/2572): Self referencing array breaks with PHPUnit 5.7 but worked with PHPUnit 4.8
=======
## [5.7.18] - 2017-MM-DD

### Fixed

* Fixed [#2145](https://github.com/sebastianbergmann/phpunit/issues/2145): `--stop-on-failure` fails to stop on PHP 7
>>>>>>> 1502e0ef

## [5.7.17] - 2017-03-19

### Fixed

* Fixed [#2016](https://github.com/sebastianbergmann/phpunit/issues/2016): `prophesize()` does not work when static attributes are backed up
* Fixed [#2568](https://github.com/sebastianbergmann/phpunit/issues/2568): `ArraySubsetConstraint` uses invalid cast to array
* Fixed [#2573](https://github.com/sebastianbergmann/phpunit/issues/2573): `getMockFromWsdl()` does not handle URLs with query parameters
* `PHPUnit\Util\Test::getDataFromTestWithAnnotation()` raises notice when docblock contains Windows line endings

## [5.7.16] - 2017-03-15

### Fixed

* Fixed [#2547](https://github.com/sebastianbergmann/phpunit/issues/2547): Code Coverage data is collected for test annotated with `@coversNothing`
* Fixed [#2558](https://github.com/sebastianbergmann/phpunit/issues/2558): `countOf()` function is missing

## [5.7.15] - 2017-03-02

### Fixed

* Fixed [#1999](https://github.com/sebastianbergmann/phpunit/issues/1999): Handler is inherited from previous custom option with handler
* Fixed [#2149](https://github.com/sebastianbergmann/phpunit/issues/2149): `assertCount()` does not handle generators properly
* Fixed [#2478](https://github.com/sebastianbergmann/phpunit/issues/2478): Tests that take too long are not reported as risky test

## [5.7.14] - 2017-02-19

### Fixed

* Fixed [#2489](https://github.com/sebastianbergmann/phpunit/issues/2489): `processUncoveredFilesFromWhitelist` is not handled correctly
* Fixed default values for `addUncoveredFilesFromWhitelist` and `processUncoveredFilesFromWhitelist` in `phpunit.xsd`

## [5.7.13] - 2017-02-10

### Fixed

* Fixed [#2493](https://github.com/sebastianbergmann/phpunit/issues/2493): Fix for [#2475](https://github.com/sebastianbergmann/phpunit/pull/2475) does not apply to PHPUnit 5.7

## [5.7.12] - 2017-02-08

### Fixed

* Fixed [#2475](https://github.com/sebastianbergmann/phpunit/pull/2475): Defining a test suite with only one file does not work

## [5.7.11] - 2017-02-05

### Fixed

* Deprecation errors when used with PHP 7.2

## [5.7.10] - 2017-02-04

### Fixed

* Fixed [#2462](https://github.com/sebastianbergmann/phpunit/issues/2462): Code Coverage whitelist is filled even if no code coverage data is to be collected

## [5.7.9] - 2017-01-28

### Fixed

* Fixed [#2447](https://github.com/sebastianbergmann/phpunit/issues/2447): Reverted backwards incompatible change to handling of boolean environment variable values specified in XML

## [5.7.8] - 2017-01-26

### Fixed

* Fixed [#2446](https://github.com/sebastianbergmann/phpunit/issues/2446): Reverted backwards incompatible change to exit code in case of warnings

## [5.7.7] - 2017-01-25

### Fixed

* Fixed [#1896](https://github.com/sebastianbergmann/phpunit/issues/1896): Wrong test location when `@depends` and `@dataProvider` are combined
* Fixed [#1983](https://github.com/sebastianbergmann/phpunit/pull/1983): Tests with `@expectedException` annotation cannot be skipped
* Fixed [#2137](https://github.com/sebastianbergmann/phpunit/issues/2137): Warnings for invalid data providers are suppressed when test execution is filtered
* Fixed [#2275](https://github.com/sebastianbergmann/phpunit/pull/2275): Invalid UTF-8 characters can lead to missing output
* Fixed [#2299](https://github.com/sebastianbergmann/phpunit/issues/2299): `expectExceptionMessage()` and `expectExceptionCode()` do not work without `expectException()`
* Fixed [#2328](https://github.com/sebastianbergmann/phpunit/issues/2328): `TestListener` callbacks `startTest()` and `endTest()` are not called when test is skipped due to `@depends`
* Fixed [#2331](https://github.com/sebastianbergmann/phpunit/issues/2331): Boolean environment variable values specified in XML get mangled
* Fixed [#2333](https://github.com/sebastianbergmann/phpunit/issues/2333): `assertContains()` and `assertNotContains()` do not handle UTF-8 strings correctly
* Fixed [#2340](https://github.com/sebastianbergmann/phpunit/pull/2340): Data providers that use `yield` or implement `Iterator` cannot be combined 
* Fixed [#2349](https://github.com/sebastianbergmann/phpunit/pull/2349): `PHPUnit_TextUI_Command` does not `exit()` when it should
* Fixed [#2392](https://github.com/sebastianbergmann/phpunit/issues/2392): Empty (but valid) data provider should skip the test
* Fixed [#2431](https://github.com/sebastianbergmann/phpunit/issues/2431): `assertArraySubset()` does not support `ArrayAccess`
* Fixed [#2435](https://github.com/sebastianbergmann/phpunit/issues/2435): Empty `@group` annotation causes error on PHP 7.2+

## [5.7.6] - 2017-01-22

### Fixed

* Fixed [#2424](https://github.com/sebastianbergmann/phpunit/issues/2424): `TestCase::getStatus()` returns `STATUS_PASSED` instead of `STATUS_RISKY` for risky test
* Fixed [#2427](https://github.com/sebastianbergmann/phpunit/issues/2427): TestDox group configuration is not handled
* Fixed [#2428](https://github.com/sebastianbergmann/phpunit/pull/2428): Nested arrays specificied in XML configuration file are not handled correctly

## [5.7.5] - 2016-12-28

### Fixed

* Fixed [#2404](https://github.com/sebastianbergmann/phpunit/pull/2404): `assertDirectoryNotIsWriteable()` calls itself

## [5.7.4] - 2016-12-13

### Fixed

* Fixed [#2394](https://github.com/sebastianbergmann/phpunit/issues/2394): Do not treat `AssertionError` as assertion failure on PHP 5

## [5.7.3] - 2016-12-09

### Fixed

* Fixed [#2384](https://github.com/sebastianbergmann/phpunit/pull/2384): Handle `PHPUnit_Framework_Exception` correctly when expecting exceptions

## [5.7.2] - 2016-12-03

### Fixed

* Fixed [#2382](https://github.com/sebastianbergmann/phpunit/issues/2382): Uncloneable test doubles passed via data provider do not work

## [5.7.1] - 2016-12-02

### Fixed

* Fixed [#2380](https://github.com/sebastianbergmann/phpunit/issues/2380): Data Providers cannot be generators anymore

## [5.7.0] - 2016-12-02

### Added

* Merged [#2223](https://github.com/sebastianbergmann/phpunit/pull/2223): Add support for multiple data providers
* Added `extensionsDirectory` configuration directive to configure a directory from which all `.phar` files are loaded as PHPUnit extensions
* Added `--no-extensions` commandline option to suppress loading of extensions (from configured extension directory)
* Added `PHPUnit\Framework\Assert` as an alias for `PHPUnit_Framework_Assert` for forward compatibility
* Added `PHPUnit\Framework\BaseTestListener` as an alias for `PHPUnit_Framework_BaseTestListener` for forward compatibility
* Added `PHPUnit\Framework\TestListener` as an alias for `PHPUnit_Framework_TestListener` for forward compatibility

### Changed

* The `--log-json` commandline option has been deprecated
* The `--tap` and `--log-tap` commandline options have been deprecated
* The `--self-update` and `--self-upgrade` commandline options have been deprecated (PHAR binary only)

[5.7.18]: https://github.com/sebastianbergmann/phpunit/compare/5.7.17...5.7.18
[5.7.17]: https://github.com/sebastianbergmann/phpunit/compare/5.7.16...5.7.17
[5.7.16]: https://github.com/sebastianbergmann/phpunit/compare/5.7.15...5.7.16
[5.7.15]: https://github.com/sebastianbergmann/phpunit/compare/5.7.14...5.7.15
[5.7.14]: https://github.com/sebastianbergmann/phpunit/compare/5.7.13...5.7.14
[5.7.13]: https://github.com/sebastianbergmann/phpunit/compare/5.7.12...5.7.13
[5.7.12]: https://github.com/sebastianbergmann/phpunit/compare/5.7.11...5.7.12
[5.7.11]: https://github.com/sebastianbergmann/phpunit/compare/5.7.10...5.7.11
[5.7.10]: https://github.com/sebastianbergmann/phpunit/compare/5.7.9...5.7.10
[5.7.9]: https://github.com/sebastianbergmann/phpunit/compare/5.7.8...5.7.9
[5.7.8]: https://github.com/sebastianbergmann/phpunit/compare/5.7.7...5.7.8
[5.7.7]: https://github.com/sebastianbergmann/phpunit/compare/5.7.6...5.7.7
[5.7.6]: https://github.com/sebastianbergmann/phpunit/compare/5.7.5...5.7.6
[5.7.5]: https://github.com/sebastianbergmann/phpunit/compare/5.7.4...5.7.5
[5.7.4]: https://github.com/sebastianbergmann/phpunit/compare/5.7.3...5.7.4
[5.7.3]: https://github.com/sebastianbergmann/phpunit/compare/5.7.2...5.7.3
[5.7.2]: https://github.com/sebastianbergmann/phpunit/compare/5.7.1...5.7.2
[5.7.1]: https://github.com/sebastianbergmann/phpunit/compare/5.7.0...5.7.1
[5.7.0]: https://github.com/sebastianbergmann/phpunit/compare/5.6...5.7.0
<|MERGE_RESOLUTION|>--- conflicted
+++ resolved
@@ -2,19 +2,12 @@
 
 All notable changes of the PHPUnit 5.7 release series are documented in this file using the [Keep a CHANGELOG](http://keepachangelog.com/) principles.
 
-<<<<<<< HEAD
-## [5.7.18] - 2017-XX-XX
-
-### Fixed
-
-* Fixed [#2572](https://github.com/sebastianbergmann/phpunit/issues/2572): Self referencing array breaks with PHPUnit 5.7 but worked with PHPUnit 4.8
-=======
 ## [5.7.18] - 2017-MM-DD
 
 ### Fixed
 
 * Fixed [#2145](https://github.com/sebastianbergmann/phpunit/issues/2145): `--stop-on-failure` fails to stop on PHP 7
->>>>>>> 1502e0ef
+* Fixed [#2572](https://github.com/sebastianbergmann/phpunit/issues/2572): Self referencing array breaks with PHPUnit 5.7 but worked with PHPUnit 4.8
 
 ## [5.7.17] - 2017-03-19
 
