<?php declare(strict_types=1);
/*
 * This file is part of PHPUnit.
 *
 * (c) Sebastian Bergmann <sebastian@phpunit.de>
 *
 * For the full copyright and license information, please view the LICENSE
 * file that was distributed with this source code.
 */

return [
    'prefix' => 'PHPUnitPHAR',

    'exclude-namespaces' => [
        'PHPUnit',
        'Prophecy'
    ],
<<<<<<< HEAD
=======

    'expose-classes' => [
        '/^PHP_Token.*$/'
    ],

>>>>>>> 4d829e07
    'expose-constants' => [
        '/^__PHPUNIT_.+$/'
    ],
];<|MERGE_RESOLUTION|>--- conflicted
+++ resolved
@@ -15,14 +15,7 @@
         'PHPUnit',
         'Prophecy'
     ],
-<<<<<<< HEAD
-=======
 
-    'expose-classes' => [
-        '/^PHP_Token.*$/'
-    ],
-
->>>>>>> 4d829e07
     'expose-constants' => [
         '/^__PHPUNIT_.+$/'
     ],
