--- conflicted
+++ resolved
@@ -85,12 +85,9 @@
     ___PREPEND___
 );
 
-<<<<<<< HEAD
-___FILELIST___
+Phar::mapPhar('___PHAR___');
+
 require __PHPUNIT_PHAR_ROOT__ . '/phpunit/Framework/Assert/Functions.php';
-=======
-Phar::mapPhar('___PHAR___');
->>>>>>> 4b5756d8
 
 if ($execute) {
     if (isset($printManifest)) {
