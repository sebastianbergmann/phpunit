#!/usr/bin/env php
<?php
/*
 * This file is part of PHPUnit.
 *
 * (c) Sebastian Bergmann <sebastian@phpunit.de>
 *
 * For the full copyright and license information, please view the LICENSE
 * file that was distributed with this source code.
 */

if (PHP_MAJOR_VERSION < 7) {
    fwrite(
        STDERR,
<<<<<<< HEAD
        'This version of PHPUnit requires PHP 7; using the latest version of PHP is highly recommended.' . PHP_EOL
=======
        sprintf(
            'This version of PHPUnit is supported on PHP 5.6, PHP 7.0, and PHP 7.1.' . PHP_EOL .
            'You are using PHP %s (%s).' . PHP_EOL,
            PHP_VERSION,
            PHP_BINARY
        )
>>>>>>> 7876d30e
    );

    die(1);
}

if (!ini_get('date.timezone')) {
    ini_set('date.timezone', 'UTC');
}

foreach (array(__DIR__ . '/../../autoload.php', __DIR__ . '/../vendor/autoload.php', __DIR__ . '/vendor/autoload.php') as $file) {
    if (file_exists($file)) {
        define('PHPUNIT_COMPOSER_INSTALL', $file);

        break;
    }
}

unset($file);

if (!defined('PHPUNIT_COMPOSER_INSTALL')) {
    fwrite(STDERR,
        'You need to set up the project dependencies using the following commands:' . PHP_EOL .
        'wget http://getcomposer.org/composer.phar' . PHP_EOL .
        'php composer.phar install' . PHP_EOL
    );

    die(1);
}

require PHPUNIT_COMPOSER_INSTALL;

PHPUnit_TextUI_Command::main();<|MERGE_RESOLUTION|>--- conflicted
+++ resolved
@@ -9,19 +9,15 @@
  * file that was distributed with this source code.
  */
 
-if (PHP_MAJOR_VERSION < 7) {
+if (version_compare('7.0.0', PHP_VERSION, '>')) {
     fwrite(
         STDERR,
-<<<<<<< HEAD
-        'This version of PHPUnit requires PHP 7; using the latest version of PHP is highly recommended.' . PHP_EOL
-=======
         sprintf(
-            'This version of PHPUnit is supported on PHP 5.6, PHP 7.0, and PHP 7.1.' . PHP_EOL .
+            'This version of PHPUnit is supported on PHP 7.0 and PHP 7.1.' . PHP_EOL .
             'You are using PHP %s (%s).' . PHP_EOL,
             PHP_VERSION,
             PHP_BINARY
         )
->>>>>>> 7876d30e
     );
 
     die(1);
