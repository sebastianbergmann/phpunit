{
    "name": "phpunit/phpunit",
    "description": "The PHP Unit Testing framework.",
    "type": "library",
    "keywords": [
        "phpunit",
        "xunit",
        "testing"
    ],
    "homepage": "https://phpunit.de/",
    "license": "BSD-3-Clause",
    "authors": [
        {
            "name": "Sebastian Bergmann",
            "email": "sebastian@phpunit.de",
            "role": "lead"
        }
    ],
    "support": {
        "issues": "https://github.com/sebastianbergmann/phpunit/issues",
        "security": "https://github.com/sebastianbergmann/phpunit/security/policy"
    },
    "prefer-stable": true,
    "require": {
        "php": ">=8.1",
        "ext-dom": "*",
        "ext-json": "*",
        "ext-libxml": "*",
        "ext-mbstring": "*",
        "ext-xml": "*",
        "ext-xmlwriter": "*",
        "myclabs/deep-copy": "^1.12.0",
        "phar-io/manifest": "^2.0.4",
        "phar-io/version": "^3.2.1",
<<<<<<< HEAD
        "phpunit/php-code-coverage": "^10.1.15",
        "phpunit/php-file-iterator": "^4.1.0",
        "phpunit/php-invoker": "^4.0.0",
        "phpunit/php-text-template": "^3.0.1",
        "phpunit/php-timer": "^6.0.0",
        "sebastian/cli-parser": "^2.0.1",
        "sebastian/code-unit": "^2.0.0",
        "sebastian/comparator": "^5.0.2",
        "sebastian/diff": "^5.1.1",
        "sebastian/environment": "^6.1.0",
        "sebastian/exporter": "^5.1.2",
        "sebastian/global-state": "^6.0.2",
        "sebastian/object-enumerator": "^5.0.0",
        "sebastian/recursion-context": "^5.0.0",
        "sebastian/type": "^4.0.0",
        "sebastian/version": "^4.0.1"
=======
        "phpunit/php-code-coverage": "^9.2.32",
        "phpunit/php-file-iterator": "^3.0.6",
        "phpunit/php-invoker": "^3.1.1",
        "phpunit/php-text-template": "^2.0.4",
        "phpunit/php-timer": "^5.0.3",
        "sebastian/cli-parser": "^1.0.2",
        "sebastian/code-unit": "^1.0.8",
        "sebastian/comparator": "^4.0.8",
        "sebastian/diff": "^4.0.6",
        "sebastian/environment": "^5.1.5",
        "sebastian/exporter": "^4.0.6",
        "sebastian/global-state": "^5.0.7",
        "sebastian/object-enumerator": "^4.0.4",
        "sebastian/resource-operations": "^3.0.4",
        "sebastian/type": "^3.2.1",
        "sebastian/version": "^3.0.2"
>>>>>>> f4148269
    },
    "config": {
        "platform": {
            "php": "8.1.0"
        },
        "optimize-autoloader": true,
        "sort-packages": true
    },
    "suggest": {
        "ext-soap": "To be able to generate mocks based on WSDL files"
    },
    "bin": [
        "phpunit"
    ],
    "autoload": {
        "classmap": [
            "src/"
        ],
        "files": [
            "src/Framework/Assert/Functions.php"
        ]
    },
    "autoload-dev": {
        "classmap": [
            "tests/"
        ],
        "files": [
            "tests/_files/CoverageNamespacedFunctionTest.php",
            "tests/_files/CoveredFunction.php",
            "tests/_files/Generator.php",
            "tests/_files/NamespaceCoveredFunction.php",
            "tests/end-to-end/code-coverage/ignore-function-using-attribute/src/CoveredFunction.php"
        ]
    },
    "extra": {
        "branch-alias": {
            "dev-main": "10.5-dev"
        }
    }
}<|MERGE_RESOLUTION|>--- conflicted
+++ resolved
@@ -32,8 +32,7 @@
         "myclabs/deep-copy": "^1.12.0",
         "phar-io/manifest": "^2.0.4",
         "phar-io/version": "^3.2.1",
-<<<<<<< HEAD
-        "phpunit/php-code-coverage": "^10.1.15",
+        "phpunit/php-code-coverage": "^10.1.16",
         "phpunit/php-file-iterator": "^4.1.0",
         "phpunit/php-invoker": "^4.0.0",
         "phpunit/php-text-template": "^3.0.1",
@@ -49,24 +48,6 @@
         "sebastian/recursion-context": "^5.0.0",
         "sebastian/type": "^4.0.0",
         "sebastian/version": "^4.0.1"
-=======
-        "phpunit/php-code-coverage": "^9.2.32",
-        "phpunit/php-file-iterator": "^3.0.6",
-        "phpunit/php-invoker": "^3.1.1",
-        "phpunit/php-text-template": "^2.0.4",
-        "phpunit/php-timer": "^5.0.3",
-        "sebastian/cli-parser": "^1.0.2",
-        "sebastian/code-unit": "^1.0.8",
-        "sebastian/comparator": "^4.0.8",
-        "sebastian/diff": "^4.0.6",
-        "sebastian/environment": "^5.1.5",
-        "sebastian/exporter": "^4.0.6",
-        "sebastian/global-state": "^5.0.7",
-        "sebastian/object-enumerator": "^4.0.4",
-        "sebastian/resource-operations": "^3.0.4",
-        "sebastian/type": "^3.2.1",
-        "sebastian/version": "^3.0.2"
->>>>>>> f4148269
     },
     "config": {
         "platform": {
