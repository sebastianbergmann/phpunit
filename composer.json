--- conflicted
+++ resolved
@@ -39,12 +39,7 @@
         "phpunit/php-text-template": "^4.0.1",
         "phpunit/php-timer": "^7.0.1",
         "sebastian/cli-parser": "^3.0.2",
-<<<<<<< HEAD
-        "sebastian/comparator": "^6.2.1",
-=======
-        "sebastian/code-unit": "^3.0.2",
         "sebastian/comparator": "^6.3.0",
->>>>>>> bc2e77af
         "sebastian/diff": "^6.0.2",
         "sebastian/environment": "^7.2.0",
         "sebastian/exporter": "^6.3.0",
