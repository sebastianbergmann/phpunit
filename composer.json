--- conflicted
+++ resolved
@@ -57,14 +57,8 @@
         "sort-packages": true
     },
     "suggest": {
-<<<<<<< HEAD
-        "ext-soap": "*",
-        "ext-xdebug": "*"
-=======
-        "phpunit/php-invoker": "To allow enforcing time limits",
         "ext-soap": "To be able to generate mocks based on WSDL files",
         "ext-xdebug": "PHP extension that provides line coverage as well as branch and path coverage"
->>>>>>> f070ecb4
     },
     "bin": [
         "phpunit"
