--- conflicted
+++ resolved
@@ -32,7 +32,6 @@
         "myclabs/deep-copy": "^1.13.4",
         "phar-io/manifest": "^2.0.4",
         "phar-io/version": "^3.2.1",
-<<<<<<< HEAD
         "phpunit/php-code-coverage": "^11.0.11",
         "phpunit/php-file-iterator": "^5.1.0",
         "phpunit/php-invoker": "^5.0.1",
@@ -43,30 +42,12 @@
         "sebastian/comparator": "^6.3.2",
         "sebastian/diff": "^6.0.2",
         "sebastian/environment": "^7.2.1",
-        "sebastian/exporter": "^6.3.0",
+        "sebastian/exporter": "^6.3.1",
         "sebastian/global-state": "^7.0.2",
         "sebastian/object-enumerator": "^6.0.1",
         "sebastian/type": "^5.1.3",
         "sebastian/version": "^5.0.2",
         "staabm/side-effects-detector": "^1.0.5"
-=======
-        "phpunit/php-code-coverage": "^10.1.16",
-        "phpunit/php-file-iterator": "^4.1.0",
-        "phpunit/php-invoker": "^4.0.0",
-        "phpunit/php-text-template": "^3.0.1",
-        "phpunit/php-timer": "^6.0.0",
-        "sebastian/cli-parser": "^2.0.1",
-        "sebastian/code-unit": "^2.0.0",
-        "sebastian/comparator": "^5.0.4",
-        "sebastian/diff": "^5.1.1",
-        "sebastian/environment": "^6.1.0",
-        "sebastian/exporter": "^5.1.3",
-        "sebastian/global-state": "^6.0.2",
-        "sebastian/object-enumerator": "^5.0.0",
-        "sebastian/recursion-context": "^5.0.1",
-        "sebastian/type": "^4.0.0",
-        "sebastian/version": "^4.0.1"
->>>>>>> 940a9357
     },
     "config": {
         "platform": {
