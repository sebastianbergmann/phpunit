{
    "name": "phpunit/phpunit",
    "description": "The PHP Unit Testing framework.",
    "type": "library",
    "keywords": [
        "phpunit",
        "xunit",
        "testing"
    ],
    "homepage": "https://phpunit.de/",
    "license": "BSD-3-Clause",
    "authors": [
        {
            "name": "Sebastian Bergmann",
            "email": "sebastian@phpunit.de",
            "role": "lead"
        }
    ],
    "support": {
        "issues": "https://github.com/sebastianbergmann/phpunit/issues",
        "security": "https://github.com/sebastianbergmann/phpunit/security/policy"
    },
    "prefer-stable": true,
    "require": {
        "php": ">=8.1",
        "ext-dom": "*",
        "ext-json": "*",
        "ext-libxml": "*",
        "ext-mbstring": "*",
        "ext-xml": "*",
        "ext-xmlwriter": "*",
<<<<<<< HEAD
        "myclabs/deep-copy": "^1.13.1",
=======
        "doctrine/instantiator": "^1.5.0 || ^2",
        "myclabs/deep-copy": "^1.13.3",
>>>>>>> 058d4d0b
        "phar-io/manifest": "^2.0.4",
        "phar-io/version": "^3.2.1",
        "phpunit/php-code-coverage": "^10.1.16",
        "phpunit/php-file-iterator": "^4.1.0",
        "phpunit/php-invoker": "^4.0.0",
        "phpunit/php-text-template": "^3.0.1",
        "phpunit/php-timer": "^6.0.0",
        "sebastian/cli-parser": "^2.0.1",
        "sebastian/code-unit": "^2.0.0",
        "sebastian/comparator": "^5.0.3",
        "sebastian/diff": "^5.1.1",
        "sebastian/environment": "^6.1.0",
        "sebastian/exporter": "^5.1.2",
        "sebastian/global-state": "^6.0.2",
        "sebastian/object-enumerator": "^5.0.0",
        "sebastian/recursion-context": "^5.0.0",
        "sebastian/type": "^4.0.0",
        "sebastian/version": "^4.0.1"
    },
    "config": {
        "platform": {
            "php": "8.1.0"
        },
        "classmap-authoritative": true,
        "optimize-autoloader": true,
        "sort-packages": true
    },
    "suggest": {
        "ext-soap": "To be able to generate mocks based on WSDL files"
    },
    "bin": [
        "phpunit"
    ],
    "autoload": {
        "classmap": [
            "src/"
        ],
        "files": [
            "src/Framework/Assert/Functions.php"
        ]
    },
    "autoload-dev": {
        "classmap": [
            "tests/_files"
        ],
        "files": [
            "tests/unit/Event/AbstractEventTestCase.php",
            "tests/unit/Framework/MockObject/TestDoubleTestCase.php",
            "tests/unit/Metadata/Parser/AnnotationParserTestCase.php",
            "tests/unit/Metadata/Parser/AttributeParserTestCase.php",
            "tests/_files/CoverageNamespacedFunctionTest.php",
            "tests/_files/CoveredFunction.php",
            "tests/_files/Generator.php",
            "tests/_files/NamespaceCoveredFunction.php",
            "tests/end-to-end/code-coverage/ignore-function-using-attribute/src/CoveredFunction.php"
        ]
    },
    "extra": {
        "branch-alias": {
            "dev-main": "10.5-dev"
        }
    }
}<|MERGE_RESOLUTION|>--- conflicted
+++ resolved
@@ -29,12 +29,7 @@
         "ext-mbstring": "*",
         "ext-xml": "*",
         "ext-xmlwriter": "*",
-<<<<<<< HEAD
-        "myclabs/deep-copy": "^1.13.1",
-=======
-        "doctrine/instantiator": "^1.5.0 || ^2",
         "myclabs/deep-copy": "^1.13.3",
->>>>>>> 058d4d0b
         "phar-io/manifest": "^2.0.4",
         "phar-io/version": "^3.2.1",
         "phpunit/php-code-coverage": "^10.1.16",
