--- conflicted
+++ resolved
@@ -23,19 +23,11 @@
     "minimum-stability": "dev",
     "require": {
         "php": ">=5.3.3",
-<<<<<<< HEAD
-        "phpunit/php-file-iterator": ">=1.3.1",
-        "phpunit/php-text-template": ">=1.1.1",
+        "phpunit/php-file-iterator": "~1.3.1",
+        "phpunit/php-text-template": "~1.1.1",
         "phpunit/php-code-coverage": "2.1.*@dev",
-        "phpunit/php-timer": ">=1.0.2",
+        "phpunit/php-timer": "~1.0.2",
         "phpunit/phpunit-mock-objects": "2.1.*@dev",
-=======
-        "phpunit/php-file-iterator": "~1.3.1",
-        "phpunit/php-text-template": "~1.2",
-        "phpunit/php-code-coverage": "2.0.*@dev",
-        "phpunit/php-timer": "~1.0.2",
-        "phpunit/phpunit-mock-objects": "2.0.*@dev",
->>>>>>> 93988f2c
         "symfony/yaml": "~2.0",
         "sebastian/diff": "~1.1",
         "sebastian/environment": "~1.0",
