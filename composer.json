--- conflicted
+++ resolved
@@ -29,13 +29,8 @@
         "ext-mbstring": "*",
         "ext-xml": "*",
         "ext-xmlwriter": "*",
-<<<<<<< HEAD
         "doctrine/instantiator": "^1.5.0 || ^2",
-        "myclabs/deep-copy": "^1.13.0",
-=======
-        "doctrine/instantiator": "^1.5.0",
         "myclabs/deep-copy": "^1.13.1",
->>>>>>> dd5e8969
         "phar-io/manifest": "^2.0.4",
         "phar-io/version": "^3.2.1",
         "phpunit/php-code-coverage": "^9.2.32",
