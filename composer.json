{
    "name": "phpunit/phpunit",
    "description": "The PHP Unit Testing framework.",
    "type": "library",
    "keywords": [
        "phpunit",
        "xunit",
        "testing"
    ],
    "homepage": "https://phpunit.de/",
    "license": "BSD-3-Clause",
    "authors": [
        {
            "name": "Sebastian Bergmann",
            "email": "sebastian@phpunit.de",
            "role": "lead"
        }
    ],
    "support": {
        "issues": "https://github.com/sebastianbergmann/phpunit/issues",
        "security": "https://github.com/sebastianbergmann/phpunit/security/policy"
    },
    "prefer-stable": true,
    "require": {
        "php": ">=8.3",
        "ext-dom": "*",
        "ext-json": "*",
        "ext-libxml": "*",
        "ext-mbstring": "*",
        "ext-xml": "*",
        "ext-xmlwriter": "*",
        "myclabs/deep-copy": "^1.12.0",
        "phar-io/manifest": "^2.0.4",
        "phar-io/version": "^3.2.1",
        "phpunit/php-code-coverage": "^11.0.7",
        "phpunit/php-file-iterator": "^5.1.0",
        "phpunit/php-invoker": "^5.0.1",
        "phpunit/php-text-template": "^4.0.1",
        "phpunit/php-timer": "^7.0.1",
        "sebastian/cli-parser": "^3.0.2",
        "sebastian/code-unit": "^3.0.1",
        "sebastian/comparator": "^6.1.1",
        "sebastian/diff": "^6.0.2",
        "sebastian/environment": "^7.2.0",
        "sebastian/exporter": "^6.1.3",
        "sebastian/global-state": "^7.0.2",
        "sebastian/object-enumerator": "^6.0.1",
        "sebastian/type": "^5.1.0",
        "sebastian/version": "^5.0.2",
<<<<<<< HEAD
        "staabm/side-effects-detector": "^1.0.1"
=======
        "staabm/side-effects-detector": "^1.0.4"
>>>>>>> eb0981da
    },
    "config": {
        "platform": {
            "php": "8.3.0"
        },
        "optimize-autoloader": true,
        "sort-packages": true
    },
    "bin": [
        "phpunit"
    ],
    "autoload": {
        "classmap": [
            "src/"
        ],
        "files": [
            "src/Framework/Assert/Functions.php"
        ]
    },
    "autoload-dev": {
        "classmap": [
            "tests/_files"
        ],
        "files": [
            "tests/_files/deprecation-trigger/trigger_deprecation.php",
            "tests/unit/Event/AbstractEventTestCase.php",
            "tests/unit/Framework/MockObject/TestDoubleTestCase.php",
            "tests/unit/Metadata/Parser/AttributeParserTestCase.php",
            "tests/unit/Framework/Assert/assertDirectoryExistsTest.php",
            "tests/unit/Framework/Assert/assertFileExistsTest.php",
            "tests/unit/Framework/Assert/assertIsNumericTest.php",
            "tests/unit/Framework/Assert/assertIsObjectTest.php",
            "tests/unit/Framework/Assert/assertIsReadableTest.php",
            "tests/unit/Framework/Assert/assertIsResourceTest.php",
            "tests/unit/Framework/Assert/assertIsScalarTest.php",
            "tests/unit/Framework/Assert/assertIsStringTest.php",
            "tests/unit/Framework/Assert/assertIsWritableTest.php",
            "tests/unit/Framework/Assert/assertMatchesRegularExpressionTest.php",
            "tests/unit/Framework/Assert/assertNullTest.php",
            "tests/unit/Framework/Assert/assertSameSizeTest.php",
            "tests/unit/Framework/Assert/assertSameTest.php",
            "tests/_files/CoveredFunction.php",
            "tests/_files/Generator.php",
            "tests/_files/NamespaceCoveredFunction.php"
        ]
    },
    "extra": {
        "branch-alias": {
            "dev-main": "12.0-dev"
        }
    }
}<|MERGE_RESOLUTION|>--- conflicted
+++ resolved
@@ -47,11 +47,7 @@
         "sebastian/object-enumerator": "^6.0.1",
         "sebastian/type": "^5.1.0",
         "sebastian/version": "^5.0.2",
-<<<<<<< HEAD
-        "staabm/side-effects-detector": "^1.0.1"
-=======
         "staabm/side-effects-detector": "^1.0.4"
->>>>>>> eb0981da
     },
     "config": {
         "platform": {
