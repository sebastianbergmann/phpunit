--- conflicted
+++ resolved
@@ -74,14 +74,24 @@
             "tests/_files"
         ],
         "files": [
-<<<<<<< HEAD
             "tests/_files/deprecation-trigger/trigger_deprecation.php",
-=======
             "tests/unit/Event/AbstractEventTestCase.php",
             "tests/unit/Framework/MockObject/TestDoubleTestCase.php",
             "tests/unit/Metadata/Parser/AnnotationParserTestCase.php",
             "tests/unit/Metadata/Parser/AttributeParserTestCase.php",
->>>>>>> 1dd66e10
+            "tests/unit/Framework/Assert/assertDirectoryExistsTest.php",
+            "tests/unit/Framework/Assert/assertFileExistsTest.php",
+            "tests/unit/Framework/Assert/assertIsNumericTest.php",
+            "tests/unit/Framework/Assert/assertIsObjectTest.php",
+            "tests/unit/Framework/Assert/assertIsReadableTest.php",
+            "tests/unit/Framework/Assert/assertIsResourceTest.php",
+            "tests/unit/Framework/Assert/assertIsScalarTest.php",
+            "tests/unit/Framework/Assert/assertIsStringTest.php",
+            "tests/unit/Framework/Assert/assertIsWritableTest.php",
+            "tests/unit/Framework/Assert/assertMatchesRegularExpressionTest.php",
+            "tests/unit/Framework/Assert/assertNullTest.php",
+            "tests/unit/Framework/Assert/assertSameSizeTest.php",
+            "tests/unit/Framework/Assert/assertSameTest.php",
             "tests/_files/CoverageNamespacedFunctionTest.php",
             "tests/_files/CoveredFunction.php",
             "tests/_files/Generator.php",
