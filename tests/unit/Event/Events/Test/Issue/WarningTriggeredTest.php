--- conflicted
+++ resolved
@@ -61,11 +61,7 @@
         );
 
         $this->assertTrue($event->ignoredByBaseline());
-<<<<<<< HEAD
-        $this->assertSame('Test Triggered Warning (FooTest::testBar, ignored by baseline)' . PHP_EOL . 'message', $event->asString());
-=======
-        $this->assertSame('Test Triggered Baseline-Ignored Warning (FooTest::testBar) in file:1' . PHP_EOL . 'message', $event->asString());
->>>>>>> 163aa738
+        $this->assertSame('Test Triggered Warning (FooTest::testBar, ignored by baseline) in file:1' . PHP_EOL . 'message', $event->asString());
     }
 
     public function testCanBeSuppressed(): void
@@ -81,10 +77,6 @@
         );
 
         $this->assertTrue($event->wasSuppressed());
-<<<<<<< HEAD
-        $this->assertSame('Test Triggered Warning (FooTest::testBar, suppressed using operator)' . PHP_EOL . 'message', $event->asString());
-=======
-        $this->assertSame('Test Triggered Suppressed Warning (FooTest::testBar) in file:1' . PHP_EOL . 'message', $event->asString());
->>>>>>> 163aa738
+        $this->assertSame('Test Triggered Warning (FooTest::testBar, suppressed using operator) in file:1' . PHP_EOL . 'message', $event->asString());
     }
 }