--- conflicted
+++ resolved
@@ -53,13 +53,9 @@
         $this->assertSame($suppressed, $event->wasSuppressed());
         $this->assertSame($ignoredByBaseline, $event->ignoredByBaseline());
         $this->assertSame($ignoredByTest, $event->ignoredByTest());
-<<<<<<< HEAD
-        $this->assertSame('Test Triggered Deprecation (FooTest::testBar, unknown if issue was triggered in first-party code or third-party code)' . PHP_EOL . 'message', $event->asString());
+        $this->assertSame('Test Triggered Deprecation (FooTest::testBar, unknown if issue was triggered in first-party code or third-party code) in file:1' . PHP_EOL . 'message', $event->asString());
         $this->assertSame($trigger, $event->trigger());
         $this->assertSame($stackTrace, $event->stackTrace());
-=======
-        $this->assertSame('Test Triggered Deprecation (FooTest::testBar) in file:1' . PHP_EOL . 'message', $event->asString());
->>>>>>> 163aa738
     }
 
     public function testCanBeIgnoredByBaseline(): void
@@ -78,11 +74,7 @@
         );
 
         $this->assertTrue($event->ignoredByBaseline());
-<<<<<<< HEAD
-        $this->assertSame('Test Triggered Deprecation (FooTest::testBar, unknown if issue was triggered in first-party code or third-party code, ignored by baseline)' . PHP_EOL . 'message', $event->asString());
-=======
-        $this->assertSame('Test Triggered Baseline-Ignored Deprecation (FooTest::testBar) in file:1' . PHP_EOL . 'message', $event->asString());
->>>>>>> 163aa738
+        $this->assertSame('Test Triggered Deprecation (FooTest::testBar, unknown if issue was triggered in first-party code or third-party code, ignored by baseline) in file:1' . PHP_EOL . 'message', $event->asString());
     }
 
     public function testCanBeIgnoredByTest(): void
@@ -101,11 +93,7 @@
         );
 
         $this->assertTrue($event->ignoredByTest());
-<<<<<<< HEAD
-        $this->assertSame('Test Triggered Deprecation (FooTest::testBar, unknown if issue was triggered in first-party code or third-party code, ignored by test)' . PHP_EOL . 'message', $event->asString());
-=======
-        $this->assertSame('Test Triggered Test-Ignored Deprecation (FooTest::testBar) in file:1' . PHP_EOL . 'message', $event->asString());
->>>>>>> 163aa738
+        $this->assertSame('Test Triggered Deprecation (FooTest::testBar, unknown if issue was triggered in first-party code or third-party code, ignored by test) in file:1' . PHP_EOL . 'message', $event->asString());
     }
 
     public function testCanBeSuppressed(): void
@@ -124,10 +112,6 @@
         );
 
         $this->assertTrue($event->wasSuppressed());
-<<<<<<< HEAD
-        $this->assertSame('Test Triggered Deprecation (FooTest::testBar, unknown if issue was triggered in first-party code or third-party code, suppressed using operator)' . PHP_EOL . 'message', $event->asString());
-=======
-        $this->assertSame('Test Triggered Suppressed Deprecation (FooTest::testBar) in file:1' . PHP_EOL . 'message', $event->asString());
->>>>>>> 163aa738
+        $this->assertSame('Test Triggered Deprecation (FooTest::testBar, unknown if issue was triggered in first-party code or third-party code, suppressed using operator) in file:1' . PHP_EOL . 'message', $event->asString());
     }
 }