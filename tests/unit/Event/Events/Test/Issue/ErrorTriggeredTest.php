--- conflicted
+++ resolved
@@ -57,10 +57,6 @@
         );
 
         $this->assertTrue($event->wasSuppressed());
-<<<<<<< HEAD
-        $this->assertSame('Test Triggered Error (FooTest::testBar, suppressed using operator)' . PHP_EOL . 'message', $event->asString());
-=======
-        $this->assertSame('Test Triggered Suppressed Error (FooTest::testBar) in file:1' . PHP_EOL . 'message', $event->asString());
->>>>>>> 163aa738
+        $this->assertSame('Test Triggered Error (FooTest::testBar, suppressed using operator) in file:1' . PHP_EOL . 'message', $event->asString());
     }
 }