<?php declare(strict_types=1);
/*
 * This file is part of PHPUnit.
 *
 * (c) Sebastian Bergmann <sebastian@phpunit.de>
 *
 * For the full copyright and license information, please view the LICENSE
 * file that was distributed with this source code.
 */
namespace PHPUnit\Metadata\Api;

use PHPUnit\Framework\Attributes\CoversClass;
use PHPUnit\Framework\Attributes\Group;
use PHPUnit\Framework\Attributes\Small;
use PHPUnit\Framework\InvalidDataProviderException;
use PHPUnit\Framework\TestCase;
use PHPUnit\TestFixture\DuplicateKeyDataProvidersTest;
use PHPUnit\TestFixture\DuplicateKeyDataProviderTest;
use PHPUnit\TestFixture\MultipleDataProviderTest;
use PHPUnit\TestFixture\TestWithAttributeDataProviderTest;
use PHPUnit\TestFixture\VariousIterableDataProviderTest;

#[CoversClass(DataProvider::class)]
#[Small]
#[Group('metadata')]
final class DataProviderTest extends TestCase
{
    /**
     * Check if all data providers are being merged.
     */
    public function testMultipleDataProviders(): void
    {
        $dataSets = (new DataProvider)->providedData(MultipleDataProviderTest::class, 'testOne');

        $this->assertCount(9, $dataSets);

        $aCount = 0;
        $bCount = 0;
        $cCount = 0;

        for ($i = 0; $i < 9; $i++) {
            $aCount += $dataSets[$i][0] != null ? 1 : 0;
            $bCount += $dataSets[$i][1] != null ? 1 : 0;
            $cCount += $dataSets[$i][2] != null ? 1 : 0;
        }

        $this->assertEquals(3, $aCount);
        $this->assertEquals(3, $bCount);
        $this->assertEquals(3, $cCount);
    }

    public function testMultipleYieldIteratorDataProviders(): void
    {
        $dataSets = (new DataProvider)->providedData(MultipleDataProviderTest::class, 'testTwo');

        $this->assertCount(9, $dataSets);

        $aCount = 0;
        $bCount = 0;
        $cCount = 0;

        for ($i = 0; $i < 9; $i++) {
            $aCount += $dataSets[$i][0] != null ? 1 : 0;
            $bCount += $dataSets[$i][1] != null ? 1 : 0;
            $cCount += $dataSets[$i][2] != null ? 1 : 0;
        }

        $this->assertEquals(3, $aCount);
        $this->assertEquals(3, $bCount);
        $this->assertEquals(3, $cCount);
    }

    public function testWithVariousIterableDataProvidersFromParent(): void
    {
        $dataSets = (new DataProvider)->providedData(VariousIterableDataProviderTest::class, 'testFromParent');

        $this->assertEquals([
            ['J'],
            ['K'],
            ['L'],
            ['M'],
            ['N'],
            ['O'],
            ['P'],
            ['Q'],
            ['R'],

        ], $dataSets);
    }

    public function testWithVariousIterableDataProvidersInParent(): void
    {
        $dataSets = (new DataProvider)->providedData(VariousIterableDataProviderTest::class, 'testInParent');

        $this->assertEquals([
            ['J'],
            ['K'],
            ['L'],
            ['M'],
            ['N'],
            ['O'],
            ['P'],
            ['Q'],
            ['R'],

        ], $dataSets);
    }

    public function testWithVariousIterableAbstractDataProviders(): void
    {
        $dataSets = (new DataProvider)->providedData(VariousIterableDataProviderTest::class, 'testAbstract');

        $this->assertEquals([
            ['S'],
            ['T'],
            ['U'],
            ['V'],
            ['W'],
            ['X'],
            ['Y'],
            ['Z'],
            ['P'],

        ], $dataSets);
    }

    public function testWithVariousIterableStaticDataProviders(): void
    {
        $dataSets = (new DataProvider)->providedData(VariousIterableDataProviderTest::class, 'testStatic');

        $this->assertEquals([
            ['A'],
            ['B'],
            ['C'],
            ['D'],
            ['E'],
            ['F'],
            ['G'],
            ['H'],
            ['I'],
        ], $dataSets);
    }

    public function testWithVariousIterableNonStaticDataProviders(): void
    {
        $dataSets = (new DataProvider)->providedData(VariousIterableDataProviderTest::class, 'testNonStatic');

        $this->assertEquals([
            ['S'],
            ['T'],
            ['U'],
            ['V'],
            ['W'],
            ['X'],
            ['Y'],
            ['Z'],
            ['P'],
        ], $dataSets);
    }

    public function testWithDuplicateKeyDataProvider(): void
    {
        $this->expectException(InvalidDataProviderException::class);
        $this->expectExceptionMessage('The key "foo" has already been defined by a previous data provider');

        /* @noinspection UnusedFunctionResultInspection */
        (new DataProvider)->providedData(DuplicateKeyDataProviderTest::class, 'test');
    }

<<<<<<< HEAD
    public function testTestWithAttribute(): void
    {
        $dataSets = (new DataProvider)->providedData(TestWithAttributeDataProviderTest::class, 'testWithAttribute');

        $this->assertSame([
            'foo' => ['a', 'b'],
            'bar' => ['c', 'd'],
            0     => ['e', 'f'],
            1     => ['g', 'h'],
        ], $dataSets);
    }

    public function testTestWithAttributeWithDuplicateKey(): void
    {
        $this->expectException(InvalidDataProviderException::class);
        $this->expectExceptionMessage('The key "foo" has already been defined by a previous TestWith attribute');

        /* @noinspection UnusedFunctionResultInspection */
        (new DataProvider)->providedData(TestWithAttributeDataProviderTest::class, 'testWithDuplicateName');
=======
    public function testWithDuplicateKeyDataProviders(): void
    {
        $this->expectException(InvalidDataProviderException::class);
        $this->expectExceptionMessage('The key "bar" has already been defined by a previous data provider');

        /* @noinspection UnusedFunctionResultInspection */
        (new DataProvider)->providedData(DuplicateKeyDataProvidersTest::class, 'test');
>>>>>>> 57136581
    }
}<|MERGE_RESOLUTION|>--- conflicted
+++ resolved
@@ -167,7 +167,6 @@
         (new DataProvider)->providedData(DuplicateKeyDataProviderTest::class, 'test');
     }
 
-<<<<<<< HEAD
     public function testTestWithAttribute(): void
     {
         $dataSets = (new DataProvider)->providedData(TestWithAttributeDataProviderTest::class, 'testWithAttribute');
@@ -187,7 +186,8 @@
 
         /* @noinspection UnusedFunctionResultInspection */
         (new DataProvider)->providedData(TestWithAttributeDataProviderTest::class, 'testWithDuplicateName');
-=======
+    }
+
     public function testWithDuplicateKeyDataProviders(): void
     {
         $this->expectException(InvalidDataProviderException::class);
@@ -195,6 +195,5 @@
 
         /* @noinspection UnusedFunctionResultInspection */
         (new DataProvider)->providedData(DuplicateKeyDataProvidersTest::class, 'test');
->>>>>>> 57136581
     }
 }