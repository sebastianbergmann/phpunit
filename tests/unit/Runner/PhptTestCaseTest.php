<?php declare(strict_types=1);
/*
 * This file is part of PHPUnit.
 *
 * (c) Sebastian Bergmann <sebastian@phpunit.de>
 *
 * For the full copyright and license information, please view the LICENSE
 * file that was distributed with this source code.
 */
namespace PHPUnit\Runner;

use const PHP_EOL;
use function file_put_contents;
use function strtr;
use function sys_get_temp_dir;
use function touch;
use function unlink;
use PHPUnit\Framework\TestCase;
use PHPUnit\Util\PHP\AbstractPhpProcess;

/**
 * @medium
 */
final class PhptTestCaseTest extends TestCase
{
    private const EXPECT_CONTENT = <<<'EOF'
--TEST--
EXPECT test
--FILE--
<?php echo "Hello PHPUnit!"; ?>
--EXPECT--
Hello PHPUnit!
EOF;
    private const EXPECTF_CONTENT = <<<'EOF'
--TEST--
EXPECTF test
--FILE--
<?php echo "Hello PHPUnit!"; ?>
--EXPECTF--
Hello %s!
EOF;
    private const EXPECTREGEX_CONTENT = <<<'EOF'
--TEST--
EXPECTREGEX test
--FILE--
<?php echo "Hello PHPUnit!"; ?>
--EXPECTREGEX--
Hello [HPU]{4}[nit]{3}!
EOF;
    private const EXPECT_MISSING_ASSERTION_CONTENT = <<<'EOF'
--TEST--
Missing EXPECTF value test
--EXPECTF--
--FILE--
<?php echo "Hello PHPUnit!"; ?>
EOF;
    private const FILE_SECTION = <<<'EOF'
<?php echo "Hello PHPUnit!"; ?>

EOF;

    /**
     * @var string
     */
    private $dirname;

    /**
     * @var string
     */
    private $filename;

    /**
     * @var PhptTestCase
     */
    private $testCase;

    /**
     * @var AbstractPhpProcess|\PHPUnit\Framework\MockObject\MockObject
     */
    private $phpProcess;

    protected function setUp(): void
    {
        $this->dirname  = sys_get_temp_dir();
        $this->filename = $this->dirname . '/phpunit.phpt';
        touch($this->filename);

        $this->phpProcess = $this->getMockForAbstractClass(AbstractPhpProcess::class, [], '', false);
        $this->testCase   = new PhptTestCase($this->filename, $this->phpProcess);
    }

    protected function tearDown(): void
    {
        @unlink($this->filename);

        $this->phpProcess = null;
        $this->testCase   = null;
    }

    public function testAlwaysReportsNumberOfAssertionsIsOne(): void
    {
        $this->assertSame(1, $this->testCase->getNumAssertions());
    }

    public function testAlwaysReportsItDoesNotUseADataprovider(): void
    {
        $this->assertSame(false, $this->testCase->usesDataProvider());
    }

    public function testShouldRunFileSectionAsTest(): void
    {
        $this->setPhpContent($this->ensureCorrectEndOfLine(self::EXPECT_CONTENT));

        $fileSection = '<?php echo "Hello PHPUnit!"; ?>' . PHP_EOL;

        $this->phpProcess
<<<<<<< HEAD
             ->expects($this->once())
             ->method('runJob')
             ->with($fileSection)
             ->willReturn(['stdout' => '', 'stderr' => '']);
=======
            ->expects($this->once())
            ->method('runJob')
            ->with($fileSection)
            ->will($this->returnValue(['stdout' => '', 'stderr' => '']));
>>>>>>> 685f488d

        $this->testCase->run();
    }

    public function testRenderFileSection(): void
    {
        $this->setPhpContent($this->ensureCorrectEndOfLine(
            <<<'EOF'
--TEST--
Something to decribe it
--FILE--
<?php echo __DIR__ . __FILE__; ?>
--EXPECT--
Something
EOF
        ));

        $renderedCode = "<?php echo '" . $this->dirname . "' . '" . $this->filename . "'; ?>" . PHP_EOL;

        $this->phpProcess
<<<<<<< HEAD
             ->expects($this->once())
             ->method('runJob')
             ->with($renderedCode)
             ->willReturn(['stdout' => '', 'stderr' => '']);
=======
            ->expects($this->once())
            ->method('runJob')
            ->with($renderedCode)
            ->will($this->returnValue(['stdout' => '', 'stderr' => '']));

        $this->testCase->run();
    }

    public function testRenderSkipifSection(): void
    {
        $phptContent = self::EXPECT_CONTENT . PHP_EOL;
        $phptContent .= '--SKIPIF--' . PHP_EOL;
        $phptContent .= "<?php echo 'skip: ' . __FILE__; ?>" . PHP_EOL;

        $this->setPhpContent($phptContent);

        $renderedCode = "<?php echo 'skip: ' . '" . $this->filename . "'; ?>" . PHP_EOL;

        $this->phpProcess
            ->expects($this->at(0))
            ->method('runJob')
            ->with($renderedCode)
            ->will($this->returnValue(['stdout' => '', 'stderr' => '']));

        $this->testCase->run();
    }

    public function testShouldRunSkipifSectionWhenExists(): void
    {
        $skipifSection = '<?php /** Nothing **/ ?>' . PHP_EOL;

        $phptContent = self::EXPECT_CONTENT . PHP_EOL;
        $phptContent .= '--SKIPIF--' . PHP_EOL;
        $phptContent .= $skipifSection;

        $this->setPhpContent($phptContent);

        $this->phpProcess
            ->expects($this->at(0))
            ->method('runJob')
            ->with($skipifSection)
            ->will($this->returnValue(['stdout' => '', 'stderr' => '']));
>>>>>>> 685f488d

        $this->testCase->run();
    }

    public function testShouldNotRunTestSectionIfSkipifSectionReturnsOutputWithSkipWord(): void
    {
        $skipifSection = '<?php echo "skip: Reason"; ?>' . PHP_EOL;

        $phptContent = self::EXPECT_CONTENT . PHP_EOL;
        $phptContent .= '--SKIPIF--' . PHP_EOL;
        $phptContent .= $skipifSection;

        $this->setPhpContent($phptContent);

        $this->phpProcess
<<<<<<< HEAD
             ->expects($this->once())
             ->method('runJob')
             ->with($skipifSection)
             ->willReturn(['stdout' => 'skip: Reason', 'stderr' => '']);
=======
            ->expects($this->once())
            ->method('runJob')
            ->with($skipifSection)
            ->will($this->returnValue(['stdout' => 'skip: Reason', 'stderr' => '']));

        $this->testCase->run();
    }

    public function testShouldRunCleanSectionWhenDefined(): void
    {
        $cleanSection = '<?php unlink("/tmp/something"); ?>' . PHP_EOL;

        $phptContent = self::EXPECT_CONTENT . PHP_EOL;
        $phptContent .= '--CLEAN--' . PHP_EOL;
        $phptContent .= $cleanSection;

        $this->setPhpContent($phptContent);

        $this->phpProcess
            ->expects($this->at(1))
            ->method('runJob')
            ->with($cleanSection);
>>>>>>> 685f488d

        $this->testCase->run();
    }

    public function testShouldSkipTestWhenPhptFileIsEmpty(): void
    {
        $this->setPhpContent('');

        $result = $this->testCase->run();
        $this->assertCount(1, $result->skipped());
        $this->assertSame('Invalid PHPT file', $result->skipped()[0]->thrownException()->getMessage());
    }

    public function testShouldSkipTestWhenFileSectionIsMissing(): void
    {
        $this->setPhpContent(
            <<<'EOF'
--TEST--
Something to describe it
--EXPECT--
Something
EOF
        );

        $result = $this->testCase->run();

        $this->assertCount(1, $result->skipped());
        $this->assertSame('Invalid PHPT file', $result->skipped()[0]->thrownException()->getMessage());
    }

    public function testShouldSkipTestWhenThereIsNoExpecOrExpectifOrExpecregexSectionInPhptFile(): void
    {
        $this->setPhpContent(
            <<<EOF
--TEST--
Something to describe it
--FILE--
<?php declare(strict_types=1);
echo "Hello world!\n";
?>
EOF
        );

        $result = $this->testCase->run();

        $this->assertCount(1, $result->skipped());
        $skipMessage = $result->skipped()[0]->thrownException()->getMessage();
        $this->assertSame('Invalid PHPT file', $skipMessage);
    }

    public function testShouldSkipTestWhenSectionHeaderIsMalformed(): void
    {
        $this->setPhpContent(
            <<<'EOF'
----
--TEST--
This is not going to work out
--EXPECT--
Tears and misery
EOF
        );

        $result = $this->testCase->run();

        $this->assertCount(1, $result->skipped());
        $skipMessage = $result->skipped()[0]->thrownException()->getMessage();
        $this->assertSame('Invalid PHPT file: empty section header', $skipMessage);
    }

    public function testShouldValidateExpectSession(): void
    {
        $this->setPhpContent(self::EXPECT_CONTENT);

        $this->phpProcess
<<<<<<< HEAD
             ->expects($this->once())
             ->method('runJob')
             ->with(self::FILE_SECTION)
             ->willReturn(['stdout' => 'Hello PHPUnit!', 'stderr' => '']);
=======
            ->expects($this->once())
            ->method('runJob')
            ->with(self::FILE_SECTION)
            ->will($this->returnValue(['stdout' => 'Hello PHPUnit!', 'stderr' => '']));
>>>>>>> 685f488d

        $result = $this->testCase->run();

        $this->assertTrue($result->wasSuccessful());
    }

    public function testShouldValidateExpectfSession(): void
    {
        $this->setPhpContent(self::EXPECTF_CONTENT);

        $this->phpProcess
<<<<<<< HEAD
             ->expects($this->once())
             ->method('runJob')
             ->with(self::FILE_SECTION)
             ->willReturn(['stdout' => 'Hello PHPUnit!', 'stderr' => '']);
=======
            ->expects($this->once())
            ->method('runJob')
            ->with(self::FILE_SECTION)
            ->will($this->returnValue(['stdout' => 'Hello PHPUnit!', 'stderr' => '']));
>>>>>>> 685f488d

        $result = $this->testCase->run();

        $this->assertTrue($result->wasSuccessful());
    }

    public function testShouldValidateExpectregexSession(): void
    {
        $this->setPhpContent(self::EXPECTREGEX_CONTENT);

        $this->phpProcess
<<<<<<< HEAD
             ->expects($this->once())
             ->method('runJob')
             ->with(self::FILE_SECTION)
             ->willReturn(['stdout' => 'Hello PHPUnit!', 'stderr' => '']);
=======
            ->expects($this->once())
            ->method('runJob')
            ->with(self::FILE_SECTION)
            ->will($this->returnValue(['stdout' => 'Hello PHPUnit!', 'stderr' => '']));
>>>>>>> 685f488d

        $result = $this->testCase->run();

        $this->assertTrue($result->wasSuccessful());
    }

    public function testShouldSkipTestWhenExpectHasNoValue(): void
    {
        $this->setPhpContent(self::EXPECT_MISSING_ASSERTION_CONTENT);

        $result = $this->testCase->run();

        $this->assertCount(1, $result->errors());
        $skipMessage = $result->errors()[0]->thrownException()->getMessage();
        $this->assertSame('No PHPT expectation found', $skipMessage);
    }

    /**
     * @testdox PHPT tests return their filename as test name
     */
    public function testPHPTReturnsFilenameAsTestName(): void
    {
        $this->assertSame($this->filename, $this->testCase->getName());
    }

    /**
     * @testdox PHPT tests return their filename as unique sortId
     */
    public function testPHPTReturnsFilenameAsSortId(): void
    {
        $this->assertSame($this->filename, $this->testCase->sortId());
    }

    /**
     * @testdox PHPT tests do not affect dependency resolution
     */
    public function testPHPTDoesNotAffectDependencyResolution(): void
    {
        $this->assertSame([], $this->testCase->provides());
        $this->assertSame([], $this->testCase->requires());
    }

    /**
     * Defines the content of the current PHPT test.
     *
     * @param string $content
     */
    private function setPhpContent($content): void
    {
        file_put_contents($this->filename, $content);
    }

    /**
     * Ensures the correct line ending is used for comparison.
     *
     * @param string $content
     *
     * @return string
     */
    private function ensureCorrectEndOfLine($content)
    {
        return strtr(
            $content,
            [
                "\r\n" => PHP_EOL,
                "\r"   => PHP_EOL,
                "\n"   => PHP_EOL,
            ]
        );
    }
}<|MERGE_RESOLUTION|>--- conflicted
+++ resolved
@@ -114,17 +114,10 @@
         $fileSection = '<?php echo "Hello PHPUnit!"; ?>' . PHP_EOL;
 
         $this->phpProcess
-<<<<<<< HEAD
-             ->expects($this->once())
-             ->method('runJob')
-             ->with($fileSection)
-             ->willReturn(['stdout' => '', 'stderr' => '']);
-=======
             ->expects($this->once())
             ->method('runJob')
             ->with($fileSection)
-            ->will($this->returnValue(['stdout' => '', 'stderr' => '']));
->>>>>>> 685f488d
+            ->willReturn(['stdout' => '', 'stderr' => '']);
 
         $this->testCase->run();
     }
@@ -145,42 +138,17 @@
         $renderedCode = "<?php echo '" . $this->dirname . "' . '" . $this->filename . "'; ?>" . PHP_EOL;
 
         $this->phpProcess
-<<<<<<< HEAD
-             ->expects($this->once())
-             ->method('runJob')
-             ->with($renderedCode)
-             ->willReturn(['stdout' => '', 'stderr' => '']);
-=======
             ->expects($this->once())
             ->method('runJob')
             ->with($renderedCode)
-            ->will($this->returnValue(['stdout' => '', 'stderr' => '']));
+            ->willReturn(['stdout' => '', 'stderr' => '']);
 
         $this->testCase->run();
     }
 
-    public function testRenderSkipifSection(): void
-    {
-        $phptContent = self::EXPECT_CONTENT . PHP_EOL;
-        $phptContent .= '--SKIPIF--' . PHP_EOL;
-        $phptContent .= "<?php echo 'skip: ' . __FILE__; ?>" . PHP_EOL;
-
-        $this->setPhpContent($phptContent);
-
-        $renderedCode = "<?php echo 'skip: ' . '" . $this->filename . "'; ?>" . PHP_EOL;
-
-        $this->phpProcess
-            ->expects($this->at(0))
-            ->method('runJob')
-            ->with($renderedCode)
-            ->will($this->returnValue(['stdout' => '', 'stderr' => '']));
-
-        $this->testCase->run();
-    }
-
-    public function testShouldRunSkipifSectionWhenExists(): void
-    {
-        $skipifSection = '<?php /** Nothing **/ ?>' . PHP_EOL;
+    public function testShouldNotRunTestSectionIfSkipifSectionReturnsOutputWithSkipWord(): void
+    {
+        $skipifSection = '<?php echo "skip: Reason"; ?>' . PHP_EOL;
 
         $phptContent = self::EXPECT_CONTENT . PHP_EOL;
         $phptContent .= '--SKIPIF--' . PHP_EOL;
@@ -189,55 +157,10 @@
         $this->setPhpContent($phptContent);
 
         $this->phpProcess
-            ->expects($this->at(0))
+            ->expects($this->once())
             ->method('runJob')
             ->with($skipifSection)
-            ->will($this->returnValue(['stdout' => '', 'stderr' => '']));
->>>>>>> 685f488d
-
-        $this->testCase->run();
-    }
-
-    public function testShouldNotRunTestSectionIfSkipifSectionReturnsOutputWithSkipWord(): void
-    {
-        $skipifSection = '<?php echo "skip: Reason"; ?>' . PHP_EOL;
-
-        $phptContent = self::EXPECT_CONTENT . PHP_EOL;
-        $phptContent .= '--SKIPIF--' . PHP_EOL;
-        $phptContent .= $skipifSection;
-
-        $this->setPhpContent($phptContent);
-
-        $this->phpProcess
-<<<<<<< HEAD
-             ->expects($this->once())
-             ->method('runJob')
-             ->with($skipifSection)
-             ->willReturn(['stdout' => 'skip: Reason', 'stderr' => '']);
-=======
-            ->expects($this->once())
-            ->method('runJob')
-            ->with($skipifSection)
-            ->will($this->returnValue(['stdout' => 'skip: Reason', 'stderr' => '']));
-
-        $this->testCase->run();
-    }
-
-    public function testShouldRunCleanSectionWhenDefined(): void
-    {
-        $cleanSection = '<?php unlink("/tmp/something"); ?>' . PHP_EOL;
-
-        $phptContent = self::EXPECT_CONTENT . PHP_EOL;
-        $phptContent .= '--CLEAN--' . PHP_EOL;
-        $phptContent .= $cleanSection;
-
-        $this->setPhpContent($phptContent);
-
-        $this->phpProcess
-            ->expects($this->at(1))
-            ->method('runJob')
-            ->with($cleanSection);
->>>>>>> 685f488d
+            ->willReturn(['stdout' => 'skip: Reason', 'stderr' => '']);
 
         $this->testCase->run();
     }
@@ -312,17 +235,10 @@
         $this->setPhpContent(self::EXPECT_CONTENT);
 
         $this->phpProcess
-<<<<<<< HEAD
-             ->expects($this->once())
-             ->method('runJob')
-             ->with(self::FILE_SECTION)
-             ->willReturn(['stdout' => 'Hello PHPUnit!', 'stderr' => '']);
-=======
             ->expects($this->once())
             ->method('runJob')
             ->with(self::FILE_SECTION)
-            ->will($this->returnValue(['stdout' => 'Hello PHPUnit!', 'stderr' => '']));
->>>>>>> 685f488d
+            ->willReturn(['stdout' => 'Hello PHPUnit!', 'stderr' => '']);
 
         $result = $this->testCase->run();
 
@@ -334,17 +250,10 @@
         $this->setPhpContent(self::EXPECTF_CONTENT);
 
         $this->phpProcess
-<<<<<<< HEAD
-             ->expects($this->once())
-             ->method('runJob')
-             ->with(self::FILE_SECTION)
-             ->willReturn(['stdout' => 'Hello PHPUnit!', 'stderr' => '']);
-=======
             ->expects($this->once())
             ->method('runJob')
             ->with(self::FILE_SECTION)
-            ->will($this->returnValue(['stdout' => 'Hello PHPUnit!', 'stderr' => '']));
->>>>>>> 685f488d
+            ->willReturn(['stdout' => 'Hello PHPUnit!', 'stderr' => '']);
 
         $result = $this->testCase->run();
 
@@ -356,17 +265,10 @@
         $this->setPhpContent(self::EXPECTREGEX_CONTENT);
 
         $this->phpProcess
-<<<<<<< HEAD
-             ->expects($this->once())
-             ->method('runJob')
-             ->with(self::FILE_SECTION)
-             ->willReturn(['stdout' => 'Hello PHPUnit!', 'stderr' => '']);
-=======
             ->expects($this->once())
             ->method('runJob')
             ->with(self::FILE_SECTION)
-            ->will($this->returnValue(['stdout' => 'Hello PHPUnit!', 'stderr' => '']));
->>>>>>> 685f488d
+            ->willReturn(['stdout' => 'Hello PHPUnit!', 'stderr' => '']);
 
         $result = $this->testCase->run();
 
