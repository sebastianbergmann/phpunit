<?php declare(strict_types=1);
/*
 * This file is part of PHPUnit.
 *
 * (c) Sebastian Bergmann <sebastian@phpunit.de>
 *
 * For the full copyright and license information, please view the LICENSE
 * file that was distributed with this source code.
 */
namespace PHPUnit\TextUI\Configuration;

use const DIRECTORY_SEPARATOR;
use const PHP_OS_FAMILY;
use function realpath;
use function str_replace;
use Generator;
use PHPUnit\Framework\Attributes\CoversClass;
use PHPUnit\Framework\Attributes\DataProvider;
use PHPUnit\Framework\Attributes\Small;
use PHPUnit\Framework\TestCase;

#[CoversClass(SourceMapper::class)]
#[Small]
final class SourceMapperTest extends TestCase
{
    public static function provider(): Generator
    {
        yield 'file included using file' => [
            [
                self::fixturePath('a/PrefixSuffix.php') => true,
            ],
<<<<<<< HEAD
            new Source(
                null,
                false,
                FilterDirectoryCollection::fromArray([]),
                FileCollection::fromArray(
                    [
                        new File($fixtureDirectory . '/a/PrefixSuffix.php'),
                    ],
                ),
                FilterDirectoryCollection::fromArray([]),
                FileCollection::fromArray([]),
                false,
                false,
                false,
                false,
                false,
                false,
                false,
                false,
                false,
                false,
                [
                    'functions' => [],
                    'methods'   => [],
                ],
                false,
                false,
                false,
=======
            self::createSource(
                includeFiles: FileCollection::fromArray([
                    new File(self::fixturePath('a/PrefixSuffix.php')),
                ]),
>>>>>>> 8846d0b8
            ),
        ];

        yield 'file included using file, but excluded using directory' => [
            [
            ],
            self::createSource(
                includeFiles: FileCollection::fromArray(
                    [
                        new File(self::fixturePath('/a/PrefixSuffix.php')),
                    ],
                ),
                excludeDirectories: FilterDirectoryCollection::fromArray(
                    [
                        new FilterDirectory(
                            self::fixturePath('/a'),
                            '',
                            '.php',
                        ),
                    ],
                ),
<<<<<<< HEAD
                FileCollection::fromArray([]),
                false,
                false,
                false,
                false,
                false,
                false,
                false,
                false,
                false,
                false,
                [
                    'functions' => [],
                    'methods'   => [],
                ],
                false,
                false,
                false,
=======
>>>>>>> 8846d0b8
            ),
        ];

        yield 'file included using file, but excluded using file' => [
            [
            ],
            self::createSource(
                includeFiles: FileCollection::fromArray(
                    [
                        new File(self::fixturePath('/a/PrefixSuffix.php')),
                    ],
                ),
                excludeFiles: FileCollection::fromArray(
                    [
                        new File(self::fixturePath('/a/PrefixSuffix.php')),
                    ],
                ),
<<<<<<< HEAD
                false,
                false,
                false,
                false,
                false,
                false,
                false,
                false,
                false,
                false,
                [
                    'functions' => [],
                    'methods'   => [],
                ],
                false,
                false,
                false,
=======
>>>>>>> 8846d0b8
            ),
        ];

        $fileHiddenOnUnix = self::fixturePath('a/c/.hidden/PrefixSuffix.php');

        $expectedFiles = [
            $fileHiddenOnUnix                                => true,
            self::fixturePath('a/PrefixSuffix.php')          => true,
            self::fixturePath('a/c/Prefix.php')              => true,
            self::fixturePath('a/c/PrefixSuffix.php')        => true,
            self::fixturePath('a/c/Suffix.php')              => true,
            self::fixturePath('a/c/d/Prefix.php')            => true,
            self::fixturePath('a/c/d/PrefixSuffix.php')      => true,
            self::fixturePath('a/c/d/Suffix.php')            => true,
            self::fixturePath('b/PrefixSuffix.php')          => true,
            self::fixturePath('b/e/PrefixSuffix.php')        => true,
            self::fixturePath('b/e/PrefixExampleSuffix.php') => true,
            self::fixturePath('b/e/g/PrefixSuffix.php')      => true,
            self::fixturePath('b/f/PrefixSuffix.php')        => true,
            self::fixturePath('b/f/h/PrefixSuffix.php')      => true,
        ];

        if (PHP_OS_FAMILY !== 'Windows') {
            unset($expectedFiles[$fileHiddenOnUnix]);
        }

        yield 'file included using directory' => [
            $expectedFiles,
            self::createSource(
                includeDirectories: FilterDirectoryCollection::fromArray(
                    [
                        new FilterDirectory(
                            self::fixturePath(),
                            '',
                            '.php',
                        ),
                    ],
                ),
<<<<<<< HEAD
                FileCollection::fromArray([]),
                FilterDirectoryCollection::fromArray([]),
                FileCollection::fromArray([]),
                false,
                false,
                false,
                false,
                false,
                false,
                false,
                false,
                false,
                false,
                [
                    'functions' => [],
                    'methods'   => [],
                ],
                false,
                false,
                false,
=======
>>>>>>> 8846d0b8
            ),
        ];

        $expectedFiles = [
            $fileHiddenOnUnix                                => true,
            self::fixturePath('a/c/Prefix.php')              => true,
            self::fixturePath('a/c/PrefixSuffix.php')        => true,
            self::fixturePath('a/c/Suffix.php')              => true,
            self::fixturePath('a/c/d/Prefix.php')            => true,
            self::fixturePath('a/c/d/PrefixSuffix.php')      => true,
            self::fixturePath('a/c/d/Suffix.php')            => true,
            self::fixturePath('b/PrefixSuffix.php')          => true,
            self::fixturePath('b/e/PrefixSuffix.php')        => true,
            self::fixturePath('b/e/PrefixExampleSuffix.php') => true,
            self::fixturePath('b/e/g/PrefixSuffix.php')      => true,
            self::fixturePath('b/f/PrefixSuffix.php')        => true,
            self::fixturePath('b/f/h/PrefixSuffix.php')      => true,
        ];

        if (PHP_OS_FAMILY !== 'Windows') {
            unset($expectedFiles[$fileHiddenOnUnix]);
        }

        yield 'file included using directory, but excluded using file' => [
            $expectedFiles,
            self::createSource(
                includeDirectories: FilterDirectoryCollection::fromArray(
                    [
                        new FilterDirectory(
                            self::fixturePath(),
                            '',
                            '.php',
                        ),
                    ],
                ),
                excludeFiles: FileCollection::fromArray(
                    [
                        new File(self::fixturePath('/a/PrefixSuffix.php')),
                    ],
                ),
<<<<<<< HEAD
                false,
                false,
                false,
                false,
                false,
                false,
                false,
                false,
                false,
                false,
                [
                    'functions' => [],
                    'methods'   => [],
                ],
                false,
                false,
                false,
=======
>>>>>>> 8846d0b8
            ),
        ];

        yield 'file included using directory, but excluded using directory' => [
            [
                self::fixturePath('b/PrefixSuffix.php')          => true,
                self::fixturePath('b/e/PrefixSuffix.php')        => true,
                self::fixturePath('b/e/PrefixExampleSuffix.php') => true,
                self::fixturePath('b/e/g/PrefixSuffix.php')      => true,
                self::fixturePath('b/f/PrefixSuffix.php')        => true,
                self::fixturePath('b/f/h/PrefixSuffix.php')      => true,
            ],
            self::createSource(
                includeDirectories: FilterDirectoryCollection::fromArray(
                    [
                        new FilterDirectory(
                            self::fixturePath(),
                            '',
                            '.php',
                        ),
                    ],
                ),
                excludeDirectories: FilterDirectoryCollection::fromArray(
                    [
                        new FilterDirectory(
                            self::fixturePath('/a'),
                            '',
                            '.php',
                        ),
                    ],
                ),
            ),
        ];

        yield 'files included using directory and prefix' => [
            [
                self::fixturePath('b/e/PrefixExampleSuffix.php') => true,
            ],
            self::createSource(
                includeDirectories: FilterDirectoryCollection::fromArray(
                    [
                        new FilterDirectory(
                            path: self::fixturePath(),
                            prefix: 'PrefixExample',
                            suffix: '.php',
                        ),
                    ],
                ),
            ),
        ];

        yield 'files included using directory and suffix' => [
            [
                self::fixturePath('b/e/PrefixExampleSuffix.php') => true,
            ],
            self::createSource(
                includeDirectories: FilterDirectoryCollection::fromArray(
                    [
                        new FilterDirectory(
                            path: self::fixturePath(),
                            prefix: '',
                            suffix: 'ExampleSuffix.php',
                        ),
                    ],
                ),
            ),
        ];

        yield 'files excluded using directory and prefix' => [
            [
                self::fixturePath('a/c/Suffix.php')   => true,
                self::fixturePath('a/c/d/Suffix.php') => true,
            ],
            self::createSource(
                includeDirectories: FilterDirectoryCollection::fromArray(
                    [
                        new FilterDirectory(
                            self::fixturePath(),
                            '',
                            '.php',
                        ),
                    ],
                ),
                excludeDirectories: FilterDirectoryCollection::fromArray(
                    [
                        new FilterDirectory(
                            path: self::fixturePath(),
                            prefix: 'Prefix',
                            suffix: '.php',
                        ),
                    ],
                ),
            ),
        ];

        yield 'files excluded using directory and suffix' => [
            [
                self::fixturePath('a/c/Prefix.php')   => true,
                self::fixturePath('a/c/d/Prefix.php') => true,
            ],
            self::createSource(
                includeDirectories: FilterDirectoryCollection::fromArray(
                    [
                        new FilterDirectory(
                            self::fixturePath(),
                            '',
                            '.php',
                        ),
                    ],
                ),
<<<<<<< HEAD
                FileCollection::fromArray([]),
                false,
                false,
                false,
                false,
                false,
                false,
                false,
                false,
                false,
                false,
                [
                    'functions' => [],
                    'methods'   => [],
                ],
                false,
                false,
                false,
=======
                excludeDirectories: FilterDirectoryCollection::fromArray(
                    [
                        new FilterDirectory(
                            path: self::fixturePath(),
                            prefix: '',
                            suffix: 'Suffix.php',
                        ),
                    ],
                ),
>>>>>>> 8846d0b8
            ),
        ];
    }

    public static function fixturePath(?string $subPath = null): string
    {
        $path = realpath(__DIR__ . '/../../_files/source-filter');

        if ($subPath !== null) {
            $path = $path . '/' . $subPath;
        }

        return str_replace('/', DIRECTORY_SEPARATOR, $path);
    }

    #[DataProvider('provider')]
    public function testDeterminesWhetherFileIsIncluded(array $expected, Source $source): void
    {
        $this->assertEquals($expected, (new SourceMapper)->map($source));
    }

    private static function createSource(
        ?FilterDirectoryCollection $includeDirectories = null,
        ?FilterDirectoryCollection $excludeDirectories = null,
        ?FileCollection $includeFiles = null,
        ?FileCollection $excludeFiles = null,
    ): Source {
        return new Source(
            null,
            false,
            $includeDirectories ?? FilterDirectoryCollection::fromArray([]),
            $includeFiles ?? FileCollection::fromArray([]),
            $excludeDirectories ?? FilterDirectoryCollection::fromArray([]),
            $excludeFiles ?? FileCollection::fromArray([]),
            false,
            false,
            false,
            false,
            false,
            false,
            false,
            false,
            false,
            false,
        );
    }
}<|MERGE_RESOLUTION|>--- conflicted
+++ resolved
@@ -29,41 +29,10 @@
             [
                 self::fixturePath('a/PrefixSuffix.php') => true,
             ],
-<<<<<<< HEAD
-            new Source(
-                null,
-                false,
-                FilterDirectoryCollection::fromArray([]),
-                FileCollection::fromArray(
-                    [
-                        new File($fixtureDirectory . '/a/PrefixSuffix.php'),
-                    ],
-                ),
-                FilterDirectoryCollection::fromArray([]),
-                FileCollection::fromArray([]),
-                false,
-                false,
-                false,
-                false,
-                false,
-                false,
-                false,
-                false,
-                false,
-                false,
-                [
-                    'functions' => [],
-                    'methods'   => [],
-                ],
-                false,
-                false,
-                false,
-=======
             self::createSource(
                 includeFiles: FileCollection::fromArray([
                     new File(self::fixturePath('a/PrefixSuffix.php')),
                 ]),
->>>>>>> 8846d0b8
             ),
         ];
 
@@ -85,27 +54,6 @@
                         ),
                     ],
                 ),
-<<<<<<< HEAD
-                FileCollection::fromArray([]),
-                false,
-                false,
-                false,
-                false,
-                false,
-                false,
-                false,
-                false,
-                false,
-                false,
-                [
-                    'functions' => [],
-                    'methods'   => [],
-                ],
-                false,
-                false,
-                false,
-=======
->>>>>>> 8846d0b8
             ),
         ];
 
@@ -123,26 +71,6 @@
                         new File(self::fixturePath('/a/PrefixSuffix.php')),
                     ],
                 ),
-<<<<<<< HEAD
-                false,
-                false,
-                false,
-                false,
-                false,
-                false,
-                false,
-                false,
-                false,
-                false,
-                [
-                    'functions' => [],
-                    'methods'   => [],
-                ],
-                false,
-                false,
-                false,
-=======
->>>>>>> 8846d0b8
             ),
         ];
 
@@ -181,29 +109,6 @@
                         ),
                     ],
                 ),
-<<<<<<< HEAD
-                FileCollection::fromArray([]),
-                FilterDirectoryCollection::fromArray([]),
-                FileCollection::fromArray([]),
-                false,
-                false,
-                false,
-                false,
-                false,
-                false,
-                false,
-                false,
-                false,
-                false,
-                [
-                    'functions' => [],
-                    'methods'   => [],
-                ],
-                false,
-                false,
-                false,
-=======
->>>>>>> 8846d0b8
             ),
         ];
 
@@ -244,26 +149,6 @@
                         new File(self::fixturePath('/a/PrefixSuffix.php')),
                     ],
                 ),
-<<<<<<< HEAD
-                false,
-                false,
-                false,
-                false,
-                false,
-                false,
-                false,
-                false,
-                false,
-                false,
-                [
-                    'functions' => [],
-                    'methods'   => [],
-                ],
-                false,
-                false,
-                false,
-=======
->>>>>>> 8846d0b8
             ),
         ];
 
@@ -374,26 +259,6 @@
                         ),
                     ],
                 ),
-<<<<<<< HEAD
-                FileCollection::fromArray([]),
-                false,
-                false,
-                false,
-                false,
-                false,
-                false,
-                false,
-                false,
-                false,
-                false,
-                [
-                    'functions' => [],
-                    'methods'   => [],
-                ],
-                false,
-                false,
-                false,
-=======
                 excludeDirectories: FilterDirectoryCollection::fromArray(
                     [
                         new FilterDirectory(
@@ -403,7 +268,6 @@
                         ),
                     ],
                 ),
->>>>>>> 8846d0b8
             ),
         ];
     }
@@ -448,6 +312,13 @@
             false,
             false,
             false,
+            [
+                'functions' => [],
+                'methods'   => [],
+            ],
+            false,
+            false,
+            false,
         );
     }
 }