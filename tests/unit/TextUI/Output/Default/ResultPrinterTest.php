--- conflicted
+++ resolved
@@ -192,10 +192,7 @@
                                 'message',
                                 'Foo.php',
                                 1,
-<<<<<<< HEAD
-                                false,
-=======
->>>>>>> 981b9116
+                                false,
                             ),
                         ],
                     ],
@@ -213,10 +210,7 @@
                                 'message',
                                 'Foo.php',
                                 1,
-<<<<<<< HEAD
-                                false,
-=======
->>>>>>> 981b9116
+                                false,
                             ),
                             new PhpDeprecationTriggered(
                                 self::telemetryInfo(),
@@ -224,10 +218,7 @@
                                 'another message',
                                 'Foo.php',
                                 2,
-<<<<<<< HEAD
-                                false,
-=======
->>>>>>> 981b9116
+                                false,
                             ),
                         ],
                     ],
@@ -266,10 +257,7 @@
                                 'message',
                                 'Foo.php',
                                 1,
-<<<<<<< HEAD
-                                false,
-=======
->>>>>>> 981b9116
+                                false,
                             ),
                         ],
                     ],
@@ -287,10 +275,7 @@
                                 'message',
                                 'Foo.php',
                                 1,
-<<<<<<< HEAD
-                                false,
-=======
->>>>>>> 981b9116
+                                false,
                             ),
                         ],
                     ],
@@ -308,10 +293,7 @@
                                 'message',
                                 'Foo.php',
                                 1,
-<<<<<<< HEAD
-                                false,
-=======
->>>>>>> 981b9116
+                                false,
                             ),
                         ],
                     ],
@@ -329,10 +311,7 @@
                                 'message',
                                 'Foo.php',
                                 1,
-<<<<<<< HEAD
-                                false,
-=======
->>>>>>> 981b9116
+                                false,
                             ),
                         ],
                     ],
@@ -350,10 +329,7 @@
                                 'message',
                                 'Foo.php',
                                 1,
-<<<<<<< HEAD
-                                false,
-=======
->>>>>>> 981b9116
+                                false,
                             ),
                         ],
                     ],
