<?php declare(strict_types=1);
/*
 * This file is part of PHPUnit.
 *
 * (c) Sebastian Bergmann <sebastian@phpunit.de>
 *
 * For the full copyright and license information, please view the LICENSE
 * file that was distributed with this source code.
 */
namespace PHPUnit\TextUI\Command;

use const PHP_EOL;
use PHPUnit\Framework\Attributes\CoversClass;
use PHPUnit\Framework\Attributes\DataProvider;
use PHPUnit\Framework\Attributes\Small;
use PHPUnit\Framework\MockObject\Stub;
use PHPUnit\Framework\TestCase;
use PHPUnit\Util\Http\Downloader;

#[CoversClass(VersionCheckCommand::class)]
#[Small]
final class VersionCheckCommandTest extends TestCase
{
    /**
     * @return non-empty-list<array{0: non-empty-string, 1: non-negative-int, 2: positive-int, 3: non-empty-string, 4: non-empty-string, 5: non-empty-string}>
     */
    public static function provider(): array
    {
        return [
            [
<<<<<<< HEAD
                'You are using the latest version of PHPUnit.',
                Result::SUCCESS,
=======
                'You are using the latest version of PHPUnit.' . PHP_EOL,
>>>>>>> 9145fbca
                10,
                '10.5.0',
                '10.5.0',
                '10.5.0',
            ],
            [
<<<<<<< HEAD
                'You are not using the latest version of PHPUnit.
The latest version compatible with PHPUnit 10.5.0 is PHPUnit 10.5.1.
The latest version is PHPUnit 10.5.1.',
                Result::FAILURE,
=======
                'You are not using the latest version of PHPUnit.' . PHP_EOL .
                'The latest version compatible with PHPUnit 10.5.0 is PHPUnit 10.5.1.' . PHP_EOL .
                'The latest version is PHPUnit 10.5.1.' . PHP_EOL,
>>>>>>> 9145fbca
                10,
                '10.5.0',
                '10.5.1',
                '10.5.1',
            ],
            [
<<<<<<< HEAD
                'You are not using the latest version of PHPUnit.
The latest version compatible with PHPUnit 10.5.0 is PHPUnit 10.5.1.
The latest version is PHPUnit 11.0.0.',
                Result::FAILURE,
=======
                'You are not using the latest version of PHPUnit.' . PHP_EOL .
                'The latest version compatible with PHPUnit 10.5.0 is PHPUnit 10.5.1.' . PHP_EOL .
                'The latest version is PHPUnit 11.0.0.' . PHP_EOL,
>>>>>>> 9145fbca
                10,
                '10.5.0',
                '11.0.0',
                '10.5.1',
            ],
        ];
    }

    /**
     * @param non-empty-string $expectedMessage
<<<<<<< HEAD
     * @param non-negative-int $expectedShellExitCode
=======
>>>>>>> 9145fbca
     * @param positive-int     $majorVersionNumber
     * @param non-empty-string $versionId
     * @param non-empty-string $latestVersion
     * @param non-empty-string $latestCompatibleVersion
     */
    #[DataProvider('provider')]
<<<<<<< HEAD
    public function testChecksVersion(string $expectedMessage, int $expectedShellExitCode, int $majorVersionNumber, string $versionId, string $latestVersion, string $latestCompatibleVersion): void
=======
    public function testChecksVersion(string $expectedMessage, int $majorVersionNumber, string $versionId, string $latestVersion, string $latestCompatibleVersion): void
>>>>>>> 9145fbca
    {
        $command = new VersionCheckCommand(
            $this->downloader($latestVersion, $latestCompatibleVersion),
            $majorVersionNumber,
            $versionId,
        );

        $result = $command->execute();

<<<<<<< HEAD
        $this->assertSame($expectedMessage, trim($result->output()));
        $this->assertSame($expectedShellExitCode, $result->shellExitCode());
=======
        $this->assertSame($expectedMessage, $result->output());
>>>>>>> 9145fbca
    }

    private function downloader(string $latestVersion, string $latestCompatibleVersion): Downloader&Stub
    {
        $downloader = $this->createStub(Downloader::class);

        $downloader
            ->method('download')
            ->willReturn($latestVersion, $latestCompatibleVersion);

        return $downloader;
    }
}<|MERGE_RESOLUTION|>--- conflicted
+++ resolved
@@ -28,44 +28,28 @@
     {
         return [
             [
-<<<<<<< HEAD
-                'You are using the latest version of PHPUnit.',
+                'You are using the latest version of PHPUnit.' . PHP_EOL,
                 Result::SUCCESS,
-=======
-                'You are using the latest version of PHPUnit.' . PHP_EOL,
->>>>>>> 9145fbca
                 10,
                 '10.5.0',
                 '10.5.0',
                 '10.5.0',
             ],
             [
-<<<<<<< HEAD
-                'You are not using the latest version of PHPUnit.
-The latest version compatible with PHPUnit 10.5.0 is PHPUnit 10.5.1.
-The latest version is PHPUnit 10.5.1.',
-                Result::FAILURE,
-=======
                 'You are not using the latest version of PHPUnit.' . PHP_EOL .
                 'The latest version compatible with PHPUnit 10.5.0 is PHPUnit 10.5.1.' . PHP_EOL .
                 'The latest version is PHPUnit 10.5.1.' . PHP_EOL,
->>>>>>> 9145fbca
+                Result::FAILURE,
                 10,
                 '10.5.0',
                 '10.5.1',
                 '10.5.1',
             ],
             [
-<<<<<<< HEAD
-                'You are not using the latest version of PHPUnit.
-The latest version compatible with PHPUnit 10.5.0 is PHPUnit 10.5.1.
-The latest version is PHPUnit 11.0.0.',
-                Result::FAILURE,
-=======
                 'You are not using the latest version of PHPUnit.' . PHP_EOL .
                 'The latest version compatible with PHPUnit 10.5.0 is PHPUnit 10.5.1.' . PHP_EOL .
                 'The latest version is PHPUnit 11.0.0.' . PHP_EOL,
->>>>>>> 9145fbca
+                Result::FAILURE,
                 10,
                 '10.5.0',
                 '11.0.0',
@@ -76,21 +60,14 @@
 
     /**
      * @param non-empty-string $expectedMessage
-<<<<<<< HEAD
      * @param non-negative-int $expectedShellExitCode
-=======
->>>>>>> 9145fbca
      * @param positive-int     $majorVersionNumber
      * @param non-empty-string $versionId
      * @param non-empty-string $latestVersion
      * @param non-empty-string $latestCompatibleVersion
      */
     #[DataProvider('provider')]
-<<<<<<< HEAD
     public function testChecksVersion(string $expectedMessage, int $expectedShellExitCode, int $majorVersionNumber, string $versionId, string $latestVersion, string $latestCompatibleVersion): void
-=======
-    public function testChecksVersion(string $expectedMessage, int $majorVersionNumber, string $versionId, string $latestVersion, string $latestCompatibleVersion): void
->>>>>>> 9145fbca
     {
         $command = new VersionCheckCommand(
             $this->downloader($latestVersion, $latestCompatibleVersion),
@@ -100,12 +77,8 @@
 
         $result = $command->execute();
 
-<<<<<<< HEAD
-        $this->assertSame($expectedMessage, trim($result->output()));
+        $this->assertSame($expectedMessage, $result->output());
         $this->assertSame($expectedShellExitCode, $result->shellExitCode());
-=======
-        $this->assertSame($expectedMessage, $result->output());
->>>>>>> 9145fbca
     }
 
     private function downloader(string $latestVersion, string $latestCompatibleVersion): Downloader&Stub
