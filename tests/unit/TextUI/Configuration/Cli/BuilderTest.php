--- conflicted
+++ resolved
@@ -2335,14 +2335,14 @@
         $this->assertTrue($configuration->debug());
     }
 
-<<<<<<< HEAD
     #[TestDox('--with-telemetry')]
     public function testWithTelemetry(): void
     {
         $configuration = (new Builder)->fromParameters(['--with-telemetry']);
 
         $this->assertTrue($configuration->withTelemetry());
-=======
+    }
+
     #[TestDox('--extension')]
     public function testExtension(): void
     {
@@ -2361,7 +2361,6 @@
         $this->expectException(Exception::class);
 
         $configuration->extensions();
->>>>>>> 255d1b7f
     }
 
     public function testInvalidOption(): void
