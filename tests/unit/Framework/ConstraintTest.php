--- conflicted
+++ resolved
@@ -1365,13 +1365,8 @@
         } catch (ExpectationFailedException $e) {
             $this->assertEquals(
                 <<<EOF
-<<<<<<< HEAD
 Failed asserting that exception of type "PHPUnit\TestFixture\DummyException" matches expected exception "FoobarException". Message was: "Test" at
-${stackTrace}.
-=======
-Failed asserting that exception of type "DummyException" matches expected exception "FoobarException". Message was: "Test" at
 {$stackTrace}.
->>>>>>> d457aff1
 
 EOF
                 ,
