--- conflicted
+++ resolved
@@ -11,30 +11,24 @@
 
 use PHPUnit\Framework\Attributes\CoversMethod;
 use PHPUnit\Framework\Attributes\DataProviderExternal;
+use PHPUnit\Framework\Attributes\IgnorePhpunitDeprecations;
 use PHPUnit\Framework\Attributes\Small;
 use PHPUnit\Framework\Attributes\TestDox;
 
 #[CoversMethod(Assert::class, 'assertNotContainsOnly')]
 #[TestDox('assertNotContainsOnly()')]
 #[Small]
+#[IgnorePhpunitDeprecations]
 final class assertNotContainsOnlyTest extends TestCase
 {
     #[DataProviderExternal(assertContainsOnlyTest::class, 'failureProvider')]
-<<<<<<< HEAD
-    public function testSucceedsWhenConstraintEvaluatesToTrue(NativeType $type, iterable $haystack): void
-=======
     public function testSucceedsWhenConstraintEvaluatesToTrue(string $type, iterable $haystack): void
->>>>>>> a1748825
     {
         $this->assertNotContainsOnly($type, $haystack);
     }
 
     #[DataProviderExternal(assertContainsOnlyTest::class, 'successProvider')]
-<<<<<<< HEAD
-    public function testFailsWhenConstraintEvaluatesToFalse(NativeType $type, iterable $haystack): void
-=======
     public function testFailsWhenConstraintEvaluatesToFalse(string $type, iterable $haystack): void
->>>>>>> a1748825
     {
         $this->expectException(AssertionFailedError::class);
 
