--- conflicted
+++ resolved
@@ -12,6 +12,7 @@
 use function fopen;
 use PHPUnit\Framework\Attributes\CoversMethod;
 use PHPUnit\Framework\Attributes\DataProvider;
+use PHPUnit\Framework\Attributes\IgnorePhpunitDeprecations;
 use PHPUnit\Framework\Attributes\Small;
 use PHPUnit\Framework\Attributes\TestDox;
 use stdClass;
@@ -19,6 +20,7 @@
 #[CoversMethod(Assert::class, 'assertContainsOnly')]
 #[TestDox('assertContainsOnly()')]
 #[Small]
+#[IgnorePhpunitDeprecations]
 final class assertContainsOnlyTest extends TestCase
 {
     /**
@@ -27,18 +29,6 @@
     public static function successProvider(): array
     {
         return [
-<<<<<<< HEAD
-            [NativeType::Array, [[1, 2, 3]]],
-            [NativeType::Bool, [true, false]],
-            [NativeType::Float, [1.0, 2.0, 3.0]],
-            [NativeType::Int, [1, 2, 3]],
-            [NativeType::Null, [null]],
-            [NativeType::Numeric, [1, 2.0, '3', '4.0']],
-            [NativeType::Object, [new stdClass]],
-            [NativeType::Resource, [fopen(__FILE__, 'r')]],
-            [NativeType::Scalar, [true, 1.0, 1, 'string']],
-            [NativeType::String, ['string']],
-=======
             ['array', [[1, 2, 3]]],
             ['boolean', [true, false]],
             ['bool', [true, false]],
@@ -52,7 +42,6 @@
             ['scalar', [true, 1.0, 1, 'string']],
             ['string', ['string']],
             [stdClass::class, [new stdClass]],
->>>>>>> a1748825
         ];
     }
 
@@ -62,18 +51,6 @@
     public static function failureProvider(): array
     {
         return [
-<<<<<<< HEAD
-            [NativeType::Array, [[1, 2, 3], null]],
-            [NativeType::Bool, [true, false, null]],
-            [NativeType::Float, [1.0, 2.0, 3.0, null]],
-            [NativeType::Int, [1, 2, 3, null]],
-            [NativeType::Numeric, [null, 0]],
-            [NativeType::Numeric, [1, 2.0, '3', '4.0', null]],
-            [NativeType::Object, [new stdClass, null]],
-            [NativeType::Resource, [fopen(__FILE__, 'r'), null]],
-            [NativeType::Scalar, [true, 1.0, 1, 'string', null]],
-            [NativeType::String, ['string', null]],
-=======
             ['array', [[1, 2, 3], null]],
             ['boolean', [true, false, null]],
             ['bool', [true, false, null]],
@@ -87,26 +64,17 @@
             ['scalar', [true, 1.0, 1, 'string', null]],
             ['string', ['string', null]],
             [stdClass::class, [new stdClass, null]],
->>>>>>> a1748825
         ];
     }
 
     #[DataProvider('successProvider')]
-<<<<<<< HEAD
-    public function testSucceedsWhenConstraintEvaluatesToTrue(NativeType $type, iterable $haystack): void
-=======
     public function testSucceedsWhenConstraintEvaluatesToTrue(string $type, iterable $haystack): void
->>>>>>> a1748825
     {
         $this->assertContainsOnly($type, $haystack);
     }
 
     #[DataProvider('failureProvider')]
-<<<<<<< HEAD
-    public function testFailsWhenConstraintEvaluatesToFalse(NativeType $type, iterable $haystack): void
-=======
     public function testFailsWhenConstraintEvaluatesToFalse(string $type, iterable $haystack): void
->>>>>>> a1748825
     {
         $this->expectException(AssertionFailedError::class);
 
