--- conflicted
+++ resolved
@@ -25,11 +25,7 @@
         preg_match_all(
             '/public static function (assert[^ (]+)/',
             file_get_contents(
-<<<<<<< HEAD
-                __DIR__ . '/../../../../src/Framework/Assert.php'
-=======
-                __DIR__ . '/../../../../src/Framework/Assert/Functions.php',
->>>>>>> 1badd7d7
+                __DIR__ . '/../../../../src/Framework/Assert.php',
             ),
             $matches,
         );
@@ -40,21 +36,9 @@
             {
                 $functionNames[$functionName] = [$functionName];
 
-<<<<<<< HEAD
                 return $functionNames;
             },
-            []
-=======
-    /**
-     * @dataProvider provideStaticAssertionMethodNames
-     */
-    public function testGlobalFunctionsFileContainsAllStaticAssertions(string $methodName): void
-    {
-        Assert::assertContains(
-            $methodName,
-            self::$globalAssertionFunctions,
-            "Mapping for Assert::{$methodName} is missing in Functions.php",
->>>>>>> 1badd7d7
+            [],
         );
     }
 
@@ -63,11 +47,7 @@
         preg_match_all(
             '/function (assert[^ (]+)/',
             file_get_contents(
-<<<<<<< HEAD
-                __DIR__ . '/../../../../src/Framework/Assert/Functions.php'
-=======
-                __DIR__ . '/../../../../src/Framework/Assert.php',
->>>>>>> 1badd7d7
+                __DIR__ . '/../../../../src/Framework/Assert/Functions.php',
             ),
             $matches,
         );
@@ -75,19 +55,13 @@
         self::$globalAssertionFunctions = $matches[1];
     }
 
-<<<<<<< HEAD
     #[DataProvider('provideStaticAssertionMethodNames')]
     public function testGlobalFunctionsFileContainsAllStaticAssertions(string $methodName): void
     {
         Assert::assertContains(
             $methodName,
             self::$globalAssertionFunctions,
-            "Mapping for Assert::{$methodName} is missing in Functions.php"
-=======
-                return $functionNames;
-            },
-            [],
->>>>>>> 1badd7d7
+            "Mapping for Assert::{$methodName} is missing in Functions.php",
         );
     }
 }