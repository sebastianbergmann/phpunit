--- conflicted
+++ resolved
@@ -16,15 +16,11 @@
 use function acos;
 use function array_merge;
 use function chmod;
-<<<<<<< HEAD
 use function fclose;
-=======
->>>>>>> 8839d8da
 use function file_get_contents;
 use function fopen;
 use function json_encode;
 use function log;
-<<<<<<< HEAD
 use function mkdir;
 use function octdec;
 use function rmdir;
@@ -48,27 +44,6 @@
 use PHPUnit\Util\Xml\Loader as XmlLoader;
 use SplObjectStorage;
 use stdClass;
-=======
-use function octdec;
-use function sys_get_temp_dir;
-use function tempnam;
-use function unlink;
-use ArrayIterator;
-use ArrayObject;
-use Author;
-use Book;
-use ClassWithNonPublicAttributes;
-use ClassWithToString;
-use DateTime;
-use DateTimeZone;
-use DOMDocument;
-use PHPUnit\Util\Xml;
-use SampleArrayAccess;
-use SampleClass;
-use SplObjectStorage;
-use stdClass;
-use Struct;
->>>>>>> 8839d8da
 
 /**
  * @small
@@ -496,103 +471,6 @@
         $this->assertXmlStringNotEqualsXmlString('<root/>', '<root/>');
     }
 
-<<<<<<< HEAD
-=======
-    public function testXMLStructureIsSame(): void
-    {
-        $expected = new DOMDocument;
-        $expected->load(TEST_FILES_PATH . 'structureExpected.xml');
-
-        $actual = new DOMDocument;
-        $actual->load(TEST_FILES_PATH . 'structureExpected.xml');
-
-        $this->assertEqualXMLStructure(
-            $expected->firstChild,
-            $actual->firstChild,
-            true
-        );
-    }
-
-    public function testXMLStructureWrongNumberOfAttributes(): void
-    {
-        $expected = new DOMDocument;
-        $expected->load(TEST_FILES_PATH . 'structureExpected.xml');
-
-        $actual = new DOMDocument;
-        $actual->load(TEST_FILES_PATH . 'structureWrongNumberOfAttributes.xml');
-
-        $this->expectException(ExpectationFailedException::class);
-
-        $this->assertEqualXMLStructure(
-            $expected->firstChild,
-            $actual->firstChild,
-            true
-        );
-    }
-
-    public function testXMLStructureWrongNumberOfNodes(): void
-    {
-        $expected = new DOMDocument;
-        $expected->load(TEST_FILES_PATH . 'structureExpected.xml');
-
-        $actual = new DOMDocument;
-        $actual->load(TEST_FILES_PATH . 'structureWrongNumberOfNodes.xml');
-
-        $this->expectException(ExpectationFailedException::class);
-
-        $this->assertEqualXMLStructure(
-            $expected->firstChild,
-            $actual->firstChild,
-            true
-        );
-    }
-
-    public function testXMLStructureIsSameButDataIsNot(): void
-    {
-        $expected = new DOMDocument;
-        $expected->load(TEST_FILES_PATH . 'structureExpected.xml');
-
-        $actual = new DOMDocument;
-        $actual->load(TEST_FILES_PATH . 'structureIsSameButDataIsNot.xml');
-
-        $this->assertEqualXMLStructure(
-            $expected->firstChild,
-            $actual->firstChild,
-            true
-        );
-    }
-
-    public function testXMLStructureAttributesAreSameButValuesAreNot(): void
-    {
-        $expected = new DOMDocument;
-        $expected->load(TEST_FILES_PATH . 'structureExpected.xml');
-
-        $actual = new DOMDocument;
-        $actual->load(TEST_FILES_PATH . 'structureAttributesAreSameButValuesAreNot.xml');
-
-        $this->assertEqualXMLStructure(
-            $expected->firstChild,
-            $actual->firstChild,
-            true
-        );
-    }
-
-    public function testXMLStructureIgnoreTextNodes(): void
-    {
-        $expected = new DOMDocument;
-        $expected->load(TEST_FILES_PATH . 'structureExpected.xml');
-
-        $actual = new DOMDocument;
-        $actual->load(TEST_FILES_PATH . 'structureIgnoreTextNodes.xml');
-
-        $this->assertEqualXMLStructure(
-            $expected->firstChild,
-            $actual->firstChild,
-            true
-        );
-    }
-
->>>>>>> 8839d8da
     public function testAssertStringEqualsNumeric(): void
     {
         $this->assertEquals('0', 0);
@@ -618,11 +496,7 @@
 
     public function testAssertIsNotReadable(): void
     {
-<<<<<<< HEAD
         $this->assertIsNotReadable(__DIR__ . DIRECTORY_SEPARATOR . 'NotExisting');
-=======
-        $this->assertNotIsReadable(__DIR__ . DIRECTORY_SEPARATOR . 'NotExisting');
->>>>>>> 8839d8da
 
         $this->expectException(AssertionFailedError::class);
 
@@ -640,11 +514,7 @@
 
     public function testAssertNotIsWritable(): void
     {
-<<<<<<< HEAD
         $this->assertIsNotWritable(__DIR__ . DIRECTORY_SEPARATOR . 'NotExisting');
-=======
-        $this->assertNotIsWritable(__DIR__ . DIRECTORY_SEPARATOR . 'NotExisting');
->>>>>>> 8839d8da
 
         $this->expectException(AssertionFailedError::class);
 
@@ -662,11 +532,7 @@
 
     public function testAssertDirectoryNotExists(): void
     {
-<<<<<<< HEAD
         $this->assertDirectoryDoesNotExist(__DIR__ . DIRECTORY_SEPARATOR . 'NotExisting');
-=======
-        $this->assertDirectoryNotExists(__DIR__ . DIRECTORY_SEPARATOR . 'NotExisting');
->>>>>>> 8839d8da
 
         $this->expectException(AssertionFailedError::class);
 
@@ -680,13 +546,12 @@
         $this->expectException(AssertionFailedError::class);
 
         $this->assertDirectoryIsReadable(__DIR__ . DIRECTORY_SEPARATOR . 'NotExisting');
-<<<<<<< HEAD
     }
 
     public function testAssertDirectoryIsNotReadable(): void
     {
         if (PHP_OS_FAMILY === 'Windows') {
-            self::markTestSkipped('Cannot test this behaviour on Windows');
+            $this->markTestSkipped('Cannot test this behaviour on Windows');
         }
 
         $dirName = sys_get_temp_dir() . DIRECTORY_SEPARATOR . uniqid('unreadable_dir_', true);
@@ -702,8 +567,6 @@
         }
 
         rmdir($dirName);
-=======
->>>>>>> 8839d8da
     }
 
     public function testAssertDirectoryIsWritable(): void
@@ -713,13 +576,12 @@
         $this->expectException(AssertionFailedError::class);
 
         $this->assertDirectoryIsWritable(__DIR__ . DIRECTORY_SEPARATOR . 'NotExisting');
-<<<<<<< HEAD
     }
 
     public function testAssertDirectoryIsNotWritable(): void
     {
         if (PHP_OS_FAMILY === 'Windows') {
-            self::markTestSkipped('Cannot test this behaviour on Windows');
+            $this->markTestSkipped('Cannot test this behaviour on Windows');
         }
 
         $dirName = sys_get_temp_dir() . DIRECTORY_SEPARATOR . uniqid('not_writable_dir_', true);
@@ -735,8 +597,6 @@
         }
 
         rmdir($dirName);
-=======
->>>>>>> 8839d8da
     }
 
     public function testAssertFileExists(): void
@@ -750,11 +610,7 @@
 
     public function testAssertFileNotExists(): void
     {
-<<<<<<< HEAD
         $this->assertFileDoesNotExist(__DIR__ . DIRECTORY_SEPARATOR . 'NotExisting');
-=======
-        $this->assertFileNotExists(__DIR__ . DIRECTORY_SEPARATOR . 'NotExisting');
->>>>>>> 8839d8da
 
         $this->expectException(AssertionFailedError::class);
 
@@ -773,11 +629,7 @@
     public function testAssertFileIsNotReadable(): void
     {
         if (PHP_OS_FAMILY === 'Windows') {
-<<<<<<< HEAD
-            self::markTestSkipped('Cannot test this behaviour on Windows');
-=======
             $this->markTestSkipped('Cannot test this behaviour on Windows');
->>>>>>> 8839d8da
         }
 
         $tempFile = tempnam(
@@ -786,7 +638,6 @@
         );
 
         chmod($tempFile, octdec('0'));
-<<<<<<< HEAD
 
         $this->assertFileIsNotReadable($tempFile);
 
@@ -803,16 +654,11 @@
     public function testAssertFileIsNotWritable(): void
     {
         $tempFile = tempnam(sys_get_temp_dir(), 'not_writable');
-=======
->>>>>>> 8839d8da
 
         chmod($tempFile, octdec('0'));
 
-<<<<<<< HEAD
         $this->assertFileIsNotWritable($tempFile);
 
-=======
->>>>>>> 8839d8da
         chmod($tempFile, octdec('755'));
 
         try {
@@ -2292,7 +2138,6 @@
 
         try {
             $this->assertIsNotResource(fopen(__FILE__, 'r'));
-<<<<<<< HEAD
         } catch (AssertionFailedError $e) {
             return;
         }
@@ -2315,8 +2160,6 @@
 
         try {
             $this->assertIsNotResource($resource);
-=======
->>>>>>> 8839d8da
         } catch (AssertionFailedError $e) {
             return;
         }
