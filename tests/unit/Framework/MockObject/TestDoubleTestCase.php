<?php declare(strict_types=1);
/*
 * This file is part of PHPUnit.
 *
 * (c) Sebastian Bergmann <sebastian@phpunit.de>
 *
 * For the full copyright and license information, please view the LICENSE
 * file that was distributed with this source code.
 */
namespace PHPUnit\Framework\MockObject;

use Exception;
use PHPUnit\Framework\Attributes\IgnorePhpunitDeprecations;
use PHPUnit\Framework\Attributes\RequiresPhp;
use PHPUnit\Framework\Attributes\TestDox;
use PHPUnit\Framework\TestCase;
use PHPUnit\TestFixture\MockObject\ExtendableClassWithCloneMethod;
use PHPUnit\TestFixture\MockObject\ExtendableReadonlyClassWithCloneMethod;
use PHPUnit\TestFixture\MockObject\InterfaceWithMethodThatExpectsObject;
use PHPUnit\TestFixture\MockObject\InterfaceWithMethodThatHasDefaultParameterValues;
use PHPUnit\TestFixture\MockObject\InterfaceWithNeverReturningMethod;
use PHPUnit\TestFixture\MockObject\InterfaceWithReturnTypeDeclaration;
use stdClass;

abstract class TestDoubleTestCase extends TestCase
{
    final public function testMethodReturnsNullWhenReturnValueIsNullableAndNoReturnValueIsConfigured(): void
    {
        $double = $this->createTestDouble(InterfaceWithReturnTypeDeclaration::class);

        $this->assertNull($double->returnsNullOrString());
    }

    final public function testMethodReturnsGeneratedValueWhenReturnValueGenerationIsEnabledAndNoReturnValueIsConfigured(): void
    {
        $double = $this->createTestDouble(InterfaceWithReturnTypeDeclaration::class);

        $this->assertFalse($double->doSomething());
    }

    #[TestDox('__toString() method returns empty string when return value generation is disabled and no return value is configured')]
    #[IgnorePhpunitDeprecations]
    final public function testToStringMethodReturnsEmptyStringWhenReturnValueGenerationIsDisabledAndNoReturnValueIsConfigured(): void
    {
        $double = $this->getMockBuilder(InterfaceWithReturnTypeDeclaration::class)
            ->disableAutoReturnValueGeneration()
            ->getMock();

        $this->assertSame('', $double->__toString());
    }

    #[IgnorePhpunitDeprecations]
    final public function testMethodDoesNotReturnValueWhenReturnValueGenerationIsDisabledAndNoReturnValueIsConfigured(): void
    {
        $double = $this->getMockBuilder(InterfaceWithReturnTypeDeclaration::class)
            ->disableAutoReturnValueGeneration()
            ->getMock();

        $this->expectException(ReturnValueNotConfiguredException::class);
        $this->expectExceptionMessage('No return value is configured for ' . InterfaceWithReturnTypeDeclaration::class . '::doSomething() and return value generation is disabled');

        $double->doSomething();
    }

    final public function testMethodReturnsConfiguredValueWhenReturnValueIsConfigured(): void
    {
        $double = $this->createTestDouble(InterfaceWithReturnTypeDeclaration::class);

        $double->method('doSomething')->willReturn(true);

        $this->assertTrue($double->doSomething());
    }

    final public function testConfiguredReturnValueMustBeCompatibleWithReturnTypeDeclaration(): void
    {
        $double = $this->createTestDouble(InterfaceWithReturnTypeDeclaration::class);

        $this->expectException(IncompatibleReturnValueException::class);

        $double->method('doSomething')->willReturn(null);
    }

    public function testObjectsPassedAsArgumentAreNotClonedByDefault(): void
    {
        $object = new stdClass;

        $double = $this->createTestDouble(InterfaceWithMethodThatExpectsObject::class);

        $double->method('doSomething')->willReturnArgument(0);

        $this->assertSame($object, $double->doSomething($object));
    }

    #[IgnorePhpunitDeprecations]
    public function testCloningOfObjectsPassedAsArgumentCanBeEnabled(): void
    {
        $object = new stdClass;

        $double = $this->getMockBuilder(InterfaceWithMethodThatExpectsObject::class)
            ->enableArgumentCloning()
            ->getMock();

        $double->method('doSomething')->willReturnArgument(0);

        $this->assertNotSame($object, $double->doSomething($object));
    }

    final public function testMethodCanBeConfiguredToReturnOneOfItsArguments(): void
    {
        $double = $this->createTestDouble(InterfaceWithReturnTypeDeclaration::class);

        $double->method('doSomethingElse')->willReturnArgument(0);

        $this->assertSame(123, $double->doSomethingElse(123));
    }

    final public function testMethodCanBeConfiguredToReturnSelfReference(): void
    {
        $double = $this->createTestDouble(InterfaceWithReturnTypeDeclaration::class);

        $double->method('selfReference')->willReturnSelf();

        $this->assertSame($double, $double->selfReference());
    }

    final public function testMethodCanBeConfiguredToReturnReference(): void
    {
        $double = $this->createTestDouble(InterfaceWithReturnTypeDeclaration::class);

        $double->method('doSomething')->willReturnReference($value);

        $value = true;

        $this->assertSame($value, $double->doSomething());
    }

    final public function testMethodCanBeConfiguredToReturnValuesBasedOnArgumentMapping(): void
    {
        $double = $this->createTestDouble(InterfaceWithReturnTypeDeclaration::class);

        $double->method('doSomethingElse')->willReturnMap([[1, 2], [3, 4]]);

        $this->assertSame(2, $double->doSomethingElse(1));
        $this->assertSame(4, $double->doSomethingElse(3));
    }

    final public function testMethodWithDefaultParameterValuesCanBeConfiguredToReturnValuesBasedOnArgumentMapping(): void
    {
        $double = $this->createTestDouble(InterfaceWithMethodThatHasDefaultParameterValues::class);

        $double->method('doSomething')->willReturnMap([[1, 2, 3], [4, 5, 6]]);

        $this->assertSame(3, $double->doSomething(1, 2));
        $this->assertSame(6, $double->doSomething(4, 5));
    }

    final public function testMethodWithDefaultParameterValuesCanBeConfiguredToReturnValuesBasedOnArgumentMappingThatOmitsDefaultValues(): void
    {
        $double = $this->createTestDouble(InterfaceWithMethodThatHasDefaultParameterValues::class);

        $double->method('doSomething')->willReturnMap([[1, 2], [3, 4]]);

        $this->assertSame(2, $double->doSomething(1));
        $this->assertSame(4, $double->doSomething(3));
    }

    final public function testMethodCanBeConfiguredToReturnValuesUsingCallback(): void
    {
        $double = $this->createTestDouble(InterfaceWithReturnTypeDeclaration::class);

        $double->method('doSomethingElse')->willReturnCallback(
            static function (int $x)
            {
                return match ($x) {
                    1 => 2,
                    3 => 4,
                };
            },
        );

        $this->assertSame(2, $double->doSomethingElse(1));
        $this->assertSame(4, $double->doSomethingElse(3));
    }

    final public function testMethodCanBeConfiguredToReturnDifferentValuesOnConsecutiveCalls(): void
    {
        $double = $this->createTestDouble(InterfaceWithReturnTypeDeclaration::class);

        $double->method('doSomething')->willReturn(false, true, false, true);

        $this->assertFalse($double->doSomething());
        $this->assertTrue($double->doSomething());
        $this->assertFalse($double->doSomething());
        $this->assertTrue($double->doSomething());
    }

    final public function testMethodCanBeConfiguredToReturnDifferentValuesAndThrowExceptionsOnConsecutiveCalls(): void
    {
        $double = $this->createTestDouble(InterfaceWithReturnTypeDeclaration::class);

        $double->method('doSomething')->willReturnOnConsecutiveCalls(
            false,
            true,
            $this->throwException(new Exception),
        );

        $this->assertFalse($double->doSomething());
        $this->assertTrue($double->doSomething());

        $this->expectException(Exception::class);

        $double->doSomething();
    }

    final public function testMethodCanBeConfiguredToThrowAnException(): void
    {
        $expectedException = new Exception('exception configured using throwException()');

        $double = $this->createTestDouble(InterfaceWithReturnTypeDeclaration::class);

        $double->method('doSomething')->willThrowException($expectedException);

        try {
            $double->doSomething();
        } catch (Exception $actualException) {
            $this->assertSame($expectedException, $actualException);

            return;
        }

        $this->fail();
    }

    final public function testMethodWithNeverReturnTypeDeclarationThrowsException(): void
    {
        $double = $this->createTestDouble(InterfaceWithNeverReturningMethod::class);

        $this->expectException(NeverReturningMethodException::class);
        $this->expectExceptionMessage('Method PHPUnit\TestFixture\MockObject\InterfaceWithNeverReturningMethod::m() is declared to never return');

        $double->m();
    }

    #[TestDox('Original __clone() method is not called by default when test double object is cloned')]
    final public function testOriginalCloneMethodIsNotCalledByDefaultWhenTestDoubleObjectIsCloned(): void
    {
        $double = clone $this->createTestDouble(ExtendableClassWithCloneMethod::class);

        $this->assertFalse($double->doSomething());
    }

    #[TestDox('Original __clone() method can optionally be called when test double object is cloned')]
    final public function testOriginalCloneMethodCanOptionallyBeCalledWhenTestDoubleObjectIsCloned(): void
    {
        $double = $this->getMockBuilder(ExtendableClassWithCloneMethod::class)->enableOriginalClone()->getMock();

        $this->expectException(Exception::class);
        $this->expectExceptionMessage(ExtendableClassWithCloneMethod::class . '::__clone');

        clone $double;
    }

<<<<<<< HEAD
    #[TestDox('Original __clone() method is not called by default when test double object is cloned (readonly class)')]
    #[RequiresPhp('8.3')]
    final public function testOriginalCloneMethodIsNotCalledByDefaultWhenTestDoubleObjectOfReadonlyClassIsCloned(): void
    {
        $double = clone $this->createTestDouble(ExtendableReadonlyClassWithCloneMethod::class);

        $this->assertFalse($double->doSomething());
    }

    #[TestDox('Original __clone() method can optionally be called when test double object is cloned (readonly class)')]
    #[RequiresPhp('8.3')]
    final public function testOriginalCloneMethodCanOptionallyBeCalledWhenTestDoubleObjectOfReadonlyClassIsCloned(): void
    {
        $double = $this->getMockBuilder(ExtendableReadonlyClassWithCloneMethod::class)->enableOriginalClone()->getMock();

        $this->expectException(Exception::class);
        $this->expectExceptionMessage(ExtendableReadonlyClassWithCloneMethod::class . '::__clone');

        clone $double;
=======
    public function testMethodNameCanOnlyBeConfiguredOnce(): void
    {
        $double = $this->createTestDouble(InterfaceWithReturnTypeDeclaration::class);

        $this->expectException(MethodNameAlreadyConfiguredException::class);

        $double
            ->method('doSomething')
            ->method('doSomething')
            ->willReturn(true);
>>>>>>> 71bde409
    }

    /**
     * @psalm-template RealInstanceType of object
     *
     * @psalm-param class-string<RealInstanceType> $type
     *
     * @psalm-return (Stub|MockObject)&RealInstanceType
     */
    abstract protected function createTestDouble(string $type): object;
}<|MERGE_RESOLUTION|>--- conflicted
+++ resolved
@@ -260,7 +260,6 @@
         clone $double;
     }
 
-<<<<<<< HEAD
     #[TestDox('Original __clone() method is not called by default when test double object is cloned (readonly class)')]
     #[RequiresPhp('8.3')]
     final public function testOriginalCloneMethodIsNotCalledByDefaultWhenTestDoubleObjectOfReadonlyClassIsCloned(): void
@@ -280,7 +279,8 @@
         $this->expectExceptionMessage(ExtendableReadonlyClassWithCloneMethod::class . '::__clone');
 
         clone $double;
-=======
+    }
+
     public function testMethodNameCanOnlyBeConfiguredOnce(): void
     {
         $double = $this->createTestDouble(InterfaceWithReturnTypeDeclaration::class);
@@ -291,7 +291,6 @@
             ->method('doSomething')
             ->method('doSomething')
             ->willReturn(true);
->>>>>>> 71bde409
     }
 
     /**
