--- conflicted
+++ resolved
@@ -57,8 +57,6 @@
             ->getMock();
     }
 
-<<<<<<< HEAD
-=======
     #[TestDox('setConstructorArgs() can be used to configure constructor arguments for a partially mocked class')]
     public function testConstructorArgumentsCanBeConfiguredForPartiallyMockedClass(): void
     {
@@ -73,79 +71,6 @@
         $this->assertSame($value, $double->value());
     }
 
-    #[IgnorePhpunitDeprecations]
-    #[TestDox('addMethods() can be used to configure an additional method for the mock object class when the original class does not have a method of the same name')]
-    public function testCanCreateMockObjectForExtendableClassWhileAddingMethodsToIt(): void
-    {
-        $double = $this->getMockBuilder(ExtendableClass::class)
-            ->addMethods(['additionalMethod'])
-            ->getMock();
-
-        $value = 'value';
-
-        $double->method('additionalMethod')->willReturn($value);
-
-        $this->assertSame($value, $double->additionalMethod());
-    }
-
-    #[IgnorePhpunitDeprecations]
-    #[TestDox('addMethods() cannot be used to configure an additional method for the mock object class when the original class has a method of the same name')]
-    public function testCannotCreateMockObjectForExtendableClassAddingMethodToItThatItAlreadyHas(): void
-    {
-        $this->expectException(CannotUseAddMethodsException::class);
-
-        $this->getMockBuilder(ExtendableClass::class)
-            ->addMethods(['doSomething'])
-            ->getMock();
-    }
-
-    #[IgnorePhpunitDeprecations]
-    #[TestDox('addMethods() cannot be used to configure an additional method for the mock object class multiple times using the same name')]
-    public function testCannotCreateMockObjectForExtendableClassAddingMultipleMethodsWithSameNameToIt(): void
-    {
-        $this->expectException(DuplicateMethodException::class);
-
-        $this->getMockBuilder(ExtendableClass::class)
-            ->addMethods(['additionalMethod', 'additionalMethod'])
-            ->getMock();
-    }
-
-    #[IgnorePhpunitDeprecations]
-    #[TestDox('addMethods() cannot be used to configure an additional method for the mock object class with invalid name')]
-    public function testCannotCreateMockObjectForExtendableClassAddingMethodToItWithInvalidName(): void
-    {
-        $this->expectException(InvalidMethodNameException::class);
-
-        $this->getMockBuilder(ExtendableClass::class)
-            ->addMethods(['1234'])
-            ->getMock();
-    }
-
-    #[IgnorePhpunitDeprecations]
-    #[TestDox('getMockForAbstractClass() can be used to create a mock object for an abstract class')]
-    public function testCreatesMockObjectForAbstractClassAndAllowsConfigurationOfAbstractMethods(): void
-    {
-        $double = $this->getMockBuilder(AbstractClass::class)
-            ->getMockForAbstractClass();
-
-        $double->expects($this->once())->method('doSomethingElse')->willReturn(true);
-
-        $this->assertTrue($double->doSomething());
-    }
-
-    #[IgnorePhpunitDeprecations]
-    #[TestDox('getMockForTrait() can be used to create a mock object for a trait')]
-    public function testCreatesMockObjectForTraitAndAllowsConfigurationOfMethods(): void
-    {
-        $double = $this->getMockBuilder(TraitWithConcreteAndAbstractMethod::class)
-            ->getMockForTrait();
-
-        $double->method('abstractMethod')->willReturn(true);
-
-        $this->assertTrue($double->concreteMethod());
-    }
-
->>>>>>> e0542cae
     #[TestDox('onlyMethods() can be used to configure which methods should be doubled')]
     public function testCreatesPartialMockObjectForExtendableClass(): void
     {
