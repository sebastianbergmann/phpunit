<?php declare(strict_types=1);
/*
 * This file is part of PHPUnit.
 *
 * (c) Sebastian Bergmann <sebastian@phpunit.de>
 *
 * For the full copyright and license information, please view the LICENSE
 * file that was distributed with this source code.
 */
namespace PHPUnit\Framework\MockObject;

use function class_uses;
use function func_get_args;
use function get_parent_class;
use function sprintf;
use Exception;
use PHPUnit\Framework\Attributes\DataProvider;
use PHPUnit\Framework\Attributes\DoesNotPerformAssertions;
use PHPUnit\Framework\Attributes\RequiresPhpExtension;
use PHPUnit\Framework\Attributes\Small;
use PHPUnit\Framework\ExpectationFailedException;
use PHPUnit\Framework\TestCase;
use PHPUnit\TestFixture\AbstractTrait;
use PHPUnit\TestFixture\Foo;
use PHPUnit\TestFixture\MockObject\AbstractMockTestClass;
use PHPUnit\TestFixture\MockObject\AnInterface;
use PHPUnit\TestFixture\MockObject\AnotherInterface;
use PHPUnit\TestFixture\MockObject\ClassWithAllPossibleReturnTypes;
use PHPUnit\TestFixture\MockObject\ClassWithSelfTypeDeclaration;
use PHPUnit\TestFixture\MockObject\ClassWithStaticMethod;
use PHPUnit\TestFixture\MockObject\ClassWithStaticReturnTypes;
use PHPUnit\TestFixture\MockObject\ClassWithUnionReturnTypes;
use PHPUnit\TestFixture\MockObject\ExampleTrait;
use PHPUnit\TestFixture\MockObject\FunctionCallbackWrapper;
use PHPUnit\TestFixture\MockObject\InterfaceWithMethodReturningIntersection;
use PHPUnit\TestFixture\MockObject\InterfaceWithMethodReturningIntersectionWithClass;
use PHPUnit\TestFixture\MockObject\InterfaceWithMethodsThatDeclareBooleanReturnTypes;
use PHPUnit\TestFixture\MockObject\InterfaceWithStaticMethod;
use PHPUnit\TestFixture\MockObject\MethodCallback;
use PHPUnit\TestFixture\MockObject\MethodCallbackByReference;
use PHPUnit\TestFixture\MockObject\StringableClass;
use PHPUnit\TestFixture\MockObject\TraitWithConstructor;
use PHPUnit\TestFixture\MockObject\TraversableMockTestInterface;
use PHPUnit\TestFixture\PartialMockTestClass;
use PHPUnit\TestFixture\SomeClass;
use ReflectionObject;
use RuntimeException;
use stdClass;
use Traversable;

#[Small]
final class MockObjectTest extends TestCase
{
    public static function traversableProvider(): array
    {
        return [
            Traversable::class                  => [Traversable::class],
            TraversableMockTestInterface::class => [TraversableMockTestInterface::class],
        ];
    }

    public function testMockedMethodIsNeverCalled(): void
    {
        $mock = $this->getMockBuilder(AnInterface::class)
            ->getMock();

        $mock->expects($this->never())
            ->method('doSomething');
    }

    public function testMockedMethodIsNeverCalledWithParameter(): void
    {
        $mock = $this->getMockBuilder(SomeClass::class)
            ->getMock();

        $mock->expects($this->never())
            ->method('doSomething')
            ->with('someArg');
    }

    #[DoesNotPerformAssertions]
    public function testMockedMethodIsNotCalledWhenExpectsAnyWithParameter(): void
    {
        $mock = $this->getMockBuilder(SomeClass::class)
            ->getMock();

        $mock->method('doSomethingElse')
            ->with('someArg');
    }

    #[DoesNotPerformAssertions]
    public function testMockedMethodIsNotCalledWhenMethodSpecifiedDirectlyWithParameter(): void
    {
        $mock = $this->getMockBuilder(SomeClass::class)
            ->getMock();

        $mock->method('doSomethingElse')
            ->with('someArg');
    }

    public function testMockedMethodIsCalledAtLeastOnce(): void
    {
        $mock = $this->getMockBuilder(AnInterface::class)
            ->getMock();

        $mock->expects($this->atLeastOnce())
            ->method('doSomething');

        $mock->doSomething();
    }

    public function testMockedMethodIsCalledAtLeastOnce2(): void
    {
        $mock = $this->getMockBuilder(AnInterface::class)
            ->getMock();

        $mock->expects($this->atLeastOnce())
            ->method('doSomething');

        $mock->doSomething();
        $mock->doSomething();
    }

    public function testMockedMethodIsCalledAtLeastTwice(): void
    {
        $mock = $this->getMockBuilder(AnInterface::class)
            ->getMock();

        $mock->expects($this->atLeast(2))
            ->method('doSomething');

        $mock->doSomething();
        $mock->doSomething();
    }

    public function testMockedMethodIsCalledAtLeastTwice2(): void
    {
        $mock = $this->getMockBuilder(AnInterface::class)
            ->getMock();

        $mock->expects($this->atLeast(2))
            ->method('doSomething');

        $mock->doSomething();
        $mock->doSomething();
        $mock->doSomething();
    }

    public function testMockedMethodIsCalledAtMostTwice(): void
    {
        $mock = $this->getMockBuilder(AnInterface::class)
            ->getMock();

        $mock->expects($this->atMost(2))
            ->method('doSomething');

        $mock->doSomething();
        $mock->doSomething();
    }

    public function testMockedMethodIsCalledAtMosttTwice2(): void
    {
        $mock = $this->getMockBuilder(AnInterface::class)
            ->getMock();

        $mock->expects($this->atMost(2))
            ->method('doSomething');

        $mock->doSomething();
    }

    public function testMockedMethodIsCalledOnce(): void
    {
        $mock = $this->getMockBuilder(AnInterface::class)
            ->getMock();

        $mock->expects($this->once())
            ->method('doSomething');

        $mock->doSomething();
    }

    public function testMockedMethodIsCalledOnceWithParameter(): void
    {
        $mock = $this->getMockBuilder(SomeClass::class)
            ->getMock();

        $mock->expects($this->once())
            ->method('doSomethingElse')
            ->with($this->equalTo('something'));

        $mock->doSomethingElse('something');
    }

    public function testMockedMethodIsCalledExactly(): void
    {
        $mock = $this->getMockBuilder(AnInterface::class)
            ->getMock();

        $mock->expects($this->exactly(2))
            ->method('doSomething');

        $mock->doSomething();
        $mock->doSomething();
    }

    public function testStubbedException(): void
    {
        $mock = $this->getMockBuilder(AnInterface::class)
            ->getMock();

        $mock->method('doSomething')
            ->will($this->throwException(new Exception));

        $this->expectException(Exception::class);

        $mock->doSomething();
    }

    public function testStubbedWillThrowException(): void
    {
        $mock = $this->getMockBuilder(AnInterface::class)
            ->getMock();

        $mock->method('doSomething')
            ->willThrowException(new Exception);

        $this->expectException(Exception::class);

        $mock->doSomething();
    }

    public function testStubbedReturnValue(): void
    {
        $mock = $this->getMockBuilder(AnInterface::class)
            ->getMock();

        $mock->method('doSomething')
            ->will($this->returnValue('something'));

        $this->assertEquals('something', $mock->doSomething());

        $mock = $this->getMockBuilder(AnInterface::class)
            ->getMock();

        $mock->method('doSomething')
            ->willReturn('something');

        $this->assertEquals('something', $mock->doSomething());
    }

    public function testStubbedReturnValueMap(): void
    {
        $map = [
            ['a', 'b', 'c', 'd'],
            ['e', 'f', 'g', 'h'],
        ];

        $mock = $this->getMockBuilder(AnInterface::class)
            ->getMock();

        $mock->method('doSomething')
            ->will($this->returnValueMap($map));

        $this->assertEquals('d', $mock->doSomething('a', 'b', 'c'));
        $this->assertEquals('h', $mock->doSomething('e', 'f', 'g'));
        $this->assertNull($mock->doSomething('foo', 'bar'));

        $mock = $this->getMockBuilder(AnInterface::class)
            ->getMock();

        $mock->method('doSomething')
            ->willReturnMap($map);

        $this->assertEquals('d', $mock->doSomething('a', 'b', 'c'));
        $this->assertEquals('h', $mock->doSomething('e', 'f', 'g'));
        $this->assertNull($mock->doSomething('foo', 'bar'));
    }

    public function testStubbedReturnArgument(): void
    {
        $mock = $this->getMockBuilder(AnInterface::class)
            ->getMock();

        $mock->method('doSomething')
            ->will($this->returnArgument(1));

        $this->assertEquals('b', $mock->doSomething('a', 'b'));

        $mock = $this->getMockBuilder(AnInterface::class)
            ->getMock();

        $mock->method('doSomething')
            ->willReturnArgument(1);

        $this->assertEquals('b', $mock->doSomething('a', 'b'));
    }

    public function testFunctionCallback(): void
    {
        $mock = $this->getMockBuilder(SomeClass::class)
            ->onlyMethods(['doSomething'])
            ->getMock();

        $mock->expects($this->once())
            ->method('doSomething')
            ->will($this->returnCallback(sprintf(
                '%s::functionCallback',
                FunctionCallbackWrapper::class
            )));

        $this->assertEquals('pass', $mock->doSomething('foo', 'bar'));

        $mock = $this->getMockBuilder(SomeClass::class)
            ->onlyMethods(['doSomething'])
            ->getMock();

        $mock->expects($this->once())
            ->method('doSomething')
            ->willReturnCallback(sprintf(
                '%s::functionCallback',
                FunctionCallbackWrapper::class
            ));

        $this->assertEquals('pass', $mock->doSomething('foo', 'bar'));
    }

    public function testStubbedReturnSelf(): void
    {
        $mock = $this->getMockBuilder(AnInterface::class)
            ->getMock();

        $mock->method('doSomething')
            ->will($this->returnSelf());

        $this->assertEquals($mock, $mock->doSomething());

        $mock = $this->getMockBuilder(AnInterface::class)
            ->getMock();

        $mock->method('doSomething')
            ->willReturnSelf();

        $this->assertEquals($mock, $mock->doSomething());
    }

<<<<<<< HEAD
=======
    public function testStubbedReturnOnConsecutiveCalls(): void
    {
        $mock = $this->getMockBuilder(AnInterface::class)
            ->getMock();

        $mock->method('doSomething')
            ->will($this->onConsecutiveCalls('a', 'b', 'c'));

        $this->assertEquals('a', $mock->doSomething());
        $this->assertEquals('b', $mock->doSomething());
        $this->assertEquals('c', $mock->doSomething());

        $mock = $this->getMockBuilder(AnInterface::class)
            ->getMock();

        $mock->method('doSomething')
            ->willReturnOnConsecutiveCalls('a', 'b', 'c');

        $this->assertEquals('a', $mock->doSomething());
        $this->assertEquals('b', $mock->doSomething());
        $this->assertEquals('c', $mock->doSomething());
    }

>>>>>>> 4cb7d584
    public function testStaticMethodCallback(): void
    {
        $mock = $this->getMockBuilder(SomeClass::class)
            ->onlyMethods(['doSomething'])
            ->getMock();

        $mock->expects($this->once())
            ->method('doSomething')
            ->will($this->returnCallback([MethodCallback::class, 'staticCallback']));

        $this->assertEquals('pass', $mock->doSomething('foo', 'bar'));
    }

    public function testPublicMethodCallback(): void
    {
        $mock = $this->getMockBuilder(SomeClass::class)
            ->onlyMethods(['doSomething'])
            ->getMock();

        $mock->expects($this->once())
            ->method('doSomething')
            ->will($this->returnCallback([new MethodCallback, 'nonStaticCallback']));

        $this->assertEquals('pass', $mock->doSomething('foo', 'bar'));
    }

    public function testMockClassOnlyGeneratedOnce(): void
    {
        $mock1 = $this->getMockBuilder(AnInterface::class)
            ->getMock();

        $mock2 = $this->getMockBuilder(AnInterface::class)
            ->getMock();

        $this->assertEquals($mock1::class, $mock2::class);
    }

    public function testMockClassDifferentForPartialMocks(): void
    {
        $mock1 = $this->getMockBuilder(PartialMockTestClass::class)
            ->getMock();

        $mock2 = $this->getMockBuilder(PartialMockTestClass::class)
            ->onlyMethods(['doSomething'])
            ->getMock();

        $mock3 = $this->getMockBuilder(PartialMockTestClass::class)
            ->onlyMethods(['doSomething'])
            ->getMock();

        $mock4 = $this->getMockBuilder(PartialMockTestClass::class)
            ->onlyMethods(['doAnotherThing'])
            ->getMock();

        $mock5 = $this->getMockBuilder(PartialMockTestClass::class)
            ->onlyMethods(['doAnotherThing'])
            ->getMock();

        $this->assertNotEquals($mock1::class, $mock2::class);
        $this->assertNotEquals($mock1::class, $mock3::class);
        $this->assertNotEquals($mock1::class, $mock4::class);
        $this->assertNotEquals($mock1::class, $mock5::class);
        $this->assertEquals($mock2::class, $mock3::class);
        $this->assertNotEquals($mock2::class, $mock4::class);
        $this->assertNotEquals($mock2::class, $mock5::class);
        $this->assertEquals($mock4::class, $mock5::class);
    }

    public function testMockClassStoreOverrulable(): void
    {
        $mock1 = $this->getMockBuilder(PartialMockTestClass::class)
            ->getMock();

        $mock2 = $this->getMockBuilder(PartialMockTestClass::class)
            ->setMockClassName('MyMockClassNameForPartialMockTestClass1')
            ->getMock();

        $mock3 = $this->getMockBuilder(PartialMockTestClass::class)
            ->getMock();

        $mock4 = $this->getMockBuilder(PartialMockTestClass::class)
            ->onlyMethods(['doSomething'])
            ->setMockClassName('AnotherMockClassNameForPartialMockTestClass')
            ->getMock();

        $mock5 = $this->getMockBuilder(PartialMockTestClass::class)
            ->setMockClassName('MyMockClassNameForPartialMockTestClass2')
            ->getMock();

        $this->assertNotEquals($mock1::class, $mock2::class);
        $this->assertEquals($mock1::class, $mock3::class);
        $this->assertNotEquals($mock1::class, $mock4::class);
        $this->assertNotEquals($mock2::class, $mock3::class);
        $this->assertNotEquals($mock2::class, $mock4::class);
        $this->assertNotEquals($mock2::class, $mock5::class);
        $this->assertNotEquals($mock3::class, $mock4::class);
        $this->assertNotEquals($mock3::class, $mock5::class);
        $this->assertNotEquals($mock4::class, $mock5::class);
    }

    public function testGetMockWithFixedClassNameCanProduceTheSameMockTwice(): void
    {
        $mock = $this->getMockBuilder(stdClass::class)->setMockClassName('FixedName')->getMock();
        $this->assertInstanceOf(stdClass::class, $mock);
    }

    public function testOriginalConstructorSettingConsidered(): void
    {
        $mock1 = $this->getMockBuilder(PartialMockTestClass::class)
            ->getMock();

        $mock2 = $this->getMockBuilder(PartialMockTestClass::class)
            ->disableOriginalConstructor()
            ->getMock();

        $this->assertTrue($mock1->constructorCalled);
        $this->assertFalse($mock2->constructorCalled);
    }

    public function testOriginalCloneSettingConsidered(): void
    {
        $mock1 = $this->getMockBuilder(PartialMockTestClass::class)
            ->getMock();

        $mock2 = $this->getMockBuilder(PartialMockTestClass::class)
            ->disableOriginalClone()
            ->getMock();

        $this->assertNotEquals($mock1::class, $mock2::class);
    }

    public function testGetMockForAbstractClass(): void
    {
        $mock = $this->getMockBuilder(AbstractMockTestClass::class)
            ->getMock();

        $mock->expects($this->never())
            ->method('doSomething');
    }

    /**
     * @psalm-param class-string $type
     */
    #[DataProvider('traversableProvider')]
    public function testGetMockForTraversable(string $type): void
    {
        $mock = $this->getMockBuilder($type)
            ->getMock();

        $this->assertInstanceOf(Traversable::class, $mock);
    }

    public function testGetMockForTrait(): void
    {
        $mock = $this->getMockForTrait(AbstractTrait::class);

        $mock->expects($this->never())
            ->method('doSomething');

        $parent = get_parent_class($mock);
        $traits = class_uses($parent, false);

        $this->assertContains(AbstractTrait::class, $traits);
    }

    public function testClonedMockObjectShouldStillEqualTheOriginal(): void
    {
        $a = $this->getMockBuilder(stdClass::class)
            ->getMock();

        $b = clone $a;

        $this->assertEquals($a, $b);
    }

    public function testMockObjectsConstructedIndepentantlyShouldBeEqual(): void
    {
        $a = $this->getMockBuilder(stdClass::class)
            ->getMock();

        $b = $this->getMockBuilder(stdClass::class)
            ->getMock();

        $this->assertEquals($a, $b);
    }

    public function testMockObjectsConstructedIndepentantlyShouldNotBeTheSame(): void
    {
        $a = $this->getMockBuilder(stdClass::class)
            ->getMock();

        $b = $this->getMockBuilder(stdClass::class)
            ->getMock();

        $this->assertNotSame($a, $b);
    }

    public function testClonedMockObjectCanBeUsedInPlaceOfOriginalOne(): void
    {
        $x = $this->getMockBuilder(stdClass::class)
            ->getMock();

        $y = clone $x;

        $mock = $this->getMockBuilder(stdClass::class)
            ->addMethods(['foo'])
            ->getMock();

        $mock->expects($this->once())
            ->method('foo')
            ->with($this->equalTo($x));

        $mock->foo($y);
    }

    public function testClonedMockObjectIsNotIdenticalToOriginalOne(): void
    {
        $x = $this->getMockBuilder(stdClass::class)
            ->getMock();

        $y = clone $x;

        $mock = $this->getMockBuilder(stdClass::class)
            ->addMethods(['foo'])
            ->getMock();

        $mock->expects($this->once())
            ->method('foo')
            ->with($this->logicalNot($this->identicalTo($x)));

        $mock->foo($y);
    }

    public function testObjectMethodCallWithArgumentCloningEnabled(): void
    {
        $expectedObject = new stdClass;

        $mock = $this->getMockBuilder(SomeClass::class)
            ->onlyMethods(['doSomethingElse'])
            ->enableArgumentCloning()
            ->getMock();

        $actualArguments = [];

        $mock->method('doSomethingElse')
            ->will(
                $this->returnCallback(
                    static function () use (&$actualArguments): void
                    {
                        $actualArguments = func_get_args();
                    }
                )
            );

        $mock->doSomethingElse($expectedObject);

        $this->assertCount(1, $actualArguments);
        $this->assertEquals($expectedObject, $actualArguments[0]);
        $this->assertNotSame($expectedObject, $actualArguments[0]);
    }

    public function testObjectMethodCallWithArgumentCloningDisabled(): void
    {
        $expectedObject = new stdClass;

        $mock = $this->getMockBuilder(SomeClass::class)
            ->onlyMethods(['doSomethingElse'])
            ->disableArgumentCloning()
            ->getMock();

        $actualArguments = [];

        $mock->method('doSomethingElse')
            ->will(
                $this->returnCallback(
                    static function () use (&$actualArguments): void
                    {
                        $actualArguments = func_get_args();
                    }
                )
            );

        $mock->doSomethingElse($expectedObject);

        $this->assertCount(1, $actualArguments);
        $this->assertSame($expectedObject, $actualArguments[0]);
    }

    public function testArgumentCloningOptionGeneratesUniqueMock(): void
    {
        $mockWithCloning = $this->getMockBuilder(SomeClass::class)
            ->onlyMethods(['doSomethingElse'])
            ->enableArgumentCloning()
            ->getMock();

        $mockWithoutCloning = $this->getMockBuilder(SomeClass::class)
            ->onlyMethods(['doSomethingElse'])
            ->disableArgumentCloning()
            ->getMock();

        $this->assertNotEquals($mockWithCloning, $mockWithoutCloning);
    }

    public function testVerificationOfMethodNameFailsWithoutParameters(): void
    {
        $mock = $this->getMockBuilder(SomeClass::class)
            ->addMethods(['right', 'wrong'])
            ->getMock();

        $mock->expects($this->once())
            ->method('right');

        $mock->wrong();

        try {
            $mock->__phpunit_verify();
            $this->fail('Expected exception');
        } catch (ExpectationFailedException $e) {
            $this->assertSame(
                "Expectation failed for method name is \"right\" when invoked 1 time(s).\n" .
                'Method was expected to be called 1 times, actually called 0 times.' . "\n",
                $e->getMessage()
            );
        }

        $this->resetMockObjects();
    }

    public function testVerificationOfMethodNameFailsWithParameters(): void
    {
        $mock = $this->getMockBuilder(SomeClass::class)
            ->addMethods(['right', 'wrong'])
            ->getMock();

        $mock->expects($this->once())
            ->method('right');

        $mock->wrong();

        try {
            $mock->__phpunit_verify();
            $this->fail('Expected exception');
        } catch (ExpectationFailedException $e) {
            $this->assertSame(
                "Expectation failed for method name is \"right\" when invoked 1 time(s).\n" .
                'Method was expected to be called 1 times, actually called 0 times.' . "\n",
                $e->getMessage()
            );
        }

        $this->resetMockObjects();
    }

    public function testVerificationOfMethodNameFailsWithWrongParameters(): void
    {
        $mock = $this->getMockBuilder(SomeClass::class)
            ->addMethods(['right', 'wrong'])
            ->getMock();

        $mock->expects($this->once())
            ->method('right')
            ->with(['first', 'second']);

        try {
            $mock->right(['second']);
        } catch (ExpectationFailedException $e) {
            $this->assertSame(
                sprintf(
                    <<<'EOF'
Expectation failed for method name is "right" when invoked 1 time(s)
Parameter 0 for invocation %s::right(Array (...)) does not match expected value.
Failed asserting that two arrays are equal.
EOF
                    ,
                    SomeClass::class
                ),
                $e->getMessage()
            );
        }

        try {
            $mock->__phpunit_verify();

            // CHECKOUT THIS MORE CAREFULLY
            // $this->fail('Expected exception');
        } catch (ExpectationFailedException $e) {
            $this->assertSame(
                sprintf(
                    <<<'EOF'
Expectation failed for method name is "right" when invoked 1 time(s).
Parameter 0 for invocation %s::right(Array (...)) does not match expected value.
Failed asserting that two arrays are equal.
--- Expected
+++ Actual
@@ @@
 Array (
-    0 => 'first'
-    1 => 'second'
+    0 => 'second'
 )

EOF
                    ,
                    SomeClass::class
                ),
                $e->getMessage()
            );
        }

        $this->resetMockObjects();
    }

    public function testVerificationOfNeverFailsWithEmptyParameters(): void
    {
        $mock = $this->getMockBuilder(SomeClass::class)
            ->addMethods(['right', 'wrong'])
            ->getMock();

        $mock->expects($this->never())
            ->method('right')
            ->with();

        try {
            $mock->right();
            $this->fail('Expected exception');
        } catch (ExpectationFailedException $e) {
            $this->assertSame(
                sprintf(
                    '%s::right() was not expected to be called.',
                    SomeClass::class
                ),
                $e->getMessage()
            );
        }

        $this->resetMockObjects();
    }

    public function testVerificationOfNeverFailsWithAnyParameters(): void
    {
        $mock = $this->getMockBuilder(SomeClass::class)
            ->addMethods(['right', 'wrong'])
            ->getMock();

        $mock->expects($this->never())
            ->method('right')
            ->withAnyParameters();

        try {
            $mock->right();
            $this->fail('Expected exception');
        } catch (ExpectationFailedException $e) {
            $this->assertSame(
                sprintf(
                    '%s::right() was not expected to be called.',
                    SomeClass::class
                ),
                $e->getMessage()
            );
        }

        $this->resetMockObjects();
    }

    public function testWithAnythingInsteadOfWithAnyParameters(): void
    {
        $mock = $this->getMockBuilder(SomeClass::class)
            ->addMethods(['right', 'wrong'])
            ->getMock();

        $mock->expects($this->once())
            ->method('right')
            ->with($this->anything());

        try {
            $mock->right();
            $this->fail('Expected exception');
        } catch (ExpectationFailedException $e) {
            $this->assertSame(
                sprintf(
                    <<<'EOF'
Expectation failed for method name is "right" when invoked 1 time(s)
Parameter count for invocation %s::right() is too low.
To allow 0 or more parameters with any value, omit ->with() or use ->withAnyParameters() instead.
EOF
                    ,
                    SomeClass::class
                ),
                $e->getMessage()
            );
        }

        $this->resetMockObjects();
    }

    /**
     * @see https://github.com/sebastianbergmann/phpunit-mock-objects/issues/81
     */
    public function testMockArgumentsPassedByReference(): void
    {
        $foo = $this->getMockBuilder(MethodCallbackByReference::class)
            ->onlyMethods(['bar'])
            ->disableOriginalConstructor()
            ->disableArgumentCloning()
            ->getMock();

        $foo->method('bar')
            ->will($this->returnCallback([$foo, 'callback']));

        $a = $b = $c = 0;

        $foo->bar($a, $b, $c);

        $this->assertEquals(1, $b);
    }

    /**
     * @see https://github.com/sebastianbergmann/phpunit-mock-objects/issues/81
     */
    public function testMockArgumentsPassedByReference2(): void
    {
        $foo = $this->getMockBuilder(MethodCallbackByReference::class)
            ->disableOriginalConstructor()
            ->disableArgumentCloning()
            ->getMock();

        $foo->method('bar')
            ->will($this->returnCallback(
                static function (&$a, &$b, $c): void
                {
                    $b = 1;
                }
            ));

        $a = $b = $c = 0;

        $foo->bar($a, $b, $c);

        $this->assertEquals(1, $b);
    }

    /**
     * @see https://github.com/sebastianbergmann/phpunit-mock-objects/issues/116
     */
    public function testMockArgumentsPassedByReference3(): void
    {
        $foo = $this->getMockBuilder(MethodCallbackByReference::class)
            ->onlyMethods(['bar'])
            ->disableOriginalConstructor()
            ->disableArgumentCloning()
            ->getMock();

        $a = new stdClass;
        $b = $c = 0;

        $foo->method('bar')
            ->with($a, $b, $c)
            ->will($this->returnCallback([$foo, 'callback']));

        $this->assertNull($foo->bar($a, $b, $c));
    }

    /**
     * @see https://github.com/sebastianbergmann/phpunit/issues/796
     */
    public function testMockArgumentsPassedByReference4(): void
    {
        $foo = $this->getMockBuilder(MethodCallbackByReference::class)
            ->onlyMethods(['bar'])
            ->disableOriginalConstructor()
            ->disableArgumentCloning()
            ->getMock();

        $a = new stdClass;
        $b = $c = 0;

        $foo->method('bar')
            ->with($this->isInstanceOf(stdClass::class), $b, $c)
            ->will($this->returnCallback([$foo, 'callback']));

        $this->assertNull($foo->bar($a, $b, $c));
    }

    #[RequiresPhpExtension('soap')]
    public function testCreateMockFromWsdl(): void
    {
        $mock = $this->getMockFromWsdl(TEST_FILES_PATH . 'GoogleSearch.wsdl', 'WsdlMock');

        $this->assertStringStartsWith(
            'Mock_WsdlMock_',
            $mock::class
        );
    }

    #[RequiresPhpExtension('soap')]
    public function testCreateNamespacedMockFromWsdl(): void
    {
        $mock = $this->getMockFromWsdl(TEST_FILES_PATH . 'GoogleSearch.wsdl', 'My\\Space\\WsdlMock');

        $this->assertStringStartsWith(
            'Mock_WsdlMock_',
            $mock::class
        );
    }

    #[RequiresPhpExtension('soap')]
    public function testCreateTwoMocksOfOneWsdlFile(): void
    {
        $a = $this->getMockFromWsdl(TEST_FILES_PATH . 'GoogleSearch.wsdl');
        $b = $this->getMockFromWsdl(TEST_FILES_PATH . 'GoogleSearch.wsdl');

        $this->assertStringStartsWith('Mock_GoogleSearch_', $a::class);
        $this->assertEquals($a::class, $b::class);
    }

    #[RequiresPhpExtension('soap')]
    public function testCreateMockOfWsdlFileWithSpecialChars(): void
    {
        $mock = $this->getMockFromWsdl(TEST_FILES_PATH . 'Go ogle-Sea.rch.wsdl');

        $this->assertStringStartsWith('Mock_GoogleSearch_', $mock::class);
    }

    public function testInterfaceWithStaticMethodCanBeStubbed(): void
    {
        $this->assertInstanceOf(
            InterfaceWithStaticMethod::class,
            $this->getMockBuilder(InterfaceWithStaticMethod::class)->getMock()
        );
    }

    public function testInvokingStubbedStaticMethodRaisesException(): void
    {
        $mock = $this->getMockBuilder(ClassWithStaticMethod::class)->getMock();

        $this->expectException(\PHPUnit\Framework\MockObject\BadMethodCallException::class);

        $mock->staticMethod();
    }

<<<<<<< HEAD
=======
    /**
     * @see    https://github.com/sebastianbergmann/phpunit-mock-objects/issues/171
     *
     * @ticket 171
     *
     * @requires PHP < 8.1
     */
    public function testStubForClassThatImplementsSerializableCanBeCreatedWithoutInvokingTheConstructor(): void
    {
        $this->assertInstanceOf(
            ClassThatImplementsSerializable::class,
            $this->getMockBuilder(ClassThatImplementsSerializable::class)
                ->disableOriginalConstructor()
                ->getMock()
        );
    }

>>>>>>> 4cb7d584
    public function testGetMockForClassWithSelfTypeHint(): void
    {
        $this->assertInstanceOf(
            ClassWithSelfTypeDeclaration::class,
            $this->getMockBuilder(ClassWithSelfTypeDeclaration::class)->getMock()
        );
    }

    public function testStringableClassDoesNotThrow(): void
    {
        /** @var PHPUnit\Framework\MockObject\MockObject|StringableClass $mock */
        $mock = $this->getMockBuilder(StringableClass::class)->getMock();

        $this->assertIsString((string) $mock);
    }

    public function testStringableClassCanBeMocked(): void
    {
        /** @var PHPUnit\Framework\MockObject\MockObject|StringableClass $mock */
        $mock = $this->getMockBuilder(StringableClass::class)->getMock();

        $mock->method('__toString')->willReturn('foo');

        $this->assertSame('foo', (string) $mock);
    }

    public function testParameterCallbackConstraintOnlyEvaluatedOnce(): void
    {
        $mock                  = $this->getMockBuilder(Foo::class)->addMethods(['bar'])->getMock();
        $expectedNumberOfCalls = 1;
        $callCount             = 0;

        $mock->expects($this->exactly($expectedNumberOfCalls))->method('bar')
            ->with($this->callback(static function ($argument) use (&$callCount)
            {
                return $argument === 'call_' . $callCount++;
            }));

        for ($i = 0; $i < $expectedNumberOfCalls; $i++) {
            $mock->bar('call_' . $i);
        }
    }

    public function testReturnTypesAreMockedCorrectly(): void
    {
        /** @var ClassWithAllPossibleReturnTypes|MockObject $stub */
        $stub = $this->createMock(ClassWithAllPossibleReturnTypes::class);

        $this->assertNull($stub->methodWithNoReturnTypeDeclaration());
        $this->assertSame('', $stub->methodWithStringReturnTypeDeclaration());
        $this->assertSame(0.0, $stub->methodWithFloatReturnTypeDeclaration());
        $this->assertSame(0, $stub->methodWithIntReturnTypeDeclaration());
        $this->assertFalse($stub->methodWithBoolReturnTypeDeclaration());
        $this->assertSame([], $stub->methodWithArrayReturnTypeDeclaration());
        $this->assertInstanceOf(MockObject::class, $stub->methodWithClassReturnTypeDeclaration());
    }

    public function testDisableAutomaticReturnValueGeneration(): void
    {
        $mock = $this->getMockBuilder(SomeClass::class)
            ->disableAutoReturnValueGeneration()
            ->getMock();

        $this->expectException(ReturnValueNotConfiguredException::class);
        $this->expectExceptionMessage(sprintf(
            'Return value inference disabled and no expectation set up for %s::doSomethingElse()',
            SomeClass::class
        ));

        $mock->doSomethingElse(1);
    }

    public function testDisableAutomaticReturnValueGenerationWithToString(): void
    {
        /** @var \PHPUnit\Framework\MockObject\MockObject|StringableClass $mock */
        $mock = $this->getMockBuilder(StringableClass::class)
            ->disableAutoReturnValueGeneration()
            ->getMock();

        (string) $mock;

        try {
            $mock->__phpunit_verify();
            $this->fail('Exception expected');
        } catch (RuntimeException $e) {
            $this->assertSame(
                sprintf(
                    'Return value inference disabled and no expectation set up for %s::__toString()',
                    StringableClass::class
                ),
                $e->getMessage()
            );
        }

        $this->resetMockObjects();
    }

    public function testVoidReturnTypeIsMockedCorrectly(): void
    {
        /** @var ClassWithAllPossibleReturnTypes|MockObject $stub */
        $stub = $this->createMock(ClassWithAllPossibleReturnTypes::class);

        $this->assertNull($stub->methodWithVoidReturnTypeDeclaration());
    }

    public function testObjectReturnTypeIsMockedCorrectly(): void
    {
        /** @var ClassWithAllPossibleReturnTypes|MockObject $stub */
        $stub = $this->createMock(ClassWithAllPossibleReturnTypes::class);

        $this->assertInstanceOf(stdClass::class, $stub->methodWithObjectReturnTypeDeclaration());
    }

    public function testUnionReturnTypeIsDoubledCorrectly(): void
    {
        /** @var ClassWithUnionReturnTypes|MockObject $stub */
        $stub = $this->createMock(ClassWithUnionReturnTypes::class);

        $this->assertFalse($stub->returnsBoolOrInt());
    }

    public function testNullableUnionReturnTypeIsDoubledCorrectly(): void
    {
        /** @var ClassWithUnionReturnTypes|MockObject $stub */
        $stub = $this->createMock(ClassWithUnionReturnTypes::class);

        $this->assertNull($stub->returnsBoolOrIntOrNull());
    }

    public function testMixedReturnTypeIsDoubledCorrectly(): void
    {
        /** @var ClassWithUnionReturnTypes|MockObject $stub */
        $stub = $this->createMock(ClassWithUnionReturnTypes::class);

        $this->assertNull($stub->returnsMixed());
    }

    public function testStaticReturnTypeIsDoubledCorrectly(): void
    {
        /** @var ClassWithStaticReturnTypes|Stub $stub */
        $stub = $this->createStub(ClassWithStaticReturnTypes::class);

        $this->assertInstanceOf(ClassWithStaticReturnTypes::class, $stub->returnsStatic());
    }

    public function testUnionReturnTypeWithStaticIsDoubledCorrectly(): void
    {
        /** @var ClassWithStaticReturnTypes|Stub $stub */
        $stub = $this->createStub(ClassWithStaticReturnTypes::class);

        $this->assertInstanceOf(ClassWithStaticReturnTypes::class, $stub->returnsUnionWithStatic());
    }

    public function testNullableStaticReturnTypeIsDoubledCorrectly(): void
    {
        /** @var ClassWithStaticReturnTypes|Stub $stub */
        $stub = $this->createStub(ClassWithStaticReturnTypes::class);

        $this->assertNull($stub->returnsStaticOrNull());
    }

    public function testTraitCanBeDoubled(): void
    {
        $object = $this->getObjectForTrait(ExampleTrait::class);

        $this->assertSame('ohHai', $object->ohHai());
    }

    public function testTraitWithConstructorCanBeDoubled(): void
    {
        $object = $this->getObjectForTrait(TraitWithConstructor::class, ['value']);

        $this->assertSame('value', $object->value());
    }

    public function testMethodThatReturnsIntOrFalseCanBeStubbed(): void
    {
        $i = $this->createStub(InterfaceWithMethodsThatDeclareBooleanReturnTypes::class);

        $i->method('returnsIntOrFalse')->willReturn(false);

        $this->assertFalse($i->returnsIntOrFalse());

        $i = $this->createStub(InterfaceWithMethodsThatDeclareBooleanReturnTypes::class);

        $i->method('returnsIntOrFalse')->willReturn(1);

        $this->assertSame(1, $i->returnsIntOrFalse());
    }

    public function testReturnValueCanBeAutomaticallyGeneratedForMethodThatReturnsIntOrFalse(): void
    {
        $i = $this->createStub(InterfaceWithMethodsThatDeclareBooleanReturnTypes::class);

        $this->assertFalse($i->returnsIntOrFalse());
    }

    public function testMethodThatReturnsBoolCanBeStubbed(): void
    {
        $i = $this->createStub(InterfaceWithMethodsThatDeclareBooleanReturnTypes::class);

        $i->method('returnsBool')->willReturn(false);

        $this->assertFalse($i->returnsBool());
    }

    public function testReturnValueCanBeAutomaticallyGeneratedForMethodThatReturnsIntersectionOfInterfaces(): void
    {
        $result = $this->createStub(InterfaceWithMethodReturningIntersection::class)->method();

        $this->assertInstanceOf(AnInterface::class, $result);
        $this->assertInstanceOf(AnotherInterface::class, $result);
    }

    public function testReturnValueCannotBeAutomaticallyGeneratedForMethodThatReturnsIntersectionWithClass(): void
    {
        $stub = $this->createStub(InterfaceWithMethodReturningIntersectionWithClass::class);

        $this->expectException(\PHPUnit\Framework\MockObject\RuntimeException::class);

        $stub->method();
    }

    private function resetMockObjects(): void
    {
        $refl = new ReflectionObject($this);
        $refl = $refl->getParentClass();
        $prop = $refl->getProperty('mockObjects');
        $prop->setAccessible(true);
        $prop->setValue($this, []);
    }
}<|MERGE_RESOLUTION|>--- conflicted
+++ resolved
@@ -344,32 +344,6 @@
         $this->assertEquals($mock, $mock->doSomething());
     }
 
-<<<<<<< HEAD
-=======
-    public function testStubbedReturnOnConsecutiveCalls(): void
-    {
-        $mock = $this->getMockBuilder(AnInterface::class)
-            ->getMock();
-
-        $mock->method('doSomething')
-            ->will($this->onConsecutiveCalls('a', 'b', 'c'));
-
-        $this->assertEquals('a', $mock->doSomething());
-        $this->assertEquals('b', $mock->doSomething());
-        $this->assertEquals('c', $mock->doSomething());
-
-        $mock = $this->getMockBuilder(AnInterface::class)
-            ->getMock();
-
-        $mock->method('doSomething')
-            ->willReturnOnConsecutiveCalls('a', 'b', 'c');
-
-        $this->assertEquals('a', $mock->doSomething());
-        $this->assertEquals('b', $mock->doSomething());
-        $this->assertEquals('c', $mock->doSomething());
-    }
-
->>>>>>> 4cb7d584
     public function testStaticMethodCallback(): void
     {
         $mock = $this->getMockBuilder(SomeClass::class)
@@ -1010,26 +984,6 @@
         $mock->staticMethod();
     }
 
-<<<<<<< HEAD
-=======
-    /**
-     * @see    https://github.com/sebastianbergmann/phpunit-mock-objects/issues/171
-     *
-     * @ticket 171
-     *
-     * @requires PHP < 8.1
-     */
-    public function testStubForClassThatImplementsSerializableCanBeCreatedWithoutInvokingTheConstructor(): void
-    {
-        $this->assertInstanceOf(
-            ClassThatImplementsSerializable::class,
-            $this->getMockBuilder(ClassThatImplementsSerializable::class)
-                ->disableOriginalConstructor()
-                ->getMock()
-        );
-    }
-
->>>>>>> 4cb7d584
     public function testGetMockForClassWithSelfTypeHint(): void
     {
         $this->assertInstanceOf(
