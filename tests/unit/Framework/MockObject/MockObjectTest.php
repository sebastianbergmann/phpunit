--- conflicted
+++ resolved
@@ -53,13 +53,8 @@
         $double->expects($this->never())->method('doSomething');
 
         $this->assertThatMockObjectExpectationFails(
-<<<<<<< HEAD
             AnInterface::class . '::doSomething(): bool was not expected to be called.',
-            $mock,
-=======
-            AnInterface::class . '::doSomething() was not expected to be called.',
-            $double,
->>>>>>> 2ad04415
+            $double,
             'doSomething',
         );
     }
@@ -116,13 +111,8 @@
         $double->doSomething();
 
         $this->assertThatMockObjectExpectationFails(
-<<<<<<< HEAD
             AnInterface::class . '::doSomething(): bool was not expected to be called more than once.',
-            $mock,
-=======
-            AnInterface::class . '::doSomething() was not expected to be called more than once.',
-            $double,
->>>>>>> 2ad04415
+            $double,
             'doSomething',
         );
     }
@@ -255,13 +245,8 @@
         $double->doSomething();
 
         $this->assertThatMockObjectExpectationFails(
-<<<<<<< HEAD
             AnInterface::class . '::doSomething(): bool was not expected to be called more than 2 times.',
-            $mock,
-=======
-            AnInterface::class . '::doSomething() was not expected to be called more than 2 times.',
-            $double,
->>>>>>> 2ad04415
+            $double,
             'doSomething',
         );
     }
@@ -448,9 +433,9 @@
     #[IgnorePhpunitDeprecations]
     public function testExpectationsCanBeConfiguredOnTestStubs(): void
     {
-        $mock = $this->createStub(AnInterface::class);
-
-        $mock->expects($this->never())->method('doSomething');
+        $double = $this->createStub(AnInterface::class);
+
+        $double->expects($this->never())->method('doSomething');
 
         $this->assertTrue(true);
     }
