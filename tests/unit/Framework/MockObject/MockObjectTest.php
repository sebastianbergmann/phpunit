--- conflicted
+++ resolved
@@ -16,20 +16,18 @@
 use PHPUnit\Framework\Attributes\IgnorePhpunitDeprecations;
 use PHPUnit\Framework\Attributes\Medium;
 use PHPUnit\Framework\Attributes\RequiresMethod;
+use PHPUnit\Framework\Attributes\RequiresPhp;
 use PHPUnit\Framework\Attributes\TestDox;
 use PHPUnit\Framework\ExpectationFailedException;
 use PHPUnit\Framework\MockObject\Runtime\PropertyHook;
 use PHPUnit\Framework\TestCase;
 use PHPUnit\TestFixture\MockObject\AnInterface;
-<<<<<<< HEAD
+use PHPUnit\TestFixture\MockObject\ExtendableClassWithCloneMethod;
 use PHPUnit\TestFixture\MockObject\ExtendableClassWithPropertyWithSetHook;
-use PHPUnit\TestFixture\MockObject\InterfaceWithImplicitProtocol;
-use PHPUnit\TestFixture\MockObject\InterfaceWithPropertyWithSetHook;
-=======
-use PHPUnit\TestFixture\MockObject\ExtendableClassWithCloneMethod;
+use PHPUnit\TestFixture\MockObject\ExtendableReadonlyClassWithCloneMethod;
 use PHPUnit\TestFixture\MockObject\InterfaceWithImplicitProtocol;
 use PHPUnit\TestFixture\MockObject\InterfaceWithMethodThatExpectsObject;
->>>>>>> 7195d437
+use PHPUnit\TestFixture\MockObject\InterfaceWithPropertyWithSetHook;
 use PHPUnit\TestFixture\MockObject\InterfaceWithReturnTypeDeclaration;
 use PHPUnit\TestFixture\MockObject\MethodWIthVariadicVariables;
 use ReflectionProperty;
@@ -472,7 +470,6 @@
         $this->assertSame(2, $clone->doSomethingElse(0));
     }
 
-<<<<<<< HEAD
     #[RequiresMethod(ReflectionProperty::class, 'isFinal')]
     public function testExpectationCanBeConfiguredForSetHookForPropertyOfInterface(): void
     {
@@ -491,7 +488,8 @@
         $double->expects($this->once())->method(PropertyHook::set('property'))->with('value');
 
         $double->property = 'value';
-=======
+    }
+
     #[TestDox('__toString() method returns empty string when return value generation is disabled and no return value is configured')]
     public function testToStringMethodReturnsEmptyStringWhenReturnValueGenerationIsDisabledAndNoReturnValueIsConfigured(): void
     {
@@ -514,6 +512,7 @@
         $double->doSomething();
     }
 
+    #[IgnorePhpunitDeprecations]
     public function testCloningOfObjectsPassedAsArgumentCanBeEnabled(): void
     {
         $object = new stdClass;
@@ -536,7 +535,18 @@
         $this->expectExceptionMessage(ExtendableClassWithCloneMethod::class . '::__clone');
 
         clone $double;
->>>>>>> 7195d437
+    }
+
+    #[TestDox('Original __clone() method can optionally be called when test double object is cloned (readonly class)')]
+    #[RequiresPhp('^8.3')]
+    public function testOriginalCloneMethodCanOptionallyBeCalledWhenTestDoubleObjectOfReadonlyClassIsCloned(): void
+    {
+        $double = $this->getMockBuilder(ExtendableReadonlyClassWithCloneMethod::class)->enableOriginalClone()->getMock();
+
+        $this->expectException(Exception::class);
+        $this->expectExceptionMessage(ExtendableReadonlyClassWithCloneMethod::class . '::__clone');
+
+        clone $double;
     }
 
     /**
