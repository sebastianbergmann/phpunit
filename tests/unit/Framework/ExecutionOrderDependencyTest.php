--- conflicted
+++ resolved
@@ -78,24 +78,14 @@
 
         $this->assertSame(
             $expectedShallowClone,
-<<<<<<< HEAD
             $dependency->shallowClone(),
-            'Incorrect shallowClone option'
-=======
-            $dependency->useShallowClone(),
             'Incorrect shallowClone option',
->>>>>>> 1badd7d7
         );
 
         $this->assertSame(
             $expectedDeepClone,
-<<<<<<< HEAD
             $dependency->deepClone(),
-            'Incorrect clone option'
-=======
-            $dependency->useDeepClone(),
             'Incorrect clone option',
->>>>>>> 1badd7d7
         );
     }
 
@@ -122,65 +112,4 @@
             'Right side of merge could be empty',
         );
     }
-<<<<<<< HEAD
-=======
-
-    public function testMergeUniqueDependencies(): void
-    {
-        $depOne   = new ExecutionOrderDependency('classOne');
-        $depTwo   = new ExecutionOrderDependency('classTwo::methodTwo');
-        $depThree = ExecutionOrderDependency::createFromDependsAnnotation('classThree', 'clone methodThree');
-
-        $this->assertSame(
-            [$depOne, $depTwo, $depThree],
-            ExecutionOrderDependency::mergeUnique(
-                [$depOne, $depTwo],
-                [$depTwo, $depThree],
-            ),
-        );
-    }
-
-    public function testDiffDependencies(): void
-    {
-        $depOne        = new ExecutionOrderDependency('classOne');
-        $depTwo        = new ExecutionOrderDependency('classTwo::methodTwo');
-        $depThree      = new ExecutionOrderDependency('classThree::methodThree');
-        $depThreeClone = ExecutionOrderDependency::createFromDependsAnnotation('classThree', 'clone methodThree');
-        $depFour       = new ExecutionOrderDependency('classFour::methodFour');
-
-        $this->assertSame(
-            [],
-            ExecutionOrderDependency::diff(
-                [$depOne, $depTwo],
-                [$depOne, $depTwo, $depThree, $depFour],
-            ),
-        );
-
-        $this->assertSame(
-            [$depOne, $depTwo],
-            ExecutionOrderDependency::diff(
-                [$depOne, $depTwo],
-                [$depThree, $depFour],
-            ),
-        );
-
-        $this->assertSame(
-            [$depOne, $depFour],
-            ExecutionOrderDependency::diff(
-                [$depOne, $depTwo, $depThree, $depFour],
-                [$depTwo, $depThreeClone],
-            ),
-        );
-
-        $this->assertSame(
-            [$depOne, $depTwo, $depThree, $depFour],
-            ExecutionOrderDependency::diff(
-                [$depOne, $depTwo, $depThree, $depFour],
-                [],
-            ),
-        );
-
-        $this->assertSame([], ExecutionOrderDependency::diff([], []));
-    }
->>>>>>> 1badd7d7
 }