<?php
/*
 * This file is part of PHPUnit.
 *
 * (c) Sebastian Bergmann <sebastian@phpunit.de>
 *
 * For the full copyright and license information, please view the LICENSE
 * file that was distributed with this source code.
 */

require_once dirname(__DIR__) . DIRECTORY_SEPARATOR . '_files' . DIRECTORY_SEPARATOR . 'BeforeAndAfterTest.php';
require_once dirname(__DIR__) . DIRECTORY_SEPARATOR . '_files' . DIRECTORY_SEPARATOR . 'BeforeClassAndAfterClassTest.php';
require_once dirname(__DIR__) . DIRECTORY_SEPARATOR . '_files' . DIRECTORY_SEPARATOR . 'TestWithTest.php';
require_once dirname(__DIR__) . DIRECTORY_SEPARATOR . '_files' . DIRECTORY_SEPARATOR . 'DataProviderSkippedTest.php';
require_once dirname(__DIR__) . DIRECTORY_SEPARATOR . '_files' . DIRECTORY_SEPARATOR . 'DataProviderIncompleteTest.php';
require_once dirname(__DIR__) . DIRECTORY_SEPARATOR . '_files' . DIRECTORY_SEPARATOR . 'InheritedTestCase.php';
require_once dirname(__DIR__) . DIRECTORY_SEPARATOR . '_files' . DIRECTORY_SEPARATOR . 'NoTestCaseClass.php';
require_once dirname(__DIR__) . DIRECTORY_SEPARATOR . '_files' . DIRECTORY_SEPARATOR . 'NoTestCases.php';
require_once dirname(__DIR__) . DIRECTORY_SEPARATOR . '_files' . DIRECTORY_SEPARATOR . 'NotPublicTestCase.php';
require_once dirname(__DIR__) . DIRECTORY_SEPARATOR . '_files' . DIRECTORY_SEPARATOR . 'NotVoidTestCase.php';
require_once dirname(__DIR__) . DIRECTORY_SEPARATOR . '_files' . DIRECTORY_SEPARATOR . 'OverrideTestCase.php';
require_once dirname(__DIR__) . DIRECTORY_SEPARATOR . '_files' . DIRECTORY_SEPARATOR . 'RequirementsClassBeforeClassHookTest.php';

/**
 * @author     Sebastian Bergmann <sebastian@phpunit.de>
 * @copyright  Sebastian Bergmann <sebastian@phpunit.de>
 * @license    http://www.opensource.org/licenses/BSD-3-Clause  The BSD 3-Clause License
 * @link       http://www.phpunit.de/
 * @since      Class available since Release 2.0.0
 * @covers     PHPUnit_Framework_TestSuite
 */
class Framework_SuiteTest extends PHPUnit_Framework_TestCase
{
    protected $result;

    protected function setUp()
    {
        $this->result = new PHPUnit_Framework_TestResult;
    }

    public static function suite()
    {
        $suite = new PHPUnit_Framework_TestSuite;

<<<<<<< HEAD
        $suite->addTest(new Framework_SuiteTest('testAddTestSuite'));
        $suite->addTest(new Framework_SuiteTest('testInheritedTests'));
        $suite->addTest(new Framework_SuiteTest('testNoTestCases'));
        $suite->addTest(new Framework_SuiteTest('testNoTestCaseClass'));
        $suite->addTest(new Framework_SuiteTest('testNotExistingTestCase'));
        $suite->addTest(new Framework_SuiteTest('testNotPublicTestCase'));
        $suite->addTest(new Framework_SuiteTest('testNotVoidTestCase'));
        $suite->addTest(new Framework_SuiteTest('testOneTestCase'));
        $suite->addTest(new Framework_SuiteTest('testShadowedTests'));
        $suite->addTest(new Framework_SuiteTest('testBeforeClassAndAfterClassAnnotations'));
        $suite->addTest(new Framework_SuiteTest('testBeforeAnnotation'));
        $suite->addTest(new Framework_SuiteTest('testTestWithAnnotation'));
        $suite->addTest(new Framework_SuiteTest('testSkippedTestDataProvider'));
        $suite->addTest(new Framework_SuiteTest('testIncompleteTestDataProvider'));
        $suite->addTest(new Framework_SuiteTest('testRequirementsBeforeClassHook'));
        $suite->addTest(new Framework_SuiteTest('testDontSkipInheritedClass'));
=======
        $suite->addTest(new self('testAddTestSuite'));
        $suite->addTest(new self('testInheritedTests'));
        $suite->addTest(new self('testNoTestCases'));
        $suite->addTest(new self('testNoTestCaseClass'));
        $suite->addTest(new self('testNotExistingTestCase'));
        $suite->addTest(new self('testNotPublicTestCase'));
        $suite->addTest(new self('testNotVoidTestCase'));
        $suite->addTest(new self('testOneTestCase'));
        $suite->addTest(new self('testShadowedTests'));
        $suite->addTest(new self('testBeforeClassAndAfterClassAnnotations'));
        $suite->addTest(new self('testBeforeAnnotation'));
        $suite->addTest(new self('testSkippedTestDataProvider'));
        $suite->addTest(new self('testIncompleteTestDataProvider'));
        $suite->addTest(new self('testRequirementsBeforeClassHook'));
        $suite->addTest(new self('testDontSkipInheritedClass'));
>>>>>>> fa9bf016

        return $suite;
    }

    public function testAddTestSuite()
    {
        $suite = new PHPUnit_Framework_TestSuite(
            'OneTestCase'
        );

        $suite->run($this->result);

        $this->assertEquals(1, count($this->result));
    }

    public function testInheritedTests()
    {
        $suite = new PHPUnit_Framework_TestSuite(
            'InheritedTestCase'
        );

        $suite->run($this->result);

        $this->assertTrue($this->result->wasSuccessful());
        $this->assertEquals(2, count($this->result));
    }

    public function testNoTestCases()
    {
        $suite = new PHPUnit_Framework_TestSuite(
            'NoTestCases'
        );

        $suite->run($this->result);

        $this->assertTrue(!$this->result->wasSuccessful());
        $this->assertEquals(1, $this->result->failureCount());
        $this->assertEquals(1, count($this->result));
    }

    /**
     * @expectedException PHPUnit_Framework_Exception
     */
    public function testNoTestCaseClass()
    {
        $suite = new PHPUnit_Framework_TestSuite('NoTestCaseClass');
    }

    public function testNotExistingTestCase()
    {
        $suite = new self('notExistingMethod');

        $suite->run($this->result);

        $this->assertEquals(0, $this->result->errorCount());
        $this->assertEquals(1, $this->result->failureCount());
        $this->assertEquals(1, count($this->result));
    }

    public function testNotPublicTestCase()
    {
        $suite = new PHPUnit_Framework_TestSuite(
            'NotPublicTestCase'
        );

        $this->assertEquals(2, count($suite));
    }

    public function testNotVoidTestCase()
    {
        $suite = new PHPUnit_Framework_TestSuite(
            'NotVoidTestCase'
        );

        $this->assertEquals(1, count($suite));
    }

    public function testOneTestCase()
    {
        $suite = new PHPUnit_Framework_TestSuite(
            'OneTestCase'
        );

        $suite->run($this->result);

        $this->assertEquals(0, $this->result->errorCount());
        $this->assertEquals(0, $this->result->failureCount());
        $this->assertEquals(1, count($this->result));
        $this->assertTrue($this->result->wasSuccessful());
    }

    public function testShadowedTests()
    {
        $suite = new PHPUnit_Framework_TestSuite(
            'OverrideTestCase'
        );

        $suite->run($this->result);

        $this->assertEquals(1, count($this->result));
    }

    public function testBeforeClassAndAfterClassAnnotations()
    {
        $suite = new PHPUnit_Framework_TestSuite(
            'BeforeClassAndAfterClassTest'
        );

        BeforeClassAndAfterClassTest::resetProperties();
        $suite->run($this->result);

        $this->assertEquals(1, BeforeClassAndAfterClassTest::$beforeClassWasRun, '@beforeClass method was not run once for the whole suite.');
        $this->assertEquals(1, BeforeClassAndAfterClassTest::$afterClassWasRun, '@afterClass method was not run once for the whole suite.');
    }

    public function testBeforeAnnotation()
    {
        $test = new PHPUnit_Framework_TestSuite(
            'BeforeAndAfterTest'
        );

        BeforeAndAfterTest::resetProperties();
        $result = $test->run();

        $this->assertEquals(2, BeforeAndAfterTest::$beforeWasRun);
        $this->assertEquals(2, BeforeAndAfterTest::$afterWasRun);
    }

    public function testTestWithAnnotation()
    {
        $test = new PHPUnit_Framework_TestSuite(
            'TestWithTest'
        );

        BeforeAndAfterTest::resetProperties();
        $result = $test->run();

        $this->assertEquals(4, count($result->passed()));
    }

    public function testSkippedTestDataProvider()
    {
        $suite = new PHPUnit_Framework_TestSuite('DataProviderSkippedTest');

        $suite->run($this->result);

        $this->assertEquals(3, $this->result->count());
        $this->assertEquals(1, $this->result->skippedCount());
    }

    public function testIncompleteTestDataProvider()
    {
        $suite = new PHPUnit_Framework_TestSuite('DataProviderIncompleteTest');

        $suite->run($this->result);

        $this->assertEquals(3, $this->result->count());
        $this->assertEquals(1, $this->result->notImplementedCount());
    }

    public function testRequirementsBeforeClassHook()
    {
        $suite = new PHPUnit_Framework_TestSuite(
            'RequirementsClassBeforeClassHookTest'
        );

        $suite->run($this->result);

        $this->assertEquals(0, $this->result->errorCount());
        $this->assertEquals(1, $this->result->skippedCount());
    }

    public function testDontSkipInheritedClass()
    {
        $suite = new PHPUnit_Framework_TestSuite(
            'DontSkipInheritedClass'
        );

        $dir = dirname(__DIR__) . DIRECTORY_SEPARATOR . '_files' . DIRECTORY_SEPARATOR . 'Inheritance' . DIRECTORY_SEPARATOR;

        $suite->addTestFile($dir . 'InheritanceA.php');
        $suite->addTestFile($dir . 'InheritanceB.php');
        $result = $suite->run();
        $this->assertEquals(2, count($result));
    }
}<|MERGE_RESOLUTION|>--- conflicted
+++ resolved
@@ -42,24 +42,6 @@
     {
         $suite = new PHPUnit_Framework_TestSuite;
 
-<<<<<<< HEAD
-        $suite->addTest(new Framework_SuiteTest('testAddTestSuite'));
-        $suite->addTest(new Framework_SuiteTest('testInheritedTests'));
-        $suite->addTest(new Framework_SuiteTest('testNoTestCases'));
-        $suite->addTest(new Framework_SuiteTest('testNoTestCaseClass'));
-        $suite->addTest(new Framework_SuiteTest('testNotExistingTestCase'));
-        $suite->addTest(new Framework_SuiteTest('testNotPublicTestCase'));
-        $suite->addTest(new Framework_SuiteTest('testNotVoidTestCase'));
-        $suite->addTest(new Framework_SuiteTest('testOneTestCase'));
-        $suite->addTest(new Framework_SuiteTest('testShadowedTests'));
-        $suite->addTest(new Framework_SuiteTest('testBeforeClassAndAfterClassAnnotations'));
-        $suite->addTest(new Framework_SuiteTest('testBeforeAnnotation'));
-        $suite->addTest(new Framework_SuiteTest('testTestWithAnnotation'));
-        $suite->addTest(new Framework_SuiteTest('testSkippedTestDataProvider'));
-        $suite->addTest(new Framework_SuiteTest('testIncompleteTestDataProvider'));
-        $suite->addTest(new Framework_SuiteTest('testRequirementsBeforeClassHook'));
-        $suite->addTest(new Framework_SuiteTest('testDontSkipInheritedClass'));
-=======
         $suite->addTest(new self('testAddTestSuite'));
         $suite->addTest(new self('testInheritedTests'));
         $suite->addTest(new self('testNoTestCases'));
@@ -71,11 +53,11 @@
         $suite->addTest(new self('testShadowedTests'));
         $suite->addTest(new self('testBeforeClassAndAfterClassAnnotations'));
         $suite->addTest(new self('testBeforeAnnotation'));
+        $suite->addTest(new self('testTestWithAnnotation'));
         $suite->addTest(new self('testSkippedTestDataProvider'));
         $suite->addTest(new self('testIncompleteTestDataProvider'));
         $suite->addTest(new self('testRequirementsBeforeClassHook'));
         $suite->addTest(new self('testDontSkipInheritedClass'));
->>>>>>> fa9bf016
 
         return $suite;
     }
