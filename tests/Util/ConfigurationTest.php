--- conflicted
+++ resolved
@@ -300,7 +300,6 @@
         $this->assertEquals('putenv', getenv('foo'));
     }
 
-<<<<<<< HEAD
     /**
      * @backupGlobals enabled
      *
@@ -319,8 +318,6 @@
     /**
      * @covers PHPUnit_Util_Configuration::getPHPUnitConfiguration
      */
-=======
->>>>>>> b4581b3c
     public function testPHPUnitConfigurationIsReadCorrectly()
     {
         $this->assertEquals(
