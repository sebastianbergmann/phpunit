--TEST--
phpunit --configuration ../_files/baseline/invalid-baseline/phpunit.xml
--FILE--
<?php declare(strict_types=1);
$_SERVER['argv'][] = '--do-not-cache-result';
$_SERVER['argv'][] = '--configuration';
$_SERVER['argv'][] = __DIR__ . '/../_files/baseline/invalid-baseline/phpunit.xml';

require_once __DIR__ . '/../../bootstrap.php';

(new PHPUnit\TextUI\Application)->run($_SERVER['argv']);
--EXPECTF--
PHPUnit %s by Sebastian Bergmann and contributors.

Runtime: %s
Configuration: %s

.                                                                   1 / 1 (100%)

Time: %s, Memory: %s

There was 1 PHPUnit test runner warning:

1) Cannot read baseline %sbaseline.xml: %s

<<<<<<< HEAD
OK, but there were issues!
Tests: 1, Assertions: 1, Warnings: 1.
=======
%snd%sag%s

OK, but there were issues!
Tests: 1, Assertions: 1, PHPUnit Warnings: 1, Deprecations: 1.
>>>>>>> c4fa2c3d
<|MERGE_RESOLUTION|>--- conflicted
+++ resolved
@@ -23,12 +23,5 @@
 
 1) Cannot read baseline %sbaseline.xml: %s
 
-<<<<<<< HEAD
 OK, but there were issues!
-Tests: 1, Assertions: 1, Warnings: 1.
-=======
-%snd%sag%s
-
-OK, but there were issues!
-Tests: 1, Assertions: 1, PHPUnit Warnings: 1, Deprecations: 1.
->>>>>>> c4fa2c3d
+Tests: 1, Assertions: 1, PHPUnit Warnings: 1.