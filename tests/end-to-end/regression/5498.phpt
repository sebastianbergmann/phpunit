--TEST--
https://github.com/sebastianbergmann/phpunit/issues/5498
--FILE--
<?php declare(strict_types=1);
$_SERVER['argv'][] = '--do-not-cache-result';
$_SERVER['argv'][] = '--no-configuration';
$_SERVER['argv'][] = '--bootstrap';
$_SERVER['argv'][] = __DIR__ . '/5498/TestCase.php';
$_SERVER['argv'][] = '--debug';
$_SERVER['argv'][] = __DIR__ . '/5498';

require_once __DIR__ . '/../../bootstrap.php';

(new PHPUnit\TextUI\Application)->run($_SERVER['argv']);
--EXPECTF--
PHPUnit Started (%s)
Test Runner Configured
<<<<<<< HEAD
=======
Bootstrap Finished (%sTestCase.php)
Test Suite Loaded (1 test)
>>>>>>> 1dd66e10
Event Facade Sealed
Test Suite Loaded (1 test)
Test Runner Started
Test Suite Sorted
Test Runner Execution Started (1 test)
Test Suite Started (CLI Arguments, 1 test)
Test Suite Started (PHPUnit\TestFixture\Issue5498\Test, 1 test)
Test Preparation Started (PHPUnit\TestFixture\Issue5498\Test::testOne)
Before Test Method Called (PHPUnit\TestFixture\Issue5498\Test::parentBefore)
Before Test Method Called (PHPUnit\TestFixture\Issue5498\Test::before)
Before Test Method Finished:
- PHPUnit\TestFixture\Issue5498\Test::parentBefore
- PHPUnit\TestFixture\Issue5498\Test::before
Test Prepared (PHPUnit\TestFixture\Issue5498\Test::testOne)
Test Passed (PHPUnit\TestFixture\Issue5498\Test::testOne)
After Test Method Called (PHPUnit\TestFixture\Issue5498\Test::after)
After Test Method Called (PHPUnit\TestFixture\Issue5498\Test::parentAfter)
After Test Method Finished:
- PHPUnit\TestFixture\Issue5498\Test::after
- PHPUnit\TestFixture\Issue5498\Test::parentAfter
Test Finished (PHPUnit\TestFixture\Issue5498\Test::testOne)
Test Suite Finished (PHPUnit\TestFixture\Issue5498\Test, 1 test)
Test Suite Finished (CLI Arguments, 1 test)
Test Runner Execution Finished
Test Runner Finished
PHPUnit Finished (Shell Exit Code: 0)<|MERGE_RESOLUTION|>--- conflicted
+++ resolved
@@ -15,11 +15,7 @@
 --EXPECTF--
 PHPUnit Started (%s)
 Test Runner Configured
-<<<<<<< HEAD
-=======
 Bootstrap Finished (%sTestCase.php)
-Test Suite Loaded (1 test)
->>>>>>> 1dd66e10
 Event Facade Sealed
 Test Suite Loaded (1 test)
 Test Runner Started
