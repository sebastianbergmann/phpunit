--- conflicted
+++ resolved
@@ -16,7 +16,7 @@
 {
     public static function shouldBeTrueDataProvider()
     {
-        //throw new Exception("Can't create the data");
+        // throw new Exception("Can't create the data");
         return [
             [true],
             [false],
@@ -56,26 +56,4 @@
     {
         $this->assertFalse(false);
     }
-<<<<<<< HEAD
-=======
-
-    public function shouldBeTrueDataProvider()
-    {
-        // throw new Exception("Can't create the data");
-        return [
-            [true],
-            [false],
-        ];
-    }
-
-    public function shouldBeFalseDataProvider()
-    {
-        throw new Exception("Can't create the data");
-
-        return [
-            [true],
-            [false],
-        ];
-    }
->>>>>>> 4cb7d584
 }