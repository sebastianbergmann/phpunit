--- conflicted
+++ resolved
@@ -21,16 +21,10 @@
     true
 );
 
-<<<<<<< HEAD
 print $mock->getClassCode();
 --EXPECTF--
 declare(strict_types=1);
 
-=======
-print $mock['code'];
-?>
---EXPECTF--
->>>>>>> 928b6e54
 class MockFoo extends Foo implements PHPUnit\Framework\MockObject\MockObject
 {
     use \PHPUnit\Framework\MockObject\Api;
