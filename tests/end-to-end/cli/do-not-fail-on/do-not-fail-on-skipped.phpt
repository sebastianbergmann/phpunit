--- conflicted
+++ resolved
@@ -16,12 +16,8 @@
 --EXPECTF--
 PHPUnit Started (%s)
 Test Runner Configured
-<<<<<<< HEAD
-=======
+Event Facade Sealed
 Test Suite Loaded (8 tests)
->>>>>>> c4fa2c3d
-Event Facade Sealed
-Test Suite Loaded (6 tests)
 Test Runner Started
 Test Suite Sorted
 Test Suite Filtered (1 test)
