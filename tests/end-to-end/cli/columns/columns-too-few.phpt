--TEST--
phpunit --columns=1 ../../../_files/BankAccountTest.php
--FILE--
<?php declare(strict_types=1);
$_SERVER['argv'][] = '--do-not-cache-result';
$_SERVER['argv'][] = '--no-configuration';
$_SERVER['argv'][] = '--columns=1';
$_SERVER['argv'][] = __DIR__ . '/../../../_files/BankAccountTest.php';

require_once __DIR__ . '/../../../bootstrap.php';
(new PHPUnit\TextUI\Application)->run($_SERVER['argv']);
--EXPECTF--
PHPUnit %s by Sebastian Bergmann and contributors.

Runtime: %s

... 3 / 3 (100%)


Time: %s, Memory: %s

There was 1 PHPUnit test runner warning:

1) Less than 16 columns requested, number of columns set to 16

OK, but there were issues!
<<<<<<< HEAD
Tests: 3, Assertions: 3, Warnings: 1.
=======
Tests: 3, Assertions: 3, PHPUnit Warnings: 1.
>>>>>>> c4fa2c3d
<|MERGE_RESOLUTION|>--- conflicted
+++ resolved
@@ -24,8 +24,4 @@
 1) Less than 16 columns requested, number of columns set to 16
 
 OK, but there were issues!
-<<<<<<< HEAD
-Tests: 3, Assertions: 3, Warnings: 1.
-=======
-Tests: 3, Assertions: 3, PHPUnit Warnings: 1.
->>>>>>> c4fa2c3d
+Tests: 3, Assertions: 3, PHPUnit Warnings: 1.