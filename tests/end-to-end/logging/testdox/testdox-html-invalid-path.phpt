--- conflicted
+++ resolved
@@ -25,8 +25,4 @@
 1) Cannot log test results in TestDox HTML format to "": Directory "" does not exist and could not be created
 
 OK, but there were issues!
-<<<<<<< HEAD
-Tests: 1, Assertions: 1, Warnings: 1.
-=======
-Tests: 1, Assertions: 1, PHPUnit Warnings: 1.
->>>>>>> c4fa2c3d
+Tests: 1, Assertions: 1, PHPUnit Warnings: 1.