--- conflicted
+++ resolved
@@ -25,8 +25,4 @@
 1) Cannot log test results in JUnit XML format to "socket://hostname:port:wrong": "socket://hostname:port:wrong" does not match "socket://hostname:port" format
 
 OK, but there were issues!
-<<<<<<< HEAD
-Tests: 1, Assertions: 1, Warnings: 1.
-=======
-Tests: 1, Assertions: 1, PHPUnit Warnings: 1.
->>>>>>> c4fa2c3d
+Tests: 1, Assertions: 1, PHPUnit Warnings: 1.