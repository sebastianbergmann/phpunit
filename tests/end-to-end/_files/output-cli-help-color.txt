[33mUsage:[0m
  phpunit [options] <directory|file> ...

[33mConfiguration:[0m

  [32m--bootstrap [36m<file>[0m                  [0m A PHP script that is included before the
                                       tests run
  [32m-c|--configuration [36m<file>[0m           [0m Read configuration from XML file
  [32m--no-configuration                  [0m Ignore default configuration file
                                       (phpunit.xml)
  [32m--extension [36m<class>[0m                 [0m Register test runner extension with
                                       bootstrap <class>
  [32m--no-extensions                     [0m Do not register test runner extensions
  [32m--include-path [36m<path(s)>[0m            [0m Prepend PHP's include_path with given
                                       path(s)
  [32m-d [36m<key[=value]>[0m                    [0m Sets a php.ini value
  [32m--cache-directory [36m<dir>[0m             [0m Specify cache directory
  [32m--generate-configuration            [0m Generate configuration file with
                                       suggested settings
  [32m--migrate-configuration             [0m Migrate configuration file to current
                                       format
  [32m--generate-baseline [36m<file>[0m          [0m Generate baseline for issues
  [32m--use-baseline [36m<file>[0m               [0m Use baseline to ignore issues
  [32m--ignore-baseline                   [0m Do not use baseline to ignore issues

[33mSelection:[0m

  [32m--list-suites                       [0m List available test suites
  [32m--testsuite [36m<name>[0m                  [0m Only run tests from the specified test
                                       suite(s)
  [32m--exclude-testsuite [36m<name>[0m          [0m Exclude tests from the specified test
                                       suite(s)
  [32m--list-groups                       [0m List available test groups
  [32m--group [36m<name>[0m                      [0m Only run tests from the specified
                                       group(s)
  [32m--exclude-group [36m<name>[0m              [0m Exclude tests from the specified
                                       group(s)
  [32m--covers [36m<name>[0m                     [0m Only run tests that intend to cover
                                       <name>
  [32m--uses [36m<name>[0m                       [0m Only run tests that intend to use <name>
  [32m--requires-php-extension [36m<name>[0m     [0m Only run tests that require PHP
                                       extension <name>
  [32m--list-test-files                   [0m List available test files
  [32m--list-tests                        [0m List available tests
  [32m--list-tests-xml [36m<file>[0m             [0m List available tests in XML format
  [32m--filter [36m<pattern>[0m                  [0m Filter which tests to run
  [32m--exclude-filter [36m<pattern>[0m          [0m Exclude tests for the specified filter
                                       pattern
  [32m--test-suffix [36m<suffixes>[0m            [0m Only search for test in files with
                                       specified suffix(es). Default:
                                       Test.php,.phpt

[33mExecution:[0m

  [32m--process-isolation                 [0m Run each test in a separate PHP process
  [32m--globals-backup                    [0m Backup and restore $GLOBALS for each
                                       test
  [32m--static-backup                     [0m Backup and restore static properties for
                                       each test

  [32m--strict-coverage                   [0m Be strict about code coverage metadata
  [32m--strict-global-state               [0m Be strict about changes to global state
  [32m--disallow-test-output              [0m Be strict about output during tests
  [32m--enforce-time-limit                [0m Enforce time limit based on test size
  [32m--default-time-limit [36m<sec>[0m          [0m Timeout in seconds for tests that have
                                       no declared size
  [32m--do-not-report-useless-tests       [0m Do not report tests that do not test
                                       anything

  [32m--stop-on-defect                    [0m Stop after first error, failure,
                                       warning, or risky test
  [32m--stop-on-error                     [0m Stop after first error
  [32m--stop-on-failure                   [0m Stop after first failure
  [32m--stop-on-warning                   [0m Stop after first warning
  [32m--stop-on-risky                     [0m Stop after first risky test
  [32m--stop-on-deprecation               [0m Stop after first test that triggered a
                                       deprecation
  [32m--stop-on-notice                    [0m Stop after first test that triggered a
                                       notice
  [32m--stop-on-skipped                   [0m Stop after first skipped test
  [32m--stop-on-incomplete                [0m Stop after first incomplete test

  [32m--fail-on-empty-test-suite          [0m Signal failure using shell exit code
                                       when no tests were run
  [32m--fail-on-warning                   [0m Signal failure using shell exit code
                                       when a warning was triggered
  [32m--fail-on-risky                     [0m Signal failure using shell exit code
                                       when a test was considered risky
  [32m--fail-on-deprecation               [0m Signal failure using shell exit code
                                       when a deprecation was triggered
  [32m--fail-on-phpunit-deprecation       [0m Signal failure using shell exit code
                                       when a PHPUnit deprecation was triggered
<<<<<<< HEAD
  [32m--fail-on-phpunit-notice            [0m Signal failure using shell exit code
                                       when a PHPUnit notice was triggered
=======
  [32m--fail-on-phpunit-warning           [0m Signal failure using shell exit code
                                       when a PHPUnit warning was triggered
>>>>>>> c80daf07
  [32m--fail-on-notice                    [0m Signal failure using shell exit code
                                       when a notice was triggered
  [32m--fail-on-skipped                   [0m Signal failure using shell exit code
                                       when a test was skipped
  [32m--fail-on-incomplete                [0m Signal failure using shell exit code
                                       when a test was marked incomplete
  [32m--fail-on-all-issues                [0m Signal failure using shell exit code
                                       when an issue is triggered

  [32m--do-not-fail-on-empty-test-suite   [0m Do not signal failure using shell exit
                                       code when no tests were run
  [32m--do-not-fail-on-warning            [0m Do not signal failure using shell exit
                                       code when a warning was triggered
  [32m--do-not-fail-on-risky              [0m Do not signal failure using shell exit
                                       code when a test was considered risky
  [32m--do-not-fail-on-deprecation        [0m Do not signal failure using shell exit
                                       code when a deprecation was triggered
  [32m--do-not-fail-on-phpunit-deprecation[0m Do not signal failure using shell exit
                                       code when a PHPUnit deprecation was
                                       triggered
<<<<<<< HEAD
  [32m--do-not-fail-on-phpunit-notice     [0m Do not signal failure using shell exit
                                       code when a PHPUnit notice was triggered
=======
  [32m--do-not-fail-on-phpunit-warning    [0m Do not signal failure using shell exit
                                       code when a PHPUnit warning was
                                       triggered
>>>>>>> c80daf07
  [32m--do-not-fail-on-notice             [0m Do not signal failure using shell exit
                                       code when a notice was triggered
  [32m--do-not-fail-on-skipped            [0m Do not signal failure using shell exit
                                       code when a test was skipped
  [32m--do-not-fail-on-incomplete         [0m Do not signal failure using shell exit
                                       code when a test was marked incomplete

  [32m--cache-result                      [0m Write test results to cache file
  [32m--do-not-cache-result               [0m Do not write test results to cache file

  [32m--order-by [36m<order>[0m                  [0m Run tests in order:
                                       default|defects|depends|duration|no-depends|random|reverse|size
  [32m--random-order-seed [36m<N>[0m             [0m Use the specified random seed when
                                       running tests in random order

[33mReporting:[0m

  [32m--colors [36m<flag>[0m                     [0m Use colors in output ("never", "auto" or
                                       "always")
  [32m--columns [36m<n>[0m                       [0m Number of columns to use for progress
                                       output
  [32m--columns max                       [0m Use maximum number of columns for
                                       progress output
  [32m--stderr                            [0m Write to STDERR instead of STDOUT

  [32m--no-progress                       [0m Disable output of test execution
                                       progress
  [32m--no-results                        [0m Disable output of test results
  [32m--no-output                         [0m Disable all output

  [32m--display-incomplete                [0m Display details for incomplete tests
  [32m--display-skipped                   [0m Display details for skipped tests
  [32m--display-deprecations              [0m Display details for deprecations
                                       triggered by tests
  [32m--display-phpunit-deprecations      [0m Display details for PHPUnit deprecations
  [32m--display-phpunit-notices           [0m Display details for PHPUnit notices
  [32m--display-errors                    [0m Display details for errors triggered by
                                       tests
  [32m--display-notices                   [0m Display details for notices triggered by
                                       tests
  [32m--display-warnings                  [0m Display details for warnings triggered
                                       by tests
  [32m--display-all-issues                [0m Display details for all issues that are
                                       triggered
  [32m--reverse-list                      [0m Print defects in reverse order

  [32m--teamcity                          [0m Replace default progress and result
                                       output with TeamCity format
  [32m--testdox                           [0m Replace default result output with
                                       TestDox format
  [32m--testdox-summary                   [0m Repeat TestDox output for tests with
                                       errors, failures, or issues

  [32m--debug                             [0m Replace default progress and result
                                       output with debugging information
  [32m--with-telemetry                    [0m Include telemetry information in
                                       debugging information output

[33mLogging:[0m

  [32m--log-junit [36m<file>[0m                  [0m Write test results in JUnit XML format
                                       to file
  [32m--log-otr [36m<file>[0m                    [0m Write test results in Open Test
                                       Reporting XML format to file
  [32m--log-teamcity [36m<file>[0m               [0m Write test results in TeamCity format to
                                       file
  [32m--testdox-html [36m<file>[0m               [0m Write test results in TestDox format
                                       (HTML) to file
  [32m--testdox-text [36m<file>[0m               [0m Write test results in TestDox format
                                       (plain text) to file
  [32m--log-events-text [36m<file>[0m            [0m Stream events as plain text to file
  [32m--log-events-verbose-text [36m<file>[0m    [0m Stream events as plain text with
                                       extended information to file
  [32m--no-logging                        [0m Ignore logging configured in the XML
                                       configuration file

[33mCode Coverage:[0m

  [32m--coverage-clover [36m<file>[0m            [0m Write code coverage report in Clover XML
                                       format to file
  [32m--coverage-openclover [36m<file>[0m        [0m Write code coverage report in OpenClover
                                       XML format to file
  [32m--coverage-cobertura [36m<file>[0m         [0m Write code coverage report in Cobertura
                                       XML format to file
  [32m--coverage-crap4j [36m<file>[0m            [0m Write code coverage report in Crap4J XML
                                       format to file
  [32m--coverage-html [36m<dir>[0m               [0m Write code coverage report in HTML
                                       format to directory
  [32m--coverage-php [36m<file>[0m               [0m Write serialized code coverage data to
                                       file
  [32m--coverage-text=[36m<file>[0m              [0m Write code coverage report in text
                                       format to file [default: standard
                                       output]
  [32m--only-summary-for-coverage-text    [0m Option for code coverage report in text
                                       format: only show summary
  [32m--show-uncovered-for-coverage-text  [0m Option for code coverage report in text
                                       format: show uncovered files
  [32m--coverage-xml [36m<dir>[0m                [0m Write code coverage report in XML format
                                       to directory
  [32m--warm-coverage-cache               [0m Warm static analysis cache
  [32m--coverage-filter [36m<dir>[0m             [0m Include <dir> in code coverage reporting
  [32m--path-coverage                     [0m Report path coverage in addition to line
                                       coverage
  [32m--disable-coverage-ignore           [0m Disable metadata for ignoring code
                                       coverage
  [32m--no-coverage                       [0m Ignore code coverage reporting
                                       configured in the XML configuration file

[33mMiscellaneous:[0m

  [32m-h|--help                           [0m Prints this usage information
  [32m--version                           [0m Prints the version and exits
  [32m--atleast-version [36m<min>[0m             [0m Checks that version is greater than
                                       <min> and exits
  [32m--check-version                     [0m Checks whether PHPUnit is the latest
                                       version and exits
<|MERGE_RESOLUTION|>--- conflicted
+++ resolved
@@ -90,13 +90,10 @@
                                        when a deprecation was triggered
   [32m--fail-on-phpunit-deprecation       [0m Signal failure using shell exit code
                                        when a PHPUnit deprecation was triggered
-<<<<<<< HEAD
   [32m--fail-on-phpunit-notice            [0m Signal failure using shell exit code
                                        when a PHPUnit notice was triggered
-=======
   [32m--fail-on-phpunit-warning           [0m Signal failure using shell exit code
                                        when a PHPUnit warning was triggered
->>>>>>> c80daf07
   [32m--fail-on-notice                    [0m Signal failure using shell exit code
                                        when a notice was triggered
   [32m--fail-on-skipped                   [0m Signal failure using shell exit code
@@ -117,14 +114,11 @@
   [32m--do-not-fail-on-phpunit-deprecation[0m Do not signal failure using shell exit
                                        code when a PHPUnit deprecation was
                                        triggered
-<<<<<<< HEAD
   [32m--do-not-fail-on-phpunit-notice     [0m Do not signal failure using shell exit
                                        code when a PHPUnit notice was triggered
-=======
   [32m--do-not-fail-on-phpunit-warning    [0m Do not signal failure using shell exit
                                        code when a PHPUnit warning was
                                        triggered
->>>>>>> c80daf07
   [32m--do-not-fail-on-notice             [0m Do not signal failure using shell exit
                                        code when a notice was triggered
   [32m--do-not-fail-on-skipped            [0m Do not signal failure using shell exit
