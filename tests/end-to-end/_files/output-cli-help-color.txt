[33mUsage:[0m
  phpunit [options] <directory|file> ...

[33mConfiguration:[0m

<<<<<<< HEAD
  [32m--bootstrap [36m<file>[0m                [0m A PHP script that is included before the
                                     tests run
  [32m-c|--configuration [36m<file>[0m         [0m Read configuration from XML file
  [32m--no-configuration                [0m Ignore default configuration file
                                     (phpunit.xml)
  [32m--extension [36m<class>[0m               [0m Register test runner extension with
                                     bootstrap <class>
  [32m--no-extensions                   [0m Do not register test runner extensions
  [32m--include-path [36m<path(s)>[0m          [0m Prepend PHP's include_path with given
                                     path(s)
  [32m-d [36m<key[=value]>[0m                  [0m Sets a php.ini value
  [32m--cache-directory [36m<dir>[0m           [0m Specify cache directory
  [32m--generate-configuration          [0m Generate configuration file with suggested
                                     settings
  [32m--migrate-configuration           [0m Migrate configuration file to current
                                     format
  [32m--generate-baseline [36m<file>[0m        [0m Generate baseline for issues
  [32m--use-baseline [36m<file>[0m             [0m Use baseline to ignore issues
  [32m--ignore-baseline                 [0m Do not use baseline to ignore issues

[33mSelection:[0m

  [32m--list-suites                     [0m List available test suites
  [32m--testsuite [36m<name>[0m                [0m Only run tests from the specified test
                                     suite(s)
  [32m--exclude-testsuite [36m<name>[0m        [0m Exclude tests from the specified test
                                     suite(s)
  [32m--list-groups                     [0m List available test groups
  [32m--group [36m<name>[0m                    [0m Only run tests from the specified group(s)
  [32m--exclude-group [36m<name>[0m            [0m Exclude tests from the specified group(s)
  [32m--covers [36m<name>[0m                   [0m Only run tests that intend to cover <name>
  [32m--uses [36m<name>[0m                     [0m Only run tests that intend to use <name>
  [32m--requires-php-extension [36m<name>[0m   [0m Only run tests that require PHP extension
                                     <name>
  [32m--list-test-files                 [0m List available test files
  [32m--list-tests                      [0m List available tests
  [32m--list-tests-xml [36m<file>[0m           [0m List available tests in XML format
  [32m--filter [36m<pattern>[0m                [0m Filter which tests to run
  [32m--exclude-filter [36m<pattern>[0m        [0m Exclude tests for the specified filter
                                     pattern
  [32m--test-suffix [36m<suffixes>[0m          [0m Only search for test in files with
                                     specified suffix(es). Default:
                                     Test.php,.phpt
=======
  [32m--bootstrap [36m<file>[0m                  [0m A PHP script that is included before the
                                       tests run
  [32m-c|--configuration [36m<file>[0m           [0m Read configuration from XML file
  [32m--no-configuration                  [0m Ignore default configuration file
                                       (phpunit.xml)
  [32m--no-extensions                     [0m Do not load PHPUnit extensions
  [32m--include-path [36m<path(s)>[0m            [0m Prepend PHP's include_path with given
                                       path(s)
  [32m-d [36m<key[=value]>[0m                    [0m Sets a php.ini value
  [32m--cache-directory [36m<dir>[0m             [0m Specify cache directory
  [32m--generate-configuration            [0m Generate configuration file with
                                       suggested settings
  [32m--migrate-configuration             [0m Migrate configuration file to current
                                       format
  [32m--generate-baseline [36m<file>[0m          [0m Generate baseline for issues
  [32m--use-baseline [36m<file>[0m               [0m Use baseline to ignore issues
  [32m--ignore-baseline                   [0m Do not use baseline to ignore issues

[33mSelection:[0m

  [32m--list-suites                       [0m List available test suites
  [32m--testsuite [36m<name>[0m                  [0m Only run tests from the specified test
                                       suite(s)
  [32m--exclude-testsuite [36m<name>[0m          [0m Exclude tests from the specified test
                                       suite(s)
  [32m--list-groups                       [0m List available test groups
  [32m--group [36m<name>[0m                      [0m Only run tests from the specified
                                       group(s)
  [32m--exclude-group [36m<name>[0m              [0m Exclude tests from the specified
                                       group(s)
  [32m--covers [36m<name>[0m                     [0m Only run tests that intend to cover
                                       <name>
  [32m--uses [36m<name>[0m                       [0m Only run tests that intend to use <name>
  [32m--list-tests                        [0m List available tests
  [32m--list-tests-xml [36m<file>[0m             [0m List available tests in XML format
  [32m--filter [36m<pattern>[0m                  [0m Filter which tests to run
  [32m--test-suffix [36m<suffixes>[0m            [0m Only search for test in files with
                                       specified suffix(es). Default:
                                       Test.php,.phpt
>>>>>>> a28dae2b

[33mExecution:[0m

  [32m--process-isolation                 [0m Run each test in a separate PHP process
  [32m--globals-backup                    [0m Backup and restore $GLOBALS for each
                                       test
  [32m--static-backup                     [0m Backup and restore static properties for
                                       each test

  [32m--strict-coverage                   [0m Be strict about code coverage metadata
  [32m--strict-global-state               [0m Be strict about changes to global state
  [32m--disallow-test-output              [0m Be strict about output during tests
  [32m--enforce-time-limit                [0m Enforce time limit based on test size
  [32m--default-time-limit [36m<sec>[0m          [0m Timeout in seconds for tests that have
                                       no declared size
  [32m--do-not-report-useless-tests       [0m Do not report tests that do not test
                                       anything

  [32m--stop-on-defect                    [0m Stop after first error, failure,
                                       warning, or risky test
  [32m--stop-on-error                     [0m Stop after first error
  [32m--stop-on-failure                   [0m Stop after first failure
  [32m--stop-on-warning                   [0m Stop after first warning
  [32m--stop-on-risky                     [0m Stop after first risky test
  [32m--stop-on-deprecation               [0m Stop after first test that triggered a
                                       deprecation
  [32m--stop-on-notice                    [0m Stop after first test that triggered a
                                       notice
  [32m--stop-on-skipped                   [0m Stop after first skipped test
  [32m--stop-on-incomplete                [0m Stop after first incomplete test

  [32m--fail-on-empty-test-suite          [0m Signal failure using shell exit code
                                       when no tests were run
  [32m--fail-on-warning                   [0m Signal failure using shell exit code
                                       when a warning was triggered
  [32m--fail-on-risky                     [0m Signal failure using shell exit code
                                       when a test was considered risky
  [32m--fail-on-deprecation               [0m Signal failure using shell exit code
                                       when a deprecation was triggered
  [32m--fail-on-phpunit-deprecation       [0m Signal failure using shell exit code
                                       when a PHPUnit deprecation was triggered
  [32m--fail-on-notice                    [0m Signal failure using shell exit code
                                       when a notice was triggered
  [32m--fail-on-skipped                   [0m Signal failure using shell exit code
                                       when a test was skipped
  [32m--fail-on-incomplete                [0m Signal failure using shell exit code
                                       when a test was marked incomplete
  [32m--fail-on-all-issues                [0m Signal failure using shell exit code
                                       when an issue is triggered

  [32m--do-not-fail-on-empty-test-suite   [0m Do not signal failure using shell exit
                                       code when no tests were run
  [32m--do-not-fail-on-warning            [0m Do not signal failure using shell exit
                                       code when a warning was triggered
  [32m--do-not-fail-on-risky              [0m Do not signal failure using shell exit
                                       code when a test was considered risky
  [32m--do-not-fail-on-deprecation        [0m Do not signal failure using shell exit
                                       code when a deprecation was triggered
  [32m--do-not-fail-on-phpunit-deprecation[0m Do not signal failure using shell exit
                                       code when a PHPUnit deprecation was
                                       triggered
  [32m--do-not-fail-on-notice             [0m Do not signal failure using shell exit
                                       code when a notice was triggered
  [32m--do-not-fail-on-skipped            [0m Do not signal failure using shell exit
                                       code when a test was skipped
  [32m--do-not-fail-on-incomplete         [0m Do not signal failure using shell exit
                                       code when a test was marked incomplete

  [32m--cache-result                      [0m Write test results to cache file
  [32m--do-not-cache-result               [0m Do not write test results to cache file

  [32m--order-by [36m<order>[0m                  [0m Run tests in order:
                                       default|defects|depends|duration|no-depends|random|reverse|size
  [32m--random-order-seed [36m<N>[0m             [0m Use the specified random seed when
                                       running tests in random order

[33mReporting:[0m

<<<<<<< HEAD
  [32m--colors [36m<flag>[0m                   [0m Use colors in output ("never", "auto" or
                                     "always")
  [32m--columns [36m<n>[0m                     [0m Number of columns to use for progress
                                     output
  [32m--columns max                     [0m Use maximum number of columns for progress
                                     output
  [32m--stderr                          [0m Write to STDERR instead of STDOUT

  [32m--no-progress                     [0m Disable output of test execution progress
  [32m--no-results                      [0m Disable output of test results
  [32m--no-output                       [0m Disable all output

  [32m--display-incomplete              [0m Display details for incomplete tests
  [32m--display-skipped                 [0m Display details for skipped tests
  [32m--display-deprecations            [0m Display details for deprecations triggered
                                     by tests
  [32m--display-phpunit-deprecations    [0m Display details for PHPUnit deprecations
  [32m--display-errors                  [0m Display details for errors triggered by
                                     tests
  [32m--display-notices                 [0m Display details for notices triggered by
                                     tests
  [32m--display-warnings                [0m Display details for warnings triggered by
                                     tests
  [32m--display-all-issues              [0m Display details for all issues that are
                                     triggered
  [32m--reverse-list                    [0m Print defects in reverse order

  [32m--teamcity                        [0m Replace default progress and result output
                                     with TeamCity format
  [32m--testdox                         [0m Replace default result output with TestDox
                                     format
  [32m--testdox-summary                 [0m Repeat TestDox output for tests with
                                     errors, failures, or issues

  [32m--debug                           [0m Replace default progress and result output
                                     with debugging information
=======
  [32m--colors [36m<flag>[0m                     [0m Use colors in output ("never", "auto" or
                                       "always")
  [32m--columns [36m<n>[0m                       [0m Number of columns to use for progress
                                       output
  [32m--columns max                       [0m Use maximum number of columns for
                                       progress output
  [32m--stderr                            [0m Write to STDERR instead of STDOUT

  [32m--no-progress                       [0m Disable output of test execution
                                       progress
  [32m--no-results                        [0m Disable output of test results
  [32m--no-output                         [0m Disable all output

  [32m--display-incomplete                [0m Display details for incomplete tests
  [32m--display-skipped                   [0m Display details for skipped tests
  [32m--display-deprecations              [0m Display details for deprecations
                                       triggered by tests
  [32m--display-phpunit-deprecations      [0m Display details for PHPUnit deprecations
  [32m--display-errors                    [0m Display details for errors triggered by
                                       tests
  [32m--display-notices                   [0m Display details for notices triggered by
                                       tests
  [32m--display-warnings                  [0m Display details for warnings triggered
                                       by tests
  [32m--display-all-issues                [0m Display details for all issues that are
                                       triggered
  [32m--reverse-list                      [0m Print defects in reverse order

  [32m--teamcity                          [0m Replace default progress and result
                                       output with TeamCity format
  [32m--testdox                           [0m Replace default result output with
                                       TestDox format

  [32m--debug                             [0m Replace default progress and result
                                       output with debugging information
>>>>>>> a28dae2b

[33mLogging:[0m

  [32m--log-junit [36m<file>[0m                  [0m Write test results in JUnit XML format
                                       to file
  [32m--log-teamcity [36m<file>[0m               [0m Write test results in TeamCity format to
                                       file
  [32m--testdox-html [36m<file>[0m               [0m Write test results in TestDox format
                                       (HTML) to file
  [32m--testdox-text [36m<file>[0m               [0m Write test results in TestDox format
                                       (plain text) to file
  [32m--log-events-text [36m<file>[0m            [0m Stream events as plain text to file
  [32m--log-events-verbose-text [36m<file>[0m    [0m Stream events as plain text with
                                       extended information to file
  [32m--no-logging                        [0m Ignore logging configured in the XML
                                       configuration file

[33mCode Coverage:[0m

  [32m--coverage-clover [36m<file>[0m            [0m Write code coverage report in Clover XML
                                       format to file
  [32m--coverage-cobertura [36m<file>[0m         [0m Write code coverage report in Cobertura
                                       XML format to file
  [32m--coverage-crap4j [36m<file>[0m            [0m Write code coverage report in Crap4J XML
                                       format to file
  [32m--coverage-html [36m<dir>[0m               [0m Write code coverage report in HTML
                                       format to directory
  [32m--coverage-php [36m<file>[0m               [0m Write serialized code coverage data to
                                       file
  [32m--coverage-text=[36m<file>[0m              [0m Write code coverage report in text
                                       format to file [default: standard
                                       output]
  [32m--only-summary-for-coverage-text    [0m Option for code coverage report in text
                                       format: only show summary
  [32m--show-uncovered-for-coverage-text  [0m Option for code coverage report in text
                                       format: show uncovered files
  [32m--coverage-xml [36m<dir>[0m                [0m Write code coverage report in XML format
                                       to directory
  [32m--warm-coverage-cache               [0m Warm static analysis cache
  [32m--coverage-filter [36m<dir>[0m             [0m Include <dir> in code coverage reporting
  [32m--path-coverage                     [0m Report path coverage in addition to line
                                       coverage
  [32m--disable-coverage-ignore           [0m Disable metadata for ignoring code
                                       coverage
  [32m--no-coverage                       [0m Ignore code coverage reporting
                                       configured in the XML configuration file

[33mMiscellaneous:[0m

  [32m-h|--help                           [0m Prints this usage information
  [32m--version                           [0m Prints the version and exits
  [32m--atleast-version [36m<min>[0m             [0m Checks that version is greater than
                                       <min> and exits
  [32m--check-version                     [0m Checks whether PHPUnit is the latest
                                       version and exits
<|MERGE_RESOLUTION|>--- conflicted
+++ resolved
@@ -3,57 +3,14 @@
 
 [33mConfiguration:[0m
 
-<<<<<<< HEAD
-  [32m--bootstrap [36m<file>[0m                [0m A PHP script that is included before the
-                                     tests run
-  [32m-c|--configuration [36m<file>[0m         [0m Read configuration from XML file
-  [32m--no-configuration                [0m Ignore default configuration file
-                                     (phpunit.xml)
-  [32m--extension [36m<class>[0m               [0m Register test runner extension with
-                                     bootstrap <class>
-  [32m--no-extensions                   [0m Do not register test runner extensions
-  [32m--include-path [36m<path(s)>[0m          [0m Prepend PHP's include_path with given
-                                     path(s)
-  [32m-d [36m<key[=value]>[0m                  [0m Sets a php.ini value
-  [32m--cache-directory [36m<dir>[0m           [0m Specify cache directory
-  [32m--generate-configuration          [0m Generate configuration file with suggested
-                                     settings
-  [32m--migrate-configuration           [0m Migrate configuration file to current
-                                     format
-  [32m--generate-baseline [36m<file>[0m        [0m Generate baseline for issues
-  [32m--use-baseline [36m<file>[0m             [0m Use baseline to ignore issues
-  [32m--ignore-baseline                 [0m Do not use baseline to ignore issues
-
-[33mSelection:[0m
-
-  [32m--list-suites                     [0m List available test suites
-  [32m--testsuite [36m<name>[0m                [0m Only run tests from the specified test
-                                     suite(s)
-  [32m--exclude-testsuite [36m<name>[0m        [0m Exclude tests from the specified test
-                                     suite(s)
-  [32m--list-groups                     [0m List available test groups
-  [32m--group [36m<name>[0m                    [0m Only run tests from the specified group(s)
-  [32m--exclude-group [36m<name>[0m            [0m Exclude tests from the specified group(s)
-  [32m--covers [36m<name>[0m                   [0m Only run tests that intend to cover <name>
-  [32m--uses [36m<name>[0m                     [0m Only run tests that intend to use <name>
-  [32m--requires-php-extension [36m<name>[0m   [0m Only run tests that require PHP extension
-                                     <name>
-  [32m--list-test-files                 [0m List available test files
-  [32m--list-tests                      [0m List available tests
-  [32m--list-tests-xml [36m<file>[0m           [0m List available tests in XML format
-  [32m--filter [36m<pattern>[0m                [0m Filter which tests to run
-  [32m--exclude-filter [36m<pattern>[0m        [0m Exclude tests for the specified filter
-                                     pattern
-  [32m--test-suffix [36m<suffixes>[0m          [0m Only search for test in files with
-                                     specified suffix(es). Default:
-                                     Test.php,.phpt
-=======
   [32m--bootstrap [36m<file>[0m                  [0m A PHP script that is included before the
                                        tests run
   [32m-c|--configuration [36m<file>[0m           [0m Read configuration from XML file
   [32m--no-configuration                  [0m Ignore default configuration file
                                        (phpunit.xml)
-  [32m--no-extensions                     [0m Do not load PHPUnit extensions
+  [32m--extension [36m<class>[0m                 [0m Register test runner extension with
+                                       bootstrap <class>
+  [32m--no-extensions                     [0m Do not register test runner extensions
   [32m--include-path [36m<path(s)>[0m            [0m Prepend PHP's include_path with given
                                        path(s)
   [32m-d [36m<key[=value]>[0m                    [0m Sets a php.ini value
@@ -81,13 +38,17 @@
   [32m--covers [36m<name>[0m                     [0m Only run tests that intend to cover
                                        <name>
   [32m--uses [36m<name>[0m                       [0m Only run tests that intend to use <name>
+  [32m--requires-php-extension [36m<name>[0m     [0m Only run tests that require PHP
+                                       extension <name>
+  [32m--list-test-files                   [0m List available test files
   [32m--list-tests                        [0m List available tests
   [32m--list-tests-xml [36m<file>[0m             [0m List available tests in XML format
   [32m--filter [36m<pattern>[0m                  [0m Filter which tests to run
+  [32m--exclude-filter [36m<pattern>[0m          [0m Exclude tests for the specified filter
+                                       pattern
   [32m--test-suffix [36m<suffixes>[0m            [0m Only search for test in files with
                                        specified suffix(es). Default:
                                        Test.php,.phpt
->>>>>>> a28dae2b
 
 [33mExecution:[0m
 
@@ -166,44 +127,6 @@
 
 [33mReporting:[0m
 
-<<<<<<< HEAD
-  [32m--colors [36m<flag>[0m                   [0m Use colors in output ("never", "auto" or
-                                     "always")
-  [32m--columns [36m<n>[0m                     [0m Number of columns to use for progress
-                                     output
-  [32m--columns max                     [0m Use maximum number of columns for progress
-                                     output
-  [32m--stderr                          [0m Write to STDERR instead of STDOUT
-
-  [32m--no-progress                     [0m Disable output of test execution progress
-  [32m--no-results                      [0m Disable output of test results
-  [32m--no-output                       [0m Disable all output
-
-  [32m--display-incomplete              [0m Display details for incomplete tests
-  [32m--display-skipped                 [0m Display details for skipped tests
-  [32m--display-deprecations            [0m Display details for deprecations triggered
-                                     by tests
-  [32m--display-phpunit-deprecations    [0m Display details for PHPUnit deprecations
-  [32m--display-errors                  [0m Display details for errors triggered by
-                                     tests
-  [32m--display-notices                 [0m Display details for notices triggered by
-                                     tests
-  [32m--display-warnings                [0m Display details for warnings triggered by
-                                     tests
-  [32m--display-all-issues              [0m Display details for all issues that are
-                                     triggered
-  [32m--reverse-list                    [0m Print defects in reverse order
-
-  [32m--teamcity                        [0m Replace default progress and result output
-                                     with TeamCity format
-  [32m--testdox                         [0m Replace default result output with TestDox
-                                     format
-  [32m--testdox-summary                 [0m Repeat TestDox output for tests with
-                                     errors, failures, or issues
-
-  [32m--debug                           [0m Replace default progress and result output
-                                     with debugging information
-=======
   [32m--colors [36m<flag>[0m                     [0m Use colors in output ("never", "auto" or
                                        "always")
   [32m--columns [36m<n>[0m                       [0m Number of columns to use for progress
@@ -236,10 +159,11 @@
                                        output with TeamCity format
   [32m--testdox                           [0m Replace default result output with
                                        TestDox format
+  [32m--testdox-summary                   [0m Repeat TestDox output for tests with
+                                       errors, failures, or issues
 
   [32m--debug                             [0m Replace default progress and result
                                        output with debugging information
->>>>>>> a28dae2b
 
 [33mLogging:[0m
 
