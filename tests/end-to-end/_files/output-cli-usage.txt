PHPUnit %s by Sebastian Bergmann and contributors.

Usage:
<<<<<<< HEAD
  phpunit [options] <directory|file> ...

Configuration:

  --bootstrap <file>               A PHP script that is included before the tests run
  -c|--configuration <file>        Read configuration from XML file
  --no-configuration               Ignore default configuration file (phpunit.xml)
  --no-extensions                  Do not load PHPUnit extensions
  --include-path <path(s)>         Prepend PHP's include_path with given path(s)
  -d <key[=value]>                 Sets a php.ini value
  --cache-directory <dir>          Specify cache directory
  --generate-configuration         Generate configuration file with suggested settings
  --migrate-configuration          Migrate configuration file to current format
  --generate-baseline <file>       Generate baseline for issues
  --use-baseline <file>            Use baseline to ignore issues
  --ignore-baseline                Do not use baseline to ignore issues

Selection:

  --list-suites                    List available test suites
  --testsuite <name>               Only run tests from the specified test suite(s)
  --exclude-testsuite <name>       Exclude tests from the specified test suite(s)
  --list-groups                    List available test groups
  --group <name>                   Only run tests from the specified group(s)
  --exclude-group <name>           Exclude tests from the specified group(s)
  --covers <name>                  Only run tests that intend to cover <name>
  --uses <name>                    Only run tests that intend to use <name>
  --list-tests                     List available tests
  --list-tests-xml <file>          List available tests in XML format
  --filter <pattern>               Filter which tests to run
  --test-suffix <suffixes>         Only search for test in files with specified suffix(es). Default: Test.php,.phpt

Execution:

  --process-isolation              Run each test in a separate PHP process
  --globals-backup                 Backup and restore $GLOBALS for each test
  --static-backup                  Backup and restore static properties for each test

  --strict-coverage                Be strict about code coverage metadata
  --strict-global-state            Be strict about changes to global state
  --disallow-test-output           Be strict about output during tests
  --enforce-time-limit             Enforce time limit based on test size
  --default-time-limit <sec>       Timeout in seconds for tests that have no declared size
  --dont-report-useless-tests      Do not report tests that do not test anything

  --stop-on-defect                 Stop after first error, failure, warning, or risky test
  --stop-on-error                  Stop after first error
  --stop-on-failure                Stop after first failure
  --stop-on-warning                Stop after first warning
  --stop-on-risky                  Stop after first risky test
  --stop-on-deprecation            Stop after first test that triggered a deprecation
  --stop-on-notice                 Stop after first test that triggered a notice
  --stop-on-skipped                Stop after first skipped test
  --stop-on-incomplete             Stop after first incomplete test

  --fail-on-warning                Signal failure using shell exit code when a warning was triggered
  --fail-on-risky                  Signal failure using shell exit code when a test was considered risky
  --fail-on-deprecation            Signal failure using shell exit code when a deprecation was triggered
  --fail-on-notice                 Signal failure using shell exit code when a notice was triggered
  --fail-on-skipped                Signal failure using shell exit code when a test was skipped
  --fail-on-incomplete             Signal failure using shell exit code when a test was marked incomplete

  --cache-result                   Write test results to cache file
  --do-not-cache-result            Do not write test results to cache file

  --order-by <order>               Run tests in order: default|defects|depends|duration|no-depends|random|reverse|size
  --random-order-seed <N>          Use the specified random seed when running tests in random order

Reporting:

  --colors <flag>                  Use colors in output ("never", "auto" or "always")
  --columns <n>                    Number of columns to use for progress output
  --columns max                    Use maximum number of columns for progress output
  --stderr                         Write to STDERR instead of STDOUT

  --no-progress                    Disable output of test execution progress
  --no-results                     Disable output of test results
  --no-output                      Disable all output

  --display-incomplete             Display details for incomplete tests
  --display-skipped                Display details for skipped tests
  --display-deprecations           Display details for deprecations triggered by tests
  --display-errors                 Display details for errors triggered by tests
  --display-notices                Display details for notices triggered by tests
  --display-warnings               Display details for warnings triggered by tests
  --reverse-list                   Print defects in reverse order

  --teamcity                       Replace default progress and result output with TeamCity format
  --testdox                        Replace default result output with TestDox format

  --debug                          Replace default progress and result output with debugging information

Logging:

  --log-junit <file>               Write test results in JUnit XML format to file
  --log-teamcity <file>            Write test results in TeamCity format to file
  --testdox-html <file>            Write test results in TestDox format (HTML) to file
  --testdox-text <file>            Write test results in TestDox format (plain text) to file
  --log-events-text <file>         Stream events as plain text to file
  --log-events-verbose-text <file> Stream events as plain text with extended information to file
  --no-logging                     Ignore logging configured in the XML configuration file

Code Coverage:

  --coverage-clover <file>         Write code coverage report in Clover XML format to file
  --coverage-cobertura <file>      Write code coverage report in Cobertura XML format to file
  --coverage-crap4j <file>         Write code coverage report in Crap4J XML format to file
  --coverage-html <dir>            Write code coverage report in HTML format to directory
  --coverage-php <file>            Write serialized code coverage data to file
  --coverage-text=<file>           Write code coverage report in text format to file [default: standard output]
  --coverage-xml <dir>             Write code coverage report in XML format to directory
  --warm-coverage-cache            Warm static analysis cache
  --coverage-filter <dir>          Include <dir> in code coverage reporting
  --path-coverage                  Report path coverage in addition to line coverage
  --disable-coverage-ignore        Disable metadata for ignoring code coverage
  --no-coverage                    Ignore code coverage reporting configured in the XML configuration file

Miscellaneous:

  -h|--help                        Prints this usage information
  --version                        Prints the version and exits
  --atleast-version <min>          Checks that version is greater than <min> and exits
  --check-version                  Check whether PHPUnit is the latest version and exits
=======
  phpunit [options] UnitTest.php
  phpunit [options] <directory>

Code Coverage Options:

  --coverage-clover <file>    Generate code coverage report in Clover XML format
  --coverage-cobertura <file> Generate code coverage report in Cobertura XML format
  --coverage-crap4j <file>    Generate code coverage report in Crap4J XML format
  --coverage-html <dir>       Generate code coverage report in HTML format
  --coverage-php <file>       Export PHP_CodeCoverage object to file
  --coverage-text=<file>      Generate code coverage report in text format [default: standard output]
  --coverage-xml <dir>        Generate code coverage report in PHPUnit XML format
  --coverage-cache <dir>      Cache static analysis results
  --warm-coverage-cache       Warm static analysis cache
  --coverage-filter <dir>     Include <dir> in code coverage analysis
  --path-coverage             Perform path coverage analysis
  --disable-coverage-ignore   Disable annotations for ignoring code coverage
  --no-coverage               Ignore code coverage configuration

Logging Options:

  --log-junit <file>          Log test execution in JUnit XML format to file
  --log-teamcity <file>       Log test execution in TeamCity format to file
  --testdox-html <file>       Write agile documentation in HTML format to file
  --testdox-text <file>       Write agile documentation in Text format to file
  --testdox-xml <file>        Write agile documentation in XML format to file
  --reverse-list              Print defects in reverse order
  --no-logging                Ignore logging configuration

Test Selection Options:

  --list-suites               List available test suites
  --testsuite <name>          Filter which testsuite to run
  --list-groups               List available test groups
  --group <name>              Only runs tests from the specified group(s)
  --exclude-group <name>      Exclude tests from the specified group(s)
  --covers <name>             Only runs tests annotated with "@covers <name>"
  --uses <name>               Only runs tests annotated with "@uses <name>"
  --list-tests                List available tests
  --list-tests-xml <file>     List available tests in XML format
  --filter <pattern>          Filter which tests to run
  --test-suffix <suffixes>    Only search for test in files with specified suffix(es). Default: Test.php,.phpt

Test Execution Options:

  --dont-report-useless-tests Do not report tests that do not test anything
  --strict-coverage           Be strict about @covers annotation usage
  --strict-global-state       Be strict about changes to global state
  --disallow-test-output      Be strict about output during tests
  --disallow-resource-usage   Be strict about resource usage during small tests
  --enforce-time-limit        Enforce time limit based on test size
  --default-time-limit <sec>  Timeout in seconds for tests without @small, @medium or @large
  --disallow-todo-tests       Disallow @todo-annotated tests

  --process-isolation         Run each test in a separate PHP process
  --globals-backup            Backup and restore $GLOBALS for each test
  --static-backup             Backup and restore static attributes for each test

  --colors <flag>             Use colors in output ("never", "auto" or "always")
  --columns <n>               Number of columns to use for progress output
  --columns max               Use maximum number of columns for progress output
  --stderr                    Write to STDERR instead of STDOUT
  --stop-on-defect            Stop execution upon first not-passed test
  --stop-on-error             Stop execution upon first error
  --stop-on-failure           Stop execution upon first error or failure
  --stop-on-warning           Stop execution upon first warning
  --stop-on-risky             Stop execution upon first risky test
  --stop-on-skipped           Stop execution upon first skipped test
  --stop-on-incomplete        Stop execution upon first incomplete test
  --fail-on-incomplete        Treat incomplete tests as failures
  --fail-on-risky             Treat risky tests as failures
  --fail-on-skipped           Treat skipped tests as failures
  --fail-on-warning           Treat tests with warnings as failures
  -v|--verbose                Output more verbose information
  --debug                     Display debugging information

  --repeat <times>            Runs the test(s) repeatedly
  --teamcity                  Report test execution progress in TeamCity format
  --testdox                   Report test execution progress in TestDox format
  --testdox-group             Only include tests from the specified group(s)
  --testdox-exclude-group     Exclude tests from the specified group(s)
  --no-interaction            Disable TestDox progress animation
  --printer <printer>         TestListener implementation to use

  --order-by <order>          Run tests in order: default|defects|duration|no-depends|random|reverse|size
  --random-order-seed <N>     Use a specific random seed <N> for random order
  --cache-result              Write test results to cache file
  --do-not-cache-result       Do not write test results to cache file

Configuration Options:

  --prepend <file>            A PHP script that is included as early as possible
  --bootstrap <file>          A PHP script that is included before the tests run
  -c|--configuration <file>   Read configuration from XML file
  --no-configuration          Ignore default configuration file (phpunit.xml)
  --extensions <extensions>   A comma separated list of PHPUnit extensions to load
  --no-extensions             Do not load PHPUnit extensions
  --include-path <path(s)>    Prepend PHP's include_path with given path(s)
  -d <key[=value]>            Sets a php.ini value
  --cache-result-file <file>  Specify result cache path and filename
  --generate-configuration    Generate configuration file with suggested settings
  --migrate-configuration     Migrate configuration file to current format

Miscellaneous Options:

  -h|--help                   Prints this usage information
  --version                   Prints the version and exits
  --atleast-version <min>     Checks that version is greater than min and exits
  --check-version             Checks whether PHPUnit is the latest version and exits
>>>>>>> 0b06d369
<|MERGE_RESOLUTION|>--- conflicted
+++ resolved
@@ -1,7 +1,6 @@
 PHPUnit %s by Sebastian Bergmann and contributors.
 
 Usage:
-<<<<<<< HEAD
   phpunit [options] <directory|file> ...
 
 Configuration:
@@ -124,115 +123,4 @@
   -h|--help                        Prints this usage information
   --version                        Prints the version and exits
   --atleast-version <min>          Checks that version is greater than <min> and exits
-  --check-version                  Check whether PHPUnit is the latest version and exits
-=======
-  phpunit [options] UnitTest.php
-  phpunit [options] <directory>
-
-Code Coverage Options:
-
-  --coverage-clover <file>    Generate code coverage report in Clover XML format
-  --coverage-cobertura <file> Generate code coverage report in Cobertura XML format
-  --coverage-crap4j <file>    Generate code coverage report in Crap4J XML format
-  --coverage-html <dir>       Generate code coverage report in HTML format
-  --coverage-php <file>       Export PHP_CodeCoverage object to file
-  --coverage-text=<file>      Generate code coverage report in text format [default: standard output]
-  --coverage-xml <dir>        Generate code coverage report in PHPUnit XML format
-  --coverage-cache <dir>      Cache static analysis results
-  --warm-coverage-cache       Warm static analysis cache
-  --coverage-filter <dir>     Include <dir> in code coverage analysis
-  --path-coverage             Perform path coverage analysis
-  --disable-coverage-ignore   Disable annotations for ignoring code coverage
-  --no-coverage               Ignore code coverage configuration
-
-Logging Options:
-
-  --log-junit <file>          Log test execution in JUnit XML format to file
-  --log-teamcity <file>       Log test execution in TeamCity format to file
-  --testdox-html <file>       Write agile documentation in HTML format to file
-  --testdox-text <file>       Write agile documentation in Text format to file
-  --testdox-xml <file>        Write agile documentation in XML format to file
-  --reverse-list              Print defects in reverse order
-  --no-logging                Ignore logging configuration
-
-Test Selection Options:
-
-  --list-suites               List available test suites
-  --testsuite <name>          Filter which testsuite to run
-  --list-groups               List available test groups
-  --group <name>              Only runs tests from the specified group(s)
-  --exclude-group <name>      Exclude tests from the specified group(s)
-  --covers <name>             Only runs tests annotated with "@covers <name>"
-  --uses <name>               Only runs tests annotated with "@uses <name>"
-  --list-tests                List available tests
-  --list-tests-xml <file>     List available tests in XML format
-  --filter <pattern>          Filter which tests to run
-  --test-suffix <suffixes>    Only search for test in files with specified suffix(es). Default: Test.php,.phpt
-
-Test Execution Options:
-
-  --dont-report-useless-tests Do not report tests that do not test anything
-  --strict-coverage           Be strict about @covers annotation usage
-  --strict-global-state       Be strict about changes to global state
-  --disallow-test-output      Be strict about output during tests
-  --disallow-resource-usage   Be strict about resource usage during small tests
-  --enforce-time-limit        Enforce time limit based on test size
-  --default-time-limit <sec>  Timeout in seconds for tests without @small, @medium or @large
-  --disallow-todo-tests       Disallow @todo-annotated tests
-
-  --process-isolation         Run each test in a separate PHP process
-  --globals-backup            Backup and restore $GLOBALS for each test
-  --static-backup             Backup and restore static attributes for each test
-
-  --colors <flag>             Use colors in output ("never", "auto" or "always")
-  --columns <n>               Number of columns to use for progress output
-  --columns max               Use maximum number of columns for progress output
-  --stderr                    Write to STDERR instead of STDOUT
-  --stop-on-defect            Stop execution upon first not-passed test
-  --stop-on-error             Stop execution upon first error
-  --stop-on-failure           Stop execution upon first error or failure
-  --stop-on-warning           Stop execution upon first warning
-  --stop-on-risky             Stop execution upon first risky test
-  --stop-on-skipped           Stop execution upon first skipped test
-  --stop-on-incomplete        Stop execution upon first incomplete test
-  --fail-on-incomplete        Treat incomplete tests as failures
-  --fail-on-risky             Treat risky tests as failures
-  --fail-on-skipped           Treat skipped tests as failures
-  --fail-on-warning           Treat tests with warnings as failures
-  -v|--verbose                Output more verbose information
-  --debug                     Display debugging information
-
-  --repeat <times>            Runs the test(s) repeatedly
-  --teamcity                  Report test execution progress in TeamCity format
-  --testdox                   Report test execution progress in TestDox format
-  --testdox-group             Only include tests from the specified group(s)
-  --testdox-exclude-group     Exclude tests from the specified group(s)
-  --no-interaction            Disable TestDox progress animation
-  --printer <printer>         TestListener implementation to use
-
-  --order-by <order>          Run tests in order: default|defects|duration|no-depends|random|reverse|size
-  --random-order-seed <N>     Use a specific random seed <N> for random order
-  --cache-result              Write test results to cache file
-  --do-not-cache-result       Do not write test results to cache file
-
-Configuration Options:
-
-  --prepend <file>            A PHP script that is included as early as possible
-  --bootstrap <file>          A PHP script that is included before the tests run
-  -c|--configuration <file>   Read configuration from XML file
-  --no-configuration          Ignore default configuration file (phpunit.xml)
-  --extensions <extensions>   A comma separated list of PHPUnit extensions to load
-  --no-extensions             Do not load PHPUnit extensions
-  --include-path <path(s)>    Prepend PHP's include_path with given path(s)
-  -d <key[=value]>            Sets a php.ini value
-  --cache-result-file <file>  Specify result cache path and filename
-  --generate-configuration    Generate configuration file with suggested settings
-  --migrate-configuration     Migrate configuration file to current format
-
-Miscellaneous Options:
-
-  -h|--help                   Prints this usage information
-  --version                   Prints the version and exits
-  --atleast-version <min>     Checks that version is greater than min and exits
-  --check-version             Checks whether PHPUnit is the latest version and exits
->>>>>>> 0b06d369
+  --check-version                  Checks whether PHPUnit is the latest version and exits