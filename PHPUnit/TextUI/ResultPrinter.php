--- conflicted
+++ resolved
@@ -322,37 +322,7 @@
      */
     protected function printHeader($timeElapsed)
     {
-<<<<<<< HEAD
-        $buffer = "\n\nTime: ";
-
-        $hours   = sprintf('%02d', ($timeElapsed >= 3600) ? floor($timeElapsed / 3600) : 0);
-        $minutes = sprintf('%02d', ($timeElapsed >= 60)   ? floor($timeElapsed /   60) - 60 * $hours : 0);
-        $seconds = sprintf('%02d', $timeElapsed - 60 * 60 * $hours - 60 * $minutes);
-
-        if ($hours == 0 && $minutes == 0) {
-            $seconds = sprintf('%1d', $seconds);
-
-            $buffer .= $seconds . ' second';
-
-            if ($seconds != '1') {
-                $buffer .= 's';
-            }
-        } else {
-            if ($hours > 0) {
-                $buffer = $hours;
-            }
-
-            if ($minutes > 0) {
-                $buffer .= $minutes;
-            }
-
-            $buffer .= $seconds;
-        }
-
-        $this->write($buffer . "\n\n");
-=======
         $this->write("\n\nTime: " . PHPUnit_Util_Timer::secondsToTimeString($timeElapsed) . "\n\n");
->>>>>>> daab71c5
     }
 
     /**
