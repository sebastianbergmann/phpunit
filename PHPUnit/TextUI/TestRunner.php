<?php
/**
 * PHPUnit
 *
 * Copyright (c) 2002-2011, Sebastian Bergmann <sebastian@phpunit.de>.
 * All rights reserved.
 *
 * Redistribution and use in source and binary forms, with or without
 * modification, are permitted provided that the following conditions
 * are met:
 *
 *   * Redistributions of source code must retain the above copyright
 *     notice, this list of conditions and the following disclaimer.
 *
 *   * Redistributions in binary form must reproduce the above copyright
 *     notice, this list of conditions and the following disclaimer in
 *     the documentation and/or other materials provided with the
 *     distribution.
 *
 *   * Neither the name of Sebastian Bergmann nor the names of his
 *     contributors may be used to endorse or promote products derived
 *     from this software without specific prior written permission.
 *
 * THIS SOFTWARE IS PROVIDED BY THE COPYRIGHT HOLDERS AND CONTRIBUTORS
 * "AS IS" AND ANY EXPRESS OR IMPLIED WARRANTIES, INCLUDING, BUT NOT
 * LIMITED TO, THE IMPLIED WARRANTIES OF MERCHANTABILITY AND FITNESS
 * FOR A PARTICULAR PURPOSE ARE DISCLAIMED. IN NO EVENT SHALL THE
 * COPYRIGHT OWNER OR CONTRIBUTORS BE LIABLE FOR ANY DIRECT, INDIRECT,
 * INCIDENTAL, SPECIAL, EXEMPLARY, OR CONSEQUENTIAL DAMAGES (INCLUDING,
 * BUT NOT LIMITED TO, PROCUREMENT OF SUBSTITUTE GOODS OR SERVICES;
 * LOSS OF USE, DATA, OR PROFITS; OR BUSINESS INTERRUPTION) HOWEVER
 * CAUSED AND ON ANY THEORY OF LIABILITY, WHETHER IN CONTRACT, STRICT
 * LIABILITY, OR TORT (INCLUDING NEGLIGENCE OR OTHERWISE) ARISING IN
 * ANY WAY OUT OF THE USE OF THIS SOFTWARE, EVEN IF ADVISED OF THE
 * POSSIBILITY OF SUCH DAMAGE.
 *
 * @package    PHPUnit
 * @subpackage TextUI
 * @author     Sebastian Bergmann <sebastian@phpunit.de>
 * @copyright  2002-2011 Sebastian Bergmann <sebastian@phpunit.de>
 * @license    http://www.opensource.org/licenses/bsd-license.php  BSD License
 * @link       http://www.phpunit.de/
 * @since      File available since Release 2.0.0
 */

/**
 * A TestRunner for the Command Line Interface (CLI)
 * PHP SAPI Module.
 *
 * @package    PHPUnit
 * @subpackage TextUI
 * @author     Sebastian Bergmann <sebastian@phpunit.de>
 * @copyright  2002-2011 Sebastian Bergmann <sebastian@phpunit.de>
 * @license    http://www.opensource.org/licenses/bsd-license.php  BSD License
 * @version    Release: @package_version@
 * @link       http://www.phpunit.de/
 * @since      Class available since Release 2.0.0
 */
class PHPUnit_TextUI_TestRunner extends PHPUnit_Runner_BaseTestRunner
{
    const SUCCESS_EXIT   = 0;
    const FAILURE_EXIT   = 1;
    const EXCEPTION_EXIT = 2;

    /**
     * @var PHP_CodeCoverage
     */
    protected $codeCoverage;

    /**
     * @var PHPUnit_Runner_TestSuiteLoader
     */
    protected $loader = NULL;

    /**
     * @var PHPUnit_TextUI_ResultPrinter
     */
    protected $printer = NULL;

    /**
     * @var boolean
     */
    protected static $versionStringPrinted = FALSE;

    /**
     * @param PHPUnit_Runner_TestSuiteLoader $loader
     * @since Method available since Release 3.4.0
     */
    public function __construct(PHPUnit_Runner_TestSuiteLoader $loader = NULL)
    {
        $this->codeCoverage = new PHP_CodeCoverage;
        $this->loader       = $loader;
    }

    /**
     * @param  mixed $test
     * @param  array $arguments
     * @throws InvalidArgumentException
     */
    public static function run($test, array $arguments = array())
    {
        if ($test instanceof ReflectionClass) {
            $test = new PHPUnit_Framework_TestSuite($test);
        }

        if ($test instanceof PHPUnit_Framework_Test) {
            $aTestRunner = new PHPUnit_TextUI_TestRunner;

            return $aTestRunner->doRun(
              $test,
              $arguments
            );
        } else {
            throw new InvalidArgumentException(
              'No test case or test suite found.'
            );
        }
    }

    /**
     * Runs a single test and waits until the user types RETURN.
     *
     * @param  PHPUnit_Framework_Test $suite
     */
    public static function runAndWait(PHPUnit_Framework_Test $suite)
    {
        $aTestRunner = new PHPUnit_TextUI_TestRunner;

        $aTestRunner->doRun(
          $suite,
          array(
            'wait' => TRUE
          )
        );

    }

    /**
     * @return PHPUnit_Framework_TestResult
     */
    protected function createTestResult()
    {
        return new PHPUnit_Framework_TestResult;
    }

    /**
     * @param  PHPUnit_Framework_Test $suite
     * @param  array                  $arguments
     * @return PHPUnit_Framework_TestResult
     */
    public function doRun(PHPUnit_Framework_Test $suite, array $arguments = array())
    {
        $this->handleConfiguration($arguments);

        if (isset($arguments['bootstrap'])) {
            $GLOBALS['__PHPUNIT_BOOTSTRAP'] = $arguments['bootstrap'];
        }

        if ($arguments['backupGlobals'] === FALSE) {
            $suite->setBackupGlobals(FALSE);
        }

        if ($arguments['backupStaticAttributes'] === TRUE) {
            $suite->setBackupStaticAttributes(TRUE);
        }

        if (is_integer($arguments['repeat'])) {
            $suite = new PHPUnit_Extensions_RepeatedTest(
              $suite,
              $arguments['repeat'],
              $arguments['filter'],
              $arguments['groups'],
              $arguments['excludeGroups'],
              $arguments['processIsolation']
            );
        }

        $result = $this->createTestResult();

        if (!$arguments['convertErrorsToExceptions']) {
            $result->convertErrorsToExceptions(FALSE);
        }

        if (!$arguments['convertNoticesToExceptions']) {
            PHPUnit_Framework_Error_Notice::$enabled = FALSE;
        }

        if (!$arguments['convertWarningsToExceptions']) {
            PHPUnit_Framework_Error_Warning::$enabled = FALSE;
        }

        if ($arguments['stopOnError']) {
            $result->stopOnError(TRUE);
        }

        if ($arguments['stopOnFailure']) {
            $result->stopOnFailure(TRUE);
        }

        if ($arguments['stopOnIncomplete']) {
            $result->stopOnIncomplete(TRUE);
        }

        if ($arguments['stopOnSkipped']) {
            $result->stopOnSkipped(TRUE);
        }

        if ($this->printer === NULL) {
            if (isset($arguments['printer']) &&
                $arguments['printer'] instanceof PHPUnit_Util_Printer) {
                $this->printer = $arguments['printer'];
            } else {
                $this->printer = new PHPUnit_TextUI_ResultPrinter(
                  NULL,
                  $arguments['verbose'],
                  $arguments['colors'],
                  $arguments['debug']
                );
            }
        }

        if (!$this->printer instanceof PHPUnit_Util_Log_TAP &&
            !self::$versionStringPrinted) {
            $this->printer->write(
              PHPUnit_Runner_Version::getVersionString() . "\n\n"
            );

            if (isset($arguments['configuration'])) {
                $this->printer->write(
                  sprintf(
                    "Configuration read from %s\n\n",
                    $arguments['configuration']->getFilename()
                  )
                );
            }
        }

        foreach ($arguments['listeners'] as $listener) {
            $result->addListener($listener);
        }

        $result->addListener($this->printer);

<<<<<<< HEAD
        if (isset($arguments['storyHTMLFile'])) {
            $result->addListener(
              new PHPUnit_Extensions_Story_ResultPrinter_HTML(
                $arguments['storyHTMLFile']
              )
            );
        }

        if (isset($arguments['storyTextFile'])) {
            $result->addListener(
              new PHPUnit_Extensions_Story_ResultPrinter_Text(
                $arguments['storyTextFile']
              )
            );
=======
        if ($this->printer instanceof PHPUnit_TextUI_ResultPrinter) {
            $result->addListener(new PHPUnit_Util_DeprecatedFeature_Logger);
>>>>>>> f1271185
        }

        if (isset($arguments['testdoxHTMLFile'])) {
            $result->addListener(
              new PHPUnit_Util_TestDox_ResultPrinter_HTML(
                $arguments['testdoxHTMLFile']
              )
            );
        }

        if (isset($arguments['testdoxTextFile'])) {
            $result->addListener(
              new PHPUnit_Util_TestDox_ResultPrinter_Text(
                $arguments['testdoxTextFile']
              )
            );
        }

        if ((isset($arguments['coverageClover']) ||
             isset($arguments['reportDirectory'])) &&
             extension_loaded('xdebug')) {
            $result->setCodeCoverage($this->codeCoverage);
        }

        if (isset($arguments['logDbus'])) {
            $result->addListener(new PHPUnit_Util_Log_DBUS);
        }

        if (isset($arguments['jsonLogfile'])) {
            $result->addListener(
              new PHPUnit_Util_Log_JSON($arguments['jsonLogfile'])
            );
        }

        if (isset($arguments['tapLogfile'])) {
            $result->addListener(
              new PHPUnit_Util_Log_TAP($arguments['tapLogfile'])
            );
        }

        if (isset($arguments['junitLogfile'])) {
            $result->addListener(
              new PHPUnit_Util_Log_JUnit(
                $arguments['junitLogfile'], $arguments['logIncompleteSkipped']
              )
            );
        }

        if ($arguments['strict']) {
            $result->strictMode(TRUE);
        }

        $suite->run(
          $result,
          $arguments['filter'],
          $arguments['groups'],
          $arguments['excludeGroups'],
          $arguments['processIsolation']
        );

        unset($suite);
        $result->flushListeners();

        if ($this->printer instanceof PHPUnit_TextUI_ResultPrinter) {
            $this->printer->printResult($result);
        }

        if (extension_loaded('tokenizer') && extension_loaded('xdebug')) {
            if (isset($arguments['coverageClover'])) {
                $this->printer->write(
                  "\nWriting code coverage data to XML file, this may take " .
                  'a moment.'
                );

                $writer = new PHP_CodeCoverage_Report_Clover;

                $writer->process(
                  $this->codeCoverage, $arguments['coverageClover']
                );

                $this->printer->write("\n");
                unset($writer);
            }

            if (isset($arguments['reportDirectory'])) {
                $this->printer->write(
                  "\nGenerating code coverage report, this may take a moment."
                );

                $title = '';

                if (isset($arguments['configuration'])) {
                    $loggingConfiguration = $arguments['configuration']->getLoggingConfiguration();

                    if (isset($loggingConfiguration['title'])) {
                        $title = $loggingConfiguration['title'];
                    }
                }

                $writer = new PHP_CodeCoverage_Report_HTML(
                  array(
                    'title'          => $title,
                    'charset'        => $arguments['reportCharset'],
                    'yui'            => $arguments['reportYUI'],
                    'highlight'      => $arguments['reportHighlight'],
                    'lowUpperBound'  => $arguments['reportLowUpperBound'],
                    'highLowerBound' => $arguments['reportHighLowerBound'],
                    'generator'      => ' and PHPUnit ' . PHPUnit_Runner_Version::id()
                  )
                );

                $writer->process(
                  $this->codeCoverage, $arguments['reportDirectory']
                );

                $this->printer->write("\n");
                unset($writer);
            }
        }

        $this->pause($arguments['wait']);

        return $result;
    }

    /**
     * @param  boolean $wait
     */
    protected function pause($wait)
    {
        if (!$wait) {
            return;
        }

        if ($this->printer instanceof PHPUnit_TextUI_ResultPrinter) {
            $this->printer->printWaitPrompt();
        }

        fgets(STDIN);
    }

    /**
     * @param  PHPUnit_TextUI_ResultPrinter $resultPrinter
     */
    public function setPrinter(PHPUnit_TextUI_ResultPrinter $resultPrinter)
    {
        $this->printer = $resultPrinter;
    }

    /**
     * Override to define how to handle a failed loading of
     * a test suite.
     *
     * @param  string  $message
     */
    protected function runFailed($message)
    {
        self::printVersionString();
        self::write($message);
        exit(self::FAILURE_EXIT);
    }

    /**
     * @param  string $buffer
     * @since  Method available since Release 3.1.0
     */
    protected static function write($buffer)
    {
        if (PHP_SAPI != 'cli') {
            $buffer = htmlspecialchars($buffer);
        }

        print $buffer;
    }

    /**
     * Returns the loader to be used.
     *
     * @return PHPUnit_Runner_TestSuiteLoader
     * @since  Method available since Release 2.2.0
     */
    public function getLoader()
    {
        if ($this->loader === NULL) {
            $this->loader = new PHPUnit_Runner_StandardTestSuiteLoader;
        }

        return $this->loader;
    }

    /**
     */
    public static function showError($message)
    {
        self::printVersionString();
        self::write($message . "\n");

        exit(self::FAILURE_EXIT);
    }

    /**
     */
    public static function printVersionString()
    {
        if (!self::$versionStringPrinted) {
            self::write(PHPUnit_Runner_Version::getVersionString() . "\n\n");
            self::$versionStringPrinted = TRUE;
        }
    }

    /**
     * @param  array $arguments
     * @since  Method available since Release 3.2.1
     */
    protected function handleConfiguration(array &$arguments)
    {
        if (isset($arguments['configuration']) &&
            !$arguments['configuration'] instanceof PHPUnit_Util_Configuration) {
            $arguments['configuration'] = PHPUnit_Util_Configuration::getInstance(
              $arguments['configuration']
            );
        }

        $arguments['debug']     = isset($arguments['debug'])     ? $arguments['debug']     : FALSE;
        $arguments['filter']    = isset($arguments['filter'])    ? $arguments['filter']    : FALSE;
        $arguments['listeners'] = isset($arguments['listeners']) ? $arguments['listeners'] : array();
        $arguments['wait']      = isset($arguments['wait'])      ? $arguments['wait']      : FALSE;

        if (isset($arguments['configuration'])) {
            $arguments['configuration']->handlePHPConfiguration();

            $phpunitConfiguration = $arguments['configuration']->getPHPUnitConfiguration();

            if (isset($phpunitConfiguration['backupGlobals']) &&
                !isset($arguments['backupGlobals'])) {
                $arguments['backupGlobals'] = $phpunitConfiguration['backupGlobals'];
            }

            if (isset($phpunitConfiguration['backupStaticAttributes']) &&
                !isset($arguments['backupStaticAttributes'])) {
                $arguments['backupStaticAttributes'] = $phpunitConfiguration['backupStaticAttributes'];
            }

            if (isset($phpunitConfiguration['bootstrap']) &&
                !isset($arguments['bootstrap'])) {
                $arguments['bootstrap'] = $phpunitConfiguration['bootstrap'];
            }

            if (isset($phpunitConfiguration['cacheTokens']) &&
                !isset($arguments['cacheTokens'])) {
                $arguments['cacheTokens'] = $phpunitConfiguration['cacheTokens'];
            }

            if (isset($phpunitConfiguration['colors']) &&
                !isset($arguments['colors'])) {
                $arguments['colors'] = $phpunitConfiguration['colors'];
            }

            if (isset($phpunitConfiguration['convertErrorsToExceptions']) &&
                !isset($arguments['convertErrorsToExceptions'])) {
                $arguments['convertErrorsToExceptions'] = $phpunitConfiguration['convertErrorsToExceptions'];
            }

            if (isset($phpunitConfiguration['convertNoticesToExceptions']) &&
                !isset($arguments['convertNoticesToExceptions'])) {
                $arguments['convertNoticesToExceptions'] = $phpunitConfiguration['convertNoticesToExceptions'];
            }

            if (isset($phpunitConfiguration['convertWarningsToExceptions']) &&
                !isset($arguments['convertWarningsToExceptions'])) {
                $arguments['convertWarningsToExceptions'] = $phpunitConfiguration['convertWarningsToExceptions'];
            }

            if (isset($phpunitConfiguration['processIsolation']) &&
                !isset($arguments['processIsolation'])) {
                $arguments['processIsolation'] = $phpunitConfiguration['processIsolation'];
            }

            if (isset($phpunitConfiguration['stopOnFailure']) &&
                !isset($arguments['stopOnFailure'])) {
                $arguments['stopOnFailure'] = $phpunitConfiguration['stopOnFailure'];
            }

            if (isset($phpunitConfiguration['strict']) &&
                !isset($arguments['strict'])) {
                $arguments['strict'] = $phpunitConfiguration['strict'];
            }

            if (isset($phpunitConfiguration['verbose']) &&
                !isset($arguments['verbose'])) {
                $arguments['verbose'] = $phpunitConfiguration['verbose'];
            }

            if (isset($phpunitConfiguration['forceCoversAnnotation']) &&
                !isset($arguments['forceCoversAnnotation'])) {
                $arguments['forceCoversAnnotation'] = $phpunitConfiguration['forceCoversAnnotation'];
            }

            if (isset($phpunitConfiguration['mapTestClassNameToCoveredClassName']) &&
                !isset($arguments['mapTestClassNameToCoveredClassName'])) {
                $arguments['mapTestClassNameToCoveredClassName'] = $phpunitConfiguration['mapTestClassNameToCoveredClassName'];
            }

            $groupConfiguration = $arguments['configuration']->getGroupConfiguration();

            if (!empty($groupConfiguration['include']) &&
                !isset($arguments['groups'])) {
                $arguments['groups'] = $groupConfiguration['include'];
            }

            if (!empty($groupConfiguration['exclude']) &&
                !isset($arguments['excludeGroups'])) {
                $arguments['excludeGroups'] = $groupConfiguration['exclude'];
            }

            foreach ($arguments['configuration']->getListenerConfiguration() as $listener) {
                if (!class_exists($listener['class'], FALSE) &&
                    $listener['file'] !== '') {
                    require_once $listener['file'];
                }

                if (class_exists($listener['class'], FALSE)) {
                    if (count($listener['arguments']) == 0) {
                        $listener = new $listener['class'];
                    } else {
                        $listenerClass = new ReflectionClass(
                                           $listener['class']
                                         );
                        $listener      = $listenerClass->newInstanceArgs(
                                           $listener['arguments']
                                         );
                    }

                    if ($listener instanceof PHPUnit_Framework_TestListener) {
                        $arguments['listeners'][] = $listener;
                    }
                }
            }

            $loggingConfiguration = $arguments['configuration']->getLoggingConfiguration();

            if (isset($loggingConfiguration['coverage-html']) &&
                !isset($arguments['reportDirectory'])) {
                if (isset($loggingConfiguration['charset']) &&
                    !isset($arguments['reportCharset'])) {
                    $arguments['reportCharset'] = $loggingConfiguration['charset'];
                }

                if (isset($loggingConfiguration['yui']) &&
                    !isset($arguments['reportYUI'])) {
                    $arguments['reportYUI'] = $loggingConfiguration['yui'];
                }

                if (isset($loggingConfiguration['highlight']) &&
                    !isset($arguments['reportHighlight'])) {
                    $arguments['reportHighlight'] = $loggingConfiguration['highlight'];
                }

                if (isset($loggingConfiguration['lowUpperBound']) &&
                    !isset($arguments['reportLowUpperBound'])) {
                    $arguments['reportLowUpperBound'] = $loggingConfiguration['lowUpperBound'];
                }

                if (isset($loggingConfiguration['highLowerBound']) &&
                    !isset($arguments['reportHighLowerBound'])) {
                    $arguments['reportHighLowerBound'] = $loggingConfiguration['highLowerBound'];
                }

                $arguments['reportDirectory'] = $loggingConfiguration['coverage-html'];
            }

            if (isset($loggingConfiguration['coverage-clover']) &&
                !isset($arguments['coverageClover'])) {
                $arguments['coverageClover'] = $loggingConfiguration['coverage-clover'];
            }

            if (isset($loggingConfiguration['json']) &&
                !isset($arguments['jsonLogfile'])) {
                $arguments['jsonLogfile'] = $loggingConfiguration['json'];
            }

            if (isset($loggingConfiguration['plain'])) {
                $arguments['listeners'][] = new PHPUnit_TextUI_ResultPrinter(
                  $loggingConfiguration['plain'], TRUE
                );
            }

            if (isset($loggingConfiguration['tap']) &&
                !isset($arguments['tapLogfile'])) {
                $arguments['tapLogfile'] = $loggingConfiguration['tap'];
            }

            if (isset($loggingConfiguration['junit']) &&
                !isset($arguments['junitLogfile'])) {
                $arguments['junitLogfile'] = $loggingConfiguration['junit'];

                if (isset($loggingConfiguration['logIncompleteSkipped']) &&
                    !isset($arguments['logIncompleteSkipped'])) {
                    $arguments['logIncompleteSkipped'] = $loggingConfiguration['logIncompleteSkipped'];
                }
            }

            if (isset($loggingConfiguration['testdox-html']) &&
                !isset($arguments['testdoxHTMLFile'])) {
                $arguments['testdoxHTMLFile'] = $loggingConfiguration['testdox-html'];
            }

            if (isset($loggingConfiguration['testdox-text']) &&
                !isset($arguments['testdoxTextFile'])) {
                $arguments['testdoxTextFile'] = $loggingConfiguration['testdox-text'];
            }

            $filterConfiguration = $arguments['configuration']->getFilterConfiguration();

            $filter = $this->codeCoverage->filter();

            foreach ($filterConfiguration['blacklist']['include']['directory'] as $dir) {
                $filter->addDirectoryToBlacklist(
                  $dir['path'], $dir['suffix'], $dir['prefix'], $dir['group']
                );
            }

            foreach ($filterConfiguration['blacklist']['include']['file'] as $file) {
                $filter->addFileToBlacklist($file);
            }

            foreach ($filterConfiguration['blacklist']['exclude']['directory'] as $dir) {
                $filter->removeDirectoryFromBlacklist(
                  $dir['path'], $dir['suffix'], $dir['prefix'], $dir['group']
                );
            }

            foreach ($filterConfiguration['blacklist']['exclude']['file'] as $file) {
                $filter->removeFileFromBlacklist($file);
            }

            if ((isset($arguments['coverageClover']) ||
                isset($arguments['reportDirectory'])) &&
                extension_loaded('xdebug')) {
                $this->codeCoverage->setProcessUncoveredFilesFromWhitelist(
                  $filterConfiguration['whitelist']['addUncoveredFilesFromWhitelist']
                );

                if (isset($arguments['forceCoversAnnotation'])) {
                    $this->codeCoverage->setForceCoversAnnotation(
                      $arguments['forceCoversAnnotation']
                    );
                }

                if (isset($arguments['mapTestClassNameToCoveredClassName'])) {
                    $this->codeCoverage->setMapTestClassNameToCoveredClassName(
                      $arguments['mapTestClassNameToCoveredClassName']
                    );
                }

                foreach ($filterConfiguration['whitelist']['include']['directory'] as $dir) {
                    $filter->addDirectoryToWhitelist(
                      $dir['path'], $dir['suffix'], $dir['prefix']
                    );
                }

                foreach ($filterConfiguration['whitelist']['include']['file'] as $file) {
                    $filter->addFileToWhitelist($file);
                }

                foreach ($filterConfiguration['whitelist']['exclude']['directory'] as $dir) {
                    $filter->removeDirectoryFromWhitelist(
                      $dir['path'], $dir['suffix'], $dir['prefix']
                    );
                }

                foreach ($filterConfiguration['whitelist']['exclude']['file'] as $file) {
                    $filter->removeFileFromWhitelist($file);
                }
            }
        }

        $arguments['backupGlobals']               = isset($arguments['backupGlobals'])               ? $arguments['backupGlobals']               : NULL;
        $arguments['backupStaticAttributes']      = isset($arguments['backupStaticAttributes'])      ? $arguments['backupStaticAttributes']      : NULL;
        $arguments['cacheTokens']                 = isset($arguments['cacheTokens'])                 ? $arguments['cacheTokens']                 : TRUE;
        $arguments['colors']                      = isset($arguments['colors'])                      ? $arguments['colors']                      : FALSE;
        $arguments['convertErrorsToExceptions']   = isset($arguments['convertErrorsToExceptions'])   ? $arguments['convertErrorsToExceptions']   : TRUE;
        $arguments['convertNoticesToExceptions']  = isset($arguments['convertNoticesToExceptions'])  ? $arguments['convertNoticesToExceptions']  : TRUE;
        $arguments['convertWarningsToExceptions'] = isset($arguments['convertWarningsToExceptions']) ? $arguments['convertWarningsToExceptions'] : TRUE;
        $arguments['excludeGroups']               = isset($arguments['excludeGroups'])               ? $arguments['excludeGroups']               : array();
        $arguments['groups']                      = isset($arguments['groups'])                      ? $arguments['groups']                      : array();
        $arguments['logIncompleteSkipped']        = isset($arguments['logIncompleteSkipped'])        ? $arguments['logIncompleteSkipped']        : FALSE;
        $arguments['processIsolation']            = isset($arguments['processIsolation'])            ? $arguments['processIsolation']            : FALSE;
        $arguments['repeat']                      = isset($arguments['repeat'])                      ? $arguments['repeat']                      : FALSE;
        $arguments['reportCharset']               = isset($arguments['reportCharset'])               ? $arguments['reportCharset']               : 'UTF-8';
        $arguments['reportHighlight']             = isset($arguments['reportHighlight'])             ? $arguments['reportHighlight']             : FALSE;
        $arguments['reportHighLowerBound']        = isset($arguments['reportHighLowerBound'])        ? $arguments['reportHighLowerBound']        : 70;
        $arguments['reportLowUpperBound']         = isset($arguments['reportLowUpperBound'])         ? $arguments['reportLowUpperBound']         : 35;
        $arguments['reportYUI']                   = isset($arguments['reportYUI'])                   ? $arguments['reportYUI']                   : TRUE;
        $arguments['stopOnError']                 = isset($arguments['stopOnError'])                 ? $arguments['stopOnError']                 : FALSE;
        $arguments['stopOnFailure']               = isset($arguments['stopOnFailure'])               ? $arguments['stopOnFailure']               : FALSE;
        $arguments['stopOnIncomplete']            = isset($arguments['stopOnIncomplete'])            ? $arguments['stopOnIncomplete']            : FALSE;
        $arguments['stopOnSkipped']               = isset($arguments['stopOnSkipped'])               ? $arguments['stopOnSkipped']               : FALSE;
        $arguments['strict']                      = isset($arguments['strict'])                      ? $arguments['strict']                      : FALSE;
        $arguments['verbose']                     = isset($arguments['verbose'])                     ? $arguments['verbose']                     : FALSE;

        $this->codeCoverage->setCacheTokens($arguments['cacheTokens']);

        if ($arguments['filter'] !== FALSE &&
            preg_match('/^[a-zA-Z0-9_]/', $arguments['filter'])) {
            // Escape delimiters in regular expression. Do NOT use preg_quote,
            // to keep magic characters.
            $arguments['filter'] = '/' . str_replace(
              '/', '\\/', $arguments['filter']
            ) . '/';
        }
    }
}<|MERGE_RESOLUTION|>--- conflicted
+++ resolved
@@ -241,25 +241,8 @@
 
         $result->addListener($this->printer);
 
-<<<<<<< HEAD
-        if (isset($arguments['storyHTMLFile'])) {
-            $result->addListener(
-              new PHPUnit_Extensions_Story_ResultPrinter_HTML(
-                $arguments['storyHTMLFile']
-              )
-            );
-        }
-
-        if (isset($arguments['storyTextFile'])) {
-            $result->addListener(
-              new PHPUnit_Extensions_Story_ResultPrinter_Text(
-                $arguments['storyTextFile']
-              )
-            );
-=======
         if ($this->printer instanceof PHPUnit_TextUI_ResultPrinter) {
             $result->addListener(new PHPUnit_Util_DeprecatedFeature_Logger);
->>>>>>> f1271185
         }
 
         if (isset($arguments['testdoxHTMLFile'])) {
