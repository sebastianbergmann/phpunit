--- conflicted
+++ resolved
@@ -77,7 +77,7 @@
         $this->expectedCount = $expectedCount;
     }
 
-    public function __toString()
+    public function toString()
     {
         return 'invoked ' . $this->expectedCount . ' time(s)';
     }
@@ -89,11 +89,7 @@
         $count = $this->getInvocationCount();
 
         if ($count > $this->expectedCount) {
-<<<<<<< HEAD
-            $message = (string)$invocation;
-=======
             $message = $invocation->toString();
->>>>>>> 187a89ae
 
             switch ($this->expectedCount) {
                 case 0: {
