<?php
/**
 * PHPUnit
 *
 * Copyright (c) 2002-2010, Sebastian Bergmann <sebastian@phpunit.de>.
 * All rights reserved.
 *
 * Redistribution and use in source and binary forms, with or without
 * modification, are permitted provided that the following conditions
 * are met:
 *
 *   * Redistributions of source code must retain the above copyright
 *     notice, this list of conditions and the following disclaimer.
 *
 *   * Redistributions in binary form must reproduce the above copyright
 *     notice, this list of conditions and the following disclaimer in
 *     the documentation and/or other materials provided with the
 *     distribution.
 *
 *   * Neither the name of Sebastian Bergmann nor the names of his
 *     contributors may be used to endorse or promote products derived
 *     from this software without specific prior written permission.
 *
 * THIS SOFTWARE IS PROVIDED BY THE COPYRIGHT HOLDERS AND CONTRIBUTORS
 * "AS IS" AND ANY EXPRESS OR IMPLIED WARRANTIES, INCLUDING, BUT NOT
 * LIMITED TO, THE IMPLIED WARRANTIES OF MERCHANTABILITY AND FITNESS
 * FOR A PARTICULAR PURPOSE ARE DISCLAIMED. IN NO EVENT SHALL THE
 * COPYRIGHT OWNER OR CONTRIBUTORS BE LIABLE FOR ANY DIRECT, INDIRECT,
 * INCIDENTAL, SPECIAL, EXEMPLARY, OR CONSEQUENTIAL DAMAGES (INCLUDING,
 * BUT NOT LIMITED TO, PROCUREMENT OF SUBSTITUTE GOODS OR SERVICES;
 * LOSS OF USE, DATA, OR PROFITS; OR BUSINESS INTERRUPTION) HOWEVER
 * CAUSED AND ON ANY THEORY OF LIABILITY, WHETHER IN CONTRACT, STRICT
 * LIABILITY, OR TORT (INCLUDING NEGLIGENCE OR OTHERWISE) ARISING IN
 * ANY WAY OUT OF THE USE OF THIS SOFTWARE, EVEN IF ADVISED OF THE
 * POSSIBILITY OF SUCH DAMAGE.
 *
 * @package    PHPUnit
 * @subpackage Framework
 * @author     Sebastian Bergmann <sebastian@phpunit.de>
 * @copyright  2002-2010 Sebastian Bergmann <sebastian@phpunit.de>
 * @license    http://www.opensource.org/licenses/bsd-license.php  BSD License
 * @link       http://www.phpunit.de/
 * @since      File available since Release 2.0.0
 */

/**
 * A TestSuite is a composite of Tests. It runs a collection of test cases.
 *
 * Here is an example using the dynamic test definition.
 *
 * <code>
 * <?php
 * $suite = new PHPUnit_Framework_TestSuite;
 * $suite->addTest(new MathTest('testPass'));
 * ?>
 * </code>
 *
 * Alternatively, a TestSuite can extract the tests to be run automatically.
 * To do so you pass a ReflectionClass instance for your
 * PHPUnit_Framework_TestCase class to the PHPUnit_Framework_TestSuite
 * constructor.
 *
 * <code>
 * <?php
 * $suite = new PHPUnit_Framework_TestSuite(
 *   new ReflectionClass('MathTest')
 * );
 * ?>
 * </code>
 *
 * This constructor creates a suite with all the methods starting with
 * "test" that take no arguments.
 *
 * @package    PHPUnit
 * @subpackage Framework
 * @author     Sebastian Bergmann <sebastian@phpunit.de>
 * @copyright  2002-2010 Sebastian Bergmann <sebastian@phpunit.de>
 * @license    http://www.opensource.org/licenses/bsd-license.php  BSD License
 * @version    Release: @package_version@
 * @link       http://www.phpunit.de/
 * @since      Class available since Release 2.0.0
 */
class PHPUnit_Framework_TestSuite implements PHPUnit_Framework_Test, PHPUnit_Framework_SelfDescribing, IteratorAggregate
{
    /**
     * Enable or disable the backup and restoration of the $GLOBALS array.
     *
     * @var    boolean
     */
    protected $backupGlobals = NULL;

    /**
     * Enable or disable the backup and restoration of static attributes.
     *
     * @var    boolean
     */
    protected $backupStaticAttributes = NULL;

    /**
     * The name of the test suite.
     *
     * @var    string
     */
    protected $name = '';

    /**
     * The test groups of the test suite.
     *
     * @var    array
     */
    protected $groups = array();

    /**
     * The tests in the test suite.
     *
     * @var    array
     */
    protected $tests = array();

    /**
     * The number of tests in the test suite.
     *
     * @var    integer
     */
    protected $numTests = -1;

    /**
     * @var boolean
     */
    protected $testCase = FALSE;

    /**
     * Constructs a new TestSuite:
     *
     *   - PHPUnit_Framework_TestSuite() constructs an empty TestSuite.
     *
     *   - PHPUnit_Framework_TestSuite(ReflectionClass) constructs a
     *     TestSuite from the given class.
     *
     *   - PHPUnit_Framework_TestSuite(ReflectionClass, String)
     *     constructs a TestSuite from the given class with the given
     *     name.
     *
     *   - PHPUnit_Framework_TestSuite(String) either constructs a
     *     TestSuite from the given class (if the passed string is the
     *     name of an existing class) or constructs an empty TestSuite
     *     with the given name.
     *
     * @param  mixed  $theClass
     * @param  string $name
     * @throws InvalidArgumentException
     */
    public function __construct($theClass = '', $name = '')
    {
        $argumentsValid = FALSE;

        if (is_object($theClass) &&
            $theClass instanceof ReflectionClass) {
            $argumentsValid = TRUE;
        }

        else if (is_string($theClass) &&
                 $theClass !== '' &&
                 class_exists($theClass, FALSE)) {
            $argumentsValid = TRUE;

            if ($name == '') {
                $name = $theClass;
            }

            $theClass = new ReflectionClass($theClass);
        }

        else if (is_string($theClass)) {
            $this->setName($theClass);
            return;
        }

        if (!$argumentsValid) {
            throw new InvalidArgumentException;
        }

        if (!$theClass->isSubclassOf('PHPUnit_Framework_TestCase')) {
            throw new InvalidArgumentException(
              'Class does not extend PHPUnit_Framework_TestCase.'
            );
        }

        if ($name != '') {
            $this->setName($name);
        } else {
            $this->setName($theClass->getName());
        }

        $constructor = $theClass->getConstructor();

        if ($constructor !== NULL &&
            !$constructor->isPublic()) {
            $this->addTest(
              self::warning(
                sprintf(
                  'Class "%s" has no public constructor.',

                  $theClass->getName()
                )
              )
            );

            return;
        }

        foreach ($theClass->getMethods() as $method) {
            if (strpos($method->getDeclaringClass()->getName(), 'PHPUnit_') !== 0) {
                $this->addTestMethod($theClass, $method);
            }
        }

        if (empty($this->tests)) {
            $this->addTest(
              self::warning(
                sprintf(
                  'No tests found in class "%s".',

                  $theClass->getName()
                )
              )
            );
        }

        $this->testCase = TRUE;
    }

    /**
     * Returns a string representation of the test suite.
     *
     * @return string
     */
    public function toString()
    {
        return $this->getName();
    }

    /**
     * Adds a test to the suite.
     *
     * @param  PHPUnit_Framework_Test $test
     * @param  array                  $groups
     */
    public function addTest(PHPUnit_Framework_Test $test, $groups = array())
    {
        $class = new ReflectionClass($test);

        if (!$class->isAbstract()) {
            $this->tests[]  = $test;
            $this->numTests = -1;

            if ($test instanceof PHPUnit_Framework_TestSuite &&
                empty($groups)) {
                $groups = $test->getGroups();
            }

            if (empty($groups)) {
                $groups = array('__nogroup__');
            }

            foreach ($groups as $group) {
                if (!isset($this->groups[$group])) {
                    $this->groups[$group] = array($test);
                } else {
                    $this->groups[$group][] = $test;
                }
            }
        }
    }

    /**
     * Adds the tests from the given class to the suite.
     *
     * @param  mixed $testClass
     * @throws InvalidArgumentException
     */
    public function addTestSuite($testClass)
    {
        if (is_string($testClass) && class_exists($testClass)) {
            $testClass = new ReflectionClass($testClass);
        }

        if (!is_object($testClass)) {
            throw PHPUnit_Util_InvalidArgumentHelper::factory(
              1, 'class name or object'
            );
        }

        if ($testClass instanceof PHPUnit_Framework_TestSuite) {
            $this->addTest($testClass);
        }

        else if ($testClass instanceof ReflectionClass) {
            $suiteMethod = FALSE;

            if (!$testClass->isAbstract()) {
                if ($testClass->hasMethod(PHPUnit_Runner_BaseTestRunner::SUITE_METHODNAME)) {
                    $method = $testClass->getMethod(
                      PHPUnit_Runner_BaseTestRunner::SUITE_METHODNAME
                    );

                    if ($method->isStatic()) {
                        $this->addTest(
                          $method->invoke(NULL, $testClass->getName())
                        );

                        $suiteMethod = TRUE;
                    }
                }
            }

            if (!$suiteMethod && !$testClass->isAbstract()) {
                $this->addTest(new PHPUnit_Framework_TestSuite($testClass));
            }
        }

        else {
            throw new InvalidArgumentException;
        }
    }

    /**
     * Wraps both <code>addTest()</code> and <code>addTestSuite</code>
     * as well as the separate import statements for the user's convenience.
     *
     * If the named file cannot be read or there are no new tests that can be
     * added, a <code>PHPUnit_Framework_Warning</code> will be created instead,
     * leaving the current test run untouched.
     *
     * @param  string  $filename
     * @param  array   $phptOptions Array with ini settings for the php instance
     *                              run, key being the name if the setting,
     *                              value the ini value.
     * @throws InvalidArgumentException
     * @since  Method available since Release 2.3.0
     * @author Stefano F. Rausch <stefano@rausch-e.net>
     */
    public function addTestFile($filename, $phptOptions = array())
    {
        if (!is_string($filename)) {
            throw PHPUnit_Util_InvalidArgumentHelper::factory(1, 'string');
        }

        if (file_exists($filename) && substr($filename, -5) == '.phpt') {
            $this->addTest(
              new PHPUnit_Extensions_PhptTestCase($filename, $phptOptions)
            );

            return;
        }

        if (!file_exists($filename)) {
            $includePaths = explode(PATH_SEPARATOR, get_include_path());

            foreach ($includePaths as $includePath) {
                $file = $includePath . DIRECTORY_SEPARATOR . $filename;

                if (file_exists($file)) {
                    $filename = $file;
                    break;
                }
            }
        }

        PHPUnit_Util_Class::collectStart();
<<<<<<< HEAD
        PHPUnit_Util_Fileloader::checkAndLoad($filename);
=======
        $filename   = PHPUnit_Util_Fileloader::checkAndLoad($filename);
>>>>>>> f1271185
        $newClasses = PHPUnit_Util_Class::collectEnd();
        $baseName   = str_replace('.php', '', basename($filename));

        foreach ($newClasses as $className) {
            if (substr($className, 0 - strlen($baseName)) == $baseName) {
                $newClasses = array($className);
                break;
            }
        }

        $testsFound = FALSE;

        foreach ($newClasses as $className) {
            $class = new ReflectionClass($className);

            if (!$class->isAbstract()) {
                if ($class->hasMethod(PHPUnit_Runner_BaseTestRunner::SUITE_METHODNAME)) {
                    $method = $class->getMethod(
                      PHPUnit_Runner_BaseTestRunner::SUITE_METHODNAME
                    );

                    if ($method->isStatic()) {
                        $this->addTest($method->invoke(NULL, $className));

                        $testsFound = TRUE;
                    }
                }

                else if ($class->implementsInterface('PHPUnit_Framework_Test')) {
                    $this->addTestSuite($class);

                    $testsFound = TRUE;
                }
            }
        }

        $this->numTests = -1;
    }

    /**
     * Wrapper for addTestFile() that adds multiple test files.
     *
     * @param  array|Iterator $filenames
     * @throws InvalidArgumentException
     * @since  Method available since Release 2.3.0
     */
    public function addTestFiles($filenames)
    {
        if (!(is_array($filenames) ||
             (is_object($filenames) && $filenames instanceof Iterator))) {
            throw PHPUnit_Util_InvalidArgumentHelper::factory(
              1, 'array or iterator'
            );
        }

        foreach ($filenames as $filename) {
            $this->addTestFile((string)$filename);
        }
    }

    /**
     * Counts the number of test cases that will be run by this test.
     *
     * @return integer
     */
    public function count()
    {
        if ($this->numTests > -1) {
            return $this->numTests;
        }

        $this->numTests = 0;

        foreach ($this->tests as $test) {
            $this->numTests += count($test);
        }

        return $this->numTests;
    }

    /**
     * @param  ReflectionClass $theClass
     * @param  string          $name
     * @return PHPUnit_Framework_Test
     * @throws RuntimeException
     */
    public static function createTest(ReflectionClass $theClass, $name)
    {
        $className = $theClass->getName();

        if (!$theClass->isInstantiable()) {
            return self::warning(
              sprintf('Cannot instantiate class "%s".', $className)
            );
        }

        $backupSettings           = PHPUnit_Util_Test::getBackupSettings(
                                      $className, $name
                                    );
        $preserveGlobalState      = PHPUnit_Util_Test::getPreserveGlobalStateSettings(
                                      $className, $name
                                    );
        $runTestInSeparateProcess = PHPUnit_Util_Test::getProcessIsolationSettings(
                                      $className, $name
                                    );

        $constructor = $theClass->getConstructor();

        if ($constructor !== NULL) {
            $parameters = $constructor->getParameters();

            // TestCase() or TestCase($name)
            if (count($parameters) < 2) {
                $test = new $className;
            }

            // TestCase($name, $data)
            else {
                try {
                    $data = PHPUnit_Util_Test::getProvidedData(
                      $className, $name
                    );
                }

                catch (Exception $e) {
                    $message = sprintf(
                      'The data provider specified for %s::%s is invalid.',
                      $className,
                      $name
                    );

                    $_message = $e->getMessage();

                    if (!empty($_message)) {
                        $message .= "\n" . $_message;
                    }

                    return new PHPUnit_Framework_Warning($message);
                }

                $groups = PHPUnit_Util_Test::getGroups($className, $name);

                // Test method with @dataProvider.
                if (isset($data)) {
                    $test = new PHPUnit_Framework_TestSuite_DataProvider(
                      $className . '::' . $name
                    );

                    foreach ($data as $_dataName => $_data) {
                        $_test = new $className($name, $_data, $_dataName);

                        if ($runTestInSeparateProcess) {
                            $_test->setRunTestInSeparateProcess(TRUE);

                            if ($preserveGlobalState !== NULL) {
                                $_test->setPreserveGlobalState($preserveGlobalState);
                            }
                        }

                        if ($backupSettings['backupGlobals'] !== NULL) {
                            $_test->setBackupGlobals(
                              $backupSettings['backupGlobals']
                            );
                        }

                        if ($backupSettings['backupStaticAttributes'] !== NULL) {
                            $_test->setBackupStaticAttributes(
                              $backupSettings['backupStaticAttributes']
                            );
                        }

                        $test->addTest($_test, $groups);
                    }
                }

                else {
                    $test = new $className;
                }
            }
        }

        if (!isset($test)) {
            throw new RuntimeException('No valid test provided.');
        }

        if ($test instanceof PHPUnit_Framework_TestCase) {
            $test->setName($name);

            if ($runTestInSeparateProcess) {
                $test->setRunTestInSeparateProcess(TRUE);

                if ($preserveGlobalState !== NULL) {
                    $test->setPreserveGlobalState($preserveGlobalState);
                }
            }

            if ($backupSettings['backupGlobals'] !== NULL) {
                $test->setBackupGlobals($backupSettings['backupGlobals']);
            }

            if ($backupSettings['backupStaticAttributes'] !== NULL) {
                $test->setBackupStaticAttributes(
                  $backupSettings['backupStaticAttributes']
                );
            }
        }

        return $test;
    }

    /**
     * Creates a default TestResult object.
     *
     * @return PHPUnit_Framework_TestResult
     */
    protected function createResult()
    {
        return new PHPUnit_Framework_TestResult;
    }

    /**
     * Returns the name of the suite.
     *
     * @return string
     */
    public function getName()
    {
        return $this->name;
    }

    /**
     * Returns the test groups of the suite.
     *
     * @return array
     * @since  Method available since Release 3.2.0
     */
    public function getGroups()
    {
        return array_keys($this->groups);
    }

    /**
     * Runs the tests and collects their result in a TestResult.
     *
     * @param  PHPUnit_Framework_TestResult $result
     * @param  mixed                        $filter
     * @param  array                        $groups
     * @param  array                        $excludeGroups
     * @param  boolean                      $processIsolation
     * @return PHPUnit_Framework_TestResult
     * @throws InvalidArgumentException
     */
    public function run(PHPUnit_Framework_TestResult $result = NULL, $filter = FALSE, array $groups = array(), array $excludeGroups = array(), $processIsolation = FALSE)
    {
        if ($result === NULL) {
            $result = $this->createResult();
        }

        $result->startTestSuite($this);

        $doSetup = TRUE;

        if (!empty($excludeGroups)) {
            foreach ($this->groups as $_group => $_tests) {
                if (in_array($_group, $excludeGroups) &&
                    count($_tests) == count($this->tests)) {
                    $doSetup = FALSE;
                }
            }
        }

        if ($doSetup) {
            try {
                $this->setUp();
<<<<<<< HEAD

                if ($this->testCase &&
                    method_exists($this->name, 'setUpBeforeClass')) {
                    call_user_func(array($this->name, 'setUpBeforeClass'));
                }
            }

            catch (PHPUnit_Framework_SkippedTestSuiteError $e) {
                $numTests = count($this);

                for ($i = 0; $i < $numTests; $i++) {
                    $result->addFailure($this, $e, 0);
                }

                return $result;
            }

=======

                if ($this->testCase &&
                    method_exists($this->name, 'setUpBeforeClass')) {
                    call_user_func(array($this->name, 'setUpBeforeClass'));
                }
            }

            catch (PHPUnit_Framework_SkippedTestSuiteError $e) {
                $numTests = count($this);

                for ($i = 0; $i < $numTests; $i++) {
                    $result->addFailure($this, $e, 0);
                }

                return $result;
            }

>>>>>>> f1271185
            catch (Exception $e) {
                $numTests = count($this);

                for ($i = 0; $i < $numTests; $i++) {
                    $result->addError($this, $e, 0);
                }

                return $result;
            }
        }

        if (empty($groups)) {
            $tests = $this->tests;
        } else {
            $tests = new SplObjectStorage;

            foreach ($groups as $group) {
                if (isset($this->groups[$group])) {
                    foreach ($this->groups[$group] as $test) {
                        $tests->attach($test);
                    }
                }
            }
        }

        foreach ($tests as $test) {
            if ($result->shouldStop()) {
                break;
            }

            if ($test instanceof PHPUnit_Framework_TestSuite) {
                $test->setBackupGlobals($this->backupGlobals);
                $test->setBackupStaticAttributes($this->backupStaticAttributes);

                $test->run(
                  $result, $filter, $groups, $excludeGroups, $processIsolation
                );
            } else {
                $runTest = TRUE;

                if ($filter !== FALSE ) {
                    $tmp = PHPUnit_Util_Test::describe($test, FALSE);

                    if ($tmp[0] != '') {
                        $name = join('::', $tmp);
                    } else {
                        $name = $tmp[1];
                    }

                    if (preg_match($filter, $name) == 0) {
                        $runTest = FALSE;
                    }
                }

                if ($runTest && !empty($excludeGroups)) {
                    foreach ($this->groups as $_group => $_tests) {
                        if (in_array($_group, $excludeGroups)) {
                            foreach ($_tests as $_test) {
                                if ($test === $_test) {
                                    $runTest = FALSE;
                                    break 2;
                                }
                            }
                        }
                    }
                }

                if ($runTest) {
                    if ($test instanceof PHPUnit_Framework_TestCase) {
                        $test->setBackupGlobals($this->backupGlobals);
                        $test->setBackupStaticAttributes(
                          $this->backupStaticAttributes
                        );
                        $test->setRunTestInSeparateProcess($processIsolation);
                    }

                    $this->runTest($test, $result);
                }
            }
        }

        if ($doSetup) {
            if ($this->testCase &&
                method_exists($this->name, 'tearDownAfterClass')) {
                call_user_func(array($this->name, 'tearDownAfterClass'));
            }

            $this->tearDown();
        }

        $result->endTestSuite($this);

        return $result;
    }

    /**
     * Runs a test.
     *
     * @param  PHPUnit_Framework_Test        $test
     * @param  PHPUnit_Framework_TestResult  $testResult
     */
    public function runTest(PHPUnit_Framework_Test $test, PHPUnit_Framework_TestResult $result)
    {
        $test->run($result);
    }

    /**
     * Sets the name of the suite.
     *
     * @param  string
     */
    public function setName($name)
    {
        $this->name = $name;
    }

    /**
     * Returns the test at the given index.
     *
     * @param  integer
     * @return PHPUnit_Framework_Test
     */
    public function testAt($index)
    {
        if (isset($this->tests[$index])) {
            return $this->tests[$index];
        } else {
            return FALSE;
        }
    }

    /**
     * Returns the tests as an enumeration.
     *
     * @return array
     */
    public function tests()
    {
        return $this->tests;
    }

    /**
     * Mark the test suite as skipped.
     *
     * @param  string  $message
     * @throws PHPUnit_Framework_SkippedTestSuiteError
     * @since  Method available since Release 3.0.0
     */
    public function markTestSuiteSkipped($message = '')
    {
        throw new PHPUnit_Framework_SkippedTestSuiteError($message);
    }

    /**
     * @param ReflectionClass  $class
     * @param ReflectionMethod $method
     */
    protected function addTestMethod(ReflectionClass $class, ReflectionMethod $method)
    {
        $name = $method->getName();

        if ($this->isPublicTestMethod($method)) {
            $test = self::createTest($class, $name);

            if ($test instanceof PHPUnit_Framework_TestCase ||
                $test instanceof PHPUnit_Framework_TestSuite_DataProvider) {
                $test->setDependencies(
                  PHPUnit_Util_Test::getDependencies($class->getName(), $name)
                );
            }

            $this->addTest($test, PHPUnit_Util_Test::getGroups(
              $class->getName(), $name)
            );
        }

        else if ($this->isTestMethod($method)) {
            $this->addTest(
              self::warning(
                sprintf(
                  'Test method "%s" is not public.',

                  $name
                )
              )
            );
        }
    }

    /**
     * @param  ReflectionMethod $method
     * @return boolean
     */
    public static function isPublicTestMethod(ReflectionMethod $method)
    {
        return (self::isTestMethod($method) && $method->isPublic());
    }

    /**
     * @param  ReflectionMethod $method
     * @return boolean
     */
    public static function isTestMethod(ReflectionMethod $method)
    {
        if (strpos($method->name, 'test') === 0) {
            return TRUE;
        }

        // @scenario on TestCase::testMethod()
        // @test     on TestCase::testMethod()
        return strpos($method->getDocComment(), '@test')     !== FALSE ||
               strpos($method->getDocComment(), '@scenario') !== FALSE;
    }

    /**
     * @param  string  $message
     * @return PHPUnit_Framework_Warning
     */
    protected static function warning($message)
    {
        return new PHPUnit_Framework_Warning($message);
    }

    /**
     * @param  boolean $backupGlobals
     * @since  Method available since Release 3.3.0
     */
    public function setBackupGlobals($backupGlobals)
    {
        if (is_null($this->backupGlobals) && is_bool($backupGlobals)) {
            $this->backupGlobals = $backupGlobals;
        }
    }

    /**
     * @param  boolean $backupStaticAttributes
     * @since  Method available since Release 3.4.0
     */
    public function setBackupStaticAttributes($backupStaticAttributes)
    {
        if (is_null($this->backupStaticAttributes) &&
            is_bool($backupStaticAttributes)) {
            $this->backupStaticAttributes = $backupStaticAttributes;
        }
    }

    /**
     * Returns an iterator for this test suite.
     *
     * @return RecursiveIteratorIterator
     * @since  Method available since Release 3.1.0
     */
    public function getIterator()
    {
        return new RecursiveIteratorIterator(
          new PHPUnit_Util_TestSuiteIterator($this)
        );
    }

    /**
     * Template Method that is called before the tests
     * of this test suite are run.
     *
     * @since  Method available since Release 3.1.0
     */
    protected function setUp()
    {
    }

    /**
     * Template Method that is called after the tests
     * of this test suite have finished running.
     *
     * @since  Method available since Release 3.1.0
     */
    protected function tearDown()
    {
    }
}<|MERGE_RESOLUTION|>--- conflicted
+++ resolved
@@ -2,7 +2,7 @@
 /**
  * PHPUnit
  *
- * Copyright (c) 2002-2010, Sebastian Bergmann <sebastian@phpunit.de>.
+ * Copyright (c) 2002-2011, Sebastian Bergmann <sebastian@phpunit.de>.
  * All rights reserved.
  *
  * Redistribution and use in source and binary forms, with or without
@@ -37,7 +37,7 @@
  * @package    PHPUnit
  * @subpackage Framework
  * @author     Sebastian Bergmann <sebastian@phpunit.de>
- * @copyright  2002-2010 Sebastian Bergmann <sebastian@phpunit.de>
+ * @copyright  2002-2011 Sebastian Bergmann <sebastian@phpunit.de>
  * @license    http://www.opensource.org/licenses/bsd-license.php  BSD License
  * @link       http://www.phpunit.de/
  * @since      File available since Release 2.0.0
@@ -74,7 +74,7 @@
  * @package    PHPUnit
  * @subpackage Framework
  * @author     Sebastian Bergmann <sebastian@phpunit.de>
- * @copyright  2002-2010 Sebastian Bergmann <sebastian@phpunit.de>
+ * @copyright  2002-2011 Sebastian Bergmann <sebastian@phpunit.de>
  * @license    http://www.opensource.org/licenses/bsd-license.php  BSD License
  * @version    Release: @package_version@
  * @link       http://www.phpunit.de/
@@ -354,32 +354,19 @@
             return;
         }
 
-        if (!file_exists($filename)) {
-            $includePaths = explode(PATH_SEPARATOR, get_include_path());
-
-            foreach ($includePaths as $includePath) {
-                $file = $includePath . DIRECTORY_SEPARATOR . $filename;
-
-                if (file_exists($file)) {
-                    $filename = $file;
-                    break;
-                }
-            }
-        }
-
         PHPUnit_Util_Class::collectStart();
-<<<<<<< HEAD
-        PHPUnit_Util_Fileloader::checkAndLoad($filename);
-=======
         $filename   = PHPUnit_Util_Fileloader::checkAndLoad($filename);
->>>>>>> f1271185
         $newClasses = PHPUnit_Util_Class::collectEnd();
         $baseName   = str_replace('.php', '', basename($filename));
 
         foreach ($newClasses as $className) {
             if (substr($className, 0 - strlen($baseName)) == $baseName) {
-                $newClasses = array($className);
-                break;
+                $class = new ReflectionClass($className);
+
+                if ($class->getFileName() == $filename) {
+                    $newClasses = array($className);
+                    break;
+                }
             }
         }
 
@@ -510,10 +497,8 @@
                         $message .= "\n" . $_message;
                     }
 
-                    return new PHPUnit_Framework_Warning($message);
-                }
-
-                $groups = PHPUnit_Util_Test::getGroups($className, $name);
+                    $data = self::warning($message);
+                }
 
                 // Test method with @dataProvider.
                 if (isset($data)) {
@@ -521,30 +506,47 @@
                       $className . '::' . $name
                     );
 
-                    foreach ($data as $_dataName => $_data) {
-                        $_test = new $className($name, $_data, $_dataName);
-
-                        if ($runTestInSeparateProcess) {
-                            $_test->setRunTestInSeparateProcess(TRUE);
-
-                            if ($preserveGlobalState !== NULL) {
-                                $_test->setPreserveGlobalState($preserveGlobalState);
+                    if (empty($data)) {
+                        $data = self::warning(
+                          sprintf(
+                            'No tests found in suite "%s".',
+                            $test->getName()
+                          )
+                        );
+                    }
+
+                    if ($data instanceof PHPUnit_Framework_Warning) {
+                        $test->addTest($data);
+                    }
+
+                    else {
+                        $groups = PHPUnit_Util_Test::getGroups($className, $name);
+
+                        foreach ($data as $_dataName => $_data) {
+                            $_test = new $className($name, $_data, $_dataName);
+
+                            if ($runTestInSeparateProcess) {
+                                $_test->setRunTestInSeparateProcess(TRUE);
+
+                                if ($preserveGlobalState !== NULL) {
+                                    $_test->setPreserveGlobalState($preserveGlobalState);
+                                }
                             }
+
+                            if ($backupSettings['backupGlobals'] !== NULL) {
+                                $_test->setBackupGlobals(
+                                  $backupSettings['backupGlobals']
+                                );
+                            }
+
+                            if ($backupSettings['backupStaticAttributes'] !== NULL) {
+                                $_test->setBackupStaticAttributes(
+                                  $backupSettings['backupStaticAttributes']
+                                );
+                            }
+
+                            $test->addTest($_test, $groups);
                         }
-
-                        if ($backupSettings['backupGlobals'] !== NULL) {
-                            $_test->setBackupGlobals(
-                              $backupSettings['backupGlobals']
-                            );
-                        }
-
-                        if ($backupSettings['backupStaticAttributes'] !== NULL) {
-                            $_test->setBackupStaticAttributes(
-                              $backupSettings['backupStaticAttributes']
-                            );
-                        }
-
-                        $test->addTest($_test, $groups);
                     }
                 }
 
@@ -647,7 +649,6 @@
         if ($doSetup) {
             try {
                 $this->setUp();
-<<<<<<< HEAD
 
                 if ($this->testCase &&
                     method_exists($this->name, 'setUpBeforeClass')) {
@@ -665,25 +666,6 @@
                 return $result;
             }
 
-=======
-
-                if ($this->testCase &&
-                    method_exists($this->name, 'setUpBeforeClass')) {
-                    call_user_func(array($this->name, 'setUpBeforeClass'));
-                }
-            }
-
-            catch (PHPUnit_Framework_SkippedTestSuiteError $e) {
-                $numTests = count($this);
-
-                for ($i = 0; $i < $numTests; $i++) {
-                    $result->addFailure($this, $e, 0);
-                }
-
-                return $result;
-            }
-
->>>>>>> f1271185
             catch (Exception $e) {
                 $numTests = count($this);
 
@@ -864,9 +846,9 @@
             $this->addTest(
               self::warning(
                 sprintf(
-                  'Test method "%s" is not public.',
-
-                  $name
+                  'Test method "%s" in test class "%s" is not public.',
+                  $name,
+                  $class->getName()
                 )
               )
             );
