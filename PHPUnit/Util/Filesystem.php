--- conflicted
+++ resolved
@@ -81,12 +81,8 @@
     }
 
     /**
-<<<<<<< HEAD
-     * Wrapper for file_exists() that searches the include_path.
-=======
      * Implementation of stream_resolve_include_path() in PHP
      * for version before PHP 5.3.2.
->>>>>>> f1271185
      *
      * @param  string $file
      * @return mixed
@@ -95,6 +91,10 @@
      */
     public static function fileExistsInIncludePath($file)
     {
+        if (function_exists('stream_resolve_include_path')) {
+            return stream_resolve_include_path($file);
+        }
+
         if (file_exists($file)) {
             return realpath($file);
         }
