--- conflicted
+++ resolved
@@ -122,16 +122,13 @@
      */
     public function addIncompleteTest(PHPUnit_Framework_Test $test, Exception $e, $time)
     {
-<<<<<<< HEAD
         $this->writeCase(
           'error',
           $time,
           PHPUnit_Util_Filter::getFilteredStacktrace($e, FALSE),
-          'Incomplete Test: ' . $e->getMessage()
-        );
-=======
-        $this->writeCase('error', $time, array(), 'Incomplete Test', $test);
->>>>>>> cb05fe5f
+          'Incomplete Test: ' . $e->getMessage(),
+          $test
+        );
 
         $this->currentTestPass = FALSE;
     }
@@ -145,16 +142,13 @@
      */
     public function addSkippedTest(PHPUnit_Framework_Test $test, Exception $e, $time)
     {
-<<<<<<< HEAD
         $this->writeCase(
           'error',
           $time,
           PHPUnit_Util_Filter::getFilteredStacktrace($e, FALSE),
-          'Skipped Test: ' . $e->getMessage()
-        );
-=======
-        $this->writeCase('error', $time, array(), 'Skipped Test', $test);
->>>>>>> cb05fe5f
+          'Skipped Test: ' . $e->getMessage(),
+          $test
+        );
 
         $this->currentTestPass = FALSE;
     }
