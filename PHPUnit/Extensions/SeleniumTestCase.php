--- conflicted
+++ resolved
@@ -112,15 +112,12 @@
      * @access private
      */
     private $testId = NULL;
-<<<<<<< HEAD
-=======
 
     /**
      * @var    integer
      * @access private
      */
     private $sleep = 0;
->>>>>>> 754fe1d1
 
     /**
      * @access protected
@@ -175,36 +172,16 @@
             }
         }
 
-<<<<<<< HEAD
-        if ($this->runId !== FALSE && $this->runId !== NULL) {
-=======
         if ($this->runId !== FALSE) {
->>>>>>> 754fe1d1
             $this->createCookie(
               'PHPUNIT_SELENIUM_RUN_ID=' . $this->runId,
               'path=/'
             );
 
             $this->createCookie(
-<<<<<<< HEAD
-              'PHPUNIT_SELENIUM_SESSION_ID=' . $this->sessionId,
-              'path=/'
-            );
-
-            $this->createCookie(
               'PHPUNIT_SELENIUM_TEST_ID=' . $this->testId,
               'path=/'
             );
-
-            $this->createCookie(
-              'PHPUNIT_SELENIUM_TEST_NAME=' . $this->getName(),
-              'path=/'
-            );
-=======
-              'PHPUNIT_SELENIUM_TEST_ID=' . $this->testId,
-              'path=/'
-            );
->>>>>>> 754fe1d1
         }
 
         return $this->sessionId;
@@ -290,9 +267,6 @@
     }
 
     /**
-<<<<<<< HEAD
-     * This method (and the next) implement the Selenium RC protocol.
-=======
      * @param  integer  $seconds
      * @throws InvalidArgumentException
      * @access public
@@ -308,7 +282,6 @@
 
     /**
      * This method implements the Selenium RC protocol.
->>>>>>> 754fe1d1
      *
      * @param  string $command
      * @param  array  $arguments
@@ -378,14 +351,11 @@
             case 'windowFocus':
             case 'windowMaximize': {
                 $this->doCommand($command, $arguments);
-<<<<<<< HEAD
-=======
 
                 if ($this->sleep > 0) {
                     sleep($this->sleep);
                 }
 
->>>>>>> 754fe1d1
                 $this->defaultAssertions($command);
             }
             break;
@@ -418,10 +388,7 @@
             break;
 
             case 'getAlert':
-<<<<<<< HEAD
-=======
             case 'getAttribute':
->>>>>>> 754fe1d1
             case 'getBodyText':
             case 'getConfirmation':
             case 'getCookie':
@@ -462,14 +429,11 @@
             case 'clickAndWait': {
                 $this->doCommand('click', $arguments);
                 $this->doCommand('waitForPageToLoad', array($this->timeout));
-<<<<<<< HEAD
-=======
 
                 if ($this->sleep > 0) {
                     sleep($this->sleep);
                 }
 
->>>>>>> 754fe1d1
                 $this->defaultAssertions($command);
             }
             break;
@@ -477,22 +441,6 @@
     }
 
     /**
-<<<<<<< HEAD
-     * The Selenium command "getAttribute" clashes with
-     * PHPUnit_Framework_Assert::getAttribute().
-     *
-     * @param  string $attributeLocator
-     * @reutn  string
-     * @access public
-     */
-    public function getElementAttribute($attributeLocator)
-    {
-        return $this->getString('getAttribute', array($attributeLocator));
-    }
-
-    /**
-=======
->>>>>>> 754fe1d1
      * Asserts that an alert is present.
      *
      * @access public
@@ -912,7 +860,6 @@
     protected function defaultAssertions($action)
     {
     }
-<<<<<<< HEAD
 
     /**
      * Send a command to the Selenium RC server.
@@ -949,45 +896,6 @@
             );
         }
 
-        stream_set_blocking($handle, FALSE);
-        $response = stream_get_contents($handle);
-=======
-
-    /**
-     * Send a command to the Selenium RC server.
-     *
-     * @param  string $command
-     * @param  array  $arguments
-     * @return string
-     * @access private
-     * @author Shin Ohno <ganchiku@gmail.com>
-     * @author Bjoern Schotte <schotte@mayflower.de>
-     * @since  Method available since Release 3.1.0
-     */
-    private function doCommand($command, array $arguments = array())
-    {
-        $url = sprintf(
-          'http://%s:%s/selenium-server/driver/?cmd=%s',
-          $this->host,
-          $this->port,
-          urlencode($command)
-        );
-
-        for ($i = 0; $i < count($arguments); $i++) {
-            $argNum = strval($i + 1);
-            $url .= sprintf('&%s=%s', $argNum, urlencode(trim($arguments[$i])));
-        }
-
-        if (isset($this->sessionId)) {
-            $url .= sprintf('&%s=%s', 'sessionId', $this->sessionId);
-        }
-
-        if (!$handle = fopen($url, 'r')) {
-            throw new RuntimeException(
-              'Could not connect to the Selenium RC server.'
-            );
-        }
-
         stream_set_blocking($handle, 1);
         stream_set_timeout($handle, 0, $this->timeout);
 
@@ -999,7 +907,6 @@
             $info = stream_get_meta_data($handle); 
         }
 
->>>>>>> 754fe1d1
         fclose($handle);
 
         if (!preg_match('/^OK/', $response)) {
